# -*- mode: cmake; indent-tabs-mode: t; -*-
# $Id$
# ***** BEGIN GPL LICENSE BLOCK *****
#
# This program is free software; you can redistribute it and/or
# modify it under the terms of the GNU General Public License
# as published by the Free Software Foundation; either version 2
# of the License, or (at your option) any later version.
#
# This program is distributed in the hope that it will be useful,
# but WITHOUT ANY WARRANTY; without even the implied warranty of
# MERCHANTABILITY or FITNESS FOR A PARTICULAR PURPOSE.  See the
# GNU General Public License for more details.
#
# You should have received a copy of the GNU General Public License
# along with this program; if not, write to the Free Software Foundation,
# Inc., 51 Franklin Street, Fifth Floor, Boston, MA 02110-1301, USA.
#
# The Original Code is Copyright (C) 2006, Blender Foundation
# All rights reserved.
#
# The Original Code is: all of this file.
#
# Contributor(s): Jacques Beaurain.
#
# ***** END GPL LICENSE BLOCK *****

#-----------------------------------------------------------------------------
# We don't allow in-source builds. This causes no end of troubles because 
# all out-of-source builds will use the CMakeCache.txt file there and even 
# build the libs and objects in it.

if(${CMAKE_SOURCE_DIR} STREQUAL ${CMAKE_BINARY_DIR})
	if(NOT DEFINED WITH_IN_SOURCE_BUILD)
		message(FATAL_ERROR
			"CMake generation for blender is not allowed within the source directory!"
			"\n Remove the CMakeCache.txt file and try again from another folder, e.g.:"
			"\n "
			"\n rm CMakeCache.txt"
			"\n cd .."
			"\n mkdir cmake-make"
			"\n cd cmake-make"
			"\n cmake ../blender"
			"\n "
			"\n Alternately define WITH_IN_SOURCE_BUILD to force this option (not recommended!)"
		)
	endif()
endif()

cmake_minimum_required(VERSION 2.8)

if(NOT EXECUTABLE_OUTPUT_PATH)
	set(FIRST_RUN "TRUE")
endif()

# this starts out unset
list(APPEND CMAKE_MODULE_PATH "${CMAKE_SOURCE_DIR}/build_files/cmake/Modules")

# avoid having empty buildtype
set(CMAKE_BUILD_TYPE_INIT "Release")

# quiet output for Makefiles, 'make -s' helps too
# set_property(GLOBAL PROPERTY RULE_MESSAGES OFF)

#-----------------------------------------------------------------------------
# Set policy

# see "cmake --help-policy CMP0003"
# So library linking is more sane
cmake_policy(SET CMP0003 NEW)

# So BUILDINFO and BLENDERPATH strings are automatically quoted
cmake_policy(SET CMP0005 NEW)

# So syntax problems are errors
cmake_policy(SET CMP0010 NEW)

# Input directories must have CMakeLists.txt
cmake_policy(SET CMP0014 NEW)

#-----------------------------------------------------------------------------
# Load some macros.
include(build_files/cmake/macros.cmake)


#-----------------------------------------------------------------------------
# Initialize project.

blender_project_hack_pre()

project(Blender)

blender_project_hack_post()

enable_testing()

#-----------------------------------------------------------------------------
# Redirect output files

set(EXECUTABLE_OUTPUT_PATH ${CMAKE_BINARY_DIR}/bin CACHE INTERNAL "" FORCE )
set(LIBRARY_OUTPUT_PATH ${CMAKE_BINARY_DIR}/lib CACHE INTERNAL "" FORCE )

#-----------------------------------------------------------------------------
# Set default config options

get_blender_version()

# Blender internal features
option(WITH_BLENDER "Build blender (disable to build only the blender player)" ON)
mark_as_advanced(WITH_BLENDER)

option(WITH_INTERNATIONAL "Enable I18N (International fonts and text)" ON)

option(WITH_PYTHON        "Enable Embedded Python API  (only disable for development)" ON)
option(WITH_PYTHON_SECURITY "Disables execution of scripts within blend files by default (recommend to leave off)" OFF)
mark_as_advanced(WITH_PYTHON)  # dont want people disabling this unless they really know what they are doing.
mark_as_advanced(WITH_PYTHON_SECURITY)  # some distrobutions see this as a security issue, rather than have them patch it, make a build option.

option(WITH_PYTHON_SAFETY "Enable internal API error checking to track invalid data to prevent crash on access (at the expense of some effeciency, only enable for development)." OFF)
option(WITH_PYTHON_MODULE "Enable building as a python module (experemental, only enable for development)" OFF)
option(WITH_BUILDINFO     "Include extra build details (only disable for development & faster builds)" ON)
option(WITH_IK_ITASC      "Enable ITASC IK solver (only disable for development & for incompatible C++ compilers)" ON)
option(WITH_FFTW3         "Enable FFTW3 support (Used for smoke and audio effects)" OFF)
option(WITH_BULLET        "Enable Bullet (Physics Engine)" ON)
option(WITH_GAMEENGINE    "Enable Game Engine" ON)
option(WITH_PLAYER        "Build Player" OFF)

# GHOST Windowing Library Options
option(WITH_GHOST_DEBUG   "Enable debugging output for the GHOST library" OFF)
mark_as_advanced(WITH_GHOST_DEBUG)

option(WITH_GHOST_SDL    "Enable building blender against SDL for windowing rather then the native APIs" OFF)
mark_as_advanced(WITH_GHOST_SDL)

# Misc...
option(WITH_HEADLESS      "Build without graphical support (renderfarm, server mode only)" OFF)
mark_as_advanced(WITH_HEADLESS)

option(WITH_AUDASPACE    "Build with blenders audio library (only disable if you know what you're doing!)" ON)
mark_as_advanced(WITH_AUDASPACE)


# (unix defaults to OpenMP On)
if(UNIX AND NOT APPLE)
	option(WITH_OPENMP        "Enable OpenMP (has to be supported by the compiler)" ON)
else()
	option(WITH_OPENMP        "Enable OpenMP (has to be supported by the compiler)" OFF)
endif()

if(UNIX AND NOT APPLE)
	option(WITH_X11_XINPUT "Enable X11 Xinput (tablet support)"	ON)
	option(WITH_BUILTIN_GLEW "Use GLEW OpenGL wrapper library bundled with blender" ON)
else()
	# not an option for other OS's
	set(WITH_BUILTIN_GLEW ON)
endif()

# Modifiers
option(WITH_MOD_FLUID        	"Enable Elbeem Modifier (Fluid Simulation)" ON)
option(WITH_MOD_SMOKE        	"Enable Smoke Modifier (Smoke Simulation)" ON)
option(WITH_MOD_DECIMATE       	"Enable Decimate Modifier" ON)
option(WITH_MOD_BOOLEAN        	"Enable Boolean Modifier" ON)
option(WITH_MOD_CLOTH_ELTOPO   	"Enable Experemental cloth solver" OFF)
mark_as_advanced(WITH_MOD_CLOTH_ELTOPO)

# Image format support
option(WITH_IMAGE_OPENEXR       "Enable OpenEXR Support (http://www.openexr.com)" ON)
option(WITH_IMAGE_OPENJPEG      "Enable OpenJpeg Support (http://www.openjpeg.org)" ON)
option(WITH_IMAGE_TIFF          "Enable LibTIFF Support" ON)
option(WITH_IMAGE_DDS           "Enable DDS Image Support" ON)
option(WITH_IMAGE_CINEON        "Enable CINEON and DPX Image Support" ON)
option(WITH_IMAGE_HDR           "Enable HDR Image Support" ON)
option(WITH_IMAGE_REDCODE       "Enable RedCode Image Support" OFF)
option(WITH_IMAGE_FRAMESERVER   "Enable image FrameServer Support for rendering" ON)

# Audio/Video format support
option(WITH_CODEC_FFMPEG        "Enable FFMPeg Support (http://ffmpeg.org)" OFF)
option(WITH_CODEC_SNDFILE       "Enable libsndfile Support (http://www.mega-nerd.com/libsndfile)" OFF)
if(APPLE OR (WIN32 AND NOT UNIX))
	option(WITH_CODEC_QUICKTIME     "Enable Quicktime Support" OFF)
endif()

# 3D format support
# disable opencollada on non-apple unix because opencollada has no package for debian
option(WITH_OPENCOLLADA		"Enable OpenCollada Support (http://www.opencollada.org)"	OFF)

# Sound output
option(WITH_SDL           "Enable SDL for sound and joystick support" ON)
option(WITH_OPENAL        "Enable OpenAL Support (http://www.openal.org)" ON)
option(WITH_JACK          "Enable Jack Support (http://www.jackaudio.org)" OFF)
option(WITH_SAMPLERATE    "Enable samplerate conversion" ON)

# Compression
option(WITH_LZO           "Enable fast LZO compression (used for pointcache)" ON)
option(WITH_LZMA          "Enable best LZMA compression, (used for pointcache)" ON)

# Tracking
option(WITH_LIBMV         "Enable libmv structure from motion library" ON)

# Misc
option(WITH_INPUT_NDOF "Enable NDOF input devices (SpaceNavigator and friends)" ON)
option(WITH_RAYOPTIMIZATION	"Enable use of SIMD (SSE) optimizations for the raytracer" ON) 
if(UNIX AND NOT APPLE)
	option(WITH_INSTALL_PORTABLE "Install redistributeable runtime, otherwise install into CMAKE_INSTALL_PREFIX" ON)
endif()
option(WITH_PYTHON_INSTALL       "Copy system python into the blender install folder" ON)

# disable for now, but plan to support on all platforms eventually
option(WITH_MEM_JEMALLOC   "Enable malloc replacement (http://www.canonware.com/jemalloc)" OFF)
mark_as_advanced(WITH_MEM_JEMALLOC)

# Debug
option(WITH_CXX_GUARDEDALLOC "Enable GuardedAlloc for C++ memory allocation tracking (only enable for development)" OFF)
mark_as_advanced(WITH_CXX_GUARDEDALLOC)

option(WITH_ASSERT_ABORT "Call abort() when raising an assertion through BLI_assert()" OFF)
mark_as_advanced(WITH_ASSERT_ABORT)

if(APPLE)
	if(NOT CMAKE_OSX_ARCHITECTURES)
		set(CMAKE_OSX_ARCHITECTURES x86_64 CACHE STRING
		"Choose the architecture you want to build Blender for: i386, x86_64 or ppc"
		FORCE)
	endif()
	if(NOT CMAKE_OSX_DEPLOYMENT_TARGET)
		set(CMAKE_OSX_DEPLOYMENT_TARGET 10.5 CACHE STRING
		"Choose the minimum OSX version required: 10.4 or 10.5"
		FORCE)
	endif()
	option(WITH_COCOA	  "Use Cocoa framework instead of deprecated Carbon" ON)
	option(USE_QTKIT	  "Use QtKit instead of Carbon quicktime (needed for having partial quicktime for 64bit)" OFF)
	option(WITH_LIBS10.5  "Use 10.5 libs (needed for 64bit builds)" OFF)
endif()

#-----------------------------------------------------------------------------
# Check for conflicting/unsupported configurations

if(NOT WITH_BLENDER AND NOT WITH_PLAYER)
	message(FATAL_ERROR "At least one of WITH_BLENDER or WITH_PLAYER must be enabled, nothing to do!")
endif()

if(NOT WITH_GAMEENGINE AND WITH_PLAYER)
	message(FATAL_ERROR "WITH_PLAYER requires WITH_GAMEENGINE")
endif()

if(NOT WITH_AUDASPACE AND (WITH_OPENAL OR WITH_SDL OR WITH_JACK))
	message(FATAL_ERROR "WITH_OPENAL/WITH_SDL/WITH_JACK/WITH_CODEC_FFMPEG require WITH_AUDASPACE")
endif()

if(NOT WITH_SDL AND WITH_GHOST_SDL)
	message(FATAL_ERROR "WITH_GHOST_SDL requires WITH_SDL to be ON")
endif()

if(NOT WITH_IMAGE_OPENJPEG AND WITH_IMAGE_REDCODE)
	message(FATAL_ERROR "WITH_IMAGE_REDCODE requires WITH_IMAGE_OPENJPEG")
endif()

# python module, needs some different options
if(WITH_PYTHON_MODULE AND WITH_PLAYER)
	message(FATAL_ERROR "WITH_PYTHON_MODULE requires WITH_PLAYER to be OFF")
endif()

if(WITH_PYTHON_MODULE AND WITH_PYTHON_INSTALL)
	message(FATAL_ERROR "WITH_PYTHON_MODULE requires WITH_PYTHON_INSTALL to be OFF")
endif()

if(WITH_CODEC_QUICKTIME AND MINGW)
	message(FATAL_ERROR "MINGW requires WITH_CODEC_QUICKTIME to be OFF "
						"because it is currently unsupported, remove this "
						"line if youre a developer who wants to add support.")
endif()

# may as well build python module without a UI
if(WITH_PYTHON_MODULE)
	set(WITH_HEADLESS ON)
endif()

TEST_SSE_SUPPORT()

#-----------------------------------------------------------------------------
# Initialize un-cached vars, avoid unused warning

# linux only, not cached
set(WITH_BINRELOC OFF)

# MAXOSX only, set to avoid uninitialized 
set(EXETYPE)

# C/C++ flags
set(PLATFORM_CFLAGS)

# these are added to later on.
set(C_WARNINGS)
set(CXX_WARNINGS)

# libraries to link the binary with passed to target_link_libraries()
# known as LLIBS to scons
set(PLATFORM_LINKLIBS)

# Added to linker flags in setup_liblinks
# - CMAKE_EXE_LINKER_FLAGS
# - CMAKE_EXE_LINKER_FLAGS_DEBUG
set(PLATFORM_LINKFLAGS)
set(PLATFORM_LINKFLAGS_DEBUG)


# disabled for now, not supported
# option(WITH_WEBPLUGIN     "Enable Web Plugin (Unix only)" OFF)

# For alternate Python locations the commandline can be used to override detected/default cache settings, e.g:
# On Unix: 
#   cmake ../blender \
#         -D PYTHON_VERSION=3.2 \
#         -D PYTHON_INCLUDE_DIR=/opt/py32/include/python3.2d \
#         -D PYTHON_LIBRARY=/opt/py32/lib/libpython3.2d.so
#
# On Macs: 
#   cmake ../blender \
#         -D PYTHON_INCLUDE_DIR=/System/Library/Frameworks/Python.framework/Versions/3.2/include/python3.2 \
#         -D PYTHON_LIBPATH=/System/Library/Frameworks/Python.framework/Versions/3.2/lib/python3.2/config \
#         -G Xcode
#
# When changing any of this remember to update the notes in doc/build_systems/cmake.txt

#-----------------------------------------------------------------------------
#Platform specifics

if(UNIX AND NOT APPLE)
	
	# needed for ubuntu 11.04
	if(EXISTS "/usr/lib/x86_64-linux-gnu")
		set(CMAKE_LIBRARY_PATH "/usr/lib/x86_64-linux-gnu;${CMAKE_LIBRARY_PATH}")
	endif()

	find_package(JPEG REQUIRED)
	find_package(PNG REQUIRED)
	find_package(ZLIB REQUIRED)
	find_package(Freetype REQUIRED)

	if(WITH_PYTHON)
		# No way to set py32. remove for now.
		# find_package(PythonLibs)

		# Use our own instead, since wothout py is such a rare case,
		# require this package
		find_package(PythonLibsUnix REQUIRED)
	endif()


	if(WITH_IMAGE_OPENEXR)
		find_package(OpenEXR)  # our own module
		if(NOT OPENEXR_FOUND)
			set(WITH_IMAGE_OPENEXR OFF)
		endif()
	endif()

	if(WITH_IMAGE_OPENJPEG)
		find_package(OpenJPEG)
		if(NOT OPENJPEG_FOUND)
			set(WITH_IMAGE_OPENJPEG OFF)
		endif()
	endif()

	if(WITH_IMAGE_TIFF)
		find_package(TIFF)
		if(NOT TIFF_FOUND)
			set(WITH_IMAGE_TIFF OFF)
		endif()
	endif()

	# Audio IO
	if(WITH_OPENAL)
		find_package(OpenAL)
		if(NOT OPENAL_FOUND)
			set(WITH_OPENAL OFF)
		endif()
	endif()

	if(WITH_SDL)
		find_package(SDL)
		mark_as_advanced(SDLMAIN_LIBRARY)
		mark_as_advanced(SDL_INCLUDE_DIR)
		mark_as_advanced(SDL_LIBRARY)
		mark_as_advanced(SDL_LIBRARY_TEMP)
		# unset(SDLMAIN_LIBRARY CACHE)
		if(NOT SDL_FOUND)
			set(WITH_SDL OFF)
		endif()
	endif()

	if(WITH_JACK)
		find_package(Jack)
		if(NOT JACK_FOUND)
			set(WITH_JACK OFF)
		endif()
	endif()

	# Codecs
	if(WITH_CODEC_SNDFILE)
		find_package(SndFile)
		if(NOT SNDFILE_FOUND)
			set(WITH_CODEC_SNDFILE OFF)
		endif()
	endif()

	if(WITH_CODEC_FFMPEG)
		set(FFMPEG /usr CACHE PATH "FFMPEG Directory")
		mark_as_advanced(FFMPEG)
		set(FFMPEG_INCLUDE_DIRS ${FFMPEG}/include)
		set(FFMPEG_LIBRARIES avformat avcodec avutil avdevice swscale CACHE STRING "FFMPEG Libraries")
		mark_as_advanced(FFMPEG_LIBRARIES)
		set(FFMPEG_LIBPATH ${FFMPEG}/lib)
		set(CMAKE_CXX_FLAGS "${CMAKE_CXX_FLAGS} -D__STDC_CONSTANT_MACROS")
	endif()

	if(WITH_INTERNATIONAL)
		find_library(INTL_LIBRARY
			NAMES intl
			PATHS
			/sw/lib
		)

		find_library(ICONV_LIBRARY
			NAMES iconv
			PATHS
			/sw/lib
		)
		mark_as_advanced(ICONV_LIBRARY)
		mark_as_advanced(INTL_LIBRARY)

		if(INTL_LIBRARY AND ICONV_LIBRARY)
			set(GETTEXT_LIB ${INTL_LIBRARY} ${ICONV_LIBRARY})
		endif()
	endif()

	if(WITH_FFTW3)
		find_package(Fftw3)
		if(NOT FFTW3_FOUND)
			set(WITH_FFTW3 OFF)
		endif()
	endif()

	if(WITH_SAMPLERATE)
		find_package(Samplerate)
		if(NOT SAMPLERATE_FOUND)
			set(WITH_SAMPLERATE OFF)
		endif()
	endif()

	if(WITH_OPENCOLLADA)
		set(OPENCOLLADA /usr/local/opencollada CACHE PATH "OpenCollada Directory")
		mark_as_advanced(OPENCOLLADA)
		set(OPENCOLLADA_LIBPATH ${OPENCOLLADA}/lib)
		set(OPENCOLLADA_LIBRARIES OpenCOLLADAStreamWriter OpenCOLLADASaxFrameworkLoader OpenCOLLADAFramework OpenCOLLADABaseUtils GeneratedSaxParser UTF MathMLSolver pcre ftoa buffer xml2)
		set(OPENCOLLADA_INCLUDE_DIR ${OPENCOLLADA})

		set(PCRE /usr CACHE PATH "PCRE Directory")
		mark_as_advanced(PCRE)
		set(PCRE_LIBPATH ${PCRE}/lib)
		set(PCRE_LIB pcre)

		set(EXPAT /usr CACHE PATH "Expat Directory")
		mark_as_advanced(EXPAT)
		set(EXPAT_LIBPATH ${EXPAT}/lib)
		set(EXPAT_LIB expat)
	endif()

	if(WITH_MEM_JEMALLOC)
		find_package(JeMalloc)
		if(NOT JEMALLOC_FOUND)
			set(WITH_MEM_JEMALLOC OFF)
		endif()
	endif()

	if (WITH_INPUT_NDOF)
		find_package(Spacenav)
		if(NOT SPACENAV_FOUND)
			set(WITH_INPUT_NDOF OFF)
		endif()

		# use generic names within blenders buildsystem.
		if(SPACENAV_FOUND)
			set(NDOF_INCLUDE_DIRS ${SPACENAV_INCLUDE_DIRS})
			set(NDOF_LIBRARIES ${SPACENAV_LIBRARIES})
		endif()
	endif()

	# OpenSuse needs lutil, ArchLinux not, for now keep, can avoid by using --as-needed
	set(PLATFORM_LINKLIBS "-lutil -lc -lm -lpthread -lstdc++")

	if((NOT WITH_HEADLESS) AND (NOT WITH_GHOST_SDL))
		find_package(X11 REQUIRED)
		find_path(X11_XF86keysym_INCLUDE_PATH X11/XF86keysym.h ${X11_INC_SEARCH_PATH})
		mark_as_advanced(X11_XF86keysym_INCLUDE_PATH)

		list(APPEND PLATFORM_LINKLIBS ${X11_X11_LIB})

		if(WITH_X11_XINPUT)
			list(APPEND PLATFORM_LINKLIBS ${X11_Xinput_LIB})
		endif()
	endif()

	if(CMAKE_SYSTEM_NAME MATCHES "Linux")
		if(NOT WITH_PYTHON_MODULE)
			# BSD's dont use libdl.so
			list(APPEND PLATFORM_LINKLIBS -ldl)
			# binreloc is linux only
			set(BINRELOC_INCLUDE_DIRS ${CMAKE_SOURCE_DIR}/extern/binreloc/include)
			set(WITH_BINRELOC ON)
		endif()
	endif()

	set(PLATFORM_LINKFLAGS "-pthread")

	set(CMAKE_C_FLAGS "${CMAKE_C_FLAGS} -D_LARGEFILE_SOURCE -D_FILE_OFFSET_BITS=64 -D_LARGEFILE64_SOURCE")
	set(CMAKE_CXX_FLAGS "${CMAKE_CXX_FLAGS} -D_LARGEFILE_SOURCE -D_FILE_OFFSET_BITS=64 -D_LARGEFILE64_SOURCE")

	# GNU Compiler
	if(CMAKE_COMPILER_IS_GNUCC)
		set(PLATFORM_CFLAGS "-pipe -fPIC -funsigned-char -fno-strict-aliasing")
	# CLang is the same as GCC for now.
	elseif(CMAKE_CXX_COMPILER_ID MATCHES "Clang")
		set(PLATFORM_CFLAGS "-pipe -fPIC -funsigned-char -fno-strict-aliasing")
	# Intel C++ Compiler
	elseif(CMAKE_C_COMPILER_ID MATCHES "Intel")
		# think these next two are broken
		find_program(XIAR xiar) 
		if(XIAR) 
			set(CMAKE_AR "${XIAR}")
		endif() 
		mark_as_advanced(XIAR)

		find_program(XILD xild) 
		if(XILD) 
			set(CMAKE_LINKER "${XILD}")
		endif() 
		mark_as_advanced(XILD)

		set(CMAKE_C_FLAGS "${CMAKE_C_FLAGS} -fp-model precise -prec_div -parallel")
		set(CMAKE_CXX_FLAGS "${CMAKE_CXX_FLAGS} -fp-model precise -prec_div -parallel")

		# set(PLATFORM_CFLAGS "${PLATFORM_CFLAGS} -diag-enable sc3")
		set(PLATFORM_CFLAGS "-pipe -fPIC -funsigned-char -fno-strict-aliasing")
		set(PLATFORM_LINKFLAGS "${PLATFORM_LINKFLAGS} -static-intel")
	endif()

elseif(WIN32)

	# this file is included anyway when building under Windows with cl.exe
	#  include(${CMAKE_ROOT}/Modules/Platform/Windows-cl.cmake)

	set(LIBDIR ${CMAKE_SOURCE_DIR}/../lib/windows)

	# Setup 64bit and 64bit windows systems
	if(CMAKE_CL_64)
		message("64 bit compiler detected.")
		set(LIBDIR ${CMAKE_SOURCE_DIR}/../lib/win64)
	endif()
	
	add_definitions(-DWIN32)

	if(WITH_INTERNATIONAL)
		set(ICONV ${LIBDIR}/iconv)
		set(ICONV_INCLUDE_DIRS ${ICONV}/include)
		set(ICONV_LIBRARIES iconv)
		set(ICONV_LIBPATH ${ICONV}/lib)
	endif()

	if(WITH_SAMPLERATE)
		set(SAMPLERATE ${LIBDIR}/samplerate)
		set(SAMPLERATE_INCLUDE_DIRS ${SAMPLERATE}/include)
		set(SAMPLERATE_LIBRARIES libsamplerate)
		set(SAMPLERATE_LIBPATH ${SAMPLERATE}/lib)
	endif()

	set(PNG "${LIBDIR}/png")
	set(PNG_INCLUDE_DIR "${PNG}/include")
	set(PNG_LIBPATH ${PNG}/lib) # not cmake defined

	set(JPEG "${LIBDIR}/jpeg")
	set(JPEG_INCLUDE_DIR "${JPEG}/include")
	set(JPEG_LIBPATH ${JPEG}/lib) # not cmake defined

	set(WINTAB_INC ${LIBDIR}/wintab/include) 

	if(WITH_OPENAL)
		set(OPENAL ${LIBDIR}/openal)
		set(OPENAL_INCLUDE_DIR ${OPENAL}/include)
		set(OPENAL_LIBRARY wrap_oal)
		set(OPENAL_LIBPATH ${OPENAL}/lib)
	endif()

	if(WITH_CODEC_SNDFILE)
		set(SNDFILE ${LIBDIR}/sndfile)
		set(SNDFILE_INCLUDE_DIRS ${SNDFILE}/include)
		set(SNDFILE_LIBRARIES libsndfile-1)
		set(SNDFILE_LIBPATH ${SNDFILE}/lib) # TODO, deprecate
	endif()

	if(WITH_SDL)
		set(SDL ${LIBDIR}/sdl)
		set(SDL_INCLUDE_DIR ${SDL}/include)
		set(SDL_LIBRARY SDL)
		set(SDL_LIBPATH ${SDL}/lib)
	endif()

	if(WITH_CODEC_QUICKTIME)
		set(QUICKTIME ${LIBDIR}/QTDevWin)
		set(QUICKTIME_INCLUDE_DIRS ${QUICKTIME}/CIncludes)
		set(QUICKTIME_LIBRARIES qtmlClient)
		set(QUICKTIME_LIBPATH ${QUICKTIME}/Libraries)
	endif()

	if(WITH_RAYOPTIMIZATION AND SUPPORT_SSE_BUILD)
		add_definitions(-D__SSE__ -D__MMX__)
	endif()

	if(MSVC)
		if(CMAKE_CL_64)
			set(PLATFORM_LINKLIBS ws2_32 vfw32 winmm kernel32 user32 gdi32 comdlg32 advapi32 shfolder shell32 ole32 oleaut32 uuid)
		else()
			set(PLATFORM_LINKLIBS ws2_32 vfw32 winmm kernel32 user32 gdi32 comdlg32 advapi32 shfolder shell32 ole32 oleaut32 uuid)
		endif()

		add_definitions(/D_CRT_NONSTDC_NO_DEPRECATE /D_CRT_SECURE_NO_DEPRECATE /D_SCL_SECURE_NO_DEPRECATE /D_CONSOLE /D_LIB)

		set(CMAKE_CXX_FLAGS "/nologo /J /W0 /Gd /wd4018 /wd4244 /wd4305 /wd4800 /wd4065 /wd4267 /we4013" CACHE STRING "MSVC MT C++ flags " FORCE)
		set(CMAKE_C_FLAGS   "/nologo /J /W0 /Gd /wd4018 /wd4244 /wd4305 /wd4800 /wd4065 /wd4267 /we4013 /EHsc" CACHE STRING "MSVC MT C++ flags " FORCE)

		if(CMAKE_CL_64)
			set(CMAKE_CXX_FLAGS_DEBUG "/D_DEBUG /Od /Gm /EHsc /RTC1 /MTd /W3 /nologo /Zi /J" CACHE STRING "MSVC MT flags " FORCE)
		else()
			set(CMAKE_CXX_FLAGS_DEBUG "/D_DEBUG /Od /Gm /EHsc /RTC1 /MTd /W3 /nologo /ZI /J" CACHE STRING "MSVC MT flags " FORCE)
		endif()
		set(CMAKE_CXX_FLAGS_RELEASE "/O2 /Ob2 /DNDEBUG /EHsc /MT /W3 /nologo /J" CACHE STRING "MSVC MT flags " FORCE)
		set(CMAKE_CXX_FLAGS_MINSIZEREL "/O1 /Ob1 /DNDEBUG /EHsc /MT /W3 /nologo /J" CACHE STRING "MSVC MT flags " FORCE)
		set(CMAKE_CXX_FLAGS_RELWITHDEBINFO "/O2 /Ob1 /DNDEBUG /EHsc /MT /W3 /nologo /Zi /J" CACHE STRING "MSVC MT flags " FORCE)
		if(CMAKE_CL_64)
			set(CMAKE_C_FLAGS_DEBUG "/D_DEBUG /Od /Gm /EHsc /RTC1 /MTd /W3 /nologo /Zi /J" CACHE STRING "MSVC MT flags " FORCE)
		else()
			set(CMAKE_C_FLAGS_DEBUG "/D_DEBUG /Od /Gm /EHsc /RTC1 /MTd /W3 /nologo /ZI /J" CACHE STRING "MSVC MT flags " FORCE)
		endif()
		set(CMAKE_C_FLAGS_RELEASE "/O2 /Ob2 /DNDEBUG /EHsc /MT /W3 /nologo /J" CACHE STRING "MSVC MT flags " FORCE)
		set(CMAKE_C_FLAGS_MINSIZEREL "/O1 /Ob1 /DNDEBUG /EHsc /MT /W3 /nologo /J" CACHE STRING "MSVC MT flags " FORCE)
		set(CMAKE_C_FLAGS_RELWITHDEBINFO "/O2 /Ob1 /DNDEBUG /EHsc /MT /W3 /nologo /Zi /J" CACHE STRING "MSVC MT flags " FORCE)

		if(WITH_INTERNATIONAL)
			set(GETTEXT ${LIBDIR}/gettext)
			set(GETTEXT_INC ${GETTEXT}/include)
			set(GETTEXT_LIBPATH ${GETTEXT}/lib)
			if(CMAKE_CL_64)
				set(GETTEXT_LIB gettext)
			else()
				set(GETTEXT_LIB gnu_gettext)
			endif()
		endif()

		if(CMAKE_CL_64)
			set(PNG_LIBRARIES libpng)
		else()
			set(PNG_LIBRARIES libpng_st)
		endif()
		set(JPEG_LIBRARIES libjpeg)

		set(ZLIB_INCLUDE_DIRS ${LIBDIR}/zlib/include)
		if(CMAKE_CL_64)
			set(ZLIB_LIBRARIES ${LIBDIR}/zlib/lib/libz.lib)
		else()
			set(ZLIB_LIBRARIES ${LIBDIR}/zlib/lib/zlib.lib)
		endif()

		set(PTHREADS_INCLUDE_DIRS ${LIBDIR}/pthreads/include)
		set(PTHREADS_LIBRARIES ${LIBDIR}/pthreads/lib/pthreadVC2.lib)

		set(FREETYPE ${LIBDIR}/freetype)
		set(FREETYPE_INCLUDE_DIRS
			${LIBDIR}/freetype/include
			${LIBDIR}/freetype/include/freetype2
		)
		set(FREETYPE_LIBRARY ${LIBDIR}/freetype/lib/freetype2ST.lib)

		if(WITH_FFTW3)
			set(FFTW3 ${LIBDIR}/fftw3)
			set(FFTW3_LIBRARIES libfftw)
			set(FFTW3_INCLUDE_DIRS ${FFTW3}/include)
			set(FFTW3_LIBPATH ${FFTW3}/lib)
		endif()

		if(WITH_OPENCOLLADA)
			set(OPENCOLLADA_INCLUDE_DIR
				${LIBDIR}/opencollada/include
			)
			set(OPENCOLLADA_LIBRARIES
				${LIBDIR}/opencollada/lib/OpenCOLLADASaxFrameworkLoader.lib
				${LIBDIR}/opencollada/lib/OpenCOLLADAFramework.lib
				${LIBDIR}/opencollada/lib/OpenCOLLADABaseUtils.lib
				${LIBDIR}/opencollada/lib/OpenCOLLADAStreamWriter.lib
				${LIBDIR}/opencollada/lib/MathMLSolver.lib
				${LIBDIR}/opencollada/lib/GeneratedSaxParser.lib
				${LIBDIR}/opencollada/lib/xml2.lib
				${LIBDIR}/opencollada/lib/buffer.lib
				${LIBDIR}/opencollada/lib/ftoa.lib
				${LIBDIR}/opencollada/lib/UTF.lib
			)
			set(PCRE_LIB
				${LIBDIR}/opencollada/lib/pcre.lib
			)
		endif()

		if(WITH_CODEC_FFMPEG)
			set(FFMPEG_INCLUDE_DIRS
				${LIBDIR}/ffmpeg-0.8/include
				${LIBDIR}/ffmpeg-0.8/include/msvc
			)
			set(FFMPEG_LIBRARIES
<<<<<<< HEAD
				${LIBDIR}/ffmpeg-0.8/lib/avcodec-53.lib
				${LIBDIR}/ffmpeg-0.8/lib/avformat-53.lib
				${LIBDIR}/ffmpeg-0.8/lib/avdevice-53.lib
				${LIBDIR}/ffmpeg-0.8/lib/avutil-51.lib
				${LIBDIR}/ffmpeg-0.8/lib/swscale-2.lib
=======
				${LIBDIR}/ffmpeg/lib/avcodec-53.lib
				${LIBDIR}/ffmpeg/lib/avformat-53.lib
				${LIBDIR}/ffmpeg/lib/avdevice-53.lib
				${LIBDIR}/ffmpeg/lib/avutil-51.lib
				${LIBDIR}/ffmpeg/lib/swscale-2.lib
>>>>>>> e39cb8a0
			)
		endif()

		if(WITH_IMAGE_OPENEXR)
			if(MSVC90)
				set(MSVC_LIB _vs2008)
				set(MSVC_INC)
			elseif(MSVC10)
				set(MSVC_LIB _vs2010)
				set(MSVC_INC _vs2010)
			else()
				set(MSVC_LIB msvc)
				set(MSVC_INC)
			endif()
			set(OPENEXR ${LIBDIR}/openexr)
			set(OPENEXR_LIBPATH ${OPENEXR}/lib${MSVC_LIB})
			set(OPENEXR_LIBRARIES
				${OPENEXR_LIBPATH}/Iex.lib
				${OPENEXR_LIBPATH}/Half.lib
				${OPENEXR_LIBPATH}/IlmImf.lib
				${OPENEXR_LIBPATH}/Imath.lib
				${OPENEXR_LIBPATH}/IlmThread.lib
			)
			set(OPENEXR_INCUDE ${OPENEXR}/include${MSVC_INC})
			set(OPENEXR_INCLUDE_DIRS
				${OPENEXR_INCUDE}
			        ${OPENEXR_INCUDE}/IlmImf
				${OPENEXR_INCUDE}/Iex
				${OPENEXR_INCUDE}/Imath
			)
			unset(OPENEXR_INCUDE)
			unset(OPENEXR_LIBPATH)
		endif()

		if(WITH_IMAGE_TIFF)
			set(TIFF_LIBRARY ${LIBDIR}/tiff/lib/libtiff.lib)
			set(TIFF_INCLUDE_DIR ${LIBDIR}/tiff/include)
		endif()

		if(WITH_JACK)
			set(JACK_INCLUDE_DIRS
				${LIBDIR}/jack/include/jack
				${LIBDIR}/jack/include
			)
			set(JACK_LIBRARIES ${LIBDIR}/jack/lib/libjack.lib)
		endif()

		if(WITH_PYTHON)
			# normally cached but not since we include them with blender
			set(PYTHON_VERSION 3.2) # CACHE STRING)
			set(PYTHON_INCLUDE_DIR "${LIBDIR}/python/include/python${PYTHON_VERSION}") # CACHE PATH)
			set(PYTHON_LIBRARY "${LIBDIR}/python/lib/python32.lib") #CACHE FILEPATH)

			# uncached vars
			set(PYTHON_INCLUDE_DIRS "${PYTHON_INCLUDE_DIR}")
			set(PYTHON_LIBRARIES  "${PYTHON_LIBRARY}")
		endif()

		set(PLATFORM_LINKFLAGS "/SUBSYSTEM:CONSOLE /STACK:2097152 /INCREMENTAL:NO /NODEFAULTLIB:msvcrt.lib /NODEFAULTLIB:msvcmrt.lib /NODEFAULTLIB:msvcurt.lib /NODEFAULTLIB:msvcrtd.lib")

		# MSVC only, Mingw doesnt need
		if(CMAKE_CL_64)
			set(PLATFORM_LINKFLAGS "/MACHINE:X64 /OPT:NOREF ${PLATFORM_LINKFLAGS}")
		else()
			set(PLATFORM_LINKFLAGS "/MACHINE:IX86 /LARGEADDRESSAWARE ${PLATFORM_LINKFLAGS}")
		endif()

		set(PLATFORM_LINKFLAGS_DEBUG "/NODEFAULTLIB:libcmt.lib /NODEFAULTLIB:libc.lib")

	else()
		# keep GCC spesific stuff here
		if(CMAKE_COMPILER_IS_GNUCC)
			set(PLATFORM_LINKLIBS "-lshell32 -lshfolder -lgdi32 -lmsvcrt -lwinmm -lmingw32 -lm -lws2_32 -lz -lstdc++ -lole32 -luuid")
			set(PLATFORM_CFLAGS "-pipe -funsigned-char -fno-strict-aliasing")

			add_definitions(-D_LARGEFILE_SOURCE -D_FILE_OFFSET_BITS=64 -D_LARGEFILE64_SOURCE)
		endif()

		add_definitions(-DFREE_WINDOWS)

		set(CMAKE_CXX_FLAGS_DEBUG "${CMAKE_CXX_FLAGS_DEBUG} -D_DEBUG")
		set(CMAKE_C_FLAGS_DEBUG "${CMAKE_C_FLAGS_DEBUG} -D_DEBUG")

		if(WITH_INTERNATIONAL)
			set(GETTEXT ${LIBDIR}/gcc/gettext)
			set(GETTEXT_INC ${GETTEXT}/include)
			set(GETTEXT_LIBPATH ${GETTEXT}/lib)
			set(GETTEXT_LIB intl)
		endif()

		set(JPEG_LIBRARIES libjpeg)
		set(PNG_LIBRARIES png)

		set(ZLIB ${LIBDIR}/zlib)
		set(ZLIB_INCLUDE_DIRS ${ZLIB}/include)
		set(ZLIB_LIBPATH ${ZLIB}/lib)
		set(ZLIB_LIBRARIES z)

		set(PTHREADS ${LIBDIR}/pthreads)
		set(PTHREADS_INCLUDE_DIRS ${PTHREADS}/include)
		set(PTHREADS_LIBPATH ${PTHREADS}/lib)
		set(PTHREADS_LIBRARIES pthreadGC2)
		
		set(FREETYPE ${LIBDIR}/gcc/freetype)
		set(FREETYPE_INCLUDE_DIRS ${FREETYPE}/include ${FREETYPE}/include/freetype2)
		set(FREETYPE_LIBPATH ${FREETYPE}/lib)
		set(FREETYPE_LIBRARY freetype)

		if(WITH_FFTW3)
			set(FFTW3 ${LIBDIR}/gcc/fftw3)
			set(FFTW3_LIBRARIES fftw3)
			set(FFTW3_INCLUDE_DIRS ${FFTW3}/include)
			set(FFTW3_LIBPATH ${FFTW3}/lib)
		endif()

		if(WITH_OPENCOLLADA)
			set(OPENCOLLADA ${LIBDIR}/gcc/opencollada)
			set(OPENCOLLADA_INCLUDE_DIR ${OPENCOLLADA}/include)
			set(OPENCOLLADA_LIBPATH ${OPENCOLLADA}/lib ${OPENCOLLADA}/lib)
			set(OPENCOLLADA_LIBRARIES OpenCOLLADAStreamWriter OpenCOLLADASaxFrameworkLoader OpenCOLLADAFramework OpenCOLLADABaseUtils GeneratedSaxParser UTF MathMLSolver expat pcre buffer ftoa)
			set(PCRE_LIB pcre)
		endif()
		
		if(WITH_CODEC_FFMPEG)
			set(FFMPEG ${LIBDIR}/ffmpeg-0.8)
			set(FFMPEG_INCLUDE_DIRS ${FFMPEG}/include ${FFMPEG}/include)
			set(FFMPEG_LIBRARIES avcodec-53 avformat-53 avdevice-53 avutil-51 swscale-2)
			set(FFMPEG_LIBPATH ${FFMPEG}/lib)
		endif()

		if(WITH_IMAGE_OPENEXR)
			set(OPENEXR ${LIBDIR}/gcc/openexr)
			set(OPENEXR_INCLUDE_DIRS ${OPENEXR}/include/OpenEXR)
			set(OPENEXR_LIBRARIES Half IlmImf Imath IlmThread Iex)
			set(OPENEXR_LIBPATH ${OPENEXR}/lib)
		endif()

		if(WITH_IMAGE_TIFF)
			set(TIFF ${LIBDIR}/gcc/tiff)
			set(TIFF_LIBRARY tiff)
			set(TIFF_INCLUDE_DIR ${TIFF}/include)
			set(TIFF_LIBPATH ${TIFF}/lib)
		endif()

		if(WITH_JACK)
			set(JACK ${LIBDIR}/jack)
			set(JACK_INCLUDE_DIRS ${JACK}/include/jack ${JACK}/include)
			set(JACK_LIBRARIES jack)
			set(JACK_LIBPATH ${JACK}/lib)
			
			# TODO, gives linking errors, force off
			set(WITH_JACK OFF)
		endif()

		if(WITH_PYTHON)
			# normally cached but not since we include them with blender
			set(PYTHON_VERSION 3.2) #  CACHE STRING)
			set(PYTHON_INCLUDE_DIR "${LIBDIR}/python/include/python${PYTHON_VERSION}")  # CACHE PATH)
			set(PYTHON_LIBRARY "${LIBDIR}/python/lib/python32mw.lib")  # CACHE FILEPATH)

			# uncached vars
			set(PYTHON_INCLUDE_DIRS "${PYTHON_INCLUDE_DIR}")
			set(PYTHON_LIBRARIES  "${PYTHON_LIBRARY}")
		endif()

		set(PLATFORM_LINKFLAGS "--stack,2097152")

	endif()

	# used in many places so include globally, like OpenGL
	blender_include_dirs("${PTHREADS_INCLUDE_DIRS}")

elseif(APPLE)

	if (${CMAKE_OSX_DEPLOYMENT_TARGET} STREQUAL "10.5")
		set(WITH_LIBS10.5 ON CACHE BOOL "Use 10.5 libs" FORCE)
	endif()

	if(WITH_LIBS10.5)
		set(LIBDIR ${CMAKE_SOURCE_DIR}/../lib/darwin-9.x.universal)
	else()
		if(CMAKE_OSX_ARCHITECTURES MATCHES i386)
			set(LIBDIR ${CMAKE_SOURCE_DIR}/../lib/darwin-8.x.i386)
		else()
			set(LIBDIR ${CMAKE_SOURCE_DIR}/../lib/darwin-8.0.0-powerpc)
		endif()
	endif()
	

	if(WITH_OPENAL)
		find_package(OpenAL)
		if(OPENAL_FOUND)
			set(WITH_OPENAL ON)
			set(OPENAL_INCLUDE_DIR "${LIBDIR}/openal/include")
		else()
			set(WITH_OPENAL OFF)
		endif()
	endif()

	if(WITH_JACK)
		set(JACK /usr)
		set(JACK_INCLUDE_DIRS ${JACK}/include/jack)
		set(JACK_LIBRARIES jack)
		set(JACK_LIBPATH ${JACK}/lib)
	endif()

	if(WITH_CODEC_SNDFILE)
		set(SNDFILE ${LIBDIR}/sndfile)
		set(SNDFILE_INCLUDE_DIRS ${SNDFILE}/include)
		set(SNDFILE_LIBRARIES sndfile FLAC ogg vorbis vorbisenc)
		set(SNDFILE_LIBPATH ${SNDFILE}/lib ${FFMPEG}/lib)  # TODO, deprecate
	endif()

	if(WITH_PYTHON)
		# we use precompiled libraries for py 3.2 and up by default

		# normally cached but not since we include them with blender
                set(PYTHON_VERSION 3.2)
		set(PYTHON_INCLUDE_DIR "${LIBDIR}/python/include/python${PYTHON_VERSION}")
		# set(PYTHON_BINARY "${LIBDIR}/python/bin/python${PYTHON_VERSION}") # not used yet
		set(PYTHON_LIBRARY python${PYTHON_VERSION})
		set(PYTHON_LIBPATH "${LIBDIR}/python/lib/python${PYTHON_VERSION}")
		# set(PYTHON_LINKFLAGS "-u _PyMac_Error")  # won't  build with this enabled

		# uncached vars
		set(PYTHON_INCLUDE_DIRS "${PYTHON_INCLUDE_DIR}")
		set(PYTHON_LIBRARIES  "${PYTHON_LIBRARY}")
	endif()

	if(WITH_INTERNATIONAL)
		set(GETTEXT ${LIBDIR}/gettext)
		set(GETTEXT_INC "${GETTEXT}/include")
		set(GETTEXT_LIB intl iconv)
		set(GETTEXT_LIBPATH ${GETTEXT}/lib)
	endif()

	if(WITH_FFTW3)
		set(FFTW3 ${LIBDIR}/fftw3)
		set(FFTW3_INCLUDE_DIRS ${FFTW3}/include)
		set(FFTW3_LIBRARIES fftw3)
		set(FFTW3_LIBPATH ${FFTW3}/lib)
	endif()

	set(PNG_LIBRARIES png)
	set(JPEG_LIBRARIES jpeg)

	set(ZLIB /usr)
	set(ZLIB_INCLUDE_DIRS "${ZLIB}/include")
	set(ZLIB_LIBRARIES z bz2)

	set(FREETYPE ${LIBDIR}/freetype)
	set(FREETYPE_INCLUDE_DIRS ${FREETYPE}/include ${FREETYPE}/include/freetype2)
	set(FREETYPE_LIBPATH ${FREETYPE}/lib)
	set(FREETYPE_LIBRARY freetype)

	if(WITH_IMAGE_OPENEXR)
		set(OPENEXR ${LIBDIR}/openexr)
		set(OPENEXR_INCLUDE_DIRS ${OPENEXR}/include/OpenEXR)
		set(OPENEXR_LIBRARIES Iex Half IlmImf Imath IlmThread)
		set(OPENEXR_LIBPATH ${OPENEXR}/lib)
	endif()

	if(WITH_CODEC_FFMPEG)
		set(FFMPEG ${LIBDIR}/ffmpeg-0.8)
		set(FFMPEG_INCLUDE_DIRS ${FFMPEG}/include)
		set(FFMPEG_LIBRARIES avcodec avdevice avformat avutil mp3lame swscale x264 xvidcore theora theoradec theoraenc vorbis vorbisenc vorbisfile ogg)
		set(FFMPEG_LIBPATH ${FFMPEG}/lib)
		set(CMAKE_CXX_FLAGS "${CMAKE_CXX_FLAGS} -D__STDC_CONSTANT_MACROS")
	endif()

	if(WITH_SAMPLERATE)
		set(SAMPLERATE ${LIBDIR}/samplerate)
		set(SAMPLERATE_INCLUDE_DIRS ${SAMPLERATE}/include)
		set(SAMPLERATE_LIBRARIES samplerate)
		set(SAMPLERATE_LIBPATH ${SAMPLERATE}/lib)
	endif()

	find_library(SYSTEMSTUBS_LIBRARY 
		NAMES 
		SystemStubs 
		PATHS
	)
	mark_as_advanced(SYSTEMSTUBS_LIBRARY)
	if(SYSTEMSTUBS_LIBRARY)
		set(PLATFORM_LINKLIBS stdc++ SystemStubs)
 	else()
		set(PLATFORM_LINKLIBS stdc++)
	endif()

	if(WITH_COCOA)
		set(PLATFORM_CFLAGS "-pipe -funsigned-char -DGHOST_COCOA")
		set(PLATFORM_LINKFLAGS "-fexceptions -framework CoreServices -framework Foundation -framework IOKit -framework AppKit -framework Cocoa -framework Carbon -framework AudioUnit -framework AudioToolbox -framework CoreAudio")
		if(USE_QTKIT)
			set(PLATFORM_CFLAGS "${PLATFORM_CFLAGS} -DUSE_QTKIT")
			set(PLATFORM_LINKFLAGS "${PLATFORM_LINKFLAGS} -framework QTKit")
			if(CMAKE_OSX_ARCHITECTURES MATCHES i386)
				set(PLATFORM_LINKFLAGS "${PLATFORM_LINKFLAGS} -framework QuickTime")
				#libSDL still needs 32bit carbon quicktime 
			endif()
		elseif(WITH_CODEC_QUICKTIME)
			set(PLATFORM_LINKFLAGS "${PLATFORM_LINKFLAGS} -framework QuickTime")
		endif()

		# XXX - SOME MAC DEV PLEASE TEST WITH THE SDK INSTALLED! 
		# ALSO SHOULD BE MOVED INTO OWN MODULE WHEN FUNCTIONAL
		if(WITH_INPUT_NDOF)
			# This thread it *should* work and check the framework - campbell
			# http://www.cmake.org/pipermail/cmake/2005-December/007740.html
			find_library(3D_CONNEXION_CLIENT_LIBRARY
				NAMES 3DconnexionClient
			)
			if(NOT 3D_CONNEXION_CLIENT_LIBRARY)
				set(WITH_INPUT_NDOF OFF)
			endif()

			if(WITH_INPUT_NDOF)
				set(PLATFORM_LINKFLAGS "${PLATFORM_LINKFLAGS} -weak_framework 3DconnexionClient")
			endif()
		endif()

	else()
		set(PLATFORM_CFLAGS "-pipe -funsigned-char")
		set(PLATFORM_LINKFLAGS "-fexceptions -framework CoreServices -framework Foundation -framework IOKit -framework AppKit -framework Carbon -framework AGL -framework AudioUnit -framework AudioToolbox -framework CoreAudio -framework QuickTime")
		set(WITH_INPUT_NDOF OFF)  # unsupported
	endif()

	if(WITH_OPENCOLLADA)
		set(OPENCOLLADA ${LIBDIR}/opencollada)
		set(OPENCOLLADA_INCLUDE_DIR ${OPENCOLLADA}/include)
		set(OPENCOLLADA_LIBPATH ${OPENCOLLADA}/lib)
		set(OPENCOLLADA_LIBRARIES "OpenCOLLADASaxFrameworkLoader -lOpenCOLLADAFramework -lOpenCOLLADABaseUtils -lOpenCOLLADAStreamWriter -lMathMLSolver -lGeneratedSaxParser -lUTF -lxml2 -lbuffer -lftoa" )
		#pcre is bundled with openCollada
		#set(PCRE ${LIBDIR}/pcre)
		#set(PCRE_LIBPATH ${PCRE}/lib)
		set(PCRE_LIB pcre)
		#libxml2 is used
		#set(EXPAT ${LIBDIR}/expat)
		#set(EXPAT_LIBPATH ${EXPAT}/lib)
		set(EXPAT_LIB)
	endif()

	if(WITH_SDL)
		set(SDL ${LIBDIR}/sdl)
		set(SDL_INCLUDE_DIR ${SDL}/include)
		set(SDL_LIBRARY SDL)
		set(SDL_LIBPATH ${SDL}/lib)
	endif()

	set(PNG "${LIBDIR}/png")
	set(PNG_INCLUDE_DIR "${PNG}/include")
	set(PNG_LIBPATH ${PNG}/lib)

	set(JPEG "${LIBDIR}/jpeg")
	set(JPEG_INCLUDE_DIR "${JPEG}/include")
	set(JPEG_LIBPATH ${JPEG}/lib)

	if(WITH_IMAGE_TIFF)
		set(TIFF ${LIBDIR}/tiff)
		set(TIFF_INCLUDE_DIR ${TIFF}/include)
		set(TIFF_LIBRARY tiff)
		set(TIFF_LIBPATH ${TIFF}/lib)
	endif()

	if (WITH_INPUT_NDOF)
		# linker needs "-weak_framework 3DconnexionClient"
	endif()

	set(EXETYPE MACOSX_BUNDLE)

	set(CMAKE_C_FLAGS_DEBUG "-fno-strict-aliasing -g")
	set(CMAKE_CXX_FLAGS_DEBUG "-fno-strict-aliasing -g")
	if(CMAKE_OSX_ARCHITECTURES MATCHES "i386")
		set(CMAKE_CXX_FLAGS_RELEASE "-O3 -mdynamic-no-pic -ftree-vectorize -msse -msse2 -fvariable-expansion-in-unroller")
		set(CMAKE_C_FLAGS_RELEASE "-O3 -mdynamic-no-pic -ftree-vectorize -msse -msse2 -fvariable-expansion-in-unroller")
	elseif(CMAKE_OSX_ARCHITECTURES MATCHES "x86_64")
		set(CMAKE_CXX_FLAGS_RELEASE "-O3 -mdynamic-no-pic -ftree-vectorize -msse -msse2 -msse3 -mssse3 -fvariable-expansion-in-unroller")
		set(CMAKE_C_FLAGS_RELEASE "-O3 -mdynamic-no-pic -ftree-vectorize -msse -msse2 -msse3 -mssse3 -fvariable-expansion-in-unroller")
	else()
		set(CMAKE_C_FLAGS_RELEASE "-mdynamic-no-pic -fno-strict-aliasing")
		set(CMAKE_CXX_FLAGS_RELEASE "-mdynamic-no-pic -fno-strict-aliasing")
	endif()
endif()

#-----------------------------------------------------------------------------
# Common.

if(APPLE OR WIN32)
	if(NOT EXISTS "${LIBDIR}/")
		message(FATAL_ERROR "Apple and Windows require pre-compiled libs at: '${LIBDIR}'")
	endif()
endif()

# See TEST_SSE_SUPPORT() for how this is defined.

if(WITH_RAYOPTIMIZATION)
	if(CMAKE_COMPILER_IS_GNUCC)
		set(_sse "-msse")
		set(_sse2 "-msse2")
	elseif(MSVC)
		set(_sse "/arch:SSE")
		set(_sse2 "/arch:SSE2")
	else()
		message(WARNING "SSE flags for this compiler not known")
		set(_sse)
		set(_sse2)
	endif()

	if(SUPPORT_SSE_BUILD)
		set(PLATFORM_CFLAGS " ${_sse} ${PLATFORM_CFLAGS}")
		add_definitions(-D__SSE__ -D__MMX__)
	endif()
	if(SUPPORT_SSE2_BUILD)
		set(PLATFORM_CFLAGS " ${_sse2} ${PLATFORM_CFLAGS}")
		add_definitions(-D__SSE2__)
		if(NOT SUPPORT_SSE_BUILD) # dont double up
			add_definitions(-D__MMX__)
		endif()
	endif()
	unset(_sse)
	unset(_sse2)
endif()

if(WITH_IMAGE_OPENJPEG)
	if(UNIX AND NOT APPLE)
		# dealt with above
	else()
		set(OPENJPEG_INCLUDE_DIRS "${CMAKE_SOURCE_DIR}/extern/libopenjpeg")
	endif()
endif()

if(WITH_IMAGE_REDCODE)
	set(REDCODE ${CMAKE_SOURCE_DIR}/extern)
	set(REDCODE_INC ${REDCODE})
endif()

#-----------------------------------------------------------------------------
# Blender WebPlugin

if(WITH_WEBPLUGIN) 
	set(GECKO_DIR "${CMAKE_SOURCE_DIR}/../gecko-sdk/" CACHE PATH "Gecko SDK path")
	set(WEBPLUGIN_SANDBOX_MODE "apparmor" CACHE STRING "WEB Plugin sandbox mode, can be apparmor, privsep, none")

	set(WITH_PLAYER ON)
endif()


#-----------------------------------------------------------------------------
# Configure OpenGL.
find_package(OpenGL)
blender_include_dirs_sys("${OPENGL_INCLUDE_DIR}")
# unset(OPENGL_LIBRARIES CACHE) # not compat with older cmake 
# unset(OPENGL_xmesa_INCLUDE_DIR CACHE) # not compat with older cmake 

#-----------------------------------------------------------------------------
# Configure OpenMP.
if(WITH_OPENMP)
	find_package(OpenMP)	
	if(OPENMP_FOUND)
		set(CMAKE_C_FLAGS "${CMAKE_C_FLAGS} ${OpenMP_C_FLAGS}")
		set(CMAKE_CXX_FLAGS "${CMAKE_CXX_FLAGS} ${OpenMP_CXX_FLAGS}")

		if(APPLE AND ${CMAKE_GENERATOR} MATCHES "Xcode")
			set(CMAKE_XCODE_ATTRIBUTE_ENABLE_OPENMP_SUPPORT "YES")
		endif()
	else()
		set(WITH_OPENMP OFF)
	endif()

	mark_as_advanced(OpenMP_C_FLAGS)
	mark_as_advanced(OpenMP_CXX_FLAGS)
endif() 

#-----------------------------------------------------------------------------
# Configure GLEW

if(WITH_BUILTIN_GLEW)
	# set(GLEW_LIBRARY "")  # unused
	set(GLEW_INCLUDE_PATH "${CMAKE_SOURCE_DIR}/extern/glew/include")
else()
	find_package(GLEW)

	if(NOT GLEW_FOUND)
		message(FATAL_ERROR "GLEW is required to build blender, install it or use WITH_BUILTIN_GLEW")
	endif()

	mark_as_advanced(GLEW_LIBRARY)
	mark_as_advanced(GLEW_INCLUDE_PATH)
endif()

#-----------------------------------------------------------------------------
# Configure Python.

if(WITH_PYTHON_MODULE)
	add_definitions(-DPy_ENABLE_SHARED)
endif() 

#-----------------------------------------------------------------------------
# Extra compile flags

if((NOT WIN32) AND (NOT MSVC))
	# used for internal debug checks
	set(CMAKE_CXX_FLAGS_DEBUG "${CMAKE_CXX_FLAGS_DEBUG} -DDEBUG")
	set(CMAKE_C_FLAGS_DEBUG "${CMAKE_C_FLAGS_DEBUG} -DDEBUG")
	
	# assert() checks for this.
	set(CMAKE_CXX_FLAGS_RELEASE "${CMAKE_CXX_FLAGS_RELEASE} -DNDEBUG")
	set(CMAKE_CXX_FLAGS_MINSIZEREL "${CMAKE_CXX_FLAGS_MINSIZEREL} -DNDEBUG")
	set(CMAKE_CXX_FLAGS_RELWITHDEBINFO "${CMAKE_CXX_FLAGS_RELWITHDEBINFO} -DNDEBUG")

	set(CMAKE_C_FLAGS_RELEASE "${CMAKE_C_FLAGS_RELEASE} -DNDEBUG")
	set(CMAKE_C_FLAGS_MINSIZEREL "${CMAKE_C_FLAGS_MINSIZEREL} -DNDEBUG")
	set(CMAKE_C_FLAGS_RELWITHDEBINFO "${CMAKE_C_FLAGS_RELWITHDEBINFO} -DNDEBUG")
endif()

if(CMAKE_COMPILER_IS_GNUCC)

	ADD_CHECK_C_COMPILER_FLAG(C_WARNINGS C_WARN_ALL -Wall)
	ADD_CHECK_C_COMPILER_FLAG(C_WARNINGS C_WARN_CAST_ALIGN -Wcast-align)
	ADD_CHECK_C_COMPILER_FLAG(C_WARNINGS C_WARN_ERROR_DECLARATION_AFTER_STATEMENT -Werror=declaration-after-statement)
	ADD_CHECK_C_COMPILER_FLAG(C_WARNINGS C_WARN_ERROR_IMPLICIT_FUNCTION_DECLARATION -Werror=implicit-function-declaration)
	ADD_CHECK_C_COMPILER_FLAG(C_WARNINGS C_WARN_ERROR_RETURN_TYPE -Werror=return-type)
	# system headers sometimes do this, disable for now, was: -Werror=strict-prototypes
	ADD_CHECK_C_COMPILER_FLAG(C_WARNINGS C_WARN_STRICT_PROTOTYPES -Wstrict-prototypes)
	ADD_CHECK_C_COMPILER_FLAG(C_WARNINGS C_WARN_NO_CHAR_SUBSCRIPTS -Wno-char-subscripts)
	ADD_CHECK_C_COMPILER_FLAG(C_WARNINGS C_WARN_NO_UNKNOWN_PRAGMAS -Wno-unknown-pragmas)
	ADD_CHECK_C_COMPILER_FLAG(C_WARNINGS C_WARN_POINTER_ARITH -Wpointer-arith)
	ADD_CHECK_C_COMPILER_FLAG(C_WARNINGS C_WARN_UNUSED_PARAMETER -Wunused-parameter)
	ADD_CHECK_C_COMPILER_FLAG(C_WARNINGS C_WARN_WRITE_STRINGS -Wwrite-strings)
	# disable because it gives warnings for printf() & friends.
	# ADD_CHECK_C_COMPILER_FLAG(C_WARNINGS C_WARN_DOUBLE_PROMOTION -Wdouble-promotion -Wno-error=double-promotion)
	ADD_CHECK_C_COMPILER_FLAG(C_WARNINGS C_WARN_NO_ERROR_UNUSED_BUT_SET_VARIABLE -Wno-error=unused-but-set-variable)

	ADD_CHECK_CXX_COMPILER_FLAG(CXX_WARNINGS CXX_WARN_ALL -Wall)
	ADD_CHECK_CXX_COMPILER_FLAG(CXX_WARNINGS CXX_WARN_NO_INVALID_OFFSETOF -Wno-invalid-offsetof)
	ADD_CHECK_CXX_COMPILER_FLAG(CXX_WARNINGS CXX_WARN_NO_SIGN_COMPARE -Wno-sign-compare)

elseif(CMAKE_C_COMPILER_ID MATCHES "Intel")

	ADD_CHECK_C_COMPILER_FLAG(C_WARNINGS C_WARN_ALL -Wall)
	ADD_CHECK_C_COMPILER_FLAG(C_WARNINGS C_WARN_POINTER_ARITH -Wpointer-arith)
	ADD_CHECK_C_COMPILER_FLAG(C_WARNINGS C_WARN_NO_UNKNOWN_PRAGMAS -Wno-unknown-pragmas)

	ADD_CHECK_CXX_COMPILER_FLAG(CXX_WARNINGS CXX_WARN_ALL -Wall)
	ADD_CHECK_CXX_COMPILER_FLAG(CXX_WARNINGS CXX_WARN_NO_INVALID_OFFSETOF -Wno-invalid-offsetof)
	ADD_CHECK_CXX_COMPILER_FLAG(CXX_WARNINGS CXX_WARN_NO_SIGN_COMPARE -Wno-sign-compare)

endif()

# MSVC2010 fails to links C++ libs right
if(MSVC10)
	if(WITH_IMAGE_OPENEXR)
		message(WARNING "MSVC 2010 does not support OpenEXR, disabling WITH_IMAGE_OPENEXR. To enable support use Use MSVC 2008")
		set(WITH_IMAGE_OPENEXR OFF)
	endif()
	if(WITH_OPENCOLLADA)
		message(WARNING "MSVC 2010 does not support OpenCollada, disabling WITH_OPENCOLLADA. To enable support use Use MSVC 2008")
		set(WITH_OPENCOLLADA OFF)
	endif()
endif()

if(CMAKE_CXX_COMPILER_ID MATCHES "Clang")
	if(WITH_IK_ITASC OR WITH_MOD_FLUID)
		message(WARNING "Using Clang as CXX compiler: disabling WITH_IK_ITASC and WITH_MOD_FLUID, these features will be missing.")
		set(WITH_IK_ITASC OFF)
		set(WITH_MOD_FLUID OFF)
	endif()
endif()


# ensure python header is found since detection can fail, this could happen
# with _any_ library but since we used a fixed python version this tends to
# be most problematic.
if(WITH_PYTHON)
	if(NOT EXISTS "${PYTHON_INCLUDE_DIR}/Python.h")
		message(FATAL_ERROR "Missing: \"${PYTHON_INCLUDE_DIR}/Python.h\",\n"
							"Set the cache entry 'PYTHON_INCLUDE_DIR' to point "
							"to a valid python include path. Containing "
							"Python.h for python version \"${PYTHON_VERSION}\"")
	endif()
endif()


set(CMAKE_C_FLAGS "${CMAKE_C_FLAGS} ${PLATFORM_CFLAGS} ${C_WARNINGS}")
set(CMAKE_CXX_FLAGS "${CMAKE_CXX_FLAGS} ${PLATFORM_CFLAGS} ${CXX_WARNINGS}")

#-------------------------------------------------------------------------------
# Global Defines

# better not set includes here but this debugging option is off by default.
if(WITH_CXX_GUARDEDALLOC)
	include_directories(${CMAKE_SOURCE_DIR}/intern/guardedalloc)
endif()

if(WITH_ASSERT_ABORT)
	add_definitions(-DWITH_ASSERT_ABORT)
endif()

# message(STATUS "Using CFLAGS: ${CMAKE_C_FLAGS}")
# message(STATUS "Using CXXFLAGS: ${CMAKE_CXX_FLAGS}")

#-----------------------------------------------------------------------------
# Libraries

add_subdirectory(source)
add_subdirectory(intern)
add_subdirectory(extern)


#-----------------------------------------------------------------------------
# Blender Application
if(WITH_BLENDER)
	add_subdirectory(source/creator)
endif()


#-----------------------------------------------------------------------------
# Blender Player
if(WITH_PLAYER)
	add_subdirectory(source/blenderplayer)
endif()

#-----------------------------------------------------------------------------
# CPack for generating packages
include(build_files/cmake/packaging.cmake)


#-----------------------------------------------------------------------------
# Print Final Configuration

if(FIRST_RUN)
	set(_config_msg "\n* Blender Configuration *")
	macro(info_cfg_option
		_setting)
		set(_msg "   * ${_setting}")
		string(LENGTH "${_msg}" _len)
		while("28" GREATER "${_len}")
			set(_msg "${_msg} ")
			 math(EXPR _len "${_len} + 1")
		endwhile()

		set(_config_msg "${_config_msg}\n${_msg}${${_setting}}")
	endmacro()

	macro(info_cfg_text
		_text)
		set(_config_msg "${_config_msg}\n\n  ${_text}")
		
		
	endmacro()

	info_cfg_text("Build Options:")
	info_cfg_option(WITH_GAMEENGINE)
	info_cfg_option(WITH_PLAYER)
	info_cfg_option(WITH_BULLET)
	info_cfg_option(WITH_IK_ITASC)
	info_cfg_option(WITH_OPENCOLLADA)
	info_cfg_option(WITH_FFTW3)
	info_cfg_option(WITH_INTERNATIONAL)
	info_cfg_option(WITH_INPUT_NDOF)

	info_cfg_text("Compiler Options:")
	info_cfg_option(WITH_BUILDINFO)
	info_cfg_option(WITH_OPENMP)
	info_cfg_option(WITH_RAYOPTIMIZATION)

	info_cfg_text("System Options:")
	info_cfg_option(WITH_INSTALL_PORTABLE)
	info_cfg_option(WITH_X11_XINPUT)
	info_cfg_option(WITH_BUILTIN_GLEW)

	info_cfg_text("Image Formats:")
	info_cfg_option(WITH_IMAGE_CINEON)
	info_cfg_option(WITH_IMAGE_DDS)
	info_cfg_option(WITH_IMAGE_HDR)
	info_cfg_option(WITH_IMAGE_OPENEXR)
	info_cfg_option(WITH_IMAGE_OPENJPEG)
	info_cfg_option(WITH_IMAGE_REDCODE)
	info_cfg_option(WITH_IMAGE_TIFF)

	info_cfg_text("Audio:")
	info_cfg_option(WITH_OPENAL)
	info_cfg_option(WITH_SDL)
	info_cfg_option(WITH_JACK)
	info_cfg_option(WITH_CODEC_FFMPEG)
	info_cfg_option(WITH_CODEC_SNDFILE)
	info_cfg_option(WITH_SAMPLERATE)

	info_cfg_text("Compression:")
	info_cfg_option(WITH_LZMA)
	info_cfg_option(WITH_LZO)

	info_cfg_text("Python:")
	info_cfg_option(WITH_PYTHON_INSTALL)
	info_cfg_option(WITH_PYTHON_MODULE)
	info_cfg_option(WITH_PYTHON_SAFETY)

	info_cfg_text("Modifiers:")
	info_cfg_option(WITH_MOD_BOOLEAN)
	info_cfg_option(WITH_MOD_DECIMATE)
	info_cfg_option(WITH_MOD_FLUID)

	info_cfg_text("")

	message("${_config_msg}")
endif()<|MERGE_RESOLUTION|>--- conflicted
+++ resolved
@@ -709,23 +709,15 @@
 
 		if(WITH_CODEC_FFMPEG)
 			set(FFMPEG_INCLUDE_DIRS
-				${LIBDIR}/ffmpeg-0.8/include
-				${LIBDIR}/ffmpeg-0.8/include/msvc
+				${LIBDIR}/ffmpeg/include
+				${LIBDIR}/ffmpeg/include/msvc
 			)
 			set(FFMPEG_LIBRARIES
-<<<<<<< HEAD
-				${LIBDIR}/ffmpeg-0.8/lib/avcodec-53.lib
-				${LIBDIR}/ffmpeg-0.8/lib/avformat-53.lib
-				${LIBDIR}/ffmpeg-0.8/lib/avdevice-53.lib
-				${LIBDIR}/ffmpeg-0.8/lib/avutil-51.lib
-				${LIBDIR}/ffmpeg-0.8/lib/swscale-2.lib
-=======
 				${LIBDIR}/ffmpeg/lib/avcodec-53.lib
 				${LIBDIR}/ffmpeg/lib/avformat-53.lib
 				${LIBDIR}/ffmpeg/lib/avdevice-53.lib
 				${LIBDIR}/ffmpeg/lib/avutil-51.lib
 				${LIBDIR}/ffmpeg/lib/swscale-2.lib
->>>>>>> e39cb8a0
 			)
 		endif()
 
@@ -850,7 +842,7 @@
 		endif()
 		
 		if(WITH_CODEC_FFMPEG)
-			set(FFMPEG ${LIBDIR}/ffmpeg-0.8)
+			set(FFMPEG ${LIBDIR}/ffmpeg)
 			set(FFMPEG_INCLUDE_DIRS ${FFMPEG}/include ${FFMPEG}/include)
 			set(FFMPEG_LIBRARIES avcodec-53 avformat-53 avdevice-53 avutil-51 swscale-2)
 			set(FFMPEG_LIBPATH ${FFMPEG}/lib)
@@ -989,7 +981,7 @@
 	endif()
 
 	if(WITH_CODEC_FFMPEG)
-		set(FFMPEG ${LIBDIR}/ffmpeg-0.8)
+		set(FFMPEG ${LIBDIR}/ffmpeg)
 		set(FFMPEG_INCLUDE_DIRS ${FFMPEG}/include)
 		set(FFMPEG_LIBRARIES avcodec avdevice avformat avutil mp3lame swscale x264 xvidcore theora theoradec theoraenc vorbis vorbisenc vorbisfile ogg)
 		set(FFMPEG_LIBPATH ${FFMPEG}/lib)
