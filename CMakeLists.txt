# -*- mode: cmake; indent-tabs-mode: t; -*-
# $Id$
# ***** BEGIN GPL LICENSE BLOCK *****
#
# This program is free software; you can redistribute it and/or
# modify it under the terms of the GNU General Public License
# as published by the Free Software Foundation; either version 2
# of the License, or (at your option) any later version.
#
# This program is distributed in the hope that it will be useful,
# but WITHOUT ANY WARRANTY; without even the implied warranty of
# MERCHANTABILITY or FITNESS FOR A PARTICULAR PURPOSE.  See the
# GNU General Public License for more details.
#
# You should have received a copy of the GNU General Public License
# along with this program; if not, write to the Free Software Foundation,
# Inc., 51 Franklin Street, Fifth Floor, Boston, MA 02110-1301, USA.
#
# The Original Code is Copyright (C) 2006, Blender Foundation
# All rights reserved.
#
# The Original Code is: all of this file.
#
# Contributor(s): Jacques Beaurain.
#
# ***** END GPL LICENSE BLOCK *****

#-----------------------------------------------------------------------------
# We don't allow in-source builds. This causes no end of troubles because 
# all out-of-source builds will use the CMakeCache.txt file there and even 
# build the libs and objects in it.

if(${CMAKE_SOURCE_DIR} STREQUAL ${CMAKE_BINARY_DIR})
	if(NOT DEFINED WITH_IN_SOURCE_BUILD)
		message(FATAL_ERROR
			"CMake generation for blender is not allowed within the source directory!"
			"\n Remove the CMakeCache.txt file and try again from another folder, e.g.:"
			"\n "
			"\n rm CMakeCache.txt"
			"\n cd .."
			"\n mkdir cmake-make"
			"\n cd cmake-make"
			"\n cmake ../blender"
			"\n "
			"\n Alternately define WITH_IN_SOURCE_BUILD to force this option (not recommended!)"
		)
	endif()
endif()

cmake_minimum_required(VERSION 2.8)

if(NOT EXECUTABLE_OUTPUT_PATH)
	set(FIRST_RUN "TRUE")
endif()

# this starts out unset
list(APPEND CMAKE_MODULE_PATH "${CMAKE_SOURCE_DIR}/build_files/cmake/Modules")

# quiet output for Makefiles, 'make -s' helps too
# set_property(GLOBAL PROPERTY RULE_MESSAGES OFF)

#-----------------------------------------------------------------------------
# Load some macros.
include(build_files/cmake/macros.cmake)


#-----------------------------------------------------------------------------
# Initialize project.

blender_project_hack_pre()

project(Blender)

blender_project_hack_post()

enable_testing()

#-----------------------------------------------------------------------------
# Redirect output files

set(EXECUTABLE_OUTPUT_PATH ${CMAKE_BINARY_DIR}/bin CACHE INTERNAL "" FORCE )
set(LIBRARY_OUTPUT_PATH ${CMAKE_BINARY_DIR}/lib CACHE INTERNAL "" FORCE )

#-----------------------------------------------------------------------------
# Set default config options

get_blender_version()

# Blender internal features
option(WITH_INTERNATIONAL "Enable I18N (International fonts and text)" ON)

option(WITH_PYTHON        "Enable Embedded Python API  (only disable for development)" ON)
option(WITH_PYTHON_SECURITY "Disables execution of scripts within blend files by default (recommend to leave off)" OFF)
mark_as_advanced(WITH_PYTHON)  # dont want people disabling this unless they really know what they are doing.
mark_as_advanced(WITH_PYTHON_SECURITY)  # some distrobutions see this as a security issue, rather than have them patch it, make a build option.

option(WITH_PYTHON_SAFETY "Enable internal API error checking to track invalid data to prevent crash on access (at the expense of some effeciency, only enable for development)." OFF)
option(WITH_PYTHON_MODULE "Enable building as a python module (experemental, only enable for development)" OFF)
option(WITH_BUILDINFO     "Include extra build details (only disable for development & faster builds)" ON)
option(WITH_IK_ITASC      "Enable ITASC IK solver (only disable for development & for incompatible C++ compilers)" ON)
option(WITH_FFTW3         "Enable FFTW3 support (Used for smoke and audio effects)" OFF)
option(WITH_BULLET        "Enable Bullet (Physics Engine)" ON)
option(WITH_GAMEENGINE    "Enable Game Engine" ON)
option(WITH_PLAYER        "Build Player" OFF)

option(WITH_AUDASPACE    "Build with blenders audio library" ON)
mark_as_advanced(WITH_AUDASPACE)

option(WITH_HEADLESS      "Build without graphical support (renderfarm, server mode only)" OFF)
mark_as_advanced(WITH_HEADLESS)

# (unix defaults to OpenMP On)
if(UNIX AND NOT APPLE)
	option(WITH_OPENMP        "Enable OpenMP (has to be supported by the compiler)" ON)
else()
	option(WITH_OPENMP        "Enable OpenMP (has to be supported by the compiler)" OFF)
endif()

if(UNIX AND NOT APPLE)
	option(WITH_X11_XINPUT "Enable X11 Xinput (tablet support)"	ON)
	option(WITH_BUILTIN_GLEW "Use GLEW OpenGL wrapper library bundled with blender" ON)
else()
	# not an option for other OS's
	set(WITH_BUILTIN_GLEW ON)
endif()

# Modifiers
option(WITH_MOD_FLUID        	"Enable Elbeem Modifier (Fluid Simulation)" ON)
option(WITH_MOD_DECIMATE       	"Enable Decimate Modifier" ON)
option(WITH_MOD_BOOLEAN        	"Enable Boolean Modifier" ON)
option(WITH_MOD_CLOTH_ELTOPO   	"Enable Experemental cloth solver" OFF)
mark_as_advanced(WITH_MOD_CLOTH_ELTOPO)

# Image format support
option(WITH_IMAGE_OPENEXR       "Enable OpenEXR Support (http://www.openexr.com)" ON)
option(WITH_IMAGE_OPENJPEG      "Enable OpenJpeg Support (http://www.openjpeg.org)" ON)
option(WITH_IMAGE_TIFF          "Enable LibTIFF Support" ON)
option(WITH_IMAGE_DDS           "Enable DDS Image Support" ON)
option(WITH_IMAGE_CINEON        "Enable CINEON and DPX Image Support" ON)
option(WITH_IMAGE_HDR           "Enable HDR Image Support" ON)
option(WITH_IMAGE_REDCODE       "Enable RedCode Image Support" OFF)

# Audio/Video format support
option(WITH_CODEC_FFMPEG        "Enable FFMPeg Support (http://ffmpeg.org)" OFF)
option(WITH_CODEC_SNDFILE       "Enable libsndfile Support (http://www.mega-nerd.com/libsndfile)" OFF)
if(APPLE OR (WIN32 AND NOT UNIX))
	option(WITH_CODEC_QUICKTIME     "Enable Quicktime Support" OFF)
endif()

# 3D format support
# disable opencollada on non-apple unix because opencollada has no package for debian
option(WITH_OPENCOLLADA		"Enable OpenCollada Support (http://www.opencollada.org)"	OFF)

# Sound output
option(WITH_SDL           "Enable SDL for sound and joystick support" ON)
option(WITH_OPENAL        "Enable OpenAL Support (http://www.openal.org)" ON)
option(WITH_JACK          "Enable Jack Support (http://www.jackaudio.org)" OFF)
option(WITH_SAMPLERATE    "Enable samplerate conversion" ON)

# Compression
option(WITH_LZO           "Enable fast LZO compression (used for pointcache)" ON)
option(WITH_LZMA          "Enable best LZMA compression, (used for pointcache)" ON)

# Misc
option(WITH_RAYOPTIMIZATION	"Enable use of SIMD (SSE) optimizations for the raytracer" ON) 
if(UNIX AND NOT APPLE)
	option(WITH_INSTALL_PORTABLE "Install redistributeable runtime, otherwise install into CMAKE_INSTALL_PREFIX" ON)
endif()
option(WITH_PYTHON_INSTALL       "Copy system python into the blender install folder" ON)

# disable for now, but plan to support on all platforms eventually
option(WITH_MEM_JEMALLOC   "Enable malloc replacement (http://www.canonware.com/jemalloc)" OFF)
mark_as_advanced(WITH_MEM_JEMALLOC)

# Debug
option(WITH_CXX_GUARDEDALLOC "Enable GuardedAlloc for C++ memory allocation tracking (only enable for development)" OFF)
mark_as_advanced(WITH_CXX_GUARDEDALLOC)

option(WITH_ASSERT_ABORT "Call abort() when raising an assertion through BLI_assert()" OFF)
mark_as_advanced(WITH_ASSERT_ABORT)

if(APPLE)
	if(NOT CMAKE_OSX_ARCHITECTURES)
		set(CMAKE_OSX_ARCHITECTURES x86_64 CACHE STRING
		"Choose the architecture you want to build Blender for: i386, x86_64 or ppc"
		FORCE)
	endif()
	if(NOT CMAKE_OSX_DEPLOYMENT_TARGET)
		set(CMAKE_OSX_DEPLOYMENT_TARGET 10.5 CACHE STRING
		"Choose the minimum OSX version required: 10.4 or 10.5"
		FORCE)
	endif()
	option(WITH_COCOA	  "Use Cocoa framework instead of deprecated Carbon" ON)
	option(USE_QTKIT	  "Use QtKit instead of Carbon quicktime (needed for having partial quicktime for 64bit)" OFF)
	option(WITH_LIBS10.5  "Use 10.5 libs (needed for 64bit builds)" OFF)
endif()

#-----------------------------------------------------------------------------
# Check for conflicting/unsupported configurations

if(NOT WITH_GAMEENGINE AND WITH_PLAYER)
	message(FATAL_ERROR "WITH_PLAYER requires WITH_GAMEENGINE")
endif()

if(NOT WITH_AUDASPACE AND (WITH_OPENAL OR WITH_SDL OR WITH_JACK))
	message(FATAL_ERROR "WITH_OPENAL/WITH_SDL/WITH_JACK/WITH_CODEC_FFMPEG require WITH_AUDASPACE")
endif()

if(NOT WITH_IMAGE_OPENJPEG AND WITH_IMAGE_REDCODE)
	message(FATAL_ERROR "WITH_IMAGE_REDCODE requires WITH_IMAGE_OPENJPEG")
endif()

# python module, needs some different options
if(WITH_PYTHON_MODULE AND WITH_PLAYER)
	message(FATAL_ERROR "WITH_PYTHON_MODULE requires WITH_PLAYER to be OFF")
endif()

if(WITH_PYTHON_MODULE AND WITH_PYTHON_INSTALL)
	message(FATAL_ERROR "WITH_PYTHON_MODULE requires WITH_PYTHON_INSTALL to be OFF")
endif()

if(WITH_CODEC_QUICKTIME AND MINGW)
	message(FATAL_ERROR "MINGW requires WITH_CODEC_QUICKTIME to be OFF "
						"because it is currently unsupported, remove this "
						"line if youre a developer who wants to add support.")
endif()

# may as well build python module without a UI
if(WITH_PYTHON_MODULE)
	set(WITH_HEADLESS ON)
endif()

TEST_SSE_SUPPORT()

#-----------------------------------------------------------------------------
# Initialize un-cached vars, avoid unused warning

# linux only, not cached
set(WITH_BINRELOC OFF)

# MAXOSX only, set to avoid uninitialized 
set(EXETYPE)

# C/C++ flags
set(PLATFORM_CFLAGS)

# these are added to later on.
set(C_WARNINGS)
set(CXX_WARNINGS)

# libraries to link the binary with passed to target_link_libraries()
# known as LLIBS to scons
set(PLATFORM_LINKLIBS)

# Added to linker flags in setup_liblinks
# - CMAKE_EXE_LINKER_FLAGS
# - CMAKE_EXE_LINKER_FLAGS_DEBUG
set(PLATFORM_LINKFLAGS)
set(PLATFORM_LINKFLAGS_DEBUG)


# disabled for now, not supported
# option(WITH_WEBPLUGIN     "Enable Web Plugin (Unix only)" OFF)

# For alternate Python locations the commandline can be used to override detected/default cache settings, e.g:
# On Unix: 
#   cmake ../blender \
#         -D PYTHON_VERSION=3.2 \
#         -D PYTHON_INCLUDE_DIR=/opt/py32/include/python3.2d \
#         -D PYTHON_LIBRARY=/opt/py32/lib/libpython3.2d.so
#
# On Macs: 
#   cmake ../blender \
#         -D PYTHON_INCLUDE_DIR=/System/Library/Frameworks/Python.framework/Versions/3.2/include/python3.2 \
#         -D PYTHON_LIBPATH=/System/Library/Frameworks/Python.framework/Versions/3.2/lib/python3.2/config \
#         -G Xcode
#
# When changing any of this remember to update the notes in doc/build_systems/cmake.txt

#-----------------------------------------------------------------------------
#Platform specifics

if(UNIX AND NOT APPLE)
	
	# needed for ubuntu 11.04
	if(EXISTS "/usr/lib/x86_64-linux-gnu")
		set(CMAKE_LIBRARY_PATH "/usr/lib/x86_64-linux-gnu;${CMAKE_LIBRARY_PATH}")
	endif()

	find_package(JPEG REQUIRED)
	find_package(PNG REQUIRED)
	find_package(ZLIB REQUIRED)
	find_package(Freetype REQUIRED)

	if(WITH_PYTHON)
		# No way to set py32. remove for now.
		# find_package(PythonLibs)

		# Use our own instead, since wothout py is such a rare case,
		# require this package
		find_package(PythonLibsUnix REQUIRED)
	endif()


	if(WITH_IMAGE_OPENEXR)
		find_package(OpenEXR)  # our own module
		if(NOT OPENEXR_FOUND)
			set(WITH_IMAGE_OPENEXR OFF)
		endif()
	endif()

	if(WITH_IMAGE_OPENJPEG)
		find_package(OpenJPEG)
		if(NOT OPENJPEG_FOUND)
			set(WITH_IMAGE_OPENJPEG OFF)
		endif()
	endif()

	if(WITH_IMAGE_TIFF)
		find_package(TIFF)
		if(NOT TIFF_FOUND)
			set(WITH_IMAGE_TIFF OFF)
		endif()
	endif()

	# Audio IO
	if(WITH_OPENAL)
		find_package(OpenAL)
		if(NOT OPENAL_FOUND)
			set(WITH_OPENAL OFF)
		endif()
	endif()

	if(WITH_SDL)
		find_package(SDL)
		mark_as_advanced(SDLMAIN_LIBRARY)
		mark_as_advanced(SDL_INCLUDE_DIR)
		mark_as_advanced(SDL_LIBRARY)
		mark_as_advanced(SDL_LIBRARY_TEMP)
		# unset(SDLMAIN_LIBRARY CACHE)
		if(NOT SDL_FOUND)
			set(WITH_SDL OFF)
		endif()
	endif()

	if(WITH_JACK)
		find_package(Jack)
		if(NOT JACK_FOUND)
			set(WITH_JACK OFF)
		endif()
	endif()

	# Codecs
	if(WITH_CODEC_SNDFILE)
		find_package(SndFile)
		if(NOT SNDFILE_FOUND)
			set(WITH_CODEC_SNDFILE OFF)
		endif()
	endif()

	if(WITH_CODEC_FFMPEG)
		set(FFMPEG /usr CACHE PATH "FFMPEG Directory")
		mark_as_advanced(FFMPEG)
		set(FFMPEG_INCLUDE_DIRS ${FFMPEG}/include)
		set(FFMPEG_LIBRARIES avformat avcodec avutil avdevice swscale CACHE STRING "FFMPEG Libraries")
		mark_as_advanced(FFMPEG_LIBRARIES)
		set(FFMPEG_LIBPATH ${FFMPEG}/lib)
		set(CMAKE_CXX_FLAGS "${CMAKE_CXX_FLAGS} -D__STDC_CONSTANT_MACROS")
	endif()

	if(WITH_INTERNATIONAL)
		find_library(INTL_LIBRARY
			NAMES intl
			PATHS
			/sw/lib
		)

		find_library(ICONV_LIBRARY
			NAMES iconv
			PATHS
			/sw/lib
		)
		mark_as_advanced(ICONV_LIBRARY)
		mark_as_advanced(INTL_LIBRARY)

		if(INTL_LIBRARY AND ICONV_LIBRARY)
			set(GETTEXT_LIB ${INTL_LIBRARY} ${ICONV_LIBRARY})
		endif()
	endif()

	if(WITH_FFTW3)
		find_package(Fftw3)
		if(NOT FFTW3_FOUND)
			set(WITH_FFTW3 OFF)
		endif()
	endif()

	if(WITH_SAMPLERATE)
		find_package(Samplerate)
		if(NOT SAMPLERATE_FOUND)
			set(WITH_SAMPLERATE OFF)
		endif()
	endif()

	if(WITH_OPENCOLLADA)
		set(OPENCOLLADA /usr/local/opencollada CACHE PATH "OpenCollada Directory")
		mark_as_advanced(OPENCOLLADA)
		set(OPENCOLLADA_LIBPATH ${OPENCOLLADA}/lib)
		set(OPENCOLLADA_LIBRARIES OpenCOLLADAStreamWriter OpenCOLLADASaxFrameworkLoader OpenCOLLADAFramework OpenCOLLADABaseUtils GeneratedSaxParser UTF MathMLSolver pcre ftoa buffer xml2)
		set(OPENCOLLADA_INCLUDE_DIR ${OPENCOLLADA})

		set(PCRE /usr CACHE PATH "PCRE Directory")
		mark_as_advanced(PCRE)
		set(PCRE_LIBPATH ${PCRE}/lib)
		set(PCRE_LIB pcre)

		set(EXPAT /usr CACHE PATH "Expat Directory")
		mark_as_advanced(EXPAT)
		set(EXPAT_LIBPATH ${EXPAT}/lib)
		set(EXPAT_LIB expat)
	endif()

	if(WITH_MEM_JEMALLOC)
		find_package(JeMalloc)
		if(NOT JEMALLOC_FOUND)
			set(WITH_MEM_JEMALLOC OFF)
		endif()
	endif()

	# OpenSuse needs lutil, ArchLinux not, for now keep, can avoid by using --as-needed
	set(PLATFORM_LINKLIBS "-lutil -lc -lm -lpthread -lstdc++")

	if(NOT WITH_HEADLESS)
		find_package(X11 REQUIRED)
		find_path(X11_XF86keysym_INCLUDE_PATH X11/XF86keysym.h ${X11_INC_SEARCH_PATH})
		mark_as_advanced(X11_XF86keysym_INCLUDE_PATH)

		list(APPEND PLATFORM_LINKLIBS ${X11_X11_LIB})

		if(WITH_X11_XINPUT)
			list(APPEND PLATFORM_LINKLIBS ${X11_Xinput_LIB})
		endif()
	endif()

	if(CMAKE_SYSTEM_NAME MATCHES "Linux")
		if(NOT WITH_PYTHON_MODULE)
			# BSD's dont use libdl.so
			list(APPEND PLATFORM_LINKLIBS -ldl)
			# binreloc is linux only
			set(BINRELOC_INCLUDE_DIRS ${CMAKE_SOURCE_DIR}/extern/binreloc/include)
			set(WITH_BINRELOC ON)
		endif()
	endif()

	set(PLATFORM_LINKFLAGS "-pthread")

	set(CMAKE_C_FLAGS "${CMAKE_C_FLAGS} -D_LARGEFILE_SOURCE -D_FILE_OFFSET_BITS=64 -D_LARGEFILE64_SOURCE")
	set(CMAKE_CXX_FLAGS "${CMAKE_CXX_FLAGS} -D_LARGEFILE_SOURCE -D_FILE_OFFSET_BITS=64 -D_LARGEFILE64_SOURCE")

	# GNU Compiler
	if(CMAKE_COMPILER_IS_GNUCC)
		set(PLATFORM_CFLAGS "-pipe -fPIC -funsigned-char -fno-strict-aliasing")
	# Intel C++ Compiler
	elseif(CMAKE_C_COMPILER_ID MATCHES "Intel")
		# think these next two are broken
		find_program(XIAR xiar) 
		if(XIAR) 
			set(CMAKE_AR "${XIAR}")
		endif() 
		mark_as_advanced(XIAR)

		find_program(XILD xild) 
		if(XILD) 
			set(CMAKE_LINKER "${XILD}")
		endif() 
		mark_as_advanced(XILD)

		set(CMAKE_C_FLAGS "${CMAKE_C_FLAGS} -fp-model precise -prec_div -parallel")
		set(CMAKE_CXX_FLAGS "${CMAKE_CXX_FLAGS} -fp-model precise -prec_div -parallel")

		# set(PLATFORM_CFLAGS "${PLATFORM_CFLAGS} -diag-enable sc3")
		set(PLATFORM_CFLAGS "-pipe -fPIC -funsigned-char -fno-strict-aliasing")
		set(PLATFORM_LINKFLAGS "${PLATFORM_LINKFLAGS} -static-intel")
	endif()

elseif(WIN32)

	# this file is included anyway when building under Windows with cl.exe
	#  include(${CMAKE_ROOT}/Modules/Platform/Windows-cl.cmake)

	set(LIBDIR ${CMAKE_SOURCE_DIR}/../lib/windows)

	# Setup 64bit and 64bit windows systems
	if(CMAKE_CL_64)
		message("64 bit compiler detected.")
		set(LIBDIR ${CMAKE_SOURCE_DIR}/../lib/win64)
	endif()
	
	add_definitions(-DWIN32)

	if(WITH_INTERNATIONAL)
		set(ICONV ${LIBDIR}/iconv)
		set(ICONV_INCLUDE_DIRS ${ICONV}/include)
		set(ICONV_LIBRARIES iconv)
		set(ICONV_LIBPATH ${ICONV}/lib)
	endif()

	if(WITH_SAMPLERATE)
		set(SAMPLERATE ${LIBDIR}/samplerate)
		set(SAMPLERATE_INCLUDE_DIRS ${SAMPLERATE}/include)
		set(SAMPLERATE_LIBRARIES libsamplerate)
		set(SAMPLERATE_LIBPATH ${SAMPLERATE}/lib)
	endif()

	set(PNG "${LIBDIR}/png")
	set(PNG_INCLUDE_DIR "${PNG}/include")
	set(PNG_LIBPATH ${PNG}/lib) # not cmake defined

	set(JPEG "${LIBDIR}/jpeg")
	set(JPEG_INCLUDE_DIR "${JPEG}/include")
	set(JPEG_LIBPATH ${JPEG}/lib) # not cmake defined

	set(WINTAB_INC ${LIBDIR}/wintab/include) 

	if(WITH_OPENAL)
		set(OPENAL ${LIBDIR}/openal)
		set(OPENAL_INCLUDE_DIR ${OPENAL}/include)
		set(OPENAL_LIBRARY wrap_oal)
		set(OPENAL_LIBPATH ${OPENAL}/lib)
	endif()

	if(WITH_CODEC_SNDFILE)
		set(SNDFILE ${LIBDIR}/sndfile)
		set(SNDFILE_INCLUDE_DIRS ${SNDFILE}/include)
		set(SNDFILE_LIBRARIES libsndfile-1)
		set(SNDFILE_LIBPATH ${SNDFILE}/lib) # TODO, deprecate
	endif()

	if(WITH_SDL)
		set(SDL ${LIBDIR}/sdl)
		set(SDL_INCLUDE_DIR ${SDL}/include)
		set(SDL_LIBRARY SDL)
		set(SDL_LIBPATH ${SDL}/lib)
	endif()

	if(WITH_CODEC_QUICKTIME)
		set(QUICKTIME ${LIBDIR}/QTDevWin)
		set(QUICKTIME_INCLUDE_DIRS ${QUICKTIME}/CIncludes)
		set(QUICKTIME_LIBRARIES qtmlClient)
		set(QUICKTIME_LIBPATH ${QUICKTIME}/Libraries)
	endif()

	if(WITH_RAYOPTIMIZATION AND SUPPORT_SSE_BUILD)
		add_definitions(-D__SSE__ -D__MMX__)
	endif()

	if(MSVC)
		if(CMAKE_CL_64)
<<<<<<< HEAD
			set(LLIBS ws2_32 vfw32 winmm kernel32 user32 gdi32 comdlg32 advapi32 shfolder shell32 ole32 oleaut32 uuid )
		else()
			set(LLIBS kernel32 user32 gdi32 comdlg32 advapi32 shell32 ole32 oleaut32 uuid ws2_32 vfw32 winmm)
		endif()
		
		set(CMAKE_CXX_FLAGS "/D_CRT_NONSTDC_NO_DEPRECATE /D_CRT_SECURE_NO_DEPRECATE /D_SCL_SECURE_NO_DEPRECATE /we4013 /wd4018 /wd4800 /wd4244 /wd4305 /wd4065 /wd4267" CACHE STRING "MSVC MT C++ flags " FORCE)
		set(CMAKE_C_FLAGS   "/D_CRT_NONSTDC_NO_DEPRECATE /D_CRT_SECURE_NO_DEPRECATE /D_SCL_SECURE_NO_DEPRECATE /we4013 /wd4018 /wd4800 /wd4244 /wd4305 /wd4065 /wd4267" CACHE STRING "MSVC MT C++ flags " FORCE)
=======
			set(PLATFORM_LINKLIBS ws2_32 vfw32 winmm kernel32 user32 gdi32 comdlg32 advapi32 shfolder shell32 ole32 oleaut32 uuid)
		else()
			set(PLATFORM_LINKLIBS ws2_32 vfw32 winmm kernel32 user32 gdi32 comdlg32 advapi32 shfolder shell32 ole32 oleaut32 uuid)
		endif()

		add_definitions(/D_CRT_NONSTDC_NO_DEPRECATE /D_CRT_SECURE_NO_DEPRECATE /D_SCL_SECURE_NO_DEPRECATE /D_CONSOLE /D_LIB)

		set(CMAKE_CXX_FLAGS "/nologo /J /W0 /Gd /wd4018 /wd4244 /wd4305 /wd4800 /wd4065 /wd4267 /we4013" CACHE STRING "MSVC MT C++ flags " FORCE)
		set(CMAKE_C_FLAGS   "/nologo /J /W0 /Gd /wd4018 /wd4244 /wd4305 /wd4800 /wd4065 /wd4267 /we4013 /EHsc" CACHE STRING "MSVC MT C++ flags " FORCE)
>>>>>>> 33afa064

		if(CMAKE_CL_64)
			set(CMAKE_CXX_FLAGS_DEBUG "/D_DEBUG /Od /Gm /EHsc /RTC1 /MTd /W3 /nologo /Zi /J" CACHE STRING "MSVC MT flags " FORCE)
		else()
			set(CMAKE_CXX_FLAGS_DEBUG "/D_DEBUG /Od /Gm /EHsc /RTC1 /MTd /W3 /nologo /ZI /J" CACHE STRING "MSVC MT flags " FORCE)
		endif()
		set(CMAKE_CXX_FLAGS_RELEASE "/O2 /Ob2 /DNDEBUG /EHsc /MT /W3 /nologo /J" CACHE STRING "MSVC MT flags " FORCE)
		set(CMAKE_CXX_FLAGS_MINSIZEREL "/O1 /Ob1 /DNDEBUG /EHsc /MT /W3 /nologo /J" CACHE STRING "MSVC MT flags " FORCE)
		set(CMAKE_CXX_FLAGS_RELWITHDEBINFO "/O2 /Ob1 /DNDEBUG /EHsc /MT /W3 /nologo /Zi /J" CACHE STRING "MSVC MT flags " FORCE)
		if(CMAKE_CL_64)
			set(CMAKE_C_FLAGS_DEBUG "/D_DEBUG /Od /Gm /EHsc /RTC1 /MTd /W3 /nologo /Zi /J" CACHE STRING "MSVC MT flags " FORCE)
		else()
			set(CMAKE_C_FLAGS_DEBUG "/D_DEBUG /Od /Gm /EHsc /RTC1 /MTd /W3 /nologo /ZI /J" CACHE STRING "MSVC MT flags " FORCE)
		endif()
		set(CMAKE_C_FLAGS_RELEASE "/O2 /Ob2 /DNDEBUG /EHsc /MT /W3 /nologo /J" CACHE STRING "MSVC MT flags " FORCE)
		set(CMAKE_C_FLAGS_MINSIZEREL "/O1 /Ob1 /DNDEBUG /EHsc /MT /W3 /nologo /J" CACHE STRING "MSVC MT flags " FORCE)
		set(CMAKE_C_FLAGS_RELWITHDEBINFO "/O2 /Ob1 /DNDEBUG /EHsc /MT /W3 /nologo /Zi /J" CACHE STRING "MSVC MT flags " FORCE)

		if(WITH_INTERNATIONAL)
			set(GETTEXT ${LIBDIR}/gettext)
			set(GETTEXT_INC ${GETTEXT}/include)
			set(GETTEXT_LIBPATH ${GETTEXT}/lib)
			if(CMAKE_CL_64)
				set(GETTEXT_LIB gettext)
			else()
				set(GETTEXT_LIB gnu_gettext)
			endif()
		endif()

		if(CMAKE_CL_64)
			set(PNG_LIBRARIES libpng)
		else()
			set(PNG_LIBRARIES libpng_st)
		endif()
		set(JPEG_LIBRARIES libjpeg)

		set(ZLIB_INCLUDE_DIRS ${LIBDIR}/zlib/include)
		if(CMAKE_CL_64)
			set(ZLIB_LIBRARIES ${LIBDIR}/zlib/lib/libz.lib)
		else()
			set(ZLIB_LIBRARIES ${LIBDIR}/zlib/lib/zlib.lib)
		endif()

		set(PTHREADS_INCLUDE_DIRS ${LIBDIR}/pthreads/include)
		set(PTHREADS_LIBRARIES ${LIBDIR}/pthreads/lib/pthreadVC2.lib)

		set(FREETYPE ${LIBDIR}/freetype)
		set(FREETYPE_INCLUDE_DIRS
			${LIBDIR}/freetype/include
			${LIBDIR}/freetype/include/freetype2
		)
		set(FREETYPE_LIBRARY ${LIBDIR}/freetype/lib/freetype2ST.lib)

		if(WITH_FFTW3)
			set(FFTW3 ${LIBDIR}/fftw3)
			set(FFTW3_LIBRARIES libfftw)
			set(FFTW3_INCLUDE_DIRS ${FFTW3}/include)
			set(FFTW3_LIBPATH ${FFTW3}/lib)
		endif()

		if(WITH_OPENCOLLADA)
			set(OPENCOLLADA_INCLUDE_DIR
				${LIBDIR}/opencollada/include
			)
			set(OPENCOLLADA_LIBRARIES
				${LIBDIR}/opencollada/lib/OpenCOLLADASaxFrameworkLoader.lib
				${LIBDIR}/opencollada/lib/OpenCOLLADAFramework.lib
				${LIBDIR}/opencollada/lib/OpenCOLLADABaseUtils.lib
				${LIBDIR}/opencollada/lib/OpenCOLLADAStreamWriter.lib
				${LIBDIR}/opencollada/lib/MathMLSolver.lib
				${LIBDIR}/opencollada/lib/GeneratedSaxParser.lib
				${LIBDIR}/opencollada/lib/xml2.lib
				${LIBDIR}/opencollada/lib/buffer.lib
				${LIBDIR}/opencollada/lib/ftoa.lib
				${LIBDIR}/opencollada/lib/UTF.lib
			)
			set(PCRE_LIB
				${LIBDIR}/opencollada/lib/pcre.lib
			)
		endif()

		if(WITH_CODEC_FFMPEG)
			set(FFMPEG_INCLUDE_DIRS
				${LIBDIR}/ffmpeg/include
				${LIBDIR}/ffmpeg/include/msvc
			)
			set(FFMPEG_LIBRARIES
				${LIBDIR}/ffmpeg/lib/avcodec-52.lib
				${LIBDIR}/ffmpeg/lib/avformat-52.lib
				${LIBDIR}/ffmpeg/lib/avdevice-52.lib
				${LIBDIR}/ffmpeg/lib/avutil-50.lib
				${LIBDIR}/ffmpeg/lib/swscale-0.lib
			)
		endif()

		if(WITH_IMAGE_OPENEXR)
			if(MSVC90)
				set(MSVC_LIB _vs2008)
				set(MSVC_INC)
			elseif(MSVC10)
				set(MSVC_LIB _vs2010)
				set(MSVC_INC _vs2010)
			else()
				set(MSVC_LIB msvc)
				set(MSVC_INC)
			endif()
			set(OPENEXR ${LIBDIR}/openexr)
			set(OPENEXR_LIBPATH ${OPENEXR}/lib${MSVC_LIB})
			set(OPENEXR_LIBRARIES
				${OPENEXR_LIBPATH}/Iex.lib
				${OPENEXR_LIBPATH}/Half.lib
				${OPENEXR_LIBPATH}/IlmImf.lib
				${OPENEXR_LIBPATH}/Imath.lib
				${OPENEXR_LIBPATH}/IlmThread.lib
			)
			set(OPENEXR_INCUDE ${OPENEXR}/include${MSVC_INC})
			set(OPENEXR_INCLUDE_DIRS
				${OPENEXR_INCUDE}
			        ${OPENEXR_INCUDE}/IlmImf
				${OPENEXR_INCUDE}/Iex
				${OPENEXR_INCUDE}/Imath
			)
			unset(OPENEXR_INCUDE)
			unset(OPENEXR_LIBPATH)
		endif()

		if(WITH_IMAGE_TIFF)
			set(TIFF_LIBRARY ${LIBDIR}/tiff/lib/libtiff.lib)
			set(TIFF_INCLUDE_DIR ${LIBDIR}/tiff/include)
		endif()

		if(WITH_JACK)
			set(JACK_INCLUDE_DIRS
				${LIBDIR}/jack/include/jack
				${LIBDIR}/jack/include
			)
			set(JACK_LIBRARIES ${LIBDIR}/jack/lib/libjack.lib)
		endif()

		if(WITH_PYTHON)
			set(PYTHON_VERSION 3.2)
			set(PYTHON_INCLUDE_DIRS "${LIBDIR}/python/include/python${PYTHON_VERSION}")
			# set(PYTHON_BINARY python) # not used yet
			set(PYTHON_LIBRARIES ${LIBDIR}/python/lib/python32.lib)
		endif()

		set(PLATFORM_LINKFLAGS "/SUBSYSTEM:CONSOLE /STACK:2097152 /INCREMENTAL:NO /NODEFAULTLIB:msvcrt.lib /NODEFAULTLIB:msvcmrt.lib /NODEFAULTLIB:msvcurt.lib /NODEFAULTLIB:msvcrtd.lib")

		# MSVC only, Mingw doesnt need
		if(CMAKE_CL_64)
<<<<<<< HEAD
			set(PLATFORM_LINKFLAGS "/MACHINE:X64 /NODEFAULTLIB:libc.lib /STACK:2097152 ")
		else()
			set(PLATFORM_LINKFLAGS "/NODEFAULTLIB:libc.lib /STACK:2097152 ")
=======
			set(PLATFORM_LINKFLAGS "/MACHINE:X64 /OPT:NOREF ${PLATFORM_LINKFLAGS}")
		else()
			set(PLATFORM_LINKFLAGS "/MACHINE:IX86 /LARGEADDRESSAWARE ${PLATFORM_LINKFLAGS}")
>>>>>>> 33afa064
		endif()

		set(PLATFORM_LINKFLAGS_DEBUG "/NODEFAULTLIB:libcmt.lib /NODEFAULTLIB:libc.lib")

	else()
		# keep GCC spesific stuff here
		if(CMAKE_COMPILER_IS_GNUCC)
			set(PLATFORM_LINKLIBS "-lshell32 -lshfolder -lgdi32 -lmsvcrt -lwinmm -lmingw32 -lm -lws2_32 -lz -lstdc++ -lole32 -luuid")
			set(PLATFORM_CFLAGS "-pipe -funsigned-char -fno-strict-aliasing")

			add_definitions(-D_LARGEFILE_SOURCE -D_FILE_OFFSET_BITS=64 -D_LARGEFILE64_SOURCE)
		endif()

		add_definitions(-DFREE_WINDOWS)

		set(CMAKE_CXX_FLAGS_DEBUG "${CMAKE_CXX_FLAGS_DEBUG} -D_DEBUG")
		set(CMAKE_C_FLAGS_DEBUG "${CMAKE_C_FLAGS_DEBUG} -D_DEBUG")

		if(WITH_INTERNATIONAL)
			set(GETTEXT ${LIBDIR}/gcc/gettext)
			set(GETTEXT_INC ${GETTEXT}/include)
			set(GETTEXT_LIBPATH ${GETTEXT}/lib)
			set(GETTEXT_LIB intl)
		endif()

		set(JPEG_LIBRARIES libjpeg)
		set(PNG_LIBRARIES png)

		set(ZLIB ${LIBDIR}/zlib)
		set(ZLIB_INCLUDE_DIRS ${ZLIB}/include)
		set(ZLIB_LIBPATH ${ZLIB}/lib)
		set(ZLIB_LIBRARIES z)

		set(PTHREADS ${LIBDIR}/pthreads)
		set(PTHREADS_INCLUDE_DIRS ${PTHREADS}/include)
		set(PTHREADS_LIBPATH ${PTHREADS}/lib)
		set(PTHREADS_LIBRARIES pthreadGC2)
		
		set(FREETYPE ${LIBDIR}/gcc/freetype)
		set(FREETYPE_INCLUDE_DIRS ${FREETYPE}/include ${FREETYPE}/include/freetype2)
		set(FREETYPE_LIBPATH ${FREETYPE}/lib)
		set(FREETYPE_LIBRARY freetype)

		if(WITH_FFTW3)
			set(FFTW3 ${LIBDIR}/gcc/fftw3)
			set(FFTW3_LIBRARIES fftw3)
			set(FFTW3_INCLUDE_DIRS ${FFTW3}/include)
			set(FFTW3_LIBPATH ${FFTW3}/lib)
		endif()

		if(WITH_OPENCOLLADA)
			set(OPENCOLLADA ${LIBDIR}/gcc/opencollada)
			set(OPENCOLLADA_INCLUDE_DIR ${OPENCOLLADA}/include)
			set(OPENCOLLADA_LIBPATH ${OPENCOLLADA}/lib ${OPENCOLLADA}/lib)
			set(OPENCOLLADA_LIBRARIES OpenCOLLADAStreamWriter OpenCOLLADASaxFrameworkLoader OpenCOLLADAFramework OpenCOLLADABaseUtils GeneratedSaxParser UTF MathMLSolver expat pcre buffer ftoa)
			set(PCRE_LIB pcre)
		endif()
		
		if(WITH_CODEC_FFMPEG)
			set(FFMPEG ${LIBDIR}/ffmpeg)
			set(FFMPEG_INCLUDE_DIRS ${FFMPEG}/include ${FFMPEG}/include)
			set(FFMPEG_LIBRARIES avcodec-52 avformat-52 avdevice-52 avutil-50 swscale-0)
			set(FFMPEG_LIBPATH ${FFMPEG}/lib)
		endif()

		if(WITH_IMAGE_OPENEXR)
			set(OPENEXR ${LIBDIR}/gcc/openexr)
			set(OPENEXR_INCLUDE_DIRS ${OPENEXR}/include/OpenEXR)
			set(OPENEXR_LIBRARIES Half IlmImf Imath IlmThread)
			set(OPENEXR_LIBPATH ${OPENEXR}/lib)

			# TODO, gives linking errors, force off
			set(WITH_IMAGE_OPENEXR OFF)
		endif()

		if(WITH_IMAGE_TIFF)
			set(TIFF ${LIBDIR}/gcc/tiff)
			set(TIFF_LIBRARY tiff)
			set(TIFF_INCLUDE_DIR ${TIFF}/include)
			set(TIFF_LIBPATH ${TIFF}/lib)
		endif()

		if(WITH_JACK)
			set(JACK ${LIBDIR}/jack)
			set(JACK_INCLUDE_DIRS ${JACK}/include/jack ${JACK}/include)
			set(JACK_LIBRARIES jack)
			set(JACK_LIBPATH ${JACK}/lib)
			
			# TODO, gives linking errors, force off
			set(WITH_JACK OFF)
		endif()

		if(WITH_PYTHON)
			set(PYTHON ${LIBDIR}/python)
			set(PYTHON_VERSION 3.2)
			set(PYTHON_INCLUDE_DIRS "${PYTHON}/include/python${PYTHON_VERSION}")
			# set(PYTHON_BINARY python) # not used yet
			set(PYTHON_LIBRARIES ${PYTHON}/lib/python32mw.lib)
			set(PYTHON_LIBPATH ${PYTHON}/lib)
		endif()

		set(PLATFORM_LINKFLAGS "--stack,2097152")

	endif()

	# used in many places so include globally, like OpenGL
	blender_include_dirs("${PTHREADS_INCLUDE_DIRS}")

elseif(APPLE)

	if (${CMAKE_OSX_DEPLOYMENT_TARGET} STREQUAL "10.5")
		set(WITH_LIBS10.5 ON CACHE BOOL "Use 10.5 libs" FORCE)
	endif()

	if(WITH_LIBS10.5)
		set(LIBDIR ${CMAKE_SOURCE_DIR}/../lib/darwin-9.x.universal)
	else()
		if(CMAKE_OSX_ARCHITECTURES MATCHES i386)
			set(LIBDIR ${CMAKE_SOURCE_DIR}/../lib/darwin-8.x.i386)
		else()
			set(LIBDIR ${CMAKE_SOURCE_DIR}/../lib/darwin-8.0.0-powerpc)
		endif()
	endif()
	

	if(WITH_OPENAL)
		find_package(OpenAL)
		if(OPENAL_FOUND)
			set(WITH_OPENAL ON)
			set(OPENAL_INCLUDE_DIR "${LIBDIR}/openal/include")
		else()
			set(WITH_OPENAL OFF)
		endif()
	endif()

	if(WITH_JACK)
		set(JACK /usr)
		set(JACK_INCLUDE_DIRS ${JACK}/include/jack)
		set(JACK_LIBRARIES jack)
		set(JACK_LIBPATH ${JACK}/lib)
	endif()

	if(WITH_CODEC_SNDFILE)
		set(SNDFILE ${LIBDIR}/sndfile)
		set(SNDFILE_INCLUDE_DIRS ${SNDFILE}/include)
		set(SNDFILE_LIBRARIES sndfile FLAC ogg vorbis vorbisenc)
		set(SNDFILE_LIBPATH ${SNDFILE}/lib ${FFMPEG}/lib)  # TODO, deprecate
	endif()

	set(PYTHON_VERSION 3.2)

	if(PYTHON_VERSION MATCHES 3.2)
		# we use precompiled libraries for py 3.2 and up by default

		set(PYTHON ${LIBDIR}/python)
		set(PYTHON_INCLUDE_DIRS "${PYTHON}/include/python${PYTHON_VERSION}")
		# set(PYTHON_BINARY "${PYTHON}/bin/python${PYTHON_VERSION}") # not used yet
		set(PYTHON_LIBRARIES python${PYTHON_VERSION})
		set(PYTHON_LIBPATH "${PYTHON}/lib/python${PYTHON_VERSION}")
		# set(PYTHON_LINKFLAGS "-u _PyMac_Error")  # won't  build with this enabled
	else()
		# otherwise, use custom system framework

		set(PYTHON /System/Library/Frameworks/Python.framework/Versions/)
		set(PYTHON_VERSION 3.2)
		set(PYTHON_INCLUDE_DIRS "${PYTHON}${PYTHON_VERSION}/include/python${PYTHON_VERSION}")
		# set(PYTHON_BINARY ${PYTHON}${PYTHON_VERSION}/bin/python${PYTHON_VERSION}) # not used yet
		set(PYTHON_LIBRARIES "")
		set(PYTHON_LIBPATH ${PYTHON}${PYTHON_VERSION}/lib/python${PYTHON_VERSION}/config)
		set(PYTHON_LINKFLAGS "-u _PyMac_Error -framework System -framework Python")
	endif()

	if(WITH_INTERNATIONAL)
		set(GETTEXT ${LIBDIR}/gettext)
		set(GETTEXT_INC "${GETTEXT}/include")
		set(GETTEXT_LIB intl iconv)
		set(GETTEXT_LIBPATH ${GETTEXT}/lib)
	endif()

	if(WITH_FFTW3)
		set(FFTW3 ${LIBDIR}/fftw3)
		set(FFTW3_INCLUDE_DIRS ${FFTW3}/include)
		set(FFTW3_LIBRARIES fftw3)
		set(FFTW3_LIBPATH ${FFTW3}/lib)
	endif()

	set(PNG_LIBRARIES png)
	set(JPEG_LIBRARIES jpeg)

	set(ZLIB /usr)
	set(ZLIB_INCLUDE_DIRS "${ZLIB}/include")
	set(ZLIB_LIBRARIES z bz2)

	set(FREETYPE ${LIBDIR}/freetype)
	set(FREETYPE_INCLUDE_DIRS ${FREETYPE}/include ${FREETYPE}/include/freetype2)
	set(FREETYPE_LIBPATH ${FREETYPE}/lib)
	set(FREETYPE_LIBRARY freetype)

	if(WITH_IMAGE_OPENEXR)
		set(OPENEXR ${LIBDIR}/openexr)
		set(OPENEXR_INCLUDE_DIRS ${OPENEXR}/include/OpenEXR)
		set(OPENEXR_LIBRARIES Iex Half IlmImf Imath IlmThread)
		set(OPENEXR_LIBPATH ${OPENEXR}/lib)
	endif()

	if(WITH_CODEC_FFMPEG)
		set(FFMPEG ${LIBDIR}/ffmpeg)
		set(FFMPEG_INCLUDE_DIRS ${FFMPEG}/include)
		set(FFMPEG_LIBRARIES avcodec avdevice avformat avutil mp3lame swscale x264 xvidcore theora theoradec theoraenc vorbis vorbisenc vorbisfile ogg)
		set(FFMPEG_LIBPATH ${FFMPEG}/lib)
		set(CMAKE_CXX_FLAGS "${CMAKE_CXX_FLAGS} -D__STDC_CONSTANT_MACROS")
	endif()

	if(WITH_SAMPLERATE)
		set(SAMPLERATE ${LIBDIR}/samplerate)
		set(SAMPLERATE_INCLUDE_DIRS ${SAMPLERATE}/include)
		set(SAMPLERATE_LIBRARIES samplerate)
		set(SAMPLERATE_LIBPATH ${SAMPLERATE}/lib)
	endif()

	set(PLATFORM_LINKLIBS stdc++ SystemStubs)

	if(WITH_COCOA)
		set(PLATFORM_CFLAGS "-pipe -funsigned-char -DGHOST_COCOA")
		set(PLATFORM_LINKFLAGS "-fexceptions -framework CoreServices -framework Foundation -framework IOKit -framework AppKit -framework Cocoa -framework Carbon -framework AudioUnit -framework AudioToolbox -framework CoreAudio")
		if(USE_QTKIT)
			set(PLATFORM_CFLAGS "${PLATFORM_CFLAGS} -DUSE_QTKIT")
			set(PLATFORM_LINKFLAGS "${PLATFORM_LINKFLAGS} -framework QTKit")
			if(CMAKE_OSX_ARCHITECTURES MATCHES i386)
				set(PLATFORM_LINKFLAGS "${PLATFORM_LINKFLAGS} -framework QuickTime")
				#libSDL still needs 32bit carbon quicktime 
			endif()
		elseif(WITH_CODEC_QUICKTIME)
			set(PLATFORM_LINKFLAGS "${PLATFORM_LINKFLAGS} -framework QuickTime")
		endif()
	else()
		set(PLATFORM_CFLAGS "-pipe -funsigned-char")
		set(PLATFORM_LINKFLAGS "-fexceptions -framework CoreServices -framework Foundation -framework IOKit -framework AppKit -framework Carbon -framework AGL -framework AudioUnit -framework AudioToolbox -framework CoreAudio -framework QuickTime")
	endif()

	if(WITH_OPENCOLLADA)
		set(OPENCOLLADA ${LIBDIR}/opencollada)
		set(OPENCOLLADA_INCLUDE_DIR ${OPENCOLLADA}/include)
		set(OPENCOLLADA_LIBPATH ${OPENCOLLADA}/lib)
		set(OPENCOLLADA_LIBRARIES "OpenCOLLADASaxFrameworkLoader -lOpenCOLLADAFramework -lOpenCOLLADABaseUtils -lOpenCOLLADAStreamWriter -lMathMLSolver -lGeneratedSaxParser -lUTF -lxml2 -lbuffer -lftoa" )
		#pcre is bundled with openCollada
		#set(PCRE ${LIBDIR}/pcre)
		#set(PCRE_LIBPATH ${PCRE}/lib)
		set(PCRE_LIB pcre)
		#libxml2 is used
		#set(EXPAT ${LIBDIR}/expat)
		#set(EXPAT_LIBPATH ${EXPAT}/lib)
		set(EXPAT_LIB)
	endif()

	if(WITH_SDL)
		set(SDL ${LIBDIR}/sdl)
		set(SDL_INCLUDE_DIR ${SDL}/include)
		set(SDL_LIBRARY SDL)
		set(SDL_LIBPATH ${SDL}/lib)
	endif()

	set(PNG "${LIBDIR}/png")
	set(PNG_INCLUDE_DIR "${PNG}/include")
	set(PNG_LIBPATH ${PNG}/lib)

	set(JPEG "${LIBDIR}/jpeg")
	set(JPEG_INCLUDE_DIR "${JPEG}/include")
	set(JPEG_LIBPATH ${JPEG}/lib)

	if(WITH_IMAGE_TIFF)
		set(TIFF ${LIBDIR}/tiff)
		set(TIFF_INCLUDE_DIR ${TIFF}/include)
		set(TIFF_LIBRARY tiff)
		set(TIFF_LIBPATH ${TIFF}/lib)
	endif()

	set(EXETYPE MACOSX_BUNDLE)

	set(CMAKE_C_FLAGS_DEBUG "-fno-strict-aliasing -g")
	set(CMAKE_CXX_FLAGS_DEBUG "-fno-strict-aliasing -g")
	if(CMAKE_OSX_ARCHITECTURES MATCHES "i386")
		set(CMAKE_CXX_FLAGS_RELEASE "-O3 -mdynamic-no-pic -ftree-vectorize -msse -msse2 -fvariable-expansion-in-unroller")
		set(CMAKE_C_FLAGS_RELEASE "-O3 -mdynamic-no-pic -ftree-vectorize -msse -msse2 -fvariable-expansion-in-unroller")
	elseif(CMAKE_OSX_ARCHITECTURES MATCHES "x86_64")
		set(CMAKE_CXX_FLAGS_RELEASE "-O3 -mdynamic-no-pic -ftree-vectorize -msse -msse2 -msse3 -mssse3 -fvariable-expansion-in-unroller")
		set(CMAKE_C_FLAGS_RELEASE "-O3 -mdynamic-no-pic -ftree-vectorize -msse -msse2 -msse3 -mssse3 -fvariable-expansion-in-unroller")
	else()
		set(CMAKE_C_FLAGS_RELEASE "-mdynamic-no-pic -fno-strict-aliasing")
		set(CMAKE_CXX_FLAGS_RELEASE "-mdynamic-no-pic -fno-strict-aliasing")
	endif()
endif()

#-----------------------------------------------------------------------------
# Common.

if(APPLE OR WIN32)
	if(NOT IS_DIRECTORY "${LIBDIR}")
		message(FATAL_ERROR "Apple and Windows require pre-compiled libs at: '${LIBDIR}'")
	endif()
endif()

if(WITH_RAYOPTIMIZATION)
	if(CMAKE_COMPILER_IS_GNUCC)
		if(SUPPORT_SSE_BUILD)
			set(PLATFORM_CFLAGS " -msse ${PLATFORM_CFLAGS}")
			add_definitions(-D__SSE__ -D__MMX__)
		endif()
		if(SUPPORT_SSE2_BUILD)
			set(PLATFORM_CFLAGS " -msse2 ${PLATFORM_CFLAGS}")
			add_definitions(-D__SSE2__)
			if(NOT SUPPORT_SSE_BUILD) # dont double up
				add_definitions(-D__MMX__)
			endif()
		endif()
	endif()
endif()

if(WITH_IMAGE_OPENJPEG)
	if(UNIX AND NOT APPLE)
		# dealt with above
	else()
		set(OPENJPEG_INCLUDE_DIRS "${CMAKE_SOURCE_DIR}/extern/libopenjpeg")
	endif()
endif()

if(WITH_IMAGE_REDCODE)
	set(REDCODE ${CMAKE_SOURCE_DIR}/extern)
	set(REDCODE_INC ${REDCODE})
endif()

#-----------------------------------------------------------------------------
# Blender WebPlugin

if(WITH_WEBPLUGIN) 
	set(GECKO_DIR "${CMAKE_SOURCE_DIR}/../gecko-sdk/" CACHE PATH "Gecko SDK path")
	set(WEBPLUGIN_SANDBOX_MODE "apparmor" CACHE STRING "WEB Plugin sandbox mode, can be apparmor, privsep, none")

	set(WITH_PLAYER ON)
endif()


#-----------------------------------------------------------------------------
# Configure OpenGL.
find_package(OpenGL)
blender_include_dirs_sys("${OPENGL_INCLUDE_DIR}")
# unset(OPENGL_LIBRARIES CACHE) # not compat with older cmake 
# unset(OPENGL_xmesa_INCLUDE_DIR CACHE) # not compat with older cmake 

#-----------------------------------------------------------------------------
# Configure OpenMP.
if(WITH_OPENMP)
	find_package(OpenMP)	
	if(OPENMP_FOUND)
		set(CMAKE_C_FLAGS "${CMAKE_C_FLAGS} ${OpenMP_C_FLAGS}")
		set(CMAKE_CXX_FLAGS "${CMAKE_CXX_FLAGS} ${OpenMP_CXX_FLAGS}")

		if(APPLE AND ${CMAKE_GENERATOR} MATCHES "Xcode")
			set(CMAKE_XCODE_ATTRIBUTE_ENABLE_OPENMP_SUPPORT "YES")
		endif()
	else()
		set(WITH_OPENMP OFF)
	endif()

	mark_as_advanced(OpenMP_C_FLAGS)
	mark_as_advanced(OpenMP_CXX_FLAGS)
endif() 

#-----------------------------------------------------------------------------
# Configure GLEW

if(WITH_BUILTIN_GLEW)
	# set(GLEW_LIBRARY "")  # unused
	set(GLEW_INCLUDE_PATH "${CMAKE_SOURCE_DIR}/extern/glew/include")
else()
	find_package(GLEW)

	if(NOT GLEW_FOUND)
		message(FATAL_ERROR "GLEW is required to build blender, install it or use WITH_BUILTIN_GLEW")
	endif()

	mark_as_advanced(GLEW_LIBRARY)
	mark_as_advanced(GLEW_INCLUDE_PATH)
endif()

#-----------------------------------------------------------------------------
# Configure Python.

if(WITH_PYTHON_MODULE)
	add_definitions(-DPy_ENABLE_SHARED)
endif() 

#-----------------------------------------------------------------------------
# Extra compile flags

if((NOT WIN32) AND (NOT MSVC))
	# used for internal debug checks
	set(CMAKE_CXX_FLAGS_DEBUG "${CMAKE_CXX_FLAGS_DEBUG} -DDEBUG")
	set(CMAKE_C_FLAGS_DEBUG "${CMAKE_C_FLAGS_DEBUG} -DDEBUG")
	
	# assert() checks for this.
	set(CMAKE_CXX_FLAGS_RELEASE "${CMAKE_CXX_FLAGS_RELEASE} -DNDEBUG")
	set(CMAKE_CXX_FLAGS_MINSIZEREL "${CMAKE_CXX_FLAGS_MINSIZEREL} -DNDEBUG")
	set(CMAKE_CXX_FLAGS_RELWITHDEBINFO "${CMAKE_CXX_FLAGS_RELWITHDEBINFO} -DNDEBUG")

	set(CMAKE_C_FLAGS_RELEASE "${CMAKE_C_FLAGS_RELEASE} -DNDEBUG")
	set(CMAKE_C_FLAGS_MINSIZEREL "${CMAKE_C_FLAGS_MINSIZEREL} -DNDEBUG")
	set(CMAKE_C_FLAGS_RELWITHDEBINFO "${CMAKE_C_FLAGS_RELWITHDEBINFO} -DNDEBUG")
endif()

if(CMAKE_COMPILER_IS_GNUCC)

	ADD_CHECK_C_COMPILER_FLAG(C_WARNINGS C_WARN_ALL -Wall)
	ADD_CHECK_C_COMPILER_FLAG(C_WARNINGS C_WARN_CAST_ALIGN -Wcast-align)
	ADD_CHECK_C_COMPILER_FLAG(C_WARNINGS C_WARN_ERROR_DECLARATION_AFTER_STATEMENT -Werror=declaration-after-statement)
	ADD_CHECK_C_COMPILER_FLAG(C_WARNINGS C_WARN_ERROR_IMPLICIT_FUNCTION_DECLARATION -Werror=implicit-function-declaration)
	ADD_CHECK_C_COMPILER_FLAG(C_WARNINGS C_WARN_ERROR_RETURN_TYPE -Werror=return-type)
	# system headers sometimes do this, disable for now, was: -Werror=strict-prototypes
	ADD_CHECK_C_COMPILER_FLAG(C_WARNINGS C_WARN_STRICT_PROTOTYPES -Wstrict-prototypes)
	ADD_CHECK_C_COMPILER_FLAG(C_WARNINGS C_WARN_NO_CHAR_SUBSCRIPTS -Wno-char-subscripts)
	ADD_CHECK_C_COMPILER_FLAG(C_WARNINGS C_WARN_NO_UNKNOWN_PRAGMAS -Wno-unknown-pragmas)
	ADD_CHECK_C_COMPILER_FLAG(C_WARNINGS C_WARN_POINTER_ARITH -Wpointer-arith)
	ADD_CHECK_C_COMPILER_FLAG(C_WARNINGS C_WARN_UNUSED_PARAMETER -Wunused-parameter)
	ADD_CHECK_C_COMPILER_FLAG(C_WARNINGS C_WARN_WRITE_STRINGS -Wwrite-strings)
	# disable because it gives warnings for printf() & friends.
	# ADD_CHECK_C_COMPILER_FLAG(C_WARNINGS C_WARN_DOUBLE_PROMOTION -Wdouble-promotion -Wno-error=double-promotion)
	ADD_CHECK_C_COMPILER_FLAG(C_WARNINGS C_WARN_NO_ERROR_UNUSED_BUT_SET_VARIABLE -Wno-error=unused-but-set-variable)

	ADD_CHECK_CXX_COMPILER_FLAG(CXX_WARNINGS CXX_WARN_ALL -Wall)
	ADD_CHECK_CXX_COMPILER_FLAG(CXX_WARNINGS CXX_WARN_NO_INVALID_OFFSETOF -Wno-invalid-offsetof)
	ADD_CHECK_CXX_COMPILER_FLAG(CXX_WARNINGS CXX_WARN_NO_SIGN_COMPARE -Wno-sign-compare)

elseif(CMAKE_C_COMPILER_ID MATCHES "Intel")

	ADD_CHECK_C_COMPILER_FLAG(C_WARNINGS C_WARN_ALL -Wall)
	ADD_CHECK_C_COMPILER_FLAG(C_WARNINGS C_WARN_POINTER_ARITH -Wpointer-arith)
	ADD_CHECK_C_COMPILER_FLAG(C_WARNINGS C_WARN_NO_UNKNOWN_PRAGMAS -Wno-unknown-pragmas)

	ADD_CHECK_CXX_COMPILER_FLAG(CXX_WARNINGS CXX_WARN_ALL -Wall)
	ADD_CHECK_CXX_COMPILER_FLAG(CXX_WARNINGS CXX_WARN_NO_INVALID_OFFSETOF -Wno-invalid-offsetof)
	ADD_CHECK_CXX_COMPILER_FLAG(CXX_WARNINGS CXX_WARN_NO_SIGN_COMPARE -Wno-sign-compare)

endif()

# MSVC2010 fails to links C++ libs right
if(MSVC10)
	if(WITH_IMAGE_OPENEXR)
		message(WARNING "MSVC 2010 does not support OpenEXR, disabling WITH_IMAGE_OPENEXR. To enable support use Use MSVC 2008")
		set(WITH_IMAGE_OPENEXR OFF)
	endif()
	if(WITH_OPENCOLLADA)
		message(WARNING "MSVC 2010 does not support OpenCollada, disabling WITH_OPENCOLLADA. To enable support use Use MSVC 2008")
		set(WITH_OPENCOLLADA OFF)
	endif()
endif()

if(CMAKE_CXX_COMPILER_ID MATCHES "Clang")
	if(WITH_IK_ITASC OR WITH_MOD_FLUID)
		message(WARNING "Using Clang as CXX compiler: disabling WITH_IK_ITASC and WITH_MOD_FLUID, these features will be missing.")
		set(WITH_IK_ITASC OFF)
		set(WITH_MOD_FLUID OFF)
	endif()
endif()

set(CMAKE_C_FLAGS "${CMAKE_C_FLAGS} ${PLATFORM_CFLAGS} ${C_WARNINGS}")
set(CMAKE_CXX_FLAGS "${CMAKE_CXX_FLAGS} ${PLATFORM_CFLAGS} ${CXX_WARNINGS}")

#-------------------------------------------------------------------------------
# Global Defines

# better not set includes here but this debugging option is off by default.
if(WITH_CXX_GUARDEDALLOC)
	include_directories(${CMAKE_SOURCE_DIR}/intern/guardedalloc)
endif()

if(WITH_ASSERT_ABORT)
	add_definitions(-DWITH_ASSERT_ABORT)
endif()

# message(STATUS "Using CFLAGS: ${CMAKE_C_FLAGS}")
# message(STATUS "Using CXXFLAGS: ${CMAKE_CXX_FLAGS}")

#-----------------------------------------------------------------------------
# Libraries

add_subdirectory(source)
add_subdirectory(intern)
add_subdirectory(extern)


#-----------------------------------------------------------------------------
# Blender Application
add_subdirectory(source/creator)


#-----------------------------------------------------------------------------
# Blender Player
if(WITH_PLAYER)
	add_subdirectory(source/blenderplayer)
endif()

#-----------------------------------------------------------------------------
# CPack for generating packages
include(build_files/cmake/packaging.cmake)


#-----------------------------------------------------------------------------
# Print Final Configuration

if(FIRST_RUN)
	set(_config_msg "\n* Blender Configuration *")
	macro(info_cfg_option
		_setting)
		set(_msg "   * ${_setting}")
		string(LENGTH "${_msg}" _len)
		while("28" GREATER "${_len}")
			set(_msg "${_msg} ")
			 math(EXPR _len "${_len} + 1")
		endwhile()

		set(_config_msg "${_config_msg}\n${_msg}${${_setting}}")
	endmacro()

	macro(info_cfg_text
		_text)
		set(_config_msg "${_config_msg}\n\n  ${_text}")
		
		
	endmacro()

	info_cfg_text("Build Options:")
	info_cfg_option(WITH_GAMEENGINE)
	info_cfg_option(WITH_PLAYER)
	info_cfg_option(WITH_BULLET)
	info_cfg_option(WITH_IK_ITASC)
	info_cfg_option(WITH_OPENCOLLADA)
	info_cfg_option(WITH_FFTW3)
	info_cfg_option(WITH_INTERNATIONAL)

	info_cfg_text("Compiler Options:")
	info_cfg_option(WITH_BUILDINFO)
	info_cfg_option(WITH_OPENMP)
	info_cfg_option(WITH_RAYOPTIMIZATION)

	info_cfg_text("System Options:")
	info_cfg_option(WITH_INSTALL_PORTABLE)
	info_cfg_option(WITH_X11_XINPUT)
	info_cfg_option(WITH_BUILTIN_GLEW)

	info_cfg_text("Image Formats:")
	info_cfg_option(WITH_IMAGE_CINEON)
	info_cfg_option(WITH_IMAGE_DDS)
	info_cfg_option(WITH_IMAGE_HDR)
	info_cfg_option(WITH_IMAGE_OPENEXR)
	info_cfg_option(WITH_IMAGE_OPENJPEG)
	info_cfg_option(WITH_IMAGE_REDCODE)
	info_cfg_option(WITH_IMAGE_TIFF)

	info_cfg_text("Audio:")
	info_cfg_option(WITH_OPENAL)
	info_cfg_option(WITH_SDL)
	info_cfg_option(WITH_JACK)
	info_cfg_option(WITH_CODEC_FFMPEG)
	info_cfg_option(WITH_CODEC_SNDFILE)
	info_cfg_option(WITH_SAMPLERATE)

	info_cfg_text("Compression:")
	info_cfg_option(WITH_LZMA)
	info_cfg_option(WITH_LZO)

	info_cfg_text("Python:")
	info_cfg_option(WITH_PYTHON_INSTALL)
	info_cfg_option(WITH_PYTHON_MODULE)
	info_cfg_option(WITH_PYTHON_SAFETY)

	info_cfg_text("Modifiers:")
	info_cfg_option(WITH_MOD_BOOLEAN)
	info_cfg_option(WITH_MOD_DECIMATE)
	info_cfg_option(WITH_MOD_FLUID)

	info_cfg_text("")

	message("${_config_msg}")
endif()<|MERGE_RESOLUTION|>--- conflicted
+++ resolved
@@ -556,15 +556,6 @@
 
 	if(MSVC)
 		if(CMAKE_CL_64)
-<<<<<<< HEAD
-			set(LLIBS ws2_32 vfw32 winmm kernel32 user32 gdi32 comdlg32 advapi32 shfolder shell32 ole32 oleaut32 uuid )
-		else()
-			set(LLIBS kernel32 user32 gdi32 comdlg32 advapi32 shell32 ole32 oleaut32 uuid ws2_32 vfw32 winmm)
-		endif()
-		
-		set(CMAKE_CXX_FLAGS "/D_CRT_NONSTDC_NO_DEPRECATE /D_CRT_SECURE_NO_DEPRECATE /D_SCL_SECURE_NO_DEPRECATE /we4013 /wd4018 /wd4800 /wd4244 /wd4305 /wd4065 /wd4267" CACHE STRING "MSVC MT C++ flags " FORCE)
-		set(CMAKE_C_FLAGS   "/D_CRT_NONSTDC_NO_DEPRECATE /D_CRT_SECURE_NO_DEPRECATE /D_SCL_SECURE_NO_DEPRECATE /we4013 /wd4018 /wd4800 /wd4244 /wd4305 /wd4065 /wd4267" CACHE STRING "MSVC MT C++ flags " FORCE)
-=======
 			set(PLATFORM_LINKLIBS ws2_32 vfw32 winmm kernel32 user32 gdi32 comdlg32 advapi32 shfolder shell32 ole32 oleaut32 uuid)
 		else()
 			set(PLATFORM_LINKLIBS ws2_32 vfw32 winmm kernel32 user32 gdi32 comdlg32 advapi32 shfolder shell32 ole32 oleaut32 uuid)
@@ -574,7 +565,6 @@
 
 		set(CMAKE_CXX_FLAGS "/nologo /J /W0 /Gd /wd4018 /wd4244 /wd4305 /wd4800 /wd4065 /wd4267 /we4013" CACHE STRING "MSVC MT C++ flags " FORCE)
 		set(CMAKE_C_FLAGS   "/nologo /J /W0 /Gd /wd4018 /wd4244 /wd4305 /wd4800 /wd4065 /wd4267 /we4013 /EHsc" CACHE STRING "MSVC MT C++ flags " FORCE)
->>>>>>> 33afa064
 
 		if(CMAKE_CL_64)
 			set(CMAKE_CXX_FLAGS_DEBUG "/D_DEBUG /Od /Gm /EHsc /RTC1 /MTd /W3 /nologo /Zi /J" CACHE STRING "MSVC MT flags " FORCE)
@@ -725,15 +715,9 @@
 
 		# MSVC only, Mingw doesnt need
 		if(CMAKE_CL_64)
-<<<<<<< HEAD
-			set(PLATFORM_LINKFLAGS "/MACHINE:X64 /NODEFAULTLIB:libc.lib /STACK:2097152 ")
-		else()
-			set(PLATFORM_LINKFLAGS "/NODEFAULTLIB:libc.lib /STACK:2097152 ")
-=======
 			set(PLATFORM_LINKFLAGS "/MACHINE:X64 /OPT:NOREF ${PLATFORM_LINKFLAGS}")
 		else()
 			set(PLATFORM_LINKFLAGS "/MACHINE:IX86 /LARGEADDRESSAWARE ${PLATFORM_LINKFLAGS}")
->>>>>>> 33afa064
 		endif()
 
 		set(PLATFORM_LINKFLAGS_DEBUG "/NODEFAULTLIB:libcmt.lib /NODEFAULTLIB:libc.lib")
