--- conflicted
+++ resolved
@@ -10,13 +10,8 @@
            MAIN_DEPENDENCY ${flexsrc}
            DEPENDS ${${compiler_headers}}
            WORKING_DIRECTORY ${CMAKE_CURRENT_SOURCE_DIR} )
-<<<<<<< HEAD
---- a/src/include/OSL/oslconfig.h	2016-10-31 16:48:19 -0600
-+++ b/src/include/OSL/oslconfig.h	2018-05-27 11:18:08 -0600
-=======
 --- osl/src/external_osl/src/include/OSL/oslconfig.h	2016-10-31 16:48:19 -0600
 +++ osl/src/external_osl/src/include/OSL/oslconfig.h	2018-05-27 11:18:08 -0600
->>>>>>> 7b6af843
 @@ -44,12 +44,18 @@
  // same if another packages is compiling against OSL and using these headers
  // (OSL may be C++11 but the client package may be older, or vice versa --
