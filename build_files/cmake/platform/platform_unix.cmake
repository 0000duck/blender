# ***** BEGIN GPL LICENSE BLOCK *****
#
# This program is free software; you can redistribute it and/or
# modify it under the terms of the GNU General Public License
# as published by the Free Software Foundation; either version 2
# of the License, or (at your option) any later version.
#
# This program is distributed in the hope that it will be useful,
# but WITHOUT ANY WARRANTY; without even the implied warranty of
# MERCHANTABILITY or FITNESS FOR A PARTICULAR PURPOSE.  See the
# GNU General Public License for more details.
#
# You should have received a copy of the GNU General Public License
# along with this program; if not, write to the Free Software Foundation,
# Inc., 51 Franklin Street, Fifth Floor, Boston, MA 02110-1301, USA.
#
# The Original Code is Copyright (C) 2016, Blender Foundation
# All rights reserved.
# ***** END GPL LICENSE BLOCK *****

# Libraries configuration for any *nix system including Linux and Unix.

# Detect precompiled library directory
if(NOT DEFINED LIBDIR)
  # Path to a locally compiled libraries.
  set(LIBDIR_NAME ${CMAKE_SYSTEM_NAME}_${CMAKE_SYSTEM_PROCESSOR})
  string(TOLOWER ${LIBDIR_NAME} LIBDIR_NAME)
  set(LIBDIR_NATIVE_ABI ${CMAKE_SOURCE_DIR}/../lib/${LIBDIR_NAME})

  # Path to precompiled libraries with known CentOS 7 ABI.
  set(LIBDIR_CENTOS7_ABI ${CMAKE_SOURCE_DIR}/../lib/linux_centos7_x86_64)

  # Choose the best suitable libraries.
  if(EXISTS ${LIBDIR_NATIVE_ABI})
    set(LIBDIR ${LIBDIR_NATIVE_ABI})
  elseif(EXISTS ${LIBDIR_CENTOS7_ABI})
    set(LIBDIR ${LIBDIR_CENTOS7_ABI})
    set(WITH_CXX11_ABI OFF)
  endif()

  # Avoid namespace pollustion.
  unset(LIBDIR_NATIVE_ABI)
  unset(LIBDIR_CENTOS7_ABI)
endif()

if(EXISTS ${LIBDIR})
  message(STATUS "Using pre-compiled LIBDIR: ${LIBDIR}")

  file(GLOB LIB_SUBDIRS ${LIBDIR}/*)
  # NOTE: Make sure "proper" compiled zlib comes first before the one
  # which is a part of OpenCollada. They have different ABI, and we
  # do need to use the official one.
  set(CMAKE_PREFIX_PATH ${LIBDIR}/zlib ${LIB_SUBDIRS})
  set(WITH_STATIC_LIBS ON)
  set(WITH_OPENMP_STATIC ON)
  set(Boost_NO_BOOST_CMAKE ON)
  set(BOOST_ROOT ${LIBDIR}/boost)
  set(BOOST_LIBRARYDIR ${LIBDIR}/boost/lib)
  set(Boost_NO_SYSTEM_PATHS ON)
endif()

if(WITH_STATIC_LIBS)
  set(CMAKE_EXE_LINKER_FLAGS "${CMAKE_EXE_LINKER_FLAGS} -static-libstdc++")
endif()

# Wrapper to prefer static libraries
macro(find_package_wrapper)
  if(WITH_STATIC_LIBS)
    find_package_static(${ARGV})
  else()
    find_package(${ARGV})
  endif()
endmacro()

find_package_wrapper(JPEG REQUIRED)
find_package_wrapper(PNG REQUIRED)
find_package_wrapper(ZLIB REQUIRED)
find_package_wrapper(Freetype REQUIRED)

if(WITH_LZO AND WITH_SYSTEM_LZO)
  find_package_wrapper(LZO)
  if(NOT LZO_FOUND)
    message(FATAL_ERROR "Failed finding system LZO version!")
  endif()
endif()

if(WITH_SYSTEM_EIGEN3)
  find_package_wrapper(Eigen3)
  if(NOT EIGEN3_FOUND)
    message(FATAL_ERROR "Failed finding system Eigen3 version!")
  endif()
endif()
# else values are set below for all platforms

if(WITH_PYTHON)
  # No way to set py35, remove for now.
  # find_package(PythonLibs)

  # Use our own instead, since without py is such a rare case,
  # require this package
  # XXX Linking errors with debian static python :/
#       find_package_wrapper(PythonLibsUnix REQUIRED)
  find_package(PythonLibsUnix REQUIRED)
endif()

if(WITH_IMAGE_OPENEXR)
  find_package_wrapper(OpenEXR)  # our own module
  if(NOT OPENEXR_FOUND)
    set(WITH_IMAGE_OPENEXR OFF)
  endif()
endif()

if(WITH_IMAGE_OPENJPEG)
  find_package_wrapper(OpenJPEG)
  if(NOT OPENJPEG_FOUND)
    set(WITH_IMAGE_OPENJPEG OFF)
  endif()
endif()

if(WITH_IMAGE_TIFF)
  # XXX Linking errors with debian static tiff :/
#       find_package_wrapper(TIFF)
  find_package(TIFF)
  if(NOT TIFF_FOUND)
    set(WITH_IMAGE_TIFF OFF)
  endif()
endif()

# Audio IO
if(WITH_SYSTEM_AUDASPACE)
  find_package_wrapper(Audaspace)
  if(NOT AUDASPACE_FOUND OR NOT AUDASPACE_C_FOUND)
    message(FATAL_ERROR "Audaspace external library not found!")
  endif()
endif()

if(WITH_OPENAL)
  find_package_wrapper(OpenAL)
  if(NOT OPENAL_FOUND)
    set(WITH_OPENAL OFF)
  endif()
endif()

if(WITH_SDL)
  if(WITH_SDL_DYNLOAD)
    set(SDL_INCLUDE_DIR "${CMAKE_CURRENT_SOURCE_DIR}/extern/sdlew/include/SDL2")
    set(SDL_LIBRARY)
  else()
    find_package_wrapper(SDL2)
    if(SDL2_FOUND)
      # Use same names for both versions of SDL until we move to 2.x.
      set(SDL_INCLUDE_DIR "${SDL2_INCLUDE_DIR}")
      set(SDL_LIBRARY "${SDL2_LIBRARY}")
      set(SDL_FOUND "${SDL2_FOUND}")
    else()
      find_package_wrapper(SDL)
    endif()
    mark_as_advanced(
      SDL_INCLUDE_DIR
      SDL_LIBRARY
    )
    # unset(SDLMAIN_LIBRARY CACHE)
    if(NOT SDL_FOUND)
      set(WITH_SDL OFF)
    endif()
  endif()
endif()

if(WITH_JACK)
  find_package_wrapper(Jack)
  if(NOT JACK_FOUND)
    set(WITH_JACK OFF)
  endif()
endif()

# Codecs
if(WITH_CODEC_SNDFILE)
  find_package_wrapper(SndFile)
  if(NOT SNDFILE_FOUND)
    set(WITH_CODEC_SNDFILE OFF)
  endif()
endif()

if(WITH_CODEC_FFMPEG)
  if(EXISTS ${LIBDIR})
    # For precompiled lib directory, all ffmpeg dependencies are in the same folder
    file(GLOB ffmpeg_libs ${LIBDIR}/ffmpeg/lib/*.a ${LIBDIR}/sndfile/lib/*.a)
    set(FFMPEG ${LIBDIR}/ffmpeg CACHE PATH "FFMPEG Directory")
    set(FFMPEG_LIBRARIES ${ffmpeg_libs} ${ffmpeg_libs} CACHE STRING "FFMPEG Libraries")
  else()
    set(FFMPEG /usr CACHE PATH "FFMPEG Directory")
    set(FFMPEG_LIBRARIES avformat avcodec avutil avdevice swscale CACHE STRING "FFMPEG Libraries")
  endif()

  mark_as_advanced(FFMPEG)

  # lame, but until we have proper find module for ffmpeg
  set(FFMPEG_INCLUDE_DIRS ${FFMPEG}/include)
  if(EXISTS "${FFMPEG}/include/ffmpeg/")
    list(APPEND FFMPEG_INCLUDE_DIRS "${FFMPEG}/include/ffmpeg")
  endif()
  # end lameness

  mark_as_advanced(FFMPEG_LIBRARIES)
  set(FFMPEG_LIBPATH ${FFMPEG}/lib)
endif()

if(WITH_FFTW3)
  find_package_wrapper(Fftw3)
  if(NOT FFTW3_FOUND)
    set(WITH_FFTW3 OFF)
  endif()
endif()

if(WITH_OPENCOLLADA)
  find_package_wrapper(OpenCOLLADA)
  if(OPENCOLLADA_FOUND)
    find_package_wrapper(XML2)
    find_package_wrapper(PCRE)
  else()
    set(WITH_OPENCOLLADA OFF)
  endif()
endif()

if(WITH_MEM_JEMALLOC)
  find_package_wrapper(JeMalloc)
  if(NOT JEMALLOC_FOUND)
    set(WITH_MEM_JEMALLOC OFF)
  endif()
endif()

if(WITH_INPUT_NDOF)
  find_package_wrapper(Spacenav)
  if(SPACENAV_FOUND)
    # use generic names within blenders buildsystem.
    set(NDOF_INCLUDE_DIRS ${SPACENAV_INCLUDE_DIRS})
    set(NDOF_LIBRARIES ${SPACENAV_LIBRARIES})
  else()
    set(WITH_INPUT_NDOF OFF)
  endif()
endif()

if(WITH_CYCLES_OSL)
  set(CYCLES_OSL ${LIBDIR}/osl CACHE PATH "Path to OpenShadingLanguage installation")
  if(NOT OSL_ROOT)
    set(OSL_ROOT ${CYCLES_OSL})
  endif()
  find_package_wrapper(OpenShadingLanguage)
  if(OSL_FOUND)
    if(${OSL_LIBRARY_VERSION_MAJOR} EQUAL "1" AND ${OSL_LIBRARY_VERSION_MINOR} LESS "6")
      # Note: --whole-archive is needed to force loading of all symbols in liboslexec,
      # otherwise LLVM is missing the osl_allocate_closure_component function
      set(OSL_LIBRARIES
        ${OSL_OSLCOMP_LIBRARY}
        -Wl,--whole-archive ${OSL_OSLEXEC_LIBRARY}
        -Wl,--no-whole-archive ${OSL_OSLQUERY_LIBRARY}
      )
    endif()
  else()
    message(STATUS "OSL not found, disabling it from Cycles")
    set(WITH_CYCLES_OSL OFF)
  endif()
endif()

if(WITH_OPENVDB)
  find_package_wrapper(OpenVDB)
  find_package_wrapper(Blosc)
  if(NOT OPENVDB_FOUND)
    set(WITH_OPENVDB OFF)
    set(WITH_OPENVDB_BLOSC OFF)
    message(STATUS "OpenVDB not found, disabling it")
  elseif(NOT BLOSC_FOUND)
    set(WITH_OPENVDB_BLOSC OFF)
    message(STATUS "Blosc not found, disabling it for OpenVBD")
  endif()
endif()

if(WITH_ALEMBIC)
  find_package_wrapper(Alembic)

  if(WITH_ALEMBIC_HDF5)
    set(HDF5_ROOT_DIR ${LIBDIR}/hdf5)
    find_package_wrapper(HDF5)
  endif()

  if(NOT ALEMBIC_FOUND OR (WITH_ALEMBIC_HDF5 AND NOT HDF5_FOUND))
    set(WITH_ALEMBIC OFF)
    set(WITH_ALEMBIC_HDF5 OFF)
  endif()
endif()

if(WITH_USD)
  find_package_wrapper(USD)

  if(NOT USD_FOUND)
    set(WITH_USD OFF)
  endif()
endif()

if(WITH_BOOST)
  # uses in build instructions to override include and library variables
  if(NOT BOOST_CUSTOM)
    if(WITH_STATIC_LIBS)
      set(Boost_USE_STATIC_LIBS ON)
    endif()
    set(Boost_USE_MULTITHREADED ON)
    set(__boost_packages filesystem regex thread date_time)
    if(WITH_CYCLES_OSL)
      if(NOT (${OSL_LIBRARY_VERSION_MAJOR} EQUAL "1" AND ${OSL_LIBRARY_VERSION_MINOR} LESS "6"))
        list(APPEND __boost_packages wave)
      else()
      endif()
    endif()
    if(WITH_INTERNATIONAL)
      list(APPEND __boost_packages locale)
    endif()
    if(WITH_CYCLES_NETWORK)
      list(APPEND __boost_packages serialization)
    endif()
    if(WITH_OPENVDB)
      list(APPEND __boost_packages iostreams)
    endif()
    list(APPEND __boost_packages system)
    find_package(Boost 1.48 COMPONENTS ${__boost_packages})
    if(NOT Boost_FOUND)
      # try to find non-multithreaded if -mt not found, this flag
      # doesn't matter for us, it has nothing to do with thread
      # safety, but keep it to not disturb build setups
      set(Boost_USE_MULTITHREADED OFF)
      find_package(Boost 1.48 COMPONENTS ${__boost_packages})
    endif()
    unset(__boost_packages)
    if(Boost_USE_STATIC_LIBS AND WITH_BOOST_ICU)
      find_package(IcuLinux)
    endif()
    mark_as_advanced(Boost_DIR)  # why doesn't boost do this?
  endif()

  set(BOOST_INCLUDE_DIR ${Boost_INCLUDE_DIRS})
  set(BOOST_LIBRARIES ${Boost_LIBRARIES})
  set(BOOST_LIBPATH ${Boost_LIBRARY_DIRS})
  set(BOOST_DEFINITIONS "-DBOOST_ALL_NO_LIB")

  if(Boost_USE_STATIC_LIBS AND WITH_BOOST_ICU)
    find_package(IcuLinux)
    list(APPEND BOOST_LIBRARIES ${ICU_LIBRARIES})
  endif()
endif()

if(WITH_OPENIMAGEIO)
  find_package_wrapper(OpenImageIO)
  if(NOT OPENIMAGEIO_PUGIXML_FOUND AND WITH_CYCLES_STANDALONE)
    find_package_wrapper(PugiXML)
  else()
    set(PUGIXML_INCLUDE_DIR "${OPENIMAGEIO_INCLUDE_DIR/OpenImageIO}")
    set(PUGIXML_LIBRARIES "")
  endif()

  set(OPENIMAGEIO_LIBRARIES
    ${OPENIMAGEIO_LIBRARIES}
    ${PNG_LIBRARIES}
    ${JPEG_LIBRARIES}
    ${ZLIB_LIBRARIES}
    ${BOOST_LIBRARIES}
  )
  set(OPENIMAGEIO_LIBPATH)  # TODO, remove and reference the absolute path everywhere
  set(OPENIMAGEIO_DEFINITIONS "")

  if(WITH_IMAGE_TIFF)
    list(APPEND OPENIMAGEIO_LIBRARIES "${TIFF_LIBRARY}")
  endif()
  if(WITH_IMAGE_OPENEXR)
    list(APPEND OPENIMAGEIO_LIBRARIES "${OPENEXR_LIBRARIES}")
  endif()

  if(NOT OPENIMAGEIO_FOUND)
    set(WITH_OPENIMAGEIO OFF)
    message(STATUS "OpenImageIO not found, disabling WITH_CYCLES")
  endif()
endif()

if(WITH_OPENCOLORIO)
  find_package_wrapper(OpenColorIO)

  set(OPENCOLORIO_LIBRARIES ${OPENCOLORIO_LIBRARIES})
  set(OPENCOLORIO_LIBPATH)  # TODO, remove and reference the absolute path everywhere
  set(OPENCOLORIO_DEFINITIONS)

  if(NOT OPENCOLORIO_FOUND)
    set(WITH_OPENCOLORIO OFF)
    message(STATUS "OpenColorIO not found")
  endif()
endif()

if(WITH_CYCLES_EMBREE)
  find_package(Embree 3.2.4 REQUIRED)
endif()

if(WITH_OPENIMAGEDENOISE)
  find_package_wrapper(OpenImageDenoise)

  if(NOT OPENIMAGEDENOISE_FOUND)
    set(WITH_OPENIMAGEDENOISE OFF)
    message(STATUS "OpenImageDenoise not found")
  endif()
endif()

if(WITH_LLVM)
  if(EXISTS ${LIBDIR})
    set(LLVM_STATIC ON)
  endif()

  find_package_wrapper(LLVM)

  # Symbol conflicts with same UTF library used by OpenCollada
  if(EXISTS ${LIBDIR})
    if(WITH_OPENCOLLADA AND (${LLVM_VERSION} VERSION_LESS "4.0.0"))
      list(REMOVE_ITEM OPENCOLLADA_LIBRARIES ${OPENCOLLADA_UTF_LIBRARY})
    endif()
  endif()

  if(NOT LLVM_FOUND)
    set(WITH_LLVM OFF)
    message(STATUS "LLVM not found")
  endif()
endif()

if(WITH_LLVM OR WITH_SDL_DYNLOAD)
  # Fix for conflict with Mesa llvmpipe
  set(PLATFORM_LINKFLAGS
    "${PLATFORM_LINKFLAGS} -Wl,--version-script='${CMAKE_SOURCE_DIR}/source/creator/blender.map'"
  )
endif()

if(WITH_OPENSUBDIV)
  find_package_wrapper(OpenSubdiv)

  set(OPENSUBDIV_LIBRARIES ${OPENSUBDIV_LIBRARIES})
  set(OPENSUBDIV_LIBPATH)  # TODO, remove and reference the absolute path everywhere

  if(NOT OPENSUBDIV_FOUND)
    set(WITH_OPENSUBDIV OFF)
    message(STATUS "OpenSubdiv not found")
  endif()
endif()

if(WITH_TBB)
  find_package_wrapper(TBB)
endif()

<<<<<<< HEAD
if(NOT WITH_TBB OR NOT TBB_FOUND)
  if(WITH_OPENIMAGEDENOISE)
    message(STATUS "TBB not found, disabling OpenImageDenoise")
    set(WITH_OPENIMAGEDENOISE OFF)
  endif()
  if(WITH_OPENVDB)
    message(STATUS "TBB not found, disabling OpenVDB")
    set(WITH_OPENVDB OFF)
  endif()
endif()

if(WITH_OPENXR)
  find_package(OpenXR-SDK)
  if(NOT OPENXR_SDK_FOUND)
    message(WARNING "OpenXR-SDK not found, disabling WITH_OPENXR")
    set(WITH_OPENXR OFF)
  endif()
endif()


=======
>>>>>>> a6755f2f
# OpenSuse needs lutil, ArchLinux not, for now keep, can avoid by using --as-needed
if(HAIKU)
  list(APPEND PLATFORM_LINKLIBS -lnetwork)
else()
  list(APPEND PLATFORM_LINKLIBS -lutil -lc -lm)
endif()

find_package(Threads REQUIRED)
list(APPEND PLATFORM_LINKLIBS ${CMAKE_THREAD_LIBS_INIT})
# used by other platforms
set(PTHREADS_LIBRARIES ${CMAKE_THREAD_LIBS_INIT})

if(CMAKE_DL_LIBS)
  list(APPEND PLATFORM_LINKLIBS ${CMAKE_DL_LIBS})
endif()

if(CMAKE_SYSTEM_NAME MATCHES "Linux")
  if(NOT WITH_PYTHON_MODULE)
    # binreloc is linux only
    set(BINRELOC_INCLUDE_DIRS ${CMAKE_SOURCE_DIR}/extern/binreloc/include)
    set(WITH_BINRELOC ON)
  endif()
endif()

# lfs on glibc, all compilers should use
add_definitions(-D_LARGEFILE_SOURCE -D_FILE_OFFSET_BITS=64 -D_LARGEFILE64_SOURCE)

# ----------------------------------------------------------------------------
# System Libraries
#
# Keep last, so indirectly linked libraries don't override our own pre-compiled libs.

if(WITH_X11)
  find_package(X11 REQUIRED)

  find_path(X11_XF86keysym_INCLUDE_PATH X11/XF86keysym.h ${X11_INC_SEARCH_PATH})
  mark_as_advanced(X11_XF86keysym_INCLUDE_PATH)

  list(APPEND PLATFORM_LINKLIBS ${X11_X11_LIB})

  if(WITH_X11_XINPUT)
    if(X11_Xinput_LIB)
      list(APPEND PLATFORM_LINKLIBS ${X11_Xinput_LIB})
    else()
      message(FATAL_ERROR "LibXi not found. Disable WITH_X11_XINPUT if you
      want to build without tablet support")
    endif()
  endif()

  if(WITH_X11_XF86VMODE)
    # XXX, why doesn't cmake make this available?
    find_library(X11_Xxf86vmode_LIB Xxf86vm   ${X11_LIB_SEARCH_PATH})
    mark_as_advanced(X11_Xxf86vmode_LIB)
    if(X11_Xxf86vmode_LIB)
      list(APPEND PLATFORM_LINKLIBS ${X11_Xxf86vmode_LIB})
    else()
      message(FATAL_ERROR "libXxf86vm not found. Disable WITH_X11_XF86VMODE if you
      want to build without")
    endif()
  endif()

  if(WITH_X11_XFIXES)
    if(X11_Xfixes_LIB)
      list(APPEND PLATFORM_LINKLIBS ${X11_Xfixes_LIB})
    else()
      message(FATAL_ERROR "libXfixes not found. Disable WITH_X11_XFIXES if you
      want to build without")
    endif()
  endif()

  if(WITH_X11_ALPHA)
    find_library(X11_Xrender_LIB Xrender  ${X11_LIB_SEARCH_PATH})
    mark_as_advanced(X11_Xrender_LIB)
    if(X11_Xrender_LIB)
      list(APPEND PLATFORM_LINKLIBS ${X11_Xrender_LIB})
    else()
      message(FATAL_ERROR "libXrender not found. Disable WITH_X11_ALPHA if you
      want to build without")
    endif()
  endif()

endif()

# ----------------------------------------------------------------------------
# Compilers

# GNU Compiler
if(CMAKE_COMPILER_IS_GNUCC)
  set(PLATFORM_CFLAGS "-pipe -fPIC -funsigned-char -fno-strict-aliasing")

  if(WITH_LINKER_GOLD)
    execute_process(
      COMMAND ${CMAKE_C_COMPILER} -fuse-ld=gold -Wl,--version
      ERROR_QUIET OUTPUT_VARIABLE LD_VERSION)
    if("${LD_VERSION}" MATCHES "GNU gold")
      set(CMAKE_C_FLAGS "${CMAKE_C_FLAGS} -fuse-ld=gold")
      set(CMAKE_CXX_FLAGS "${CMAKE_CXX_FLAGS} -fuse-ld=gold")
    else()
      message(STATUS "GNU gold linker isn't available, using the default system linker.")
    endif()
    unset(LD_VERSION)
  endif()

# CLang is the same as GCC for now.
elseif(CMAKE_C_COMPILER_ID MATCHES "Clang")
  set(PLATFORM_CFLAGS "-pipe -fPIC -funsigned-char -fno-strict-aliasing")
# Intel C++ Compiler
elseif(CMAKE_C_COMPILER_ID MATCHES "Intel")
  # think these next two are broken
  find_program(XIAR xiar)
  if(XIAR)
    set(CMAKE_AR "${XIAR}")
  endif()
  mark_as_advanced(XIAR)

  find_program(XILD xild)
  if(XILD)
    set(CMAKE_LINKER "${XILD}")
  endif()
  mark_as_advanced(XILD)

  set(CMAKE_C_FLAGS "${CMAKE_C_FLAGS} -fp-model precise -prec_div -parallel")
  set(CMAKE_CXX_FLAGS "${CMAKE_CXX_FLAGS} -fp-model precise -prec_div -parallel")

  # set(PLATFORM_CFLAGS "${PLATFORM_CFLAGS} -diag-enable sc3")
  set(PLATFORM_CFLAGS "-pipe -fPIC -funsigned-char -fno-strict-aliasing")
  set(PLATFORM_LINKFLAGS "${PLATFORM_LINKFLAGS} -static-intel")
endif()<|MERGE_RESOLUTION|>--- conflicted
+++ resolved
@@ -448,18 +448,6 @@
   find_package_wrapper(TBB)
 endif()
 
-<<<<<<< HEAD
-if(NOT WITH_TBB OR NOT TBB_FOUND)
-  if(WITH_OPENIMAGEDENOISE)
-    message(STATUS "TBB not found, disabling OpenImageDenoise")
-    set(WITH_OPENIMAGEDENOISE OFF)
-  endif()
-  if(WITH_OPENVDB)
-    message(STATUS "TBB not found, disabling OpenVDB")
-    set(WITH_OPENVDB OFF)
-  endif()
-endif()
-
 if(WITH_OPENXR)
   find_package(OpenXR-SDK)
   if(NOT OPENXR_SDK_FOUND)
@@ -468,9 +456,6 @@
   endif()
 endif()
 
-
-=======
->>>>>>> a6755f2f
 # OpenSuse needs lutil, ArchLinux not, for now keep, can avoid by using --as-needed
 if(HAIKU)
   list(APPEND PLATFORM_LINKLIBS -lnetwork)
