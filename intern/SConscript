--- conflicted
+++ resolved
@@ -63,10 +63,8 @@
 if env['OURPLATFORM'] in ('win32-vc', 'win32-mingw', 'win64-mingw', 'linuxcross', 'win64-vc'):
     SConscript(['utfconv/SConscript'])
 
-<<<<<<< HEAD
-if env['WITH_BF_OPENVDB']:
-    SConscript (['openvdb/SConscript'])
-=======
 if env['WITH_BF_OPENSUBDIV']:
     SConscript (['opensubdiv/SConscript'])
->>>>>>> 4be7fb76
+
+if env['WITH_BF_OPENVDB']:
+    SConscript (['openvdb/SConscript'])