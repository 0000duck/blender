--- conflicted
+++ resolved
@@ -52,11 +52,7 @@
 		set(CYCLES_SSE3_KERNEL_FLAGS "-ffast-math -msse -msse2 -msse3 -mssse3 -mfpmath=sse")
 		set(CYCLES_SSE41_KERNEL_FLAGS "-ffast-math -msse -msse2 -msse3 -mssse3 -msse4.1 -mfpmath=sse")
 		set(CYCLES_AVX_KERNEL_FLAGS "-ffast-math -msse -msse2 -msse3 -mssse3 -msse4.1 -mavx -mfpmath=sse")
-<<<<<<< HEAD
-		set(CYCLES_AVX2_KERNEL_FLAGS "-ffast-math -msse -msse2 -msse3 -mssse3 -msse4.1 -mavx -mavx2 -mfma -mbmi -mbmi2 -mfpmath=sse")
-=======
 		set(CYCLES_AVX2_KERNEL_FLAGS "-ffast-math -msse -msse2 -msse3 -mssse3 -msse4.1 -mavx -mavx2 -mfma -mlzcnt -mbmi -mbmi2 -mfpmath=sse")
->>>>>>> ea3bca75
 	endif()
 	set(CMAKE_CXX_FLAGS "${CMAKE_CXX_FLAGS} -ffast-math")
 elseif(CMAKE_CXX_COMPILER_ID MATCHES "Clang")
@@ -66,11 +62,7 @@
 		set(CYCLES_SSE3_KERNEL_FLAGS "-ffast-math -msse -msse2 -msse3 -mssse3")
 		set(CYCLES_SSE41_KERNEL_FLAGS "-ffast-math -msse -msse2 -msse3 -mssse3 -msse4.1")
 		set(CYCLES_AVX_KERNEL_FLAGS "-ffast-math -msse -msse2 -msse3 -mssse3 -msse4.1 -mavx")
-<<<<<<< HEAD
-		set(CYCLES_AVX2_KERNEL_FLAGS "-ffast-math -msse -msse2 -msse3 -mssse3 -msse4.1 -mavx -mavx2 —mfma -mbmi -mbmi2")
-=======
 		set(CYCLES_AVX2_KERNEL_FLAGS "-ffast-math -msse -msse2 -msse3 -mssse3 -msse4.1 -mavx -mavx2 -mfma -mlzcnt -mbmi -mbmi2")
->>>>>>> ea3bca75
 	endif()
 	set(CMAKE_CXX_FLAGS "${CMAKE_CXX_FLAGS} -ffast-math")
 endif()
