--- conflicted
+++ resolved
@@ -717,17 +717,9 @@
         sub.prop(cdata, "subdivision_type", text="")
 
         if cdata.subdivision_type != 'NONE':
-<<<<<<< HEAD
-            sub.label(text="Subdivision Rate:")
-            sub.prop(cdata, "dicing_rate", text="Render")
-            preview_sub = sub.row(align=True)
-            preview_sub.prop(cdata, "preview_dicing_rate", text="Preview")
-            preview_sub.prop(cdata, "preview_displacement", text="", icon="RESTRICT_VIEW_OFF")
+            sub.prop(cdata, "dicing_rate")
             sub.separator()
             sub.prop(cdata, "max_subdivision_level")
-=======
-            sub.prop(cdata, "dicing_rate")
->>>>>>> 9f39619d
 
 class CyclesObject_PT_motion_blur(CyclesButtonsPanel, Panel):
     bl_label = "Motion Blur"
