--- conflicted
+++ resolved
@@ -66,23 +66,13 @@
         row.operator("render.cycles_sampling_preset_add", text="", icon="ZOOMIN")
         row.operator("render.cycles_sampling_preset_add", text="", icon="ZOOMOUT").remove_active = True
 
-<<<<<<< HEAD
-        split = layout.split()
-
-        col = split.column()
-        col.prop(cscene, "progressive")
-
-=======
         row = layout.row()
-        sub = row.row()
-        sub.active = (device_type == 'NONE' or cscene.device == 'CPU')
-        sub.prop(cscene, "progressive")
+        row.prop(cscene, "progressive")
         row.prop(cscene, "squared_samples")
         
         split = layout.split()
         
         col = split.column()
->>>>>>> 49c61e16
         sub = col.column(align=True)
         sub.label("Settings:")
         sub.prop(cscene, "seed")
