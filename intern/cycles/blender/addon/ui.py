--- conflicted
+++ resolved
@@ -2164,12 +2164,7 @@
     CYCLES_RENDER_PT_performance_acceleration_structure,
     CYCLES_RENDER_PT_performance_final_render,
     CYCLES_RENDER_PT_performance_viewport,
-<<<<<<< HEAD
     CYCLES_RENDER_PT_texture_cache,
-    CYCLES_RENDER_PT_filter,
-    CYCLES_RENDER_PT_override,
-=======
->>>>>>> 01555d29
     CYCLES_RENDER_PT_passes,
     CYCLES_RENDER_PT_passes_data,
     CYCLES_RENDER_PT_passes_light,
