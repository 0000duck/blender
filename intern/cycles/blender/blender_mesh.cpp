--- conflicted
+++ resolved
@@ -302,13 +302,8 @@
                                                INTERPOLATION_LINEAR,
                                                EXTENSION_CLIP,
                                                use_alpha,
-<<<<<<< HEAD
-                                               metadata,
-                                               false);
-=======
                                                u_colorspace_raw,
                                                metadata);
->>>>>>> 01555d29
 }
 
 static void create_mesh_volume_attributes(Scene *scene, BL::Object &b_ob, Mesh *mesh, float frame)
