/*
 * Copyright 2011-2013 Blender Foundation
 *
 * Licensed under the Apache License, Version 2.0 (the "License");
 * you may not use this file except in compliance with the License.
 * You may obtain a copy of the License at
 *
 * http://www.apache.org/licenses/LICENSE-2.0
 *
 * Unless required by applicable law or agreed to in writing, software
 * distributed under the License is distributed on an "AS IS" BASIS,
 * WITHOUT WARRANTIES OR CONDITIONS OF ANY KIND, either express or implied.
 * See the License for the specific language governing permissions and
 * limitations under the License.
 */

#include "render/mesh.h"
#include "render/object.h"
#include "render/scene.h"
#include "render/camera.h"

#include "blender/blender_sync.h"
#include "blender/blender_session.h"
#include "blender/blender_util.h"

#include "subd/subd_patch.h"
#include "subd/subd_split.h"

#include "util/util_algorithm.h"
#include "util/util_foreach.h"
#include "util/util_logging.h"
#include "util/util_math.h"

#include "mikktspace.h"

CCL_NAMESPACE_BEGIN

/* Per-face bit flags. */
enum {
	/* Face has no special flags. */
	FACE_FLAG_NONE      = (0 << 0),
	/* Quad face was split using 1-3 diagonal. */
	FACE_FLAG_DIVIDE_13 = (1 << 0),
	/* Quad face was split using 2-4 diagonal. */
	FACE_FLAG_DIVIDE_24 = (1 << 1),
};

/* Get vertex indices to create triangles from a given face.
 *
 * Two triangles has vertex indices in the original Blender-side face.
 * If face is already a quad tri_b will not be initialized.
 */
inline void face_split_tri_indices(const int face_flag,
                                   int tri_a[3],
                                   int tri_b[3])
{
	if(face_flag & FACE_FLAG_DIVIDE_24) {
		tri_a[0] = 0;
		tri_a[1] = 1;
		tri_a[2] = 3;

		tri_b[0] = 2;
		tri_b[1] = 3;
		tri_b[2] = 1;
	}
	else {
		/* Quad with FACE_FLAG_DIVIDE_13 or single triangle. */
		tri_a[0] = 0;
		tri_a[1] = 1;
		tri_a[2] = 2;

		tri_b[0] = 0;
		tri_b[1] = 2;
		tri_b[2] = 3;
	}
}

/* Tangent Space */

struct MikkUserData {
	MikkUserData(const BL::Mesh& b_mesh,
	             const char *layer_name,
	             const Mesh *mesh,
	             float3 *tangent,
	             float *tangent_sign)
	        : mesh(mesh),
	          texface(NULL),
	          orco(NULL),
	          tangent(tangent),
	          tangent_sign(tangent_sign)
	{
		const AttributeSet& attributes = (mesh->subd_faces.size()) ?
			mesh->subd_attributes : mesh->attributes;

		Attribute *attr_vN = attributes.find(ATTR_STD_VERTEX_NORMAL);
		vertex_normal = attr_vN->data_float3();

		if(layer_name == NULL) {
			Attribute *attr_orco = attributes.find(ATTR_STD_GENERATED);

			if(attr_orco) {
				orco = attr_orco->data_float3();
				mesh_texture_space(*(BL::Mesh*)&b_mesh, orco_loc, orco_size);
			}
		}
		else {
			Attribute *attr_uv = attributes.find(ustring(layer_name));
			if(attr_uv != NULL) {
				texface = attr_uv->data_float3();
			}
		}
	}

	const Mesh *mesh;
	int num_faces;

	float3 *vertex_normal;
	float3 *texface;
	float3 *orco;
	float3 orco_loc, orco_size;

	float3 *tangent;
	float *tangent_sign;
};

static int mikk_get_num_faces(const SMikkTSpaceContext *context)
{
	const MikkUserData *userdata = (const MikkUserData *)context->m_pUserData;
	if(userdata->mesh->subd_faces.size()) {
		return userdata->mesh->subd_faces.size();
	}
	else {
		return userdata->mesh->num_triangles();
	}
}

static int mikk_get_num_verts_of_face(const SMikkTSpaceContext *context,
                                      const int face_num)
{
	const MikkUserData *userdata = (const MikkUserData *)context->m_pUserData;
	if(userdata->mesh->subd_faces.size()) {
		const Mesh *mesh = userdata->mesh;
		return mesh->subd_faces[face_num].num_corners;
	}
	else {
		return 3;
	}
}

static int mikk_vertex_index(const Mesh *mesh, const int face_num, const int vert_num)
{
	if(mesh->subd_faces.size()) {
		const Mesh::SubdFace& face = mesh->subd_faces[face_num];
		return mesh->subd_face_corners[face.start_corner + vert_num];
	}
	else {
		return mesh->triangles[face_num * 3 + vert_num];
	}
}

static int mikk_corner_index(const Mesh *mesh, const int face_num, const int vert_num)
{
	if(mesh->subd_faces.size()) {
		const Mesh::SubdFace& face = mesh->subd_faces[face_num];
		return face.start_corner + vert_num;
	}
	else {
		return face_num * 3 + vert_num;
	}
}

static void mikk_get_position(const SMikkTSpaceContext *context,
                              float P[3],
                              const int face_num, const int vert_num)
{
	const MikkUserData *userdata = (const MikkUserData *)context->m_pUserData;
	const Mesh *mesh = userdata->mesh;
	const int vertex_index = mikk_vertex_index(mesh, face_num, vert_num);
	const float3 vP = mesh->verts[vertex_index];
	P[0] = vP.x;
	P[1] = vP.y;
	P[2] = vP.z;
}

static void mikk_get_texture_coordinate(const SMikkTSpaceContext *context,
                                        float uv[2],
                                        const int face_num, const int vert_num)
{
	const MikkUserData *userdata = (const MikkUserData *)context->m_pUserData;
	const Mesh *mesh = userdata->mesh;
	if(userdata->texface != NULL) {
		const int corner_index = mikk_corner_index(mesh, face_num, vert_num);
		float3 tfuv = userdata->texface[corner_index];
		uv[0] = tfuv.x;
		uv[1] = tfuv.y;
	}
	else if(userdata->orco != NULL) {
		const int vertex_index = mikk_vertex_index(mesh, face_num, vert_num);
		const float3 orco_loc = userdata->orco_loc;
		const float3 orco_size = userdata->orco_size;
		const float3 orco = (userdata->orco[vertex_index] + orco_loc) / orco_size;

		const float2 tmp = map_to_sphere(orco);
		uv[0] = tmp.x;
		uv[1] = tmp.y;
	}
	else {
		uv[0] = 0.0f;
		uv[1] = 0.0f;
	}
}

static void mikk_get_normal(const SMikkTSpaceContext *context, float N[3],
                            const int face_num, const int vert_num)
{
	const MikkUserData *userdata = (const MikkUserData *)context->m_pUserData;
	const Mesh *mesh = userdata->mesh;
	float3 vN;
	if(mesh->subd_faces.size()) {
		const Mesh::SubdFace& face = mesh->subd_faces[face_num];
		if(face.smooth) {
			const int vertex_index = mikk_vertex_index(mesh, face_num, vert_num);
			vN = userdata->vertex_normal[vertex_index];
		}
		else {
			vN = face.normal(mesh);
		}
	}
	else {
		if(mesh->smooth[face_num]) {
			const int vertex_index = mikk_vertex_index(mesh, face_num, vert_num);
			vN = userdata->vertex_normal[vertex_index];
		}
		else {
			const Mesh::Triangle tri = mesh->get_triangle(face_num);
			vN = tri.compute_normal(&mesh->verts[0]);
		}
	}
	N[0] = vN.x;
	N[1] = vN.y;
	N[2] = vN.z;
}

static void mikk_set_tangent_space(const SMikkTSpaceContext *context,
                                   const float T[],
                                   const float sign,
                                   const int face_num, const int vert_num)
{
	MikkUserData *userdata = (MikkUserData *)context->m_pUserData;
	const Mesh *mesh = userdata->mesh;
	const int corner_index = mikk_corner_index(mesh, face_num, vert_num);
	userdata->tangent[corner_index] = make_float3(T[0], T[1], T[2]);
	if(userdata->tangent_sign != NULL) {
		userdata->tangent_sign[corner_index] = sign;
	}
}

static void mikk_compute_tangents(const BL::Mesh& b_mesh,
                                  const char *layer_name,
                                  Mesh *mesh,
                                  bool need_sign,
                                  bool active_render)
{
	/* Create tangent attributes. */
	AttributeSet& attributes = (mesh->subd_faces.size()) ?
		mesh->subd_attributes : mesh->attributes;
	Attribute *attr;
	ustring name;
	if(layer_name != NULL) {
		name = ustring((string(layer_name) + ".tangent").c_str());
	}
	else {
		name = ustring("orco.tangent");
	}
	if(active_render) {
		attr = attributes.add(ATTR_STD_UV_TANGENT, name);
	}
	else {
		attr = attributes.add(name, TypeDesc::TypeVector, ATTR_ELEMENT_CORNER);
	}
	float3 *tangent = attr->data_float3();
	/* Create bitangent sign attribute. */
	float *tangent_sign = NULL;
	if(need_sign) {
		Attribute *attr_sign;
		ustring name_sign;
		if(layer_name != NULL) {
			name_sign = ustring((string(layer_name) +
			                           ".tangent_sign").c_str());
		}
		else {
			name_sign = ustring("orco.tangent_sign");
		}

		if(active_render) {
			attr_sign = attributes.add(ATTR_STD_UV_TANGENT_SIGN, name_sign);
		}
		else {
			attr_sign = attributes.add(name_sign,
			                           TypeDesc::TypeFloat,
			                           ATTR_ELEMENT_CORNER);
		}
		tangent_sign = attr_sign->data_float();
	}
	/* Setup userdata. */
	MikkUserData userdata(b_mesh, layer_name, mesh, tangent, tangent_sign);
	/* Setup interface. */
	SMikkTSpaceInterface sm_interface;
	memset(&sm_interface, 0, sizeof(sm_interface));
	sm_interface.m_getNumFaces = mikk_get_num_faces;
	sm_interface.m_getNumVerticesOfFace = mikk_get_num_verts_of_face;
	sm_interface.m_getPosition = mikk_get_position;
	sm_interface.m_getTexCoord = mikk_get_texture_coordinate;
	sm_interface.m_getNormal = mikk_get_normal;
	sm_interface.m_setTSpaceBasic = mikk_set_tangent_space;
	/* Setup context. */
	SMikkTSpaceContext context;
	memset(&context, 0, sizeof(context));
	context.m_pUserData = &userdata;
	context.m_pInterface = &sm_interface;
	/* Compute tangents. */
	genTangSpaceDefault(&context);
}

/* Create Volume Attribute */

static void create_mesh_volume_attribute(BL::Object& b_ob,
                                         Mesh *mesh,
                                         ImageManager *image_manager,
                                         AttributeStandard std,
                                         float frame)
{
	BL::SmokeDomainSettings b_domain = object_smoke_domain_find(b_ob);

	if(!b_domain)
		return;

	mesh->volume_isovalue = b_domain.clipping();

	Attribute *attr = mesh->attributes.add(std);
	VoxelAttribute *volume_data = attr->data_voxel();
	ImageMetaData metadata;
	bool animated = false;
	bool use_alpha = true;

	volume_data->manager = image_manager;
	volume_data->slot = image_manager->add_image(
	        Attribute::standard_name(std),
	        b_ob.ptr.data,
	        animated,
	        frame,
	        INTERPOLATION_LINEAR,
	        EXTENSION_CLIP,
	        use_alpha,
	        metadata);
}

static void create_mesh_volume_attributes(Scene *scene,
                                          BL::Object& b_ob,
                                          Mesh *mesh,
                                          float frame)
{
	/* for smoke volume rendering */
	if(mesh->need_attribute(scene, ATTR_STD_VOLUME_DENSITY))
		create_mesh_volume_attribute(b_ob, mesh, scene->image_manager, ATTR_STD_VOLUME_DENSITY, frame);
	if(mesh->need_attribute(scene, ATTR_STD_VOLUME_COLOR))
		create_mesh_volume_attribute(b_ob, mesh, scene->image_manager, ATTR_STD_VOLUME_COLOR, frame);
	if(mesh->need_attribute(scene, ATTR_STD_VOLUME_FLAME))
		create_mesh_volume_attribute(b_ob, mesh, scene->image_manager, ATTR_STD_VOLUME_FLAME, frame);
	if(mesh->need_attribute(scene, ATTR_STD_VOLUME_HEAT))
		create_mesh_volume_attribute(b_ob, mesh, scene->image_manager, ATTR_STD_VOLUME_HEAT, frame);
	if(mesh->need_attribute(scene, ATTR_STD_VOLUME_TEMPERATURE))
		create_mesh_volume_attribute(b_ob, mesh, scene->image_manager, ATTR_STD_VOLUME_TEMPERATURE, frame);
	if(mesh->need_attribute(scene, ATTR_STD_VOLUME_VELOCITY))
		create_mesh_volume_attribute(b_ob, mesh, scene->image_manager, ATTR_STD_VOLUME_VELOCITY, frame);
}

/* Create vertex color attributes. */
static void attr_create_vertex_color(Scene *scene,
                                     Mesh *mesh,
                                     BL::Mesh& b_mesh,
                                     const vector<int>& nverts,
                                     const vector<int>& face_flags,
                                     bool subdivision)
{
	if(subdivision) {
		BL::Mesh::vertex_colors_iterator l;

		for(b_mesh.vertex_colors.begin(l); l != b_mesh.vertex_colors.end(); ++l) {
			if(!mesh->need_attribute(scene, ustring(l->name().c_str())))
				continue;

			Attribute *attr = mesh->subd_attributes.add(ustring(l->name().c_str()),
			                                            TypeDesc::TypeColor,
			                                            ATTR_ELEMENT_CORNER_BYTE);

			BL::Mesh::polygons_iterator p;
			uchar4 *cdata = attr->data_uchar4();

			for(b_mesh.polygons.begin(p); p != b_mesh.polygons.end(); ++p) {
				int n = p->loop_total();
				for(int i = 0; i < n; i++) {
					float3 color = get_float3(l->data[p->loop_start() + i].color());
					/* Encode vertex color using the sRGB curve. */
					*(cdata++) = color_float_to_byte(color_srgb_to_linear_v3(color));
				}
			}
		}
	}
	else {
		BL::Mesh::tessface_vertex_colors_iterator l;
		for(b_mesh.tessface_vertex_colors.begin(l); l != b_mesh.tessface_vertex_colors.end(); ++l) {
			if(!mesh->need_attribute(scene, ustring(l->name().c_str())))
				continue;

			Attribute *attr = mesh->attributes.add(ustring(l->name().c_str()),
			                                       TypeDesc::TypeColor,
			                                       ATTR_ELEMENT_CORNER_BYTE);

			BL::MeshColorLayer::data_iterator c;
			uchar4 *cdata = attr->data_uchar4();
			size_t i = 0;

			for(l->data.begin(c); c != l->data.end(); ++c, ++i) {
				int tri_a[3], tri_b[3];
				face_split_tri_indices(face_flags[i], tri_a, tri_b);

				/* Encode vertex color using the sRGB curve. */
				uchar4 colors[4];
				colors[0] = color_float_to_byte(color_srgb_to_linear_v3(get_float3(c->color1())));
				colors[1] = color_float_to_byte(color_srgb_to_linear_v3(get_float3(c->color2())));
				colors[2] = color_float_to_byte(color_srgb_to_linear_v3(get_float3(c->color3())));
				if(nverts[i] == 4) {
					colors[3] = color_float_to_byte(color_srgb_to_linear_v3(get_float3(c->color4())));
				}

				cdata[0] = colors[tri_a[0]];
				cdata[1] = colors[tri_a[1]];
				cdata[2] = colors[tri_a[2]];

				if(nverts[i] == 4) {
					cdata[3] = colors[tri_b[0]];
					cdata[4] = colors[tri_b[1]];
					cdata[5] = colors[tri_b[2]];
					cdata += 6;
				}
				else
					cdata += 3;
			}
		}
	}
}

/* Create uv map attributes. */
static void attr_create_uv_map(Scene *scene,
                               Mesh *mesh,
                               BL::Mesh& b_mesh,
                               const vector<int>& nverts,
                               const vector<int>& face_flags)
{
	if(b_mesh.tessface_uv_textures.length() != 0) {
		BL::Mesh::tessface_uv_textures_iterator l;

		for(b_mesh.tessface_uv_textures.begin(l); l != b_mesh.tessface_uv_textures.end(); ++l) {
			const bool active_render = l->active_render();
			AttributeStandard uv_std = (active_render)? ATTR_STD_UV: ATTR_STD_NONE;
			ustring uv_name = ustring(l->name().c_str());
			AttributeStandard tangent_std = (active_render)? ATTR_STD_UV_TANGENT
			                                               : ATTR_STD_NONE;
			ustring tangent_name = ustring(
			        (string(l->name().c_str()) + ".tangent").c_str());

			/* Denotes whether UV map was requested directly. */
			const bool need_uv = mesh->need_attribute(scene, uv_name) ||
			                     mesh->need_attribute(scene, uv_std);
			/* Denotes whether tangent was requested directly. */
			const bool need_tangent =
			       mesh->need_attribute(scene, tangent_name) ||
			       (active_render && mesh->need_attribute(scene, tangent_std));

			/* UV map */
			/* NOTE: We create temporary UV layer if its needed for tangent but
			 * wasn't requested by other nodes in shaders.
			 */
			Attribute *uv_attr = NULL;
			if(need_uv || need_tangent) {
				if(active_render) {
					uv_attr = mesh->attributes.add(uv_std, uv_name);
				}
				else {
					uv_attr = mesh->attributes.add(uv_name,
					                               TypeDesc::TypePoint,
					                               ATTR_ELEMENT_CORNER);
				}

				BL::MeshTextureFaceLayer::data_iterator t;
				float3 *fdata = uv_attr->data_float3();
				size_t i = 0;

				for(l->data.begin(t); t != l->data.end(); ++t, ++i) {
					int tri_a[3], tri_b[3];
					face_split_tri_indices(face_flags[i], tri_a, tri_b);

					float3 uvs[4];
					uvs[0] = get_float3(t->uv1());
					uvs[1] = get_float3(t->uv2());
					uvs[2] = get_float3(t->uv3());
					if(nverts[i] == 4) {
						uvs[3] = get_float3(t->uv4());
					}

					fdata[0] = uvs[tri_a[0]];
					fdata[1] = uvs[tri_a[1]];
					fdata[2] = uvs[tri_a[2]];
					fdata += 3;

					if(nverts[i] == 4) {
						fdata[0] = uvs[tri_b[0]];
						fdata[1] = uvs[tri_b[1]];
						fdata[2] = uvs[tri_b[2]];
						fdata += 3;
					}
				}
			}

			/* UV tangent */
			if(need_tangent) {
				AttributeStandard sign_std =
				        (active_render)? ATTR_STD_UV_TANGENT_SIGN
				                       : ATTR_STD_NONE;
				ustring sign_name = ustring(
				        (string(l->name().c_str()) + ".tangent_sign").c_str());
				bool need_sign = (mesh->need_attribute(scene, sign_name) ||
				                  mesh->need_attribute(scene, sign_std));
				mikk_compute_tangents(b_mesh,
				                      l->name().c_str(),
				                      mesh,
				                      need_sign,
				                      active_render);
			}
			/* Remove temporarily created UV attribute. */
			if(!need_uv && uv_attr != NULL) {
				mesh->attributes.remove(uv_attr);
			}
		}
	}
	else if(mesh->need_attribute(scene, ATTR_STD_UV_TANGENT)) {
		bool need_sign = mesh->need_attribute(scene, ATTR_STD_UV_TANGENT_SIGN);
		mikk_compute_tangents(b_mesh, NULL, mesh, need_sign, true);
		if(!mesh->need_attribute(scene, ATTR_STD_GENERATED)) {
			mesh->attributes.remove(ATTR_STD_GENERATED);
		}
	}
}

static void attr_create_subd_uv_map(Scene *scene,
                                    Mesh *mesh,
                                    BL::Mesh& b_mesh,
                                    bool subdivide_uvs)
{
	if(b_mesh.uv_layers.length() != 0) {
		BL::Mesh::uv_layers_iterator l;
		int i = 0;

		for(b_mesh.uv_layers.begin(l); l != b_mesh.uv_layers.end(); ++l, ++i) {
			bool active_render = l->active_render();
			AttributeStandard uv_std = (active_render)? ATTR_STD_UV: ATTR_STD_NONE;
			ustring uv_name = ustring(l->name().c_str());
			AttributeStandard tangent_std = (active_render)? ATTR_STD_UV_TANGENT
			                                               : ATTR_STD_NONE;
			ustring tangent_name = ustring(
			        (string(l->name().c_str()) + ".tangent").c_str());

			/* Denotes whether UV map was requested directly. */
			const bool need_uv = mesh->need_attribute(scene, uv_name) ||
			                     mesh->need_attribute(scene, uv_std);
			/* Denotes whether tangent was requested directly. */
			const bool need_tangent =
			       mesh->need_attribute(scene, tangent_name) ||
			       (active_render && mesh->need_attribute(scene, tangent_std));

			Attribute *uv_attr = NULL;

			/* UV map */
			if(need_uv || need_tangent) {
				if(active_render)
					uv_attr = mesh->subd_attributes.add(uv_std, uv_name);
				else
					uv_attr = mesh->subd_attributes.add(uv_name, TypeDesc::TypePoint, ATTR_ELEMENT_CORNER);

				if(subdivide_uvs) {
					uv_attr->flags |= ATTR_SUBDIVIDED;
				}

				BL::Mesh::polygons_iterator p;
				float3 *fdata = uv_attr->data_float3();

				for(b_mesh.polygons.begin(p); p != b_mesh.polygons.end(); ++p) {
					int n = p->loop_total();
					for(int j = 0; j < n; j++) {
						*(fdata++) = get_float3(l->data[p->loop_start() + j].uv());
					}
				}
			}

			/* UV tangent */
			if(need_tangent) {
				AttributeStandard sign_std =
				        (active_render)? ATTR_STD_UV_TANGENT_SIGN
				                       : ATTR_STD_NONE;
				ustring sign_name = ustring(
				        (string(l->name().c_str()) + ".tangent_sign").c_str());
				bool need_sign = (mesh->need_attribute(scene, sign_name) ||
				                  mesh->need_attribute(scene, sign_std));
				mikk_compute_tangents(b_mesh,
				                      l->name().c_str(),
				                      mesh,
				                      need_sign,
				                      active_render);
			}
			/* Remove temporarily created UV attribute. */
			if(!need_uv && uv_attr != NULL) {
				mesh->subd_attributes.remove(uv_attr);
			}
		}
	}
	else if(mesh->need_attribute(scene, ATTR_STD_UV_TANGENT)) {
		bool need_sign = mesh->need_attribute(scene, ATTR_STD_UV_TANGENT_SIGN);
		mikk_compute_tangents(b_mesh, NULL, mesh, need_sign, true);
		if(!mesh->need_attribute(scene, ATTR_STD_GENERATED)) {
			mesh->subd_attributes.remove(ATTR_STD_GENERATED);
		}
	}
}

/* Create vertex pointiness attributes. */

/* Compare vertices by sum of their coordinates. */
class VertexAverageComparator {
public:
	VertexAverageComparator(const array<float3>& verts)
	        : verts_(verts) {
	}

	bool operator()(const int& vert_idx_a, const int& vert_idx_b)
	{
		const float3 &vert_a = verts_[vert_idx_a];
		const float3 &vert_b = verts_[vert_idx_b];
		if(vert_a == vert_b) {
			/* Special case for doubles, so we ensure ordering. */
			return vert_idx_a > vert_idx_b;
		}
		const float x1 = vert_a.x + vert_a.y + vert_a.z;
		const float x2 = vert_b.x + vert_b.y + vert_b.z;
		return x1 < x2;
	}

protected:
	const array<float3>& verts_;
};

static void attr_create_pointiness(Scene *scene,
                                   Mesh *mesh,
                                   BL::Mesh& b_mesh,
                                   bool subdivision)
{
	if(!mesh->need_attribute(scene, ATTR_STD_POINTINESS)) {
		return;
	}
	const int num_verts = b_mesh.vertices.length();
	if(num_verts == 0) {
		return;
	}
	/* STEP 1: Find out duplicated vertices and point duplicates to a single
	 *         original vertex.
	 */
	vector<int> sorted_vert_indeices(num_verts);
	for(int vert_index = 0; vert_index < num_verts; ++vert_index) {
		sorted_vert_indeices[vert_index] = vert_index;
	}
	VertexAverageComparator compare(mesh->verts);
	sort(sorted_vert_indeices.begin(), sorted_vert_indeices.end(), compare);
	/* This array stores index of the original vertex for the given vertex
	 * index.
	 */
	vector<int> vert_orig_index(num_verts);
	for(int sorted_vert_index = 0;
	    sorted_vert_index < num_verts;
	    ++sorted_vert_index)
	{
		const int vert_index = sorted_vert_indeices[sorted_vert_index];
		const float3 &vert_co = mesh->verts[vert_index];
		bool found = false;
		for(int other_sorted_vert_index = sorted_vert_index + 1;
		    other_sorted_vert_index < num_verts;
		    ++other_sorted_vert_index)
		{
			const int other_vert_index =
			        sorted_vert_indeices[other_sorted_vert_index];
			const float3 &other_vert_co = mesh->verts[other_vert_index];
			/* We are too far away now, we wouldn't have duplicate. */
			if((other_vert_co.x + other_vert_co.y + other_vert_co.z) -
			   (vert_co.x + vert_co.y + vert_co.z) > 3 * FLT_EPSILON)
			{
				break;
			}
			/* Found duplicate. */
			if(len_squared(other_vert_co - vert_co) < FLT_EPSILON) {
				found = true;
				vert_orig_index[vert_index] = other_vert_index;
				break;
			}
		}
		if(!found) {
			vert_orig_index[vert_index] = vert_index;
		}
	}
	/* Make sure we always points to the very first orig vertex. */
	for(int vert_index = 0; vert_index < num_verts; ++vert_index) {
		int orig_index = vert_orig_index[vert_index];
		while(orig_index != vert_orig_index[orig_index]) {
			orig_index = vert_orig_index[orig_index];
		}
		vert_orig_index[vert_index] = orig_index;
	}
	sorted_vert_indeices.free_memory();
	/* STEP 2: Calculate vertex normals taking into account their possible
	 *         duplicates which gets "welded" together.
	 */
	vector<float3> vert_normal(num_verts, make_float3(0.0f, 0.0f, 0.0f));
	/* First we accumulate all vertex normals in the original index. */
	for(int vert_index = 0; vert_index < num_verts; ++vert_index) {
		const float3 normal = get_float3(b_mesh.vertices[vert_index].normal());
		const int orig_index = vert_orig_index[vert_index];
		vert_normal[orig_index] += normal;
	}
	/* Then we normalize the accumulated result and flush it to all duplicates
	 * as well.
	 */
	for(int vert_index = 0; vert_index < num_verts; ++vert_index) {
		const int orig_index = vert_orig_index[vert_index];
		vert_normal[vert_index] = normalize(vert_normal[orig_index]);
	}
	/* STEP 3: Calculate pointiness using single ring neighborhood. */
	vector<int> counter(num_verts, 0);
	vector<float> raw_data(num_verts, 0.0f);
	vector<float3> edge_accum(num_verts, make_float3(0.0f, 0.0f, 0.0f));
	BL::Mesh::edges_iterator e;
	EdgeMap visited_edges;
	int edge_index = 0;
	memset(&counter[0], 0, sizeof(int) * counter.size());
	for(b_mesh.edges.begin(e); e != b_mesh.edges.end(); ++e, ++edge_index) {
		const int v0 = vert_orig_index[b_mesh.edges[edge_index].vertices()[0]],
		          v1 = vert_orig_index[b_mesh.edges[edge_index].vertices()[1]];
		if(visited_edges.exists(v0, v1)) {
			continue;
		}
		visited_edges.insert(v0, v1);
		float3 co0 = get_float3(b_mesh.vertices[v0].co()),
		       co1 = get_float3(b_mesh.vertices[v1].co());
		float3 edge = normalize(co1 - co0);
		edge_accum[v0] += edge;
		edge_accum[v1] += -edge;
		++counter[v0];
		++counter[v1];
	}
	for(int vert_index = 0; vert_index < num_verts; ++vert_index) {
		const int orig_index = vert_orig_index[vert_index];
		if(orig_index != vert_index) {
			/* Skip duplicates, they'll be overwritten later on. */
			continue;
		}
		if(counter[vert_index] > 0) {
			const float3 normal = vert_normal[vert_index];
			const float angle =
			        safe_acosf(dot(normal,
			                       edge_accum[vert_index] / counter[vert_index]));
			raw_data[vert_index] = angle * M_1_PI_F;
		}
		else {
			raw_data[vert_index] = 0.0f;
		}
	}
	/* STEP 3: Blur vertices to approximate 2 ring neighborhood. */
	AttributeSet& attributes = (subdivision)? mesh->subd_attributes: mesh->attributes;
	Attribute *attr = attributes.add(ATTR_STD_POINTINESS);
	float *data = attr->data_float();
	memcpy(data, &raw_data[0], sizeof(float) * raw_data.size());
	memset(&counter[0], 0, sizeof(int) * counter.size());
	edge_index = 0;
	visited_edges.clear();
	for(b_mesh.edges.begin(e); e != b_mesh.edges.end(); ++e, ++edge_index) {
		const int v0 = vert_orig_index[b_mesh.edges[edge_index].vertices()[0]],
		          v1 = vert_orig_index[b_mesh.edges[edge_index].vertices()[1]];
		if(visited_edges.exists(v0, v1)) {
			continue;
		}
		visited_edges.insert(v0, v1);
		data[v0] += raw_data[v1];
		data[v1] += raw_data[v0];
		++counter[v0];
		++counter[v1];
	}
	for(int vert_index = 0; vert_index < num_verts; ++vert_index) {
		data[vert_index] /= counter[vert_index] + 1;
	}
	/* STEP 4: Copy attribute to the duplicated vertices. */
	for(int vert_index = 0; vert_index < num_verts; ++vert_index) {
		const int orig_index = vert_orig_index[vert_index];
		data[vert_index] = data[orig_index];
	}
}

/* Create Mesh */

static void create_mesh(Scene *scene,
                        Mesh *mesh,
                        BL::Mesh& b_mesh,
                        const vector<Shader*>& used_shaders,
                        bool subdivision = false,
                        bool subdivide_uvs = true)
{
	/* count vertices and faces */
	int numverts = b_mesh.vertices.length();
	int numfaces = (!subdivision) ? b_mesh.tessfaces.length() : b_mesh.polygons.length();
	int numtris = 0;
	int numcorners = 0;
	int numngons = 0;
	bool use_loop_normals = b_mesh.use_auto_smooth() && (mesh->subdivision_type != Mesh::SUBDIVISION_CATMULL_CLARK);

	/* If no faces, create empty mesh. */
	if(numfaces == 0) {
		return;
	}

	BL::Mesh::vertices_iterator v;
	BL::Mesh::tessfaces_iterator f;
	BL::Mesh::polygons_iterator p;

	if(!subdivision) {
		for(b_mesh.tessfaces.begin(f); f != b_mesh.tessfaces.end(); ++f) {
			int4 vi = get_int4(f->vertices_raw());
			numtris += (vi[3] == 0)? 1: 2;
		}
	}
	else {
		for(b_mesh.polygons.begin(p); p != b_mesh.polygons.end(); ++p) {
			numngons += (p->loop_total() == 4)? 0: 1;
			numcorners += p->loop_total();
		}
	}

	/* allocate memory */
	mesh->reserve_mesh(numverts, numtris);
	mesh->reserve_subd_faces(numfaces, numngons, numcorners);

	/* create vertex coordinates and normals */
	for(b_mesh.vertices.begin(v); v != b_mesh.vertices.end(); ++v)
		mesh->add_vertex(get_float3(v->co()));

	AttributeSet& attributes = (subdivision)? mesh->subd_attributes: mesh->attributes;
	Attribute *attr_N = attributes.add(ATTR_STD_VERTEX_NORMAL);
	float3 *N = attr_N->data_float3();

	for(b_mesh.vertices.begin(v); v != b_mesh.vertices.end(); ++v, ++N)
		*N = get_float3(v->normal());
	N = attr_N->data_float3();

	/* create generated coordinates from undeformed coordinates */
	const bool need_default_tangent =
	        (subdivision == false) &&
	        (b_mesh.tessface_uv_textures.length() == 0) &&
	        (mesh->need_attribute(scene, ATTR_STD_UV_TANGENT));
	if(mesh->need_attribute(scene, ATTR_STD_GENERATED) ||
	   need_default_tangent)
	{
		Attribute *attr = attributes.add(ATTR_STD_GENERATED);
		attr->flags |= ATTR_SUBDIVIDED;

		float3 loc, size;
		mesh_texture_space(b_mesh, loc, size);

		float3 *generated = attr->data_float3();
		size_t i = 0;

		for(b_mesh.vertices.begin(v); v != b_mesh.vertices.end(); ++v) {
			generated[i++] = get_float3(v->undeformed_co())*size - loc;
		}
	}

	/* create faces */
	vector<int> nverts(numfaces);
	vector<int> face_flags(numfaces, FACE_FLAG_NONE);
	int fi = 0;

	if(!subdivision) {
		for(b_mesh.tessfaces.begin(f); f != b_mesh.tessfaces.end(); ++f, ++fi) {
			int4 vi = get_int4(f->vertices_raw());
			int n = (vi[3] == 0)? 3: 4;
			int shader = clamp(f->material_index(), 0, used_shaders.size()-1);
			bool smooth = f->use_smooth() || use_loop_normals;

			if(use_loop_normals) {
				BL::Array<float, 12> loop_normals = f->split_normals();
				for(int i = 0; i < n; i++) {
					N[vi[i]] = make_float3(loop_normals[i * 3],
					                       loop_normals[i * 3 + 1],
					                       loop_normals[i * 3 + 2]);
				}
			}

			/* Create triangles.
			 *
			 * NOTE: Autosmooth is already taken care about.
			 */
			if(n == 4) {
				if(is_zero(cross(mesh->verts[vi[1]] - mesh->verts[vi[0]], mesh->verts[vi[2]] - mesh->verts[vi[0]])) ||
				   is_zero(cross(mesh->verts[vi[2]] - mesh->verts[vi[0]], mesh->verts[vi[3]] - mesh->verts[vi[0]])))
				{
					mesh->add_triangle(vi[0], vi[1], vi[3], shader, smooth);
					mesh->add_triangle(vi[2], vi[3], vi[1], shader, smooth);
					face_flags[fi] |= FACE_FLAG_DIVIDE_24;
				}
				else {
					mesh->add_triangle(vi[0], vi[1], vi[2], shader, smooth);
					mesh->add_triangle(vi[0], vi[2], vi[3], shader, smooth);
					face_flags[fi] |= FACE_FLAG_DIVIDE_13;
				}
			}
			else {
				mesh->add_triangle(vi[0], vi[1], vi[2], shader, smooth);
			}

			nverts[fi] = n;
		}
	}
	else {
		vector<int> vi;

		for(b_mesh.polygons.begin(p); p != b_mesh.polygons.end(); ++p) {
			int n = p->loop_total();
			int shader = clamp(p->material_index(), 0, used_shaders.size()-1);
			bool smooth = p->use_smooth() || use_loop_normals;

			vi.resize(n);
			for(int i = 0; i < n; i++) {
				/* NOTE: Autosmooth is already taken care about. */
				vi[i] = b_mesh.loops[p->loop_start() + i].vertex_index();
			}

			/* create subd faces */
			mesh->add_subd_face(&vi[0], n, shader, smooth);
		}
	}

	/* Create all needed attributes.
	 * The calculate functions will check whether they're needed or not.
	 */
	attr_create_pointiness(scene, mesh, b_mesh, subdivision);
	attr_create_vertex_color(scene, mesh, b_mesh, nverts, face_flags, subdivision);

	if(subdivision) {
		attr_create_subd_uv_map(scene, mesh, b_mesh, subdivide_uvs);
	}
	else {
		attr_create_uv_map(scene, mesh, b_mesh, nverts, face_flags);
	}

	/* for volume objects, create a matrix to transform from object space to
	 * mesh texture space. this does not work with deformations but that can
	 * probably only be done well with a volume grid mapping of coordinates */
	if(mesh->need_attribute(scene, ATTR_STD_GENERATED_TRANSFORM)) {
		Attribute *attr = mesh->attributes.add(ATTR_STD_GENERATED_TRANSFORM);
		Transform *tfm = attr->data_transform();

		float3 loc, size;
		mesh_texture_space(b_mesh, loc, size);

		*tfm = transform_translate(-loc)*transform_scale(size);
	}
}

static void create_subd_mesh(Scene *scene,
                             Mesh *mesh,
                             BL::Object& b_ob,
                             BL::Mesh& b_mesh,
                             const vector<Shader*>& used_shaders,
                             float dicing_rate,
                             int max_subdivisions)
{
	BL::SubsurfModifier subsurf_mod(b_ob.modifiers[b_ob.modifiers.length()-1]);
	bool subdivide_uvs = subsurf_mod.use_subsurf_uv();

	create_mesh(scene, mesh, b_mesh, used_shaders, true, subdivide_uvs);

	/* export creases */
	size_t num_creases = 0;
	BL::Mesh::edges_iterator e;

	for(b_mesh.edges.begin(e); e != b_mesh.edges.end(); ++e) {
		if(e->crease() != 0.0f) {
			num_creases++;
		}
	}

	mesh->subd_creases.resize(num_creases);

	Mesh::SubdEdgeCrease* crease = mesh->subd_creases.data();
	for(b_mesh.edges.begin(e); e != b_mesh.edges.end(); ++e) {
		if(e->crease() != 0.0f) {
			crease->v[0] = e->vertices()[0];
			crease->v[1] = e->vertices()[1];
			crease->crease = e->crease();

			crease++;
		}
	}

	/* set subd params */
	if(!mesh->subd_params) {
		mesh->subd_params = new SubdParams(mesh);
	}
	SubdParams& sdparams = *mesh->subd_params;

	PointerRNA cobj = RNA_pointer_get(&b_ob.ptr, "cycles");

	sdparams.dicing_rate = max(0.1f, RNA_float_get(&cobj, "dicing_rate") * dicing_rate);
	sdparams.max_level = max_subdivisions;

	scene->dicing_camera->update(scene);
	sdparams.camera = scene->dicing_camera;
	sdparams.objecttoworld = get_transform(b_ob.matrix_world());
}

/* Sync */

static void sync_mesh_fluid_motion(BL::Object& b_ob, Scene *scene, Mesh *mesh)
{
	if(scene->need_motion() == Scene::MOTION_NONE)
		return;

	BL::DomainFluidSettings b_fluid_domain = object_fluid_domain_find(b_ob);

	if(!b_fluid_domain)
		return;

	/* If the mesh has modifiers following the fluid domain we can't export motion. */
	if(b_fluid_domain.fluid_mesh_vertices.length() != mesh->verts.size())
		return;

	/* Find or add attribute */
	float3 *P = &mesh->verts[0];
	Attribute *attr_mP = mesh->attributes.find(ATTR_STD_MOTION_VERTEX_POSITION);

	if(!attr_mP) {
		attr_mP = mesh->attributes.add(ATTR_STD_MOTION_VERTEX_POSITION);
	}

	/* Only export previous and next frame, we don't have any in between data. */
	float motion_times[2] = {-1.0f, 1.0f};
	for(int step = 0; step < 2; step++) {
		float relative_time = motion_times[step] * scene->motion_shutter_time() * 0.5f;
		float3 *mP = attr_mP->data_float3() + step*mesh->verts.size();

		BL::DomainFluidSettings::fluid_mesh_vertices_iterator fvi;
		int i = 0;

		for(b_fluid_domain.fluid_mesh_vertices.begin(fvi); fvi != b_fluid_domain.fluid_mesh_vertices.end(); ++fvi, ++i) {
			mP[i] = P[i] + get_float3(fvi->velocity()) * relative_time;
		}
	}
}

Mesh *BlenderSync::sync_mesh(BL::Depsgraph& b_depsgraph,
                             BL::Object& b_ob,
                             BL::Object& b_ob_instance,
                             bool object_updated,
                             bool hide_tris)
{
	/* test if we can instance or if the object is modified */
	BL::ID b_ob_data = b_ob.data();
	BL::ID key = (BKE_object_is_modified(b_ob))? b_ob_instance: b_ob_data;

	/* find shader indices */
	vector<Shader*> used_shaders;

	BL::Object::material_slots_iterator slot;
	for(b_ob.material_slots.begin(slot); slot != b_ob.material_slots.end(); ++slot) {
		BL::ID b_material(slot->material());
		find_shader(b_material, used_shaders, scene->default_surface);
	}

	if(used_shaders.size() == 0) {
		used_shaders.push_back(scene->default_surface);
	}

	/* test if we need to sync */
	int requested_geometry_flags = Mesh::GEOMETRY_NONE;
	if(view_layer.use_surfaces) {
		requested_geometry_flags |= Mesh::GEOMETRY_TRIANGLES;
	}
	if(view_layer.use_hair) {
		requested_geometry_flags |= Mesh::GEOMETRY_CURVES;
	}
	Mesh *mesh;

	if(!mesh_map.sync(&mesh, key)) {
		/* if transform was applied to mesh, need full update */
		if(object_updated && mesh->transform_applied);
		/* test if shaders changed, these can be object level so mesh
		 * does not get tagged for recalc */
		else if(mesh->used_shaders != used_shaders);
		else if(requested_geometry_flags != mesh->geometry_flags);
		else {
			/* even if not tagged for recalc, we may need to sync anyway
			 * because the shader needs different mesh attributes */
			bool attribute_recalc = false;

			foreach(Shader *shader, mesh->used_shaders)
				if(shader->need_update_mesh)
					attribute_recalc = true;

			if(!attribute_recalc)
				return mesh;
		}
	}

	/* ensure we only sync instanced meshes once */
	if(mesh_synced.find(mesh) != mesh_synced.end())
		return mesh;

	mesh_synced.insert(mesh);

	/* create derived mesh */
	array<int> oldtriangles;
	array<Mesh::SubdFace> oldsubd_faces;
	array<int> oldsubd_face_corners;
	oldtriangles.steal_data(mesh->triangles);
	oldsubd_faces.steal_data(mesh->subd_faces);
	oldsubd_face_corners.steal_data(mesh->subd_face_corners);

	/* compares curve_keys rather than strands in order to handle quick hair
	 * adjustments in dynamic BVH - other methods could probably do this better*/
	array<float3> oldcurve_keys;
	array<float> oldcurve_radius;
	oldcurve_keys.steal_data(mesh->curve_keys);
	oldcurve_radius.steal_data(mesh->curve_radius);

	mesh->clear();
	mesh->used_shaders = used_shaders;
	mesh->name = ustring(b_ob_data.name().c_str());

	if(requested_geometry_flags != Mesh::GEOMETRY_NONE) {
		/* mesh objects does have special handle in the dependency graph,
		 * they're ensured to have properly updated.
		 *
		 * updating meshes here will end up having derived mesh referencing
		 * freed data from the blender side.
		 */
		if(preview && b_ob.type() != BL::Object::type_MESH)
			b_ob.update_from_editmode(b_data);

		bool need_undeformed = mesh->need_attribute(scene, ATTR_STD_GENERATED);

		mesh->subdivision_type = object_subdivision_type(b_ob, preview, experimental);

		/* Disable adaptive subdivision while baking as the baking system
		 * currently doesnt support the topology and will crash.
		 */
		if(scene->bake_manager->get_baking()) {
			mesh->subdivision_type = Mesh::SUBDIVISION_NONE;
		}

		BL::Mesh b_mesh = object_to_mesh(b_data,
		                                 b_ob,
		                                 b_depsgraph,
		                                 false,
		                                 need_undeformed,
		                                 mesh->subdivision_type);

		if(b_mesh) {
			if(view_layer.use_surfaces && !hide_tris) {
				if(mesh->subdivision_type != Mesh::SUBDIVISION_NONE)
					create_subd_mesh(scene, mesh, b_ob, b_mesh, used_shaders,
					                 dicing_rate, max_subdivisions);
				else
					create_mesh(scene, mesh, b_mesh, used_shaders, false);

				create_mesh_volume_attributes(scene, b_ob, mesh, b_scene.frame_current());
			}
		}

		if(view_layer.use_hair && mesh->subdivision_type == Mesh::SUBDIVISION_NONE)
			sync_curves(mesh, b_mesh, b_ob, false);

<<<<<<< HEAD
		if(can_free_caches) {
			b_ob.cache_release();
		}

		if(b_mesh) {
=======
>>>>>>> 4b6fa4d8
			/* free derived mesh */
			b_data.meshes.remove(b_mesh, false, true, false);
		}
	}
	mesh->geometry_flags = requested_geometry_flags;

	/* fluid motion */
	sync_mesh_fluid_motion(b_ob, scene, mesh);

	/* tag update */
	bool rebuild = (oldtriangles != mesh->triangles) ||
	               (oldsubd_faces != mesh->subd_faces) ||
	               (oldsubd_face_corners != mesh->subd_face_corners) ||
	               (oldcurve_keys != mesh->curve_keys) ||
	               (oldcurve_radius != mesh->curve_radius);

	mesh->tag_update(scene, rebuild);

	return mesh;
}

void BlenderSync::sync_mesh_motion(BL::Depsgraph& b_depsgraph,
                                   BL::Object& b_ob,
                                   Object *object,
                                   float motion_time)
{
	/* ensure we only sync instanced meshes once */
	Mesh *mesh = object->mesh;

	if(mesh_motion_synced.find(mesh) != mesh_motion_synced.end())
		return;

	mesh_motion_synced.insert(mesh);

	/* ensure we only motion sync meshes that also had mesh synced, to avoid
	 * unnecessary work and to ensure that its attributes were clear */
	if(mesh_synced.find(mesh) == mesh_synced.end())
		return;

	/* Find time matching motion step required by mesh. */
	int motion_step = mesh->motion_step(motion_time);
	if(motion_step < 0) {
		return;
	}

	/* skip empty meshes */
	const size_t numverts = mesh->verts.size();
	const size_t numkeys = mesh->curve_keys.size();

	if(!numverts && !numkeys)
		return;

	/* skip objects without deforming modifiers. this is not totally reliable,
	 * would need a more extensive check to see which objects are animated */
	BL::Mesh b_mesh(PointerRNA_NULL);

	/* fluid motion is exported immediate with mesh, skip here */
	BL::DomainFluidSettings b_fluid_domain = object_fluid_domain_find(b_ob);
	if(b_fluid_domain)
		return;

	if(ccl::BKE_object_is_deform_modified(b_ob, b_scene, preview)) {
		/* get derived mesh */
		b_mesh = object_to_mesh(b_data,
		                        b_ob,
		                        b_depsgraph,
		                        false,
		                        false,
		                        Mesh::SUBDIVISION_NONE);
	}

	if(!b_mesh) {
		/* if we have no motion blur on this frame, but on other frames, copy */
		if(numverts) {
			/* triangles */
			Attribute *attr_mP = mesh->attributes.find(ATTR_STD_MOTION_VERTEX_POSITION);

			if(attr_mP) {
				Attribute *attr_mN = mesh->attributes.find(ATTR_STD_MOTION_VERTEX_NORMAL);
				Attribute *attr_N = mesh->attributes.find(ATTR_STD_VERTEX_NORMAL);
				float3 *P = &mesh->verts[0];
				float3 *N = (attr_N)? attr_N->data_float3(): NULL;

				memcpy(attr_mP->data_float3() + motion_step*numverts, P, sizeof(float3)*numverts);
				if(attr_mN)
					memcpy(attr_mN->data_float3() + motion_step*numverts, N, sizeof(float3)*numverts);
			}
		}

		if(numkeys) {
			/* curves */
			Attribute *attr_mP = mesh->curve_attributes.find(ATTR_STD_MOTION_VERTEX_POSITION);

			if(attr_mP) {
				float3 *keys = &mesh->curve_keys[0];
				memcpy(attr_mP->data_float3() + motion_step*numkeys, keys, sizeof(float3)*numkeys);
			}
		}

		return;
	}

	/* TODO(sergey): Perform preliminary check for number of verticies. */
	if(numverts) {
		/* Find attributes. */
		Attribute *attr_mP = mesh->attributes.find(ATTR_STD_MOTION_VERTEX_POSITION);
		Attribute *attr_mN = mesh->attributes.find(ATTR_STD_MOTION_VERTEX_NORMAL);
		Attribute *attr_N = mesh->attributes.find(ATTR_STD_VERTEX_NORMAL);
		bool new_attribute = false;
		/* Add new attributes if they don't exist already. */
		if(!attr_mP) {
			attr_mP = mesh->attributes.add(ATTR_STD_MOTION_VERTEX_POSITION);
			if(attr_N)
				attr_mN = mesh->attributes.add(ATTR_STD_MOTION_VERTEX_NORMAL);

			new_attribute = true;
		}
		/* Load vertex data from mesh. */
		float3 *mP = attr_mP->data_float3() + motion_step*numverts;
		float3 *mN = (attr_mN)? attr_mN->data_float3() + motion_step*numverts: NULL;
		/* NOTE: We don't copy more that existing amount of vertices to prevent
		 * possible memory corruption.
		 */
		BL::Mesh::vertices_iterator v;
		int i = 0;
		for(b_mesh.vertices.begin(v); v != b_mesh.vertices.end() && i < numverts; ++v, ++i) {
			mP[i] = get_float3(v->co());
			if(mN)
				mN[i] = get_float3(v->normal());
		}
		if(new_attribute) {
			/* In case of new attribute, we verify if there really was any motion. */
			if(b_mesh.vertices.length() != numverts ||
			   memcmp(mP, &mesh->verts[0], sizeof(float3)*numverts) == 0)
			{
				/* no motion, remove attributes again */
				if(b_mesh.vertices.length() != numverts) {
					VLOG(1) << "Topology differs, disabling motion blur for object "
					        << b_ob.name();
				}
				else {
					VLOG(1) << "No actual deformation motion for object "
					        << b_ob.name();
				}
				mesh->attributes.remove(ATTR_STD_MOTION_VERTEX_POSITION);
				if(attr_mN)
					mesh->attributes.remove(ATTR_STD_MOTION_VERTEX_NORMAL);
			}
			else if(motion_step > 0) {
				VLOG(1) << "Filling deformation motion for object " << b_ob.name();
				/* motion, fill up previous steps that we might have skipped because
				 * they had no motion, but we need them anyway now */
				float3 *P = &mesh->verts[0];
				float3 *N = (attr_N)? attr_N->data_float3(): NULL;
				for(int step = 0; step < motion_step; step++) {
					memcpy(attr_mP->data_float3() + step*numverts, P, sizeof(float3)*numverts);
					if(attr_mN)
						memcpy(attr_mN->data_float3() + step*numverts, N, sizeof(float3)*numverts);
				}
			}
		}
		else {
			if(b_mesh.vertices.length() != numverts) {
				VLOG(1) << "Topology differs, discarding motion blur for object "
				        << b_ob.name() << " at time " << motion_step;
				memcpy(mP, &mesh->verts[0], sizeof(float3)*numverts);
				if(mN != NULL) {
					memcpy(mN, attr_N->data_float3(), sizeof(float3)*numverts);
				}
			}
		}
	}

	/* hair motion */
	if(numkeys)
		sync_curves(mesh, b_mesh, b_ob, true, motion_step);

	/* free derived mesh */
	b_data.meshes.remove(b_mesh, false, true, false);
}

CCL_NAMESPACE_END<|MERGE_RESOLUTION|>--- conflicted
+++ resolved
@@ -1193,14 +1193,7 @@
 		if(view_layer.use_hair && mesh->subdivision_type == Mesh::SUBDIVISION_NONE)
 			sync_curves(mesh, b_mesh, b_ob, false);
 
-<<<<<<< HEAD
-		if(can_free_caches) {
-			b_ob.cache_release();
-		}
-
 		if(b_mesh) {
-=======
->>>>>>> 4b6fa4d8
 			/* free derived mesh */
 			b_data.meshes.remove(b_mesh, false, true, false);
 		}
