/*
 * Copyright 2011-2013 Blender Foundation
 *
 * Licensed under the Apache License, Version 2.0 (the "License");
 * you may not use this file except in compliance with the License.
 * You may obtain a copy of the License at
 *
 * http://www.apache.org/licenses/LICENSE-2.0
 *
 * Unless required by applicable law or agreed to in writing, software
 * distributed under the License is distributed on an "AS IS" BASIS,
 * WITHOUT WARRANTIES OR CONDITIONS OF ANY KIND, either express or implied.
 * See the License for the specific language governing permissions and
 * limitations under the License.
 */

#include <climits>
#include <limits.h>
#include <stdio.h>
#include <stdlib.h>
#include <string.h>

#include "device.h"
#include "device_intern.h"
#include "device_denoising.h"
#include "device_split_kernel.h"

#include "buffers.h"

#include "filter_defines.h"

#ifdef WITH_CUDA_DYNLOAD
#  include "cuew.h"
#else
#  include "util_opengl.h"
#  include <cuda.h>
#  include <cudaGL.h>
#endif
#include "util_debug.h"
#include "util_logging.h"
#include "util_map.h"
#include "util_md5.h"
#include "util_opengl.h"
#include "util_path.h"
#include "util_string.h"
#include "util_system.h"
#include "util_types.h"
#include "util_time.h"

#include "split/kernel_split_data_types.h"

CCL_NAMESPACE_BEGIN

#ifndef WITH_CUDA_DYNLOAD

/* Transparently implement some functions, so majority of the file does not need
 * to worry about difference between dynamically loaded and linked CUDA at all.
 */

namespace {

const char *cuewErrorString(CUresult result)
{
	/* We can only give error code here without major code duplication, that
	 * should be enough since dynamic loading is only being disabled by folks
	 * who knows what they're doing anyway.
	 *
	 * NOTE: Avoid call from several threads.
	 */
	static string error;
	error = string_printf("%d", result);
	return error.c_str();
}

const char *cuewCompilerPath(void)
{
	return CYCLES_CUDA_NVCC_EXECUTABLE;
}

int cuewCompilerVersion(void)
{
	return (CUDA_VERSION / 100) + (CUDA_VERSION % 100 / 10);
}

}  /* namespace */
#endif  /* WITH_CUDA_DYNLOAD */

class CUDADevice;

class CUDASplitKernel : public DeviceSplitKernel {
	CUDADevice *device;
public:
	explicit CUDASplitKernel(CUDADevice *device);

	virtual uint64_t state_buffer_size(device_memory& kg, device_memory& data, size_t num_threads);

	virtual bool enqueue_split_kernel_data_init(const KernelDimensions& dim,
	                                            RenderTile& rtile,
	                                            int num_global_elements,
	                                            device_memory& kernel_globals,
	                                            device_memory& kernel_data_,
	                                            device_memory& split_data,
	                                            device_memory& ray_state,
	                                            device_memory& queue_index,
	                                            device_memory& use_queues_flag,
	                                            device_memory& work_pool_wgs);

	virtual SplitKernelFunction* get_split_kernel_function(string kernel_name, const DeviceRequestedFeatures&);
	virtual int2 split_kernel_local_size();
	virtual int2 split_kernel_global_size(device_memory& kg, device_memory& data, DeviceTask *task);
};

class CUDADevice : public Device
{
public:
	DedicatedTaskPool task_pool;
	CUdevice cuDevice;
	CUcontext cuContext;
	CUmodule cuModule, cuFilterModule;
	map<device_ptr, bool> tex_interp_map;
	map<device_ptr, uint> tex_bindless_map;
	int cuDevId;
	int cuDevArchitecture;
	bool first_error;

	struct PixelMem {
		GLuint cuPBO;
		CUgraphicsResource cuPBOresource;
		GLuint cuTexId;
		int w, h;
	};

	map<device_ptr, PixelMem> pixel_mem_map;

	/* Bindless Textures */
	device_vector<uint> bindless_mapping;
	bool need_bindless_mapping;

	CUdeviceptr cuda_device_ptr(device_ptr mem)
	{
		return (CUdeviceptr)mem;
	}

	static bool have_precompiled_kernels()
	{
		string cubins_path = path_get("lib");
		return path_exists(cubins_path);
	}

	virtual bool show_samples() const
	{
		/* The CUDADevice only processes one tile at a time, so showing samples is fine. */
		return true;
	}

/*#ifdef NDEBUG
#define cuda_abort()
#else
#define cuda_abort() abort()
#endif*/
	void cuda_error_documentation()
	{
		if(first_error) {
			fprintf(stderr, "\nRefer to the Cycles GPU rendering documentation for possible solutions:\n");
			fprintf(stderr, "https://docs.blender.org/manual/en/dev/render/cycles/gpu_rendering.html\n\n");
			first_error = false;
		}
	}

#define cuda_assert(stmt) \
	{ \
		CUresult result = stmt; \
		\
		if(result != CUDA_SUCCESS) { \
			string message = string_printf("CUDA error: %s in %s, line %d", cuewErrorString(result), #stmt, __LINE__); \
			if(error_msg == "") \
				error_msg = message; \
			fprintf(stderr, "%s\n", message.c_str()); \
			/*cuda_abort();*/ \
			cuda_error_documentation(); \
		} \
	} (void)0

	bool cuda_error_(CUresult result, const string& stmt)
	{
		if(result == CUDA_SUCCESS)
			return false;

		string message = string_printf("CUDA error at %s: %s", stmt.c_str(), cuewErrorString(result));
		if(error_msg == "")
			error_msg = message;
		fprintf(stderr, "%s\n", message.c_str());
		cuda_error_documentation();
		return true;
	}

#define cuda_error(stmt) cuda_error_(stmt, #stmt)

	void cuda_error_message(const string& message)
	{
		if(error_msg == "")
			error_msg = message;
		fprintf(stderr, "%s\n", message.c_str());
		cuda_error_documentation();
	}

	void cuda_push_context()
	{
		cuda_assert(cuCtxSetCurrent(cuContext));
	}

	void cuda_pop_context()
	{
		cuda_assert(cuCtxSetCurrent(NULL));
	}

	CUDADevice(DeviceInfo& info, Stats &stats, bool background_)
	: Device(info, stats, background_)
	{
		first_error = true;
		background = background_;

		cuDevId = info.num;
		cuDevice = 0;
		cuContext = 0;

		need_bindless_mapping = false;

		/* intialize */
		if(cuda_error(cuInit(0)))
			return;

		/* setup device and context */
		if(cuda_error(cuDeviceGet(&cuDevice, cuDevId)))
			return;

		CUresult result;

		if(background) {
			result = cuCtxCreate(&cuContext, 0, cuDevice);
		}
		else {
			result = cuGLCtxCreate(&cuContext, 0, cuDevice);

			if(result != CUDA_SUCCESS) {
				result = cuCtxCreate(&cuContext, 0, cuDevice);
				background = true;
			}
		}

		if(cuda_error_(result, "cuCtxCreate"))
			return;

		int major, minor;
		cuDeviceGetAttribute(&major, CU_DEVICE_ATTRIBUTE_COMPUTE_CAPABILITY_MAJOR, cuDevId);
		cuDeviceGetAttribute(&minor, CU_DEVICE_ATTRIBUTE_COMPUTE_CAPABILITY_MINOR, cuDevId);
		cuDevArchitecture = major*100 + minor*10;

		cuda_pop_context();
	}

	~CUDADevice()
	{
		task_pool.stop();

		if(info.has_bindless_textures) {
			tex_free(bindless_mapping);
		}

		cuda_assert(cuCtxDestroy(cuContext));
	}

	bool support_device(const DeviceRequestedFeatures& /*requested_features*/)
	{
		int major, minor;
		cuDeviceGetAttribute(&major, CU_DEVICE_ATTRIBUTE_COMPUTE_CAPABILITY_MAJOR, cuDevId);
		cuDeviceGetAttribute(&minor, CU_DEVICE_ATTRIBUTE_COMPUTE_CAPABILITY_MINOR, cuDevId);

		/* We only support sm_20 and above */
		if(major < 2) {
			cuda_error_message(string_printf("CUDA device supported only with compute capability 2.0 or up, found %d.%d.", major, minor));
			return false;
		}

		return true;
	}

	bool use_adaptive_compilation()
	{
		return DebugFlags().cuda.adaptive_compile;
	}

	bool use_split_kernel()
	{
		return DebugFlags().cuda.split_kernel;
	}

	/* Common NVCC flags which stays the same regardless of shading model,
	 * kernel sources md5 and only depends on compiler or compilation settings.
	 */
	string compile_kernel_get_common_cflags(
	        const DeviceRequestedFeatures& requested_features,
	        bool filter=false, bool split=false)
	{
		const int cuda_version = cuewCompilerVersion();
		const int machine = system_cpu_bits();
		const string kernel_path = path_get("kernel");
		const string include = kernel_path;
		string cflags = string_printf("-m%d "
		                              "--ptxas-options=\"-v\" "
		                              "--use_fast_math "
		                              "-DNVCC "
		                              "-D__KERNEL_CUDA_VERSION__=%d "
		                               "-I\"%s\"",
		                              machine,
		                              cuda_version,
		                              include.c_str());
		if(!filter && use_adaptive_compilation()) {
			cflags += " " + requested_features.get_build_options();
		}
		const char *extra_cflags = getenv("CYCLES_CUDA_EXTRA_CFLAGS");
		if(extra_cflags) {
			cflags += string(" ") + string(extra_cflags);
		}
#ifdef WITH_CYCLES_DEBUG
		cflags += " -D__KERNEL_DEBUG__";
#endif

		if(split) {
			cflags += " -D__SPLIT__";
		}

		return cflags;
	}

	bool compile_check_compiler() {
		const char *nvcc = cuewCompilerPath();
		if(nvcc == NULL) {
			cuda_error_message("CUDA nvcc compiler not found. "
			                   "Install CUDA toolkit in default location.");
			return false;
		}
		const int cuda_version = cuewCompilerVersion();
		VLOG(1) << "Found nvcc " << nvcc
		        << ", CUDA version " << cuda_version
		        << ".";
		const int major = cuda_version / 10, minor = cuda_version & 10;
		if(cuda_version == 0) {
			cuda_error_message("CUDA nvcc compiler version could not be parsed.");
			return false;
		}
		if(cuda_version < 75) {
			printf("Unsupported CUDA version %d.%d detected, "
			       "you need CUDA 7.5 or newer.\n",
			       major, minor);
			return false;
		}
		else if(cuda_version != 75 && cuda_version != 80) {
			printf("CUDA version %d.%d detected, build may succeed but only "
			       "CUDA 7.5 and 8.0 are officially supported.\n",
			       major, minor);
		}
		return true;
	}

	string compile_kernel(const DeviceRequestedFeatures& requested_features,
	                      bool filter=false, bool split=false)
	{
		const char *name, *source;
		if(filter) {
			name = "kernel_filter";
			source = "filter.cu";
		}
		else if(split) {
			name = "kernel_split";
			source = "kernel_split.cu";
		}
		else {
			name = "kernel";
			source = "kernel.cu";
		}
		/* Compute cubin name. */
		int major, minor;
		cuDeviceGetAttribute(&major, CU_DEVICE_ATTRIBUTE_COMPUTE_CAPABILITY_MAJOR, cuDevId);
		cuDeviceGetAttribute(&minor, CU_DEVICE_ATTRIBUTE_COMPUTE_CAPABILITY_MINOR, cuDevId);

		/* Attempt to use kernel provided with Blender. */
		if(!use_adaptive_compilation()) {
			const string cubin = path_get(string_printf("lib/%s_sm_%d%d.cubin",
			                                            name, major, minor));
			VLOG(1) << "Testing for pre-compiled kernel " << cubin << ".";
			if(path_exists(cubin)) {
				VLOG(1) << "Using precompiled kernel.";
				return cubin;
			}
		}

		const string common_cflags =
		        compile_kernel_get_common_cflags(requested_features, filter, split);

		/* Try to use locally compiled kernel. */
		const string kernel_path = path_get("kernel");
		const string kernel_md5 = path_files_md5_hash(kernel_path);

		/* We include cflags into md5 so changing cuda toolkit or changing other
		 * compiler command line arguments makes sure cubin gets re-built.
		 */
		const string cubin_md5 = util_md5_string(kernel_md5 + common_cflags);

		const string cubin_file = string_printf("cycles_%s_sm%d%d_%s.cubin",
		                                        name, major, minor,
		                                        cubin_md5.c_str());
		const string cubin = path_cache_get(path_join("kernels", cubin_file));
		VLOG(1) << "Testing for locally compiled kernel " << cubin << ".";
		if(path_exists(cubin)) {
			VLOG(1) << "Using locally compiled kernel.";
			return cubin;
		}

#ifdef _WIN32
		if(have_precompiled_kernels()) {
			if(major < 2) {
				cuda_error_message(string_printf(
				        "CUDA device requires compute capability 2.0 or up, "
				        "found %d.%d. Your GPU is not supported.",
				        major, minor));
			}
			else {
				cuda_error_message(string_printf(
				        "CUDA binary kernel for this graphics card compute "
				        "capability (%d.%d) not found.",
				        major, minor));
			}
			return "";
		}
#endif

		/* Compile. */
		if(!compile_check_compiler()) {
			return "";
		}
		const char *nvcc = cuewCompilerPath();
		const string kernel = path_join(kernel_path,
		                          path_join("kernels",
		                                    path_join("cuda", source)));
		double starttime = time_dt();
		printf("Compiling CUDA kernel ...\n");

		path_create_directories(cubin);

		string command = string_printf("\"%s\" "
		                               "-arch=sm_%d%d "
		                               "--cubin \"%s\" "
		                               "-o \"%s\" "
		                               "%s ",
		                               nvcc,
		                               major, minor,
		                               kernel.c_str(),
		                               cubin.c_str(),
		                               common_cflags.c_str());

		printf("%s\n", command.c_str());

		if(system(command.c_str()) == -1) {
			cuda_error_message("Failed to execute compilation command, "
			                   "see console for details.");
			return "";
		}

		/* Verify if compilation succeeded */
		if(!path_exists(cubin)) {
			cuda_error_message("CUDA kernel compilation failed, "
			                   "see console for details.");
			return "";
		}

		printf("Kernel compilation finished in %.2lfs.\n", time_dt() - starttime);

		return cubin;
	}

	bool load_kernels(const DeviceRequestedFeatures& requested_features)
	{
		/* check if cuda init succeeded */
		if(cuContext == 0)
			return false;

		/* check if GPU is supported */
		if(!support_device(requested_features))
			return false;

		/* get kernel */
		string cubin = compile_kernel(requested_features, false, use_split_kernel());
		if(cubin == "")
			return false;

		string filter_cubin = compile_kernel(requested_features, true, false);
		if(filter_cubin == "")
			return false;

		/* open module */
		cuda_push_context();

		string cubin_data;
		CUresult result;

		if(path_read_text(cubin, cubin_data))
			result = cuModuleLoadData(&cuModule, cubin_data.c_str());
		else
			result = CUDA_ERROR_FILE_NOT_FOUND;

		if(cuda_error_(result, "cuModuleLoad"))
			cuda_error_message(string_printf("Failed loading CUDA kernel %s.", cubin.c_str()));

		if(path_read_text(filter_cubin, cubin_data))
			result = cuModuleLoadData(&cuFilterModule, cubin_data.c_str());
		else
			result = CUDA_ERROR_FILE_NOT_FOUND;

		if(cuda_error_(result, "cuModuleLoad"))
			cuda_error_message(string_printf("Failed loading CUDA kernel %s.", filter_cubin.c_str()));

		cuda_pop_context();

		return (result == CUDA_SUCCESS);
	}

	void load_bindless_mapping()
	{
		if(info.has_bindless_textures && need_bindless_mapping) {
			tex_free(bindless_mapping);
			tex_alloc("__bindless_mapping", bindless_mapping, INTERPOLATION_NONE, EXTENSION_REPEAT);
			need_bindless_mapping = false;
		}
	}

	void mem_alloc(const char *name, device_memory& mem, MemoryType /*type*/)
	{
		if(name) {
			VLOG(1) << "Buffer allocate: " << name << ", "
			        << string_human_readable_number(mem.memory_size()) << " bytes. ("
			        << string_human_readable_size(mem.memory_size()) << ")";
		}

		cuda_push_context();
		CUdeviceptr device_pointer;
		size_t size = mem.memory_size();
		cuda_assert(cuMemAlloc(&device_pointer, size));
		mem.device_pointer = (device_ptr)device_pointer;
		mem.device_size = size;
		stats.mem_alloc(size);
		cuda_pop_context();
	}

	void mem_copy_to(device_memory& mem)
	{
		cuda_push_context();
		if(mem.device_pointer)
			cuda_assert(cuMemcpyHtoD(cuda_device_ptr(mem.device_pointer), (void*)mem.data_pointer, mem.memory_size()));
		cuda_pop_context();
	}

	void mem_copy_from(device_memory& mem, int y, int w, int h, int elem)
	{
		size_t offset = elem*y*w;
		size_t size = elem*w*h;

		cuda_push_context();
		if(mem.device_pointer) {
			cuda_assert(cuMemcpyDtoH((uchar*)mem.data_pointer + offset,
			                         (CUdeviceptr)(mem.device_pointer + offset), size));
		}
		else {
			memset((char*)mem.data_pointer + offset, 0, size);
		}
		cuda_pop_context();
	}

	void mem_zero(device_memory& mem)
	{
		if(mem.data_pointer) {
			memset((void*)mem.data_pointer, 0, mem.memory_size());
		}

		cuda_push_context();
		if(mem.device_pointer)
			cuda_assert(cuMemsetD8(cuda_device_ptr(mem.device_pointer), 0, mem.memory_size()));
		cuda_pop_context();
	}

	void mem_free(device_memory& mem)
	{
		if(mem.device_pointer) {
			cuda_push_context();
			cuda_assert(cuMemFree(cuda_device_ptr(mem.device_pointer)));
			cuda_pop_context();

			mem.device_pointer = 0;

			stats.mem_free(mem.device_size);
			mem.device_size = 0;
		}
	}

	virtual device_ptr mem_get_offset_ptr(device_memory& mem, int offset, int /*size*/, MemoryType /*type*/)
	{
		return (device_ptr) (((char*) mem.device_pointer) + mem.memory_num_to_bytes(offset));
	}

	void const_copy_to(const char *name, void *host, size_t size)
	{
		CUdeviceptr mem;
		size_t bytes;

		cuda_push_context();
		cuda_assert(cuModuleGetGlobal(&mem, &bytes, cuModule, name));
		//assert(bytes == size);
		cuda_assert(cuMemcpyHtoD(mem, host, size));
		cuda_pop_context();
	}

	void tex_alloc(const char *name,
	               device_memory& mem,
	               InterpolationType interpolation,
	               ExtensionType extension)
	{
		VLOG(1) << "Texture allocate: " << name << ", "
		        << string_human_readable_number(mem.memory_size()) << " bytes. ("
		        << string_human_readable_size(mem.memory_size()) << ")";

		/* Check if we are on sm_30 or above.
		 * We use arrays and bindles textures for storage there */
		bool has_bindless_textures = info.has_bindless_textures;

		/* General variables for both architectures */
		string bind_name = name;
		size_t dsize = datatype_size(mem.data_type);
		size_t size = mem.memory_size();

		CUaddress_mode address_mode = CU_TR_ADDRESS_MODE_WRAP;
		switch(extension) {
			case EXTENSION_REPEAT:
				address_mode = CU_TR_ADDRESS_MODE_WRAP;
				break;
			case EXTENSION_EXTEND:
				address_mode = CU_TR_ADDRESS_MODE_CLAMP;
				break;
			case EXTENSION_CLIP:
				address_mode = CU_TR_ADDRESS_MODE_BORDER;
				break;
			default:
				assert(0);
				break;
		}

		CUfilter_mode filter_mode;
		if(interpolation == INTERPOLATION_CLOSEST) {
			filter_mode = CU_TR_FILTER_MODE_POINT;
		}
		else {
			filter_mode = CU_TR_FILTER_MODE_LINEAR;
		}

		CUarray_format_enum format;
		switch(mem.data_type) {
			case TYPE_UCHAR: format = CU_AD_FORMAT_UNSIGNED_INT8; break;
			case TYPE_UINT: format = CU_AD_FORMAT_UNSIGNED_INT32; break;
			case TYPE_INT: format = CU_AD_FORMAT_SIGNED_INT32; break;
			case TYPE_FLOAT: format = CU_AD_FORMAT_FLOAT; break;
			case TYPE_HALF: format = CU_AD_FORMAT_HALF; break;
			default: assert(0); return;
		}

		/* General variables for Fermi */
		CUtexref texref = NULL;

		if(!has_bindless_textures) {
			if(mem.data_depth > 1) {
				/* Kernel uses different bind names for 2d and 3d float textures,
				 * so we have to adjust couple of things here.
				 */
				vector<string> tokens;
				string_split(tokens, name, "_");
				bind_name = string_printf("__tex_image_%s_3d_%s",
				                          tokens[2].c_str(),
				                          tokens[3].c_str());
			}

			cuda_push_context();
			cuda_assert(cuModuleGetTexRef(&texref, cuModule, bind_name.c_str()));
			cuda_pop_context();

			if(!texref) {
				return;
			}
		}

		/* Data Storage */
		if(interpolation == INTERPOLATION_NONE) {
			if(has_bindless_textures) {
				mem_alloc(NULL, mem, MEM_READ_ONLY);
				mem_copy_to(mem);

				cuda_push_context();

				CUdeviceptr cumem;
				size_t cubytes;

				cuda_assert(cuModuleGetGlobal(&cumem, &cubytes, cuModule, bind_name.c_str()));

				if(cubytes == 8) {
					/* 64 bit device pointer */
					uint64_t ptr = mem.device_pointer;
					cuda_assert(cuMemcpyHtoD(cumem, (void*)&ptr, cubytes));
				}
				else {
					/* 32 bit device pointer */
					uint32_t ptr = (uint32_t)mem.device_pointer;
					cuda_assert(cuMemcpyHtoD(cumem, (void*)&ptr, cubytes));
				}

				cuda_pop_context();
			}
			else {
				mem_alloc(NULL, mem, MEM_READ_ONLY);
				mem_copy_to(mem);

				cuda_push_context();

				cuda_assert(cuTexRefSetAddress(NULL, texref, cuda_device_ptr(mem.device_pointer), size));
				cuda_assert(cuTexRefSetFilterMode(texref, CU_TR_FILTER_MODE_POINT));
				cuda_assert(cuTexRefSetFlags(texref, CU_TRSF_READ_AS_INTEGER));

				cuda_pop_context();
			}
		}
		/* Texture Storage */
		else {
			CUarray handle = NULL;

			cuda_push_context();

			if(mem.data_depth > 1) {
				CUDA_ARRAY3D_DESCRIPTOR desc;

				desc.Width = mem.data_width;
				desc.Height = mem.data_height;
				desc.Depth = mem.data_depth;
				desc.Format = format;
				desc.NumChannels = mem.data_elements;
				desc.Flags = 0;

				cuda_assert(cuArray3DCreate(&handle, &desc));
			}
			else {
				CUDA_ARRAY_DESCRIPTOR desc;

				desc.Width = mem.data_width;
				desc.Height = mem.data_height;
				desc.Format = format;
				desc.NumChannels = mem.data_elements;

				cuda_assert(cuArrayCreate(&handle, &desc));
			}

			if(!handle) {
				cuda_pop_context();
				return;
			}

			/* Allocate 3D, 2D or 1D memory */
			if(mem.data_depth > 1) {
				CUDA_MEMCPY3D param;
				memset(&param, 0, sizeof(param));
				param.dstMemoryType = CU_MEMORYTYPE_ARRAY;
				param.dstArray = handle;
				param.srcMemoryType = CU_MEMORYTYPE_HOST;
				param.srcHost = (void*)mem.data_pointer;
				param.srcPitch = mem.data_width*dsize*mem.data_elements;
				param.WidthInBytes = param.srcPitch;
				param.Height = mem.data_height;
				param.Depth = mem.data_depth;

				cuda_assert(cuMemcpy3D(&param));
			}
			else if(mem.data_height > 1) {
				CUDA_MEMCPY2D param;
				memset(&param, 0, sizeof(param));
				param.dstMemoryType = CU_MEMORYTYPE_ARRAY;
				param.dstArray = handle;
				param.srcMemoryType = CU_MEMORYTYPE_HOST;
				param.srcHost = (void*)mem.data_pointer;
				param.srcPitch = mem.data_width*dsize*mem.data_elements;
				param.WidthInBytes = param.srcPitch;
				param.Height = mem.data_height;

				cuda_assert(cuMemcpy2D(&param));
			}
			else
				cuda_assert(cuMemcpyHtoA(handle, 0, (void*)mem.data_pointer, size));

			/* Fermi and Kepler */
			mem.device_pointer = (device_ptr)handle;
			mem.device_size = size;

			stats.mem_alloc(size);

			/* Bindless Textures - Kepler */
			if(has_bindless_textures) {
				int flat_slot = 0;
				if(string_startswith(name, "__tex_image")) {
					int pos =  string(name).rfind("_");
					flat_slot = atoi(name + pos + 1);
				}
				else {
					assert(0);
				}

				CUDA_RESOURCE_DESC resDesc;
				memset(&resDesc, 0, sizeof(resDesc));
				resDesc.resType = CU_RESOURCE_TYPE_ARRAY;
				resDesc.res.array.hArray = handle;
				resDesc.flags = 0;

				CUDA_TEXTURE_DESC texDesc;
				memset(&texDesc, 0, sizeof(texDesc));
				texDesc.addressMode[0] = address_mode;
				texDesc.addressMode[1] = address_mode;
				texDesc.addressMode[2] = address_mode;
				texDesc.filterMode = filter_mode;
				texDesc.flags = CU_TRSF_NORMALIZED_COORDINATES;

				CUtexObject tex = 0;
				cuda_assert(cuTexObjectCreate(&tex, &resDesc, &texDesc, NULL));

				/* Safety check */
				if((uint)tex > UINT_MAX) {
					assert(0);
				}

				/* Resize once */
				if(flat_slot >= bindless_mapping.size()) {
					/* Allocate some slots in advance, to reduce amount
					 * of re-allocations.
					 */
					bindless_mapping.resize(flat_slot + 128);
				}

				/* Set Mapping and tag that we need to (re-)upload to device */
				bindless_mapping.get_data()[flat_slot] = (uint)tex;
				tex_bindless_map[mem.device_pointer] = (uint)tex;
				need_bindless_mapping = true;
			}
			/* Regular Textures - Fermi */
			else {
				cuda_assert(cuTexRefSetArray(texref, handle, CU_TRSA_OVERRIDE_FORMAT));
				cuda_assert(cuTexRefSetFilterMode(texref, filter_mode));
				cuda_assert(cuTexRefSetFlags(texref, CU_TRSF_NORMALIZED_COORDINATES));
			}

			cuda_pop_context();
		}

		/* Fermi, Data and Image Textures */
		if(!has_bindless_textures) {
			cuda_push_context();

			cuda_assert(cuTexRefSetAddressMode(texref, 0, address_mode));
			cuda_assert(cuTexRefSetAddressMode(texref, 1, address_mode));
			if(mem.data_depth > 1) {
				cuda_assert(cuTexRefSetAddressMode(texref, 2, address_mode));
			}

			cuda_assert(cuTexRefSetFormat(texref, format, mem.data_elements));

			cuda_pop_context();
		}

		/* Fermi and Kepler */
		tex_interp_map[mem.device_pointer] = (interpolation != INTERPOLATION_NONE);
	}

	void tex_free(device_memory& mem)
	{
		if(mem.device_pointer) {
			if(tex_interp_map[mem.device_pointer]) {
				cuda_push_context();
				cuArrayDestroy((CUarray)mem.device_pointer);
				cuda_pop_context();

				/* Free CUtexObject (Bindless Textures) */
				if(info.has_bindless_textures && tex_bindless_map[mem.device_pointer]) {
					uint flat_slot = tex_bindless_map[mem.device_pointer];
					cuTexObjectDestroy(flat_slot);
				}

				tex_interp_map.erase(tex_interp_map.find(mem.device_pointer));
				mem.device_pointer = 0;

				stats.mem_free(mem.device_size);
				mem.device_size = 0;
			}
			else {
				tex_interp_map.erase(tex_interp_map.find(mem.device_pointer));
				mem_free(mem);
			}
		}
	}

	bool denoising_set_tiles(device_ptr *buffers, DenoisingTask *task)
	{
		mem_alloc("Denoising Tile Info", task->tiles_mem, MEM_READ_ONLY);

		TilesInfo *tiles = (TilesInfo*) task->tiles_mem.data_pointer;
		for(int i = 0; i < 9; i++) {
			tiles->buffers[i] = buffers[i];
		}

		mem_copy_to(task->tiles_mem);

		return !have_error();
	}

#define CUDA_GET_BLOCKSIZE(func, w, h)                                                                          \
			int threads_per_block;                                                                              \
			cuda_assert(cuFuncGetAttribute(&threads_per_block, CU_FUNC_ATTRIBUTE_MAX_THREADS_PER_BLOCK, func)); \
			int threads = (int)sqrt((float)threads_per_block);                                                  \
			int xblocks = ((w) + threads - 1)/threads;                                                          \
			int yblocks = ((h) + threads - 1)/threads;

#define CUDA_LAUNCH_KERNEL(func, args)                      \
			cuda_assert(cuLaunchKernel(func,                \
			                           xblocks, yblocks, 1, \
			                           threads, threads, 1, \
			                           0, 0, args, 0));

	bool denoising_non_local_means(device_ptr image_ptr, device_ptr guide_ptr, device_ptr variance_ptr, device_ptr out_ptr,
	                               DenoisingTask *task)
	{
		if(have_error())
			return false;

		cuda_push_context();

		int4 rect = task->rect;
		int w = align_up(rect.z-rect.x, 4);
		int h = rect.w-rect.y;
		int r = task->nlm_state.r;
		int f = task->nlm_state.f;
		float a = task->nlm_state.a;
		float k_2 = task->nlm_state.k_2;

		CUdeviceptr difference     = task->nlm_state.temporary_1_ptr;
		CUdeviceptr blurDifference = task->nlm_state.temporary_2_ptr;
		CUdeviceptr weightAccum    = task->nlm_state.temporary_3_ptr;

		cuda_assert(cuMemsetD8(weightAccum, 0, sizeof(float)*w*h));
		cuda_assert(cuMemsetD8(out_ptr, 0, sizeof(float)*w*h));

		CUfunction cuNLMCalcDifference, cuNLMBlur, cuNLMCalcWeight, cuNLMUpdateOutput, cuNLMNormalize;
		cuda_assert(cuModuleGetFunction(&cuNLMCalcDifference, cuFilterModule, "kernel_cuda_filter_nlm_calc_difference"));
		cuda_assert(cuModuleGetFunction(&cuNLMBlur,           cuFilterModule, "kernel_cuda_filter_nlm_blur"));
		cuda_assert(cuModuleGetFunction(&cuNLMCalcWeight,     cuFilterModule, "kernel_cuda_filter_nlm_calc_weight"));
		cuda_assert(cuModuleGetFunction(&cuNLMUpdateOutput,   cuFilterModule, "kernel_cuda_filter_nlm_update_output"));
		cuda_assert(cuModuleGetFunction(&cuNLMNormalize,      cuFilterModule, "kernel_cuda_filter_nlm_normalize"));

		cuda_assert(cuFuncSetCacheConfig(cuNLMCalcDifference, CU_FUNC_CACHE_PREFER_L1));
		cuda_assert(cuFuncSetCacheConfig(cuNLMBlur,           CU_FUNC_CACHE_PREFER_L1));
		cuda_assert(cuFuncSetCacheConfig(cuNLMCalcWeight,     CU_FUNC_CACHE_PREFER_L1));
		cuda_assert(cuFuncSetCacheConfig(cuNLMUpdateOutput,   CU_FUNC_CACHE_PREFER_L1));
		cuda_assert(cuFuncSetCacheConfig(cuNLMNormalize,      CU_FUNC_CACHE_PREFER_L1));

		CUDA_GET_BLOCKSIZE(cuNLMCalcDifference, rect.z-rect.x, rect.w-rect.y);

		int dx, dy;
		int4 local_rect;
		int channel_offset = 0;
		void *calc_difference_args[] = {&dx, &dy, &guide_ptr, &variance_ptr, &difference, &local_rect, &w, &channel_offset, &a, &k_2};
		void *blur_args[]            = {&difference, &blurDifference, &local_rect, &w, &f};
		void *calc_weight_args[]     = {&blurDifference, &difference, &local_rect, &w, &f};
		void *update_output_args[]   = {&dx, &dy, &blurDifference, &image_ptr, &out_ptr, &weightAccum, &local_rect, &w, &f};

		for(int i = 0; i < (2*r+1)*(2*r+1); i++) {
			dy = i / (2*r+1) - r;
			dx = i % (2*r+1) - r;
			local_rect = make_int4(max(0, -dx), max(0, -dy), rect.z-rect.x - max(0, dx), rect.w-rect.y - max(0, dy));

			CUDA_LAUNCH_KERNEL(cuNLMCalcDifference, calc_difference_args);
			CUDA_LAUNCH_KERNEL(cuNLMBlur, blur_args);
			CUDA_LAUNCH_KERNEL(cuNLMCalcWeight, calc_weight_args);
			CUDA_LAUNCH_KERNEL(cuNLMBlur, blur_args);
			CUDA_LAUNCH_KERNEL(cuNLMUpdateOutput, update_output_args);
		}

		local_rect = make_int4(0, 0, rect.z-rect.x, rect.w-rect.y);
		void *normalize_args[] = {&out_ptr, &weightAccum, &local_rect, &w};
		CUDA_LAUNCH_KERNEL(cuNLMNormalize, normalize_args);
		cuda_assert(cuCtxSynchronize());

		cuda_pop_context();
		return !have_error();
	}

	bool denoising_construct_transform(DenoisingTask *task)
	{
		if(have_error())
			return false;

		cuda_push_context();

		CUfunction cuFilterConstructTransform;
		cuda_assert(cuModuleGetFunction(&cuFilterConstructTransform, cuFilterModule, "kernel_cuda_filter_construct_transform"));
		cuda_assert(cuFuncSetCacheConfig(cuFilterConstructTransform, CU_FUNC_CACHE_PREFER_SHARED));
		CUDA_GET_BLOCKSIZE(cuFilterConstructTransform,
		                   task->storage.w,
		                   task->storage.h);

		void *args[] = {&task->render_buffer.samples,
		                &task->buffer.mem.device_pointer,
		                &task->storage.transform.device_pointer,
		                &task->storage.rank.device_pointer,
		                &task->filter_area,
		                &task->rect,
		                &task->half_window,
		                &task->pca_threshold};
		CUDA_LAUNCH_KERNEL(cuFilterConstructTransform, args);
		cuda_assert(cuCtxSynchronize());

		cuda_pop_context();
		return !have_error();
	}

	bool denoising_reconstruct(device_ptr color_ptr,
	                           device_ptr color_variance_ptr,
	                           device_ptr guide_ptr,
	                           device_ptr guide_variance_ptr,
	                           device_ptr output_ptr,
	                           DenoisingTask *task)
	{
		if(have_error())
			return false;

		mem_zero(task->storage.XtWX);
		mem_zero(task->storage.XtWY);

		cuda_push_context();

		CUfunction cuNLMCalcDifference, cuNLMBlur, cuNLMCalcWeight, cuNLMConstructGramian, cuFinalize;
		cuda_assert(cuModuleGetFunction(&cuNLMCalcDifference,   cuFilterModule, "kernel_cuda_filter_nlm_calc_difference"));
		cuda_assert(cuModuleGetFunction(&cuNLMBlur,             cuFilterModule, "kernel_cuda_filter_nlm_blur"));
		cuda_assert(cuModuleGetFunction(&cuNLMCalcWeight,       cuFilterModule, "kernel_cuda_filter_nlm_calc_weight"));
		cuda_assert(cuModuleGetFunction(&cuNLMConstructGramian, cuFilterModule, "kernel_cuda_filter_nlm_construct_gramian"));
		cuda_assert(cuModuleGetFunction(&cuFinalize,            cuFilterModule, "kernel_cuda_filter_finalize"));

		cuda_assert(cuFuncSetCacheConfig(cuNLMCalcDifference,   CU_FUNC_CACHE_PREFER_L1));
		cuda_assert(cuFuncSetCacheConfig(cuNLMBlur,             CU_FUNC_CACHE_PREFER_L1));
		cuda_assert(cuFuncSetCacheConfig(cuNLMCalcWeight,       CU_FUNC_CACHE_PREFER_L1));
		cuda_assert(cuFuncSetCacheConfig(cuNLMConstructGramian, CU_FUNC_CACHE_PREFER_L1));
		cuda_assert(cuFuncSetCacheConfig(cuFinalize,            CU_FUNC_CACHE_PREFER_L1));

		CUDA_GET_BLOCKSIZE(cuNLMCalcDifference,
		                   task->reconstruction_state.source_w,
		                   task->reconstruction_state.source_h);

		CUdeviceptr difference     = task->reconstruction_state.temporary_1_ptr;
		CUdeviceptr blurDifference = task->reconstruction_state.temporary_2_ptr;

		int r = task->half_window;
		int f = 4;
		float a = 1.0f;
		for(int i = 0; i < (2*r+1)*(2*r+1); i++) {
			int dy = i / (2*r+1) - r;
			int dx = i % (2*r+1) - r;

			int local_rect[4] = {max(0, -dx), max(0, -dy),
			                     task->reconstruction_state.source_w - max(0, dx),
			                     task->reconstruction_state.source_h - max(0, dy)};

			void *calc_difference_args[] = {&dx, &dy,
			                                &guide_ptr,
			                                &guide_variance_ptr,
			                                &difference,
			                                &local_rect,
			                                &task->buffer.w,
			                                &task->buffer.pass_stride,
			                                &a,
			                                &task->nlm_k_2};
			CUDA_LAUNCH_KERNEL(cuNLMCalcDifference, calc_difference_args);

			void *blur_args[] = {&difference,
			                     &blurDifference,
			                     &local_rect,
			                     &task->buffer.w,
			                     &f};
			CUDA_LAUNCH_KERNEL(cuNLMBlur, blur_args);

			void *calc_weight_args[] = {&blurDifference,
			                            &difference,
			                            &local_rect,
			                            &task->buffer.w,
			                            &f};
			CUDA_LAUNCH_KERNEL(cuNLMCalcWeight, calc_weight_args);

			/* Reuse previous arguments. */
			CUDA_LAUNCH_KERNEL(cuNLMBlur, blur_args);

			void *construct_gramian_args[] = {&dx, &dy,
			                                  &blurDifference,
			                                  &task->buffer.mem.device_pointer,
			                                  &color_ptr,
			                                  &color_variance_ptr,
			                                  &task->storage.transform.device_pointer,
			                                  &task->storage.rank.device_pointer,
			                                  &task->storage.XtWX.device_pointer,
			                                  &task->storage.XtWY.device_pointer,
			                                  &local_rect,
			                                  &task->reconstruction_state.filter_rect,
			                                  &task->buffer.w,
			                                  &task->buffer.h,
			                                  &f};
			CUDA_LAUNCH_KERNEL(cuNLMConstructGramian, construct_gramian_args);
		}

		void *finalize_args[] = {&task->buffer.w,
		                         &task->buffer.h,
		                         &output_ptr,
				                 &task->storage.rank.device_pointer,
				                 &task->storage.XtWX.device_pointer,
				                 &task->storage.XtWY.device_pointer,
				                 &task->filter_area,
				                 &task->reconstruction_state.buffer_params.x,
				                 &task->render_buffer.samples};
		CUDA_LAUNCH_KERNEL(cuFinalize, finalize_args);
		cuda_assert(cuCtxSynchronize());

		cuda_pop_context();
		return !have_error();
	}

	bool denoising_combine_halves(device_ptr a_ptr, device_ptr b_ptr,
	                              device_ptr mean_ptr, device_ptr variance_ptr,
	                              int r, int4 rect, DenoisingTask *task)
	{
		(void) task;

		if(have_error())
			return false;

		cuda_push_context();

		CUfunction cuFilterCombineHalves;
		cuda_assert(cuModuleGetFunction(&cuFilterCombineHalves, cuFilterModule, "kernel_cuda_filter_combine_halves"));
		cuda_assert(cuFuncSetCacheConfig(cuFilterCombineHalves, CU_FUNC_CACHE_PREFER_L1));
		CUDA_GET_BLOCKSIZE(cuFilterCombineHalves,
		                   task->rect.z-task->rect.x,
		                   task->rect.w-task->rect.y);

		void *args[] = {&mean_ptr,
		                &variance_ptr,
		                &a_ptr,
		                &b_ptr,
		                &rect,
		                &r};
		CUDA_LAUNCH_KERNEL(cuFilterCombineHalves, args);
		cuda_assert(cuCtxSynchronize());

		cuda_pop_context();
		return !have_error();
	}

	bool denoising_divide_shadow(device_ptr a_ptr, device_ptr b_ptr,
	                             device_ptr sample_variance_ptr, device_ptr sv_variance_ptr,
	                             device_ptr buffer_variance_ptr, DenoisingTask *task)
	{
		(void) task;

		if(have_error())
			return false;

		cuda_push_context();

		CUfunction cuFilterDivideShadow;
		cuda_assert(cuModuleGetFunction(&cuFilterDivideShadow, cuFilterModule, "kernel_cuda_filter_divide_shadow"));
		cuda_assert(cuFuncSetCacheConfig(cuFilterDivideShadow, CU_FUNC_CACHE_PREFER_L1));
		CUDA_GET_BLOCKSIZE(cuFilterDivideShadow,
		                   task->rect.z-task->rect.x,
		                   task->rect.w-task->rect.y);

		void *args[] = {&task->render_buffer.samples,
		                &task->tiles_mem.device_pointer,
		                &a_ptr,
		                &b_ptr,
		                &sample_variance_ptr,
		                &sv_variance_ptr,
		                &buffer_variance_ptr,
		                &task->rect,
		                &task->render_buffer.pass_stride,
		                &task->render_buffer.denoising_data_offset,
		                &task->use_gradients,
		                &task->use_split_variance};
		CUDA_LAUNCH_KERNEL(cuFilterDivideShadow, args);
		cuda_assert(cuCtxSynchronize());

		cuda_pop_context();
		return !have_error();
	}

	bool denoising_get_feature(int mean_offset,
	                           int variance_offset,
	                           device_ptr mean_ptr,
	                           device_ptr variance_ptr,
	                           DenoisingTask *task)
	{
		if(have_error())
			return false;

		cuda_push_context();

		CUfunction cuFilterGetFeature;
		cuda_assert(cuModuleGetFunction(&cuFilterGetFeature, cuFilterModule, "kernel_cuda_filter_get_feature"));
		cuda_assert(cuFuncSetCacheConfig(cuFilterGetFeature, CU_FUNC_CACHE_PREFER_L1));
		CUDA_GET_BLOCKSIZE(cuFilterGetFeature,
		                   task->rect.z-task->rect.x,
		                   task->rect.w-task->rect.y);

		void *args[] = {&task->render_buffer.samples,
		                &task->tiles_mem.device_pointer,
				        &mean_offset,
				        &variance_offset,
		                &mean_ptr,
		                &variance_ptr,
		                &task->rect,
		                &task->render_buffer.pass_stride,
		                &task->render_buffer.denoising_data_offset,
		                &task->use_cross_denoising,
		                &task->use_split_variance};
		CUDA_LAUNCH_KERNEL(cuFilterGetFeature, args);
		cuda_assert(cuCtxSynchronize());

		cuda_pop_context();
		return !have_error();
	}

	void denoise(RenderTile &rtile, const DeviceTask &task)
	{
		DenoisingTask denoising(this);

		denoising.functions.construct_transform = function_bind(&CUDADevice::denoising_construct_transform, this, &denoising);
		denoising.functions.reconstruct = function_bind(&CUDADevice::denoising_reconstruct, this, _1, _2, _3, _4, _5, &denoising);
		denoising.functions.divide_shadow = function_bind(&CUDADevice::denoising_divide_shadow, this, _1, _2, _3, _4, _5, &denoising);
		denoising.functions.non_local_means = function_bind(&CUDADevice::denoising_non_local_means, this, _1, _2, _3, _4, &denoising);
		denoising.functions.combine_halves = function_bind(&CUDADevice::denoising_combine_halves, this, _1, _2, _3, _4, _5, _6, &denoising);
		denoising.functions.get_feature = function_bind(&CUDADevice::denoising_get_feature, this, _1, _2, _3, _4, &denoising);
		denoising.functions.set_tiles = function_bind(&CUDADevice::denoising_set_tiles, this, _1, &denoising);

		denoising.filter_area = make_int4(rtile.x, rtile.y, rtile.w, rtile.h);
		denoising.render_buffer.samples = rtile.sample;

		RenderTile rtiles[9];
		rtiles[4] = rtile;
		task.get_neighbor_tiles(rtiles);
		denoising.tiles_from_rendertiles(rtiles);

		denoising.init_from_devicetask(task);


		denoising.run_denoising();
	}

	void path_trace(RenderTile& rtile, int sample, bool branched)
	{
		if(have_error())
			return;

		cuda_push_context();

		CUfunction cuPathTrace;
		CUdeviceptr d_buffer = cuda_device_ptr(rtile.buffer);
		CUdeviceptr d_rng_state = cuda_device_ptr(rtile.rng_state);

		/* get kernel function */
		if(branched) {
			cuda_assert(cuModuleGetFunction(&cuPathTrace, cuModule, "kernel_cuda_branched_path_trace"));
		}
		else {
			cuda_assert(cuModuleGetFunction(&cuPathTrace, cuModule, "kernel_cuda_path_trace"));
		}

		if(have_error())
			return;

		/* pass in parameters */
		void *args[] = {&d_buffer,
		                &d_rng_state,
		                &sample,
		                &rtile.x,
		                &rtile.y,
		                &rtile.w,
		                &rtile.h,
		                &rtile.offset,
		                &rtile.stride};

		/* launch kernel */
		int threads_per_block;
		cuda_assert(cuFuncGetAttribute(&threads_per_block, CU_FUNC_ATTRIBUTE_MAX_THREADS_PER_BLOCK, cuPathTrace));

		/*int num_registers;
		cuda_assert(cuFuncGetAttribute(&num_registers, CU_FUNC_ATTRIBUTE_NUM_REGS, cuPathTrace));

		printf("threads_per_block %d\n", threads_per_block);
		printf("num_registers %d\n", num_registers);*/

		int xthreads = (int)sqrt(threads_per_block);
		int ythreads = (int)sqrt(threads_per_block);
		int xblocks = (rtile.w + xthreads - 1)/xthreads;
		int yblocks = (rtile.h + ythreads - 1)/ythreads;

		cuda_assert(cuFuncSetCacheConfig(cuPathTrace, CU_FUNC_CACHE_PREFER_L1));

		cuda_assert(cuLaunchKernel(cuPathTrace,
		                           xblocks , yblocks, 1, /* blocks */
		                           xthreads, ythreads, 1, /* threads */
		                           0, 0, args, 0));

		cuda_assert(cuCtxSynchronize());

		cuda_pop_context();
	}

	void film_convert(DeviceTask& task, device_ptr buffer, device_ptr rgba_byte, device_ptr rgba_half)
	{
		if(have_error())
			return;

		cuda_push_context();

		CUfunction cuFilmConvert;
		CUdeviceptr d_rgba = map_pixels((rgba_byte)? rgba_byte: rgba_half);
		CUdeviceptr d_buffer = cuda_device_ptr(buffer);

		/* get kernel function */
		if(rgba_half) {
			cuda_assert(cuModuleGetFunction(&cuFilmConvert, cuModule, "kernel_cuda_convert_to_half_float"));
		}
		else {
			cuda_assert(cuModuleGetFunction(&cuFilmConvert, cuModule, "kernel_cuda_convert_to_byte"));
		}


		float sample_scale = 1.0f/(task.sample + 1);

		/* pass in parameters */
		void *args[] = {&d_rgba,
		                &d_buffer,
		                &sample_scale,
		                &task.x,
		                &task.y,
		                &task.w,
		                &task.h,
		                &task.offset,
		                &task.stride};

		/* launch kernel */
		int threads_per_block;
		cuda_assert(cuFuncGetAttribute(&threads_per_block, CU_FUNC_ATTRIBUTE_MAX_THREADS_PER_BLOCK, cuFilmConvert));

		int xthreads = (int)sqrt(threads_per_block);
		int ythreads = (int)sqrt(threads_per_block);
		int xblocks = (task.w + xthreads - 1)/xthreads;
		int yblocks = (task.h + ythreads - 1)/ythreads;

		cuda_assert(cuFuncSetCacheConfig(cuFilmConvert, CU_FUNC_CACHE_PREFER_L1));

		cuda_assert(cuLaunchKernel(cuFilmConvert,
		                           xblocks , yblocks, 1, /* blocks */
		                           xthreads, ythreads, 1, /* threads */
		                           0, 0, args, 0));

		unmap_pixels((rgba_byte)? rgba_byte: rgba_half);

		cuda_pop_context();
	}

	void shader(DeviceTask& task)
	{
		if(have_error())
			return;

		cuda_push_context();

		CUfunction cuShader;
		CUdeviceptr d_input = cuda_device_ptr(task.shader_input);
		CUdeviceptr d_output = cuda_device_ptr(task.shader_output);
		CUdeviceptr d_output_luma = cuda_device_ptr(task.shader_output_luma);

		/* get kernel function */
		if(task.shader_eval_type >= SHADER_EVAL_BAKE) {
			cuda_assert(cuModuleGetFunction(&cuShader, cuModule, "kernel_cuda_bake"));
		}
		else {
			cuda_assert(cuModuleGetFunction(&cuShader, cuModule, "kernel_cuda_shader"));
		}

		/* do tasks in smaller chunks, so we can cancel it */
		const int shader_chunk_size = 65536;
		const int start = task.shader_x;
		const int end = task.shader_x + task.shader_w;
		int offset = task.offset;

		bool canceled = false;
		for(int sample = 0; sample < task.num_samples && !canceled; sample++) {
			for(int shader_x = start; shader_x < end; shader_x += shader_chunk_size) {
				int shader_w = min(shader_chunk_size, end - shader_x);

				/* pass in parameters */
				void *args[8];
				int arg = 0;
				args[arg++] = &d_input;
				args[arg++] = &d_output;
				if(task.shader_eval_type < SHADER_EVAL_BAKE) {
					args[arg++] = &d_output_luma;
				}
				args[arg++] = &task.shader_eval_type;
				if(task.shader_eval_type >= SHADER_EVAL_BAKE) {
					args[arg++] = &task.shader_filter;
				}
				args[arg++] = &shader_x;
				args[arg++] = &shader_w;
				args[arg++] = &offset;
				args[arg++] = &sample;

				/* launch kernel */
				int threads_per_block;
				cuda_assert(cuFuncGetAttribute(&threads_per_block, CU_FUNC_ATTRIBUTE_MAX_THREADS_PER_BLOCK, cuShader));

				int xblocks = (shader_w + threads_per_block - 1)/threads_per_block;

				cuda_assert(cuFuncSetCacheConfig(cuShader, CU_FUNC_CACHE_PREFER_L1));
				cuda_assert(cuLaunchKernel(cuShader,
				                           xblocks , 1, 1, /* blocks */
				                           threads_per_block, 1, 1, /* threads */
				                           0, 0, args, 0));

				cuda_assert(cuCtxSynchronize());

				if(task.get_cancel()) {
					canceled = true;
					break;
				}
			}

			task.update_progress(NULL);
		}

		cuda_pop_context();
	}

	CUdeviceptr map_pixels(device_ptr mem)
	{
		if(!background) {
			PixelMem pmem = pixel_mem_map[mem];
			CUdeviceptr buffer;

			size_t bytes;
			cuda_assert(cuGraphicsMapResources(1, &pmem.cuPBOresource, 0));
			cuda_assert(cuGraphicsResourceGetMappedPointer(&buffer, &bytes, pmem.cuPBOresource));

			return buffer;
		}

		return cuda_device_ptr(mem);
	}

	void unmap_pixels(device_ptr mem)
	{
		if(!background) {
			PixelMem pmem = pixel_mem_map[mem];

			cuda_assert(cuGraphicsUnmapResources(1, &pmem.cuPBOresource, 0));
		}
	}

	void pixels_alloc(device_memory& mem)
	{
		if(!background) {
			PixelMem pmem;

			pmem.w = mem.data_width;
			pmem.h = mem.data_height;

			cuda_push_context();

			glGenBuffers(1, &pmem.cuPBO);
			glBindBuffer(GL_PIXEL_UNPACK_BUFFER, pmem.cuPBO);
			if(mem.data_type == TYPE_HALF)
				glBufferData(GL_PIXEL_UNPACK_BUFFER, pmem.w*pmem.h*sizeof(GLhalf)*4, NULL, GL_DYNAMIC_DRAW);
			else
				glBufferData(GL_PIXEL_UNPACK_BUFFER, pmem.w*pmem.h*sizeof(uint8_t)*4, NULL, GL_DYNAMIC_DRAW);

			glBindBuffer(GL_PIXEL_UNPACK_BUFFER, 0);

			glGenTextures(1, &pmem.cuTexId);
			glBindTexture(GL_TEXTURE_2D, pmem.cuTexId);
			if(mem.data_type == TYPE_HALF)
				glTexImage2D(GL_TEXTURE_2D, 0, GL_RGBA16F_ARB, pmem.w, pmem.h, 0, GL_RGBA, GL_HALF_FLOAT, NULL);
			else
				glTexImage2D(GL_TEXTURE_2D, 0, GL_RGBA8, pmem.w, pmem.h, 0, GL_RGBA, GL_UNSIGNED_BYTE, NULL);
			glTexParameteri(GL_TEXTURE_2D, GL_TEXTURE_MIN_FILTER, GL_NEAREST);
			glTexParameteri(GL_TEXTURE_2D, GL_TEXTURE_MAG_FILTER, GL_NEAREST);
			glBindTexture(GL_TEXTURE_2D, 0);

			CUresult result = cuGraphicsGLRegisterBuffer(&pmem.cuPBOresource, pmem.cuPBO, CU_GRAPHICS_MAP_RESOURCE_FLAGS_NONE);

			if(result == CUDA_SUCCESS) {
				cuda_pop_context();

				mem.device_pointer = pmem.cuTexId;
				pixel_mem_map[mem.device_pointer] = pmem;

				mem.device_size = mem.memory_size();
				stats.mem_alloc(mem.device_size);

				return;
			}
			else {
				/* failed to register buffer, fallback to no interop */
				glDeleteBuffers(1, &pmem.cuPBO);
				glDeleteTextures(1, &pmem.cuTexId);

				cuda_pop_context();

				background = true;
			}
		}

		Device::pixels_alloc(mem);
	}

	void pixels_copy_from(device_memory& mem, int y, int w, int h)
	{
		if(!background) {
			PixelMem pmem = pixel_mem_map[mem.device_pointer];

			cuda_push_context();

			glBindBuffer(GL_PIXEL_UNPACK_BUFFER, pmem.cuPBO);
			uchar *pixels = (uchar*)glMapBuffer(GL_PIXEL_UNPACK_BUFFER, GL_READ_ONLY);
			size_t offset = sizeof(uchar)*4*y*w;
			memcpy((uchar*)mem.data_pointer + offset, pixels + offset, sizeof(uchar)*4*w*h);
			glUnmapBuffer(GL_PIXEL_UNPACK_BUFFER);
			glBindBuffer(GL_PIXEL_UNPACK_BUFFER, 0);

			cuda_pop_context();

			return;
		}

		Device::pixels_copy_from(mem, y, w, h);
	}

	void pixels_free(device_memory& mem)
	{
		if(mem.device_pointer) {
			if(!background) {
				PixelMem pmem = pixel_mem_map[mem.device_pointer];

				cuda_push_context();

				cuda_assert(cuGraphicsUnregisterResource(pmem.cuPBOresource));
				glDeleteBuffers(1, &pmem.cuPBO);
				glDeleteTextures(1, &pmem.cuTexId);

				cuda_pop_context();

				pixel_mem_map.erase(pixel_mem_map.find(mem.device_pointer));
				mem.device_pointer = 0;

				stats.mem_free(mem.device_size);
				mem.device_size = 0;

				return;
			}

			Device::pixels_free(mem);
		}
	}

	void draw_pixels(device_memory& mem, int y, int w, int h, int dx, int dy, int width, int height, bool transparent,
		const DeviceDrawParams &draw_params)
	{
		if(!background) {
			PixelMem pmem = pixel_mem_map[mem.device_pointer];
			float *vpointer;

			cuda_push_context();

			/* for multi devices, this assumes the inefficient method that we allocate
			 * all pixels on the device even though we only render to a subset */
			size_t offset = 4*y*w;

			if(mem.data_type == TYPE_HALF)
				offset *= sizeof(GLhalf);
			else
				offset *= sizeof(uint8_t);

			glBindBuffer(GL_PIXEL_UNPACK_BUFFER, pmem.cuPBO);
			glBindTexture(GL_TEXTURE_2D, pmem.cuTexId);
			if(mem.data_type == TYPE_HALF)
				glTexSubImage2D(GL_TEXTURE_2D, 0, 0, 0, w, h, GL_RGBA, GL_HALF_FLOAT, (void*)offset);
			else
				glTexSubImage2D(GL_TEXTURE_2D, 0, 0, 0, w, h, GL_RGBA, GL_UNSIGNED_BYTE, (void*)offset);
			glBindBuffer(GL_PIXEL_UNPACK_BUFFER, 0);

			glEnable(GL_TEXTURE_2D);

			if(transparent) {
				glEnable(GL_BLEND);
				glBlendFunc(GL_ONE, GL_ONE_MINUS_SRC_ALPHA);
			}

			glColor3f(1.0f, 1.0f, 1.0f);

			if(draw_params.bind_display_space_shader_cb) {
				draw_params.bind_display_space_shader_cb();
			}

			if(!vertex_buffer)
				glGenBuffers(1, &vertex_buffer);

			glBindBuffer(GL_ARRAY_BUFFER, vertex_buffer);
			/* invalidate old contents - avoids stalling if buffer is still waiting in queue to be rendered */
			glBufferData(GL_ARRAY_BUFFER, 16 * sizeof(float), NULL, GL_STREAM_DRAW);

			vpointer = (float *)glMapBuffer(GL_ARRAY_BUFFER, GL_WRITE_ONLY);

			if(vpointer) {
				/* texture coordinate - vertex pair */
				vpointer[0] = 0.0f;
				vpointer[1] = 0.0f;
				vpointer[2] = dx;
				vpointer[3] = dy;

				vpointer[4] = (float)w/(float)pmem.w;
				vpointer[5] = 0.0f;
				vpointer[6] = (float)width + dx;
				vpointer[7] = dy;

				vpointer[8] = (float)w/(float)pmem.w;
				vpointer[9] = (float)h/(float)pmem.h;
				vpointer[10] = (float)width + dx;
				vpointer[11] = (float)height + dy;

				vpointer[12] = 0.0f;
				vpointer[13] = (float)h/(float)pmem.h;
				vpointer[14] = dx;
				vpointer[15] = (float)height + dy;

				glUnmapBuffer(GL_ARRAY_BUFFER);
			}

			glTexCoordPointer(2, GL_FLOAT, 4 * sizeof(float), 0);
			glVertexPointer(2, GL_FLOAT, 4 * sizeof(float), (char *)NULL + 2 * sizeof(float));

			glEnableClientState(GL_VERTEX_ARRAY);
			glEnableClientState(GL_TEXTURE_COORD_ARRAY);

			glDrawArrays(GL_TRIANGLE_FAN, 0, 4);

			glDisableClientState(GL_TEXTURE_COORD_ARRAY);
			glDisableClientState(GL_VERTEX_ARRAY);

			glBindBuffer(GL_ARRAY_BUFFER, 0);

			if(draw_params.unbind_display_space_shader_cb) {
				draw_params.unbind_display_space_shader_cb();
			}

			if(transparent)
				glDisable(GL_BLEND);

			glBindTexture(GL_TEXTURE_2D, 0);
			glDisable(GL_TEXTURE_2D);

			cuda_pop_context();

			return;
		}

		Device::draw_pixels(mem, y, w, h, dx, dy, width, height, transparent, draw_params);
	}

	void thread_run(DeviceTask *task)
	{
		if(task->type == DeviceTask::RENDER) {
			RenderTile tile;

			bool branched = task->integrator_branched;

			/* Upload Bindless Mapping */
			load_bindless_mapping();

			DeviceRequestedFeatures requested_features;
			CUDASplitKernel *split_kernel = NULL;
			if(use_split_kernel()) {
				if(!use_adaptive_compilation()) {
					requested_features.max_closure = 64;
				}

				split_kernel = new CUDASplitKernel(this);
				split_kernel->load_kernels(requested_features);
			}

			/* keep rendering tiles until done */
			while(task->acquire_tile(this, tile)) {
				if(tile.task == RenderTile::PATH_TRACE) {
					if(use_split_kernel()) {
						device_memory void_buffer;
						split_kernel->path_trace(task, tile, void_buffer, void_buffer);
					}
					else {
						int start_sample = tile.start_sample;
						int end_sample = tile.start_sample + tile.num_samples;

						for(int sample = start_sample; sample < end_sample; sample++) {
							if(task->get_cancel()) {
								if(task->need_finish_queue == false)
									break;
							}

							path_trace(tile, sample, branched);

							tile.sample = sample + 1;

							task->update_progress(&tile, tile.w*tile.h);
						}
					}
				}
				else if(tile.task == RenderTile::DENOISE) {
					tile.sample = tile.start_sample + tile.num_samples;

					denoise(tile, *task);

					task->update_progress(&tile, tile.w*tile.h);
				}

				task->release_tile(tile);

				if(task->get_cancel()) {
					if(task->need_finish_queue == false)
						break;
				}
			}

			delete split_kernel;
		}
		else if(task->type == DeviceTask::SHADER) {
			/* Upload Bindless Mapping */
			load_bindless_mapping();

			shader(*task);

			cuda_push_context();
			cuda_assert(cuCtxSynchronize());
			cuda_pop_context();
		}
	}

	class CUDADeviceTask : public DeviceTask {
	public:
		CUDADeviceTask(CUDADevice *device, DeviceTask& task)
		: DeviceTask(task)
		{
			run = function_bind(&CUDADevice::thread_run, device, this);
		}
	};

	int get_split_task_count(DeviceTask& /*task*/)
	{
		return 1;
	}

	void task_add(DeviceTask& task)
	{
		if(task.type == DeviceTask::FILM_CONVERT) {
			/* must be done in main thread due to opengl access */
			film_convert(task, task.buffer, task.rgba_byte, task.rgba_half);

			cuda_push_context();
			cuda_assert(cuCtxSynchronize());
			cuda_pop_context();
		}
		else {
			task_pool.push(new CUDADeviceTask(this, task));
		}
	}

	void task_wait()
	{
		task_pool.wait();
	}

	void task_cancel()
	{
		task_pool.cancel();
	}

	friend class CUDASplitKernelFunction;
	friend class CUDASplitKernel;
};

/* redefine the cuda_assert macro so it can be used outside of the CUDADevice class
 * now that the definition of that class is complete
 */
#undef cuda_assert
#define cuda_assert(stmt) \
	{ \
		CUresult result = stmt; \
		\
		if(result != CUDA_SUCCESS) { \
			string message = string_printf("CUDA error: %s in %s", cuewErrorString(result), #stmt); \
			if(device->error_msg == "") \
				device->error_msg = message; \
			fprintf(stderr, "%s\n", message.c_str()); \
			/*cuda_abort();*/ \
			device->cuda_error_documentation(); \
		} \
	} (void)0

/* split kernel */

class CUDASplitKernelFunction : public SplitKernelFunction{
	CUDADevice* device;
	CUfunction func;
public:
	CUDASplitKernelFunction(CUDADevice *device, CUfunction func) : device(device), func(func) {}

	/* enqueue the kernel, returns false if there is an error */
	bool enqueue(const KernelDimensions &dim, device_memory &/*kg*/, device_memory &/*data*/)
	{
		return enqueue(dim, NULL);
	}

	/* enqueue the kernel, returns false if there is an error */
	bool enqueue(const KernelDimensions &dim, void *args[])
	{
		device->cuda_push_context();

		if(device->have_error())
			return false;

		/* we ignore dim.local_size for now, as this is faster */
		int threads_per_block;
		cuda_assert(cuFuncGetAttribute(&threads_per_block, CU_FUNC_ATTRIBUTE_MAX_THREADS_PER_BLOCK, func));

		int xthreads = (int)sqrt(threads_per_block);
		int ythreads = (int)sqrt(threads_per_block);

		int xblocks = (dim.global_size[0] + xthreads - 1)/xthreads;
		int yblocks = (dim.global_size[1] + ythreads - 1)/ythreads;

		cuda_assert(cuFuncSetCacheConfig(func, CU_FUNC_CACHE_PREFER_L1));

		cuda_assert(cuLaunchKernel(func,
		                           xblocks , yblocks, 1, /* blocks */
		                           xthreads, ythreads, 1, /* threads */
		                           0, 0, args, 0));

		device->cuda_pop_context();

		return !device->have_error();
	}
};

CUDASplitKernel::CUDASplitKernel(CUDADevice *device) : DeviceSplitKernel(device), device(device)
{
}

uint64_t CUDASplitKernel::state_buffer_size(device_memory& /*kg*/, device_memory& /*data*/, size_t num_threads)
{
	device_vector<uint64_t> size_buffer;
	size_buffer.resize(1);
	device->mem_alloc(NULL, size_buffer, MEM_READ_WRITE);

	device->cuda_push_context();

	uint threads = num_threads;
	CUdeviceptr d_size = device->cuda_device_ptr(size_buffer.device_pointer);

	struct args_t {
		uint* num_threads;
		CUdeviceptr* size;
	};

	args_t args = {
		&threads,
		&d_size
	};

	CUfunction state_buffer_size;
	cuda_assert(cuModuleGetFunction(&state_buffer_size, device->cuModule, "kernel_cuda_state_buffer_size"));

	cuda_assert(cuLaunchKernel(state_buffer_size,
	                           1, 1, 1,
	                           1, 1, 1,
<<<<<<< HEAD
	                           0, 0, (void**) &args, 0));
=======
	                           0, 0, (void**)&args, 0));
>>>>>>> 0453c807

	device->cuda_pop_context();

	device->mem_copy_from(size_buffer, 0, 1, 1, sizeof(uint64_t));
	device->mem_free(size_buffer);

	return *size_buffer.get_data();
}

bool CUDASplitKernel::enqueue_split_kernel_data_init(const KernelDimensions& dim,
                                    RenderTile& rtile,
                                    int num_global_elements,
                                    device_memory& /*kernel_globals*/,
                                    device_memory& /*kernel_data*/,
                                    device_memory& split_data,
                                    device_memory& ray_state,
                                    device_memory& queue_index,
                                    device_memory& use_queues_flag,
                                    device_memory& work_pool_wgs)
{
	device->cuda_push_context();

	CUdeviceptr d_split_data = device->cuda_device_ptr(split_data.device_pointer);
	CUdeviceptr d_ray_state = device->cuda_device_ptr(ray_state.device_pointer);
	CUdeviceptr d_queue_index = device->cuda_device_ptr(queue_index.device_pointer);
	CUdeviceptr d_use_queues_flag = device->cuda_device_ptr(use_queues_flag.device_pointer);
	CUdeviceptr d_work_pool_wgs = device->cuda_device_ptr(work_pool_wgs.device_pointer);

	CUdeviceptr d_rng_state = device->cuda_device_ptr(rtile.rng_state);
	CUdeviceptr d_buffer = device->cuda_device_ptr(rtile.buffer);

	int end_sample = rtile.start_sample + rtile.num_samples;
	int queue_size = dim.global_size[0] * dim.global_size[1];

	struct args_t {
		CUdeviceptr* split_data_buffer;
		int* num_elements;
		CUdeviceptr* ray_state;
		CUdeviceptr* rng_state;
		int* start_sample;
		int* end_sample;
		int* sx;
		int* sy;
		int* sw;
		int* sh;
		int* offset;
		int* stride;
		CUdeviceptr* queue_index;
		int* queuesize;
		CUdeviceptr* use_queues_flag;
		CUdeviceptr* work_pool_wgs;
		int* num_samples;
		CUdeviceptr* buffer;
	};

	args_t args = {
		&d_split_data,
		&num_global_elements,
		&d_ray_state,
		&d_rng_state,
		&rtile.start_sample,
		&end_sample,
		&rtile.x,
		&rtile.y,
		&rtile.w,
		&rtile.h,
		&rtile.offset,
		&rtile.stride,
		&d_queue_index,
		&queue_size,
		&d_use_queues_flag,
		&d_work_pool_wgs,
		&rtile.num_samples,
		&d_buffer
	};

	CUfunction data_init;
	cuda_assert(cuModuleGetFunction(&data_init, device->cuModule, "kernel_cuda_path_trace_data_init"));
	if(device->have_error()) {
		return false;
	}

	CUDASplitKernelFunction(device, data_init).enqueue(dim, (void**)&args);

	device->cuda_pop_context();

	return !device->have_error();
}

SplitKernelFunction* CUDASplitKernel::get_split_kernel_function(string kernel_name, const DeviceRequestedFeatures&)
{
	CUfunction func;

	device->cuda_push_context();

	cuda_assert(cuModuleGetFunction(&func, device->cuModule, (string("kernel_cuda_") + kernel_name).data()));
	if(device->have_error()) {
		device->cuda_error_message(string_printf("kernel \"kernel_cuda_%s\" not found in module", kernel_name.data()));
		return NULL;
	}

	device->cuda_pop_context();

	return new CUDASplitKernelFunction(device, func);
}

int2 CUDASplitKernel::split_kernel_local_size()
{
	return make_int2(32, 1);
}

int2 CUDASplitKernel::split_kernel_global_size(device_memory& /*kg*/, device_memory& /*data*/, DeviceTask */*task*/)
{
	/* TODO(mai): implement something here to detect ideal work size */
	return make_int2(256, 256);
}

bool device_cuda_init(void)
{
#ifdef WITH_CUDA_DYNLOAD
	static bool initialized = false;
	static bool result = false;

	if(initialized)
		return result;

	initialized = true;
	int cuew_result = cuewInit();
	if(cuew_result == CUEW_SUCCESS) {
		VLOG(1) << "CUEW initialization succeeded";
		if(CUDADevice::have_precompiled_kernels()) {
			VLOG(1) << "Found precompiled kernels";
			result = true;
		}
#ifndef _WIN32
		else if(cuewCompilerPath() != NULL) {
			VLOG(1) << "Found CUDA compiler " << cuewCompilerPath();
			result = true;
		}
		else {
			VLOG(1) << "Neither precompiled kernels nor CUDA compiler wad found,"
			        << " unable to use CUDA";
		}
#endif
	}
	else {
		VLOG(1) << "CUEW initialization failed: "
		        << ((cuew_result == CUEW_ERROR_ATEXIT_FAILED)
		            ? "Error setting up atexit() handler"
		            : "Error opening the library");
	}

	return result;
#else  /* WITH_CUDA_DYNLOAD */
	return true;
#endif /* WITH_CUDA_DYNLOAD */
}

Device *device_cuda_create(DeviceInfo& info, Stats &stats, bool background)
{
	return new CUDADevice(info, stats, background);
}

void device_cuda_info(vector<DeviceInfo>& devices)
{
	CUresult result;
	int count = 0;

	result = cuInit(0);
	if(result != CUDA_SUCCESS) {
		if(result != CUDA_ERROR_NO_DEVICE)
			fprintf(stderr, "CUDA cuInit: %s\n", cuewErrorString(result));
		return;
	}

	result = cuDeviceGetCount(&count);
	if(result != CUDA_SUCCESS) {
		fprintf(stderr, "CUDA cuDeviceGetCount: %s\n", cuewErrorString(result));
		return;
	}

	vector<DeviceInfo> display_devices;

	for(int num = 0; num < count; num++) {
		char name[256];
		int attr;

		if(cuDeviceGetName(name, 256, num) != CUDA_SUCCESS)
			continue;

		int major;
		cuDeviceGetAttribute(&major, CU_DEVICE_ATTRIBUTE_COMPUTE_CAPABILITY_MAJOR, num);
		if(major < 2) {
			continue;
		}

		DeviceInfo info;

		info.type = DEVICE_CUDA;
		info.description = string(name);
		info.num = num;

		info.advanced_shading = (major >= 2);
		info.has_bindless_textures = (major >= 3);
		info.pack_images = false;

		int pci_location[3] = {0, 0, 0};
		cuDeviceGetAttribute(&pci_location[0], CU_DEVICE_ATTRIBUTE_PCI_DOMAIN_ID, num);
		cuDeviceGetAttribute(&pci_location[1], CU_DEVICE_ATTRIBUTE_PCI_BUS_ID, num);
		cuDeviceGetAttribute(&pci_location[2], CU_DEVICE_ATTRIBUTE_PCI_DEVICE_ID, num);
		info.id = string_printf("CUDA_%s_%04x:%02x:%02x",
		                        name,
		                        (unsigned int)pci_location[0],
		                        (unsigned int)pci_location[1],
		                        (unsigned int)pci_location[2]);

		/* if device has a kernel timeout, assume it is used for display */
		if(cuDeviceGetAttribute(&attr, CU_DEVICE_ATTRIBUTE_KERNEL_EXEC_TIMEOUT, num) == CUDA_SUCCESS && attr == 1) {
			info.description += " (Display)";
			info.display_device = true;
			display_devices.push_back(info);
		}
		else
			devices.push_back(info);
	}

	if(!display_devices.empty())
		devices.insert(devices.end(), display_devices.begin(), display_devices.end());
}

string device_cuda_capabilities(void)
{
	CUresult result = cuInit(0);
	if(result != CUDA_SUCCESS) {
		if(result != CUDA_ERROR_NO_DEVICE) {
			return string("Error initializing CUDA: ") + cuewErrorString(result);
		}
		return "No CUDA device found\n";
	}

	int count;
	result = cuDeviceGetCount(&count);
	if(result != CUDA_SUCCESS) {
		return string("Error getting devices: ") + cuewErrorString(result);
	}

	string capabilities = "";
	for(int num = 0; num < count; num++) {
		char name[256];
		if(cuDeviceGetName(name, 256, num) != CUDA_SUCCESS) {
			continue;
		}
		capabilities += string("\t") + name + "\n";
		int value;
#define GET_ATTR(attr) \
		{ \
			if(cuDeviceGetAttribute(&value, \
			                        CU_DEVICE_ATTRIBUTE_##attr, \
			                        num) == CUDA_SUCCESS) \
			{ \
				capabilities += string_printf("\t\tCU_DEVICE_ATTRIBUTE_" #attr "\t\t\t%d\n", \
				                              value); \
			} \
		} (void)0
		/* TODO(sergey): Strip all attributes which are not useful for us
		 * or does not depend on the driver.
		 */
		GET_ATTR(MAX_THREADS_PER_BLOCK);
		GET_ATTR(MAX_BLOCK_DIM_X);
		GET_ATTR(MAX_BLOCK_DIM_Y);
		GET_ATTR(MAX_BLOCK_DIM_Z);
		GET_ATTR(MAX_GRID_DIM_X);
		GET_ATTR(MAX_GRID_DIM_Y);
		GET_ATTR(MAX_GRID_DIM_Z);
		GET_ATTR(MAX_SHARED_MEMORY_PER_BLOCK);
		GET_ATTR(SHARED_MEMORY_PER_BLOCK);
		GET_ATTR(TOTAL_CONSTANT_MEMORY);
		GET_ATTR(WARP_SIZE);
		GET_ATTR(MAX_PITCH);
		GET_ATTR(MAX_REGISTERS_PER_BLOCK);
		GET_ATTR(REGISTERS_PER_BLOCK);
		GET_ATTR(CLOCK_RATE);
		GET_ATTR(TEXTURE_ALIGNMENT);
		GET_ATTR(GPU_OVERLAP);
		GET_ATTR(MULTIPROCESSOR_COUNT);
		GET_ATTR(KERNEL_EXEC_TIMEOUT);
		GET_ATTR(INTEGRATED);
		GET_ATTR(CAN_MAP_HOST_MEMORY);
		GET_ATTR(COMPUTE_MODE);
		GET_ATTR(MAXIMUM_TEXTURE1D_WIDTH);
		GET_ATTR(MAXIMUM_TEXTURE2D_WIDTH);
		GET_ATTR(MAXIMUM_TEXTURE2D_HEIGHT);
		GET_ATTR(MAXIMUM_TEXTURE3D_WIDTH);
		GET_ATTR(MAXIMUM_TEXTURE3D_HEIGHT);
		GET_ATTR(MAXIMUM_TEXTURE3D_DEPTH);
		GET_ATTR(MAXIMUM_TEXTURE2D_LAYERED_WIDTH);
		GET_ATTR(MAXIMUM_TEXTURE2D_LAYERED_HEIGHT);
		GET_ATTR(MAXIMUM_TEXTURE2D_LAYERED_LAYERS);
		GET_ATTR(MAXIMUM_TEXTURE2D_ARRAY_WIDTH);
		GET_ATTR(MAXIMUM_TEXTURE2D_ARRAY_HEIGHT);
		GET_ATTR(MAXIMUM_TEXTURE2D_ARRAY_NUMSLICES);
		GET_ATTR(SURFACE_ALIGNMENT);
		GET_ATTR(CONCURRENT_KERNELS);
		GET_ATTR(ECC_ENABLED);
		GET_ATTR(TCC_DRIVER);
		GET_ATTR(MEMORY_CLOCK_RATE);
		GET_ATTR(GLOBAL_MEMORY_BUS_WIDTH);
		GET_ATTR(L2_CACHE_SIZE);
		GET_ATTR(MAX_THREADS_PER_MULTIPROCESSOR);
		GET_ATTR(ASYNC_ENGINE_COUNT);
		GET_ATTR(UNIFIED_ADDRESSING);
		GET_ATTR(MAXIMUM_TEXTURE1D_LAYERED_WIDTH);
		GET_ATTR(MAXIMUM_TEXTURE1D_LAYERED_LAYERS);
		GET_ATTR(CAN_TEX2D_GATHER);
		GET_ATTR(MAXIMUM_TEXTURE2D_GATHER_WIDTH);
		GET_ATTR(MAXIMUM_TEXTURE2D_GATHER_HEIGHT);
		GET_ATTR(MAXIMUM_TEXTURE3D_WIDTH_ALTERNATE);
		GET_ATTR(MAXIMUM_TEXTURE3D_HEIGHT_ALTERNATE);
		GET_ATTR(MAXIMUM_TEXTURE3D_DEPTH_ALTERNATE);
		GET_ATTR(TEXTURE_PITCH_ALIGNMENT);
		GET_ATTR(MAXIMUM_TEXTURECUBEMAP_WIDTH);
		GET_ATTR(MAXIMUM_TEXTURECUBEMAP_LAYERED_WIDTH);
		GET_ATTR(MAXIMUM_TEXTURECUBEMAP_LAYERED_LAYERS);
		GET_ATTR(MAXIMUM_SURFACE1D_WIDTH);
		GET_ATTR(MAXIMUM_SURFACE2D_WIDTH);
		GET_ATTR(MAXIMUM_SURFACE2D_HEIGHT);
		GET_ATTR(MAXIMUM_SURFACE3D_WIDTH);
		GET_ATTR(MAXIMUM_SURFACE3D_HEIGHT);
		GET_ATTR(MAXIMUM_SURFACE3D_DEPTH);
		GET_ATTR(MAXIMUM_SURFACE1D_LAYERED_WIDTH);
		GET_ATTR(MAXIMUM_SURFACE1D_LAYERED_LAYERS);
		GET_ATTR(MAXIMUM_SURFACE2D_LAYERED_WIDTH);
		GET_ATTR(MAXIMUM_SURFACE2D_LAYERED_HEIGHT);
		GET_ATTR(MAXIMUM_SURFACE2D_LAYERED_LAYERS);
		GET_ATTR(MAXIMUM_SURFACECUBEMAP_WIDTH);
		GET_ATTR(MAXIMUM_SURFACECUBEMAP_LAYERED_WIDTH);
		GET_ATTR(MAXIMUM_SURFACECUBEMAP_LAYERED_LAYERS);
		GET_ATTR(MAXIMUM_TEXTURE1D_LINEAR_WIDTH);
		GET_ATTR(MAXIMUM_TEXTURE2D_LINEAR_WIDTH);
		GET_ATTR(MAXIMUM_TEXTURE2D_LINEAR_HEIGHT);
		GET_ATTR(MAXIMUM_TEXTURE2D_LINEAR_PITCH);
		GET_ATTR(MAXIMUM_TEXTURE2D_MIPMAPPED_WIDTH);
		GET_ATTR(MAXIMUM_TEXTURE2D_MIPMAPPED_HEIGHT);
		GET_ATTR(COMPUTE_CAPABILITY_MAJOR);
		GET_ATTR(COMPUTE_CAPABILITY_MINOR);
		GET_ATTR(MAXIMUM_TEXTURE1D_MIPMAPPED_WIDTH);
		GET_ATTR(STREAM_PRIORITIES_SUPPORTED);
		GET_ATTR(GLOBAL_L1_CACHE_SUPPORTED);
		GET_ATTR(LOCAL_L1_CACHE_SUPPORTED);
		GET_ATTR(MAX_SHARED_MEMORY_PER_MULTIPROCESSOR);
		GET_ATTR(MAX_REGISTERS_PER_MULTIPROCESSOR);
		GET_ATTR(MANAGED_MEMORY);
		GET_ATTR(MULTI_GPU_BOARD);
		GET_ATTR(MULTI_GPU_BOARD_GROUP_ID);
#undef GET_ATTR
		capabilities += "\n";
	}

	return capabilities;
}

CCL_NAMESPACE_END<|MERGE_RESOLUTION|>--- conflicted
+++ resolved
@@ -1902,11 +1902,7 @@
 	cuda_assert(cuLaunchKernel(state_buffer_size,
 	                           1, 1, 1,
 	                           1, 1, 1,
-<<<<<<< HEAD
-	                           0, 0, (void**) &args, 0));
-=======
 	                           0, 0, (void**)&args, 0));
->>>>>>> 0453c807
 
 	device->cuda_pop_context();
 
