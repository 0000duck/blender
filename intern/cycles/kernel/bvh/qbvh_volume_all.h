--- conflicted
+++ resolved
@@ -94,12 +94,6 @@
 	qbvh_near_far_idx_calc(idir,
 	                       &near_x, &near_y, &near_z,
 	                       &far_x, &far_y, &far_z);
-<<<<<<< HEAD
-
-	IsectPrecalc isect_precalc;
-	triangle_intersect_precalc(dir, &isect_precalc);
-=======
->>>>>>> 5e9132b3
 
 	/* Traversal loop. */
 	do {
@@ -434,11 +428,6 @@
 			org4 = sse3f(ssef(P.x), ssef(P.y), ssef(P.z));
 #  endif
 
-<<<<<<< HEAD
-			triangle_intersect_precalc(dir, &isect_precalc);
-
-=======
->>>>>>> 5e9132b3
 			object = OBJECT_NONE;
 			node_addr = traversal_stack[stack_ptr].addr;
 			--stack_ptr;
