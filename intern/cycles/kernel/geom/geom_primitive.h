--- conflicted
+++ resolved
@@ -23,14 +23,10 @@
 
 /* Generic primitive attribute reading functions */
 
-<<<<<<< HEAD
-ccl_device float primitive_attribute_float(KernelGlobals *kg, const ShaderData *sd, const AttributeDescriptor *desc, float *dx, float *dy)
-=======
 ccl_device_inline float primitive_attribute_float(KernelGlobals *kg,
                                                   const ShaderData *sd,
                                                   const AttributeDescriptor desc,
                                                   float *dx, float *dy)
->>>>>>> d41dfe36
 {
 	if(ccl_fetch(sd, type) & PRIMITIVE_ALL_TRIANGLE) {
 		if(subd_triangle_patch(kg, sd) == ~0)
@@ -44,11 +40,7 @@
 	}
 #endif
 #ifdef __VOLUME__
-<<<<<<< HEAD
-	else if(ccl_fetch(sd, object) != OBJECT_NONE && desc->element == ATTR_ELEMENT_VOXEL) {
-=======
 	else if(ccl_fetch(sd, object) != OBJECT_NONE && desc.element == ATTR_ELEMENT_VOXEL) {
->>>>>>> d41dfe36
 		return volume_attribute_float(kg, sd, desc, dx, dy);
 	}
 #endif
@@ -59,14 +51,10 @@
 	}
 }
 
-<<<<<<< HEAD
-ccl_device float3 primitive_attribute_float3(KernelGlobals *kg, const ShaderData *sd, const AttributeDescriptor *desc, float3 *dx, float3 *dy)
-=======
 ccl_device_inline float3 primitive_attribute_float3(KernelGlobals *kg,
                                                     const ShaderData *sd,
                                                     const AttributeDescriptor desc,
                                                     float3 *dx, float3 *dy)
->>>>>>> d41dfe36
 {
 	if(ccl_fetch(sd, type) & PRIMITIVE_ALL_TRIANGLE) {
 		if(subd_triangle_patch(kg, sd) == ~0)
@@ -80,11 +68,7 @@
 	}
 #endif
 #ifdef __VOLUME__
-<<<<<<< HEAD
-	else if(ccl_fetch(sd, object) != OBJECT_NONE && desc->element == ATTR_ELEMENT_VOXEL) {
-=======
 	else if(ccl_fetch(sd, object) != OBJECT_NONE && desc.element == ATTR_ELEMENT_VOXEL) {
->>>>>>> d41dfe36
 		return volume_attribute_float3(kg, sd, desc, dx, dy);
 	}
 #endif
@@ -99,21 +83,12 @@
 
 ccl_device_inline float3 primitive_uv(KernelGlobals *kg, ShaderData *sd)
 {
-<<<<<<< HEAD
-	AttributeDescriptor desc;
-
-	if(find_attribute(kg, sd, ATTR_STD_UV, &desc) == ATTR_STD_NOT_FOUND)
-		return make_float3(0.0f, 0.0f, 0.0f);
-
-	float3 uv = primitive_attribute_float3(kg, sd, &desc, NULL, NULL);
-=======
 	const AttributeDescriptor desc = find_attribute(kg, sd, ATTR_STD_UV);
 
 	if(desc.offset == ATTR_STD_NOT_FOUND)
 		return make_float3(0.0f, 0.0f, 0.0f);
 
 	float3 uv = primitive_attribute_float3(kg, sd, desc, NULL, NULL);
->>>>>>> d41dfe36
 	uv.z = 1.0f;
 	return uv;
 }
@@ -123,27 +98,14 @@
 ccl_device bool primitive_ptex(KernelGlobals *kg, ShaderData *sd, float2 *uv, int *face_id)
 {
 	/* storing ptex data as attributes is not memory efficient but simple for tests */
-<<<<<<< HEAD
-	AttributeDescriptor desc_face_id, desc_uv;
-
-	find_attribute(kg, sd, ATTR_STD_PTEX_FACE_ID, &desc_face_id);
-	find_attribute(kg, sd, ATTR_STD_PTEX_UV, &desc_uv);
+	const AttributeDescriptor desc_face_id = find_attribute(kg, sd, ATTR_STD_PTEX_FACE_ID);
+	const AttributeDescriptor desc_uv = find_attribute(kg, sd, ATTR_STD_PTEX_UV);
 
 	if(desc_face_id.offset == ATTR_STD_NOT_FOUND || desc_uv.offset == ATTR_STD_NOT_FOUND)
 		return false;
 
-	float3 uv3 = primitive_attribute_float3(kg, sd, &desc_uv, NULL, NULL);
-	float face_id_f = primitive_attribute_float(kg, sd, &desc_face_id, NULL, NULL);
-=======
-	const AttributeDescriptor desc_face_id = find_attribute(kg, sd, ATTR_STD_PTEX_FACE_ID);
-	const AttributeDescriptor desc_uv = find_attribute(kg, sd, ATTR_STD_PTEX_UV);
-
-	if(desc_face_id.offset == ATTR_STD_NOT_FOUND || desc_uv.offset == ATTR_STD_NOT_FOUND)
-		return false;
-
 	float3 uv3 = primitive_attribute_float3(kg, sd, desc_uv, NULL, NULL);
 	float face_id_f = primitive_attribute_float(kg, sd, desc_face_id, NULL, NULL);
->>>>>>> d41dfe36
 
 	*uv = make_float2(uv3.x, uv3.y);
 	*face_id = (int)face_id_f;
@@ -165,18 +127,10 @@
 #endif
 
 	/* try to create spherical tangent from generated coordinates */
-<<<<<<< HEAD
-	AttributeDescriptor desc;
-	find_attribute(kg, sd, ATTR_STD_GENERATED, &desc);
-
-	if(desc.offset != ATTR_STD_NOT_FOUND) {
-		float3 data = primitive_attribute_float3(kg, sd, &desc, NULL, NULL);
-=======
 	const AttributeDescriptor desc = find_attribute(kg, sd, ATTR_STD_GENERATED);
 
 	if(desc.offset != ATTR_STD_NOT_FOUND) {
 		float3 data = primitive_attribute_float3(kg, sd, desc, NULL, NULL);
->>>>>>> d41dfe36
 		data = make_float3(-(data.y - 0.5f), (data.x - 0.5f), 0.0f);
 		object_normal_transform(kg, sd, &data);
 		return cross(ccl_fetch(sd, N), normalize(cross(data, ccl_fetch(sd, N))));
@@ -213,12 +167,7 @@
 	float3 motion_pre = center, motion_post = center;
 
 	/* deformation motion */
-<<<<<<< HEAD
-	AttributeDescriptor desc;
-	int offset = find_attribute(kg, sd, ATTR_STD_MOTION_VERTEX_POSITION, &desc);
-=======
 	AttributeDescriptor desc = find_attribute(kg, sd, ATTR_STD_MOTION_VERTEX_POSITION);
->>>>>>> d41dfe36
 
 	if(desc.offset != ATTR_STD_NOT_FOUND) {
 		/* get motion info */
@@ -226,17 +175,10 @@
 		object_motion_info(kg, ccl_fetch(sd, object), NULL, &numverts, &numkeys);
 
 		/* lookup attributes */
-<<<<<<< HEAD
-		motion_pre = primitive_attribute_float3(kg, sd, &desc, NULL, NULL);
-
-		desc.offset += (ccl_fetch(sd, type) & PRIMITIVE_ALL_TRIANGLE)? numverts: numkeys;
-		motion_post = primitive_attribute_float3(kg, sd, &desc, NULL, NULL);
-=======
 		motion_pre = primitive_attribute_float3(kg, sd, desc, NULL, NULL);
 
 		desc.offset += (ccl_fetch(sd, type) & PRIMITIVE_ALL_TRIANGLE)? numverts: numkeys;
 		motion_post = primitive_attribute_float3(kg, sd, desc, NULL, NULL);
->>>>>>> d41dfe36
 
 #ifdef __HAIR__
 		if(is_curve_primitive && (ccl_fetch(sd, flag) & SD_OBJECT_HAS_VERTEX_MOTION) == 0) {
