--- conflicted
+++ resolved
@@ -87,15 +87,9 @@
 	ccl_always_inline avxf fetch_avxf(const int index)
 	{
 		kernel_assert(index >= 0 && (index+1) < width);
-<<<<<<< HEAD
-		ssef *ssefData = (ssef*)data;
-		ssef *ssefNodeData = &ssefData[index];
-		return _mm256_loadu_ps((float *)ssefNodeData);
-=======
 		ssef *ssef_data = (ssef*)data;
 		ssef *ssef_node_data = &ssef_data[index];
 		return _mm256_loadu_ps((float *)ssef_node_data);
->>>>>>> 5e9132b3
 	}
 
 #endif
