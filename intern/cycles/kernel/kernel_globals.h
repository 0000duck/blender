/*
 * Copyright 2011-2013 Blender Foundation
 *
 * Licensed under the Apache License, Version 2.0 (the "License");
 * you may not use this file except in compliance with the License.
 * You may obtain a copy of the License at
 *
 * http://www.apache.org/licenses/LICENSE-2.0
 *
 * Unless required by applicable law or agreed to in writing, software
 * distributed under the License is distributed on an "AS IS" BASIS,
 * WITHOUT WARRANTIES OR CONDITIONS OF ANY KIND, either express or implied.
 * See the License for the specific language governing permissions and
 * limitations under the License.
 */

/* Constant Globals */

<<<<<<< HEAD
#ifndef __KERNEL_GLOBALS_H__
#define __KERNEL_GLOBALS_H__
=======
#ifdef __KERNEL_CPU__
#include <vector>
#endif
>>>>>>> 35306840

CCL_NAMESPACE_BEGIN

/* On the CPU, we pass along the struct KernelGlobals to nearly everywhere in
 * the kernel, to access constant data. These are all stored as "textures", but
 * these are really just standard arrays. We can't use actually globals because
 * multiple renders may be running inside the same process. */

#ifdef __KERNEL_CPU__

#  ifdef __OSL__
struct OSLGlobals;
struct OSLThreadData;
struct OSLShadingSystem;
#  endif

struct Intersection;
struct VolumeStep;

typedef struct KernelGlobals {
	std::vector<texture_image_uchar4> texture_byte4_images;
	std::vector<texture_image_float4> texture_float4_images;
	std::vector<texture_image_half4> texture_half4_images;
	std::vector<texture_image_float> texture_float_images;
	std::vector<texture_image_uchar> texture_byte_images;
	std::vector<texture_image_half> texture_half_images;

#  define KERNEL_TEX(type, ttype, name) ttype name;
#  define KERNEL_IMAGE_TEX(type, ttype, name)
#  include "kernel/kernel_textures.h"

	KernelData __data;

#  ifdef __OSL__
	/* On the CPU, we also have the OSL globals here. Most data structures are shared
	 * with SVM, the difference is in the shaders and object/mesh attributes. */
	OSLGlobals *osl;
	OSLShadingSystem *osl_ss;
	OSLThreadData *osl_tdata;
#  endif

	/* **** Run-time data ****  */

	/* Heap-allocated storage for transparent shadows intersections. */
	Intersection *transparent_shadow_intersections;

	/* Storage for decoupled volume steps. */
	VolumeStep *decoupled_volume_steps[2];
	int decoupled_volume_steps_index;

	/* split kernel */
	SplitData split_data;
	SplitParams split_param_data;

	int2 global_size;
	int2 global_id;
} KernelGlobals;

#endif  /* __KERNEL_CPU__ */

/* For CUDA, constant memory textures must be globals, so we can't put them
 * into a struct. As a result we don't actually use this struct and use actual
 * globals and simply pass along a NULL pointer everywhere, which we hope gets
 * optimized out. */

#ifdef __KERNEL_CUDA__

__constant__ KernelData __data;
typedef struct KernelGlobals {
	/* NOTE: Keep the size in sync with SHADOW_STACK_MAX_HITS. */
	Intersection hits_stack[64];
} KernelGlobals;

#  ifdef __KERNEL_CUDA_TEX_STORAGE__
#    define KERNEL_TEX(type, ttype, name) ttype name;
#  else
#    define KERNEL_TEX(type, ttype, name) const __constant__ __device__ type *name;
#  endif
#  define KERNEL_IMAGE_TEX(type, ttype, name) ttype name;
#  include "kernel/kernel_textures.h"

#endif  /* __KERNEL_CUDA__ */

/* OpenCL */

#ifdef __KERNEL_OPENCL__

typedef ccl_addr_space struct KernelGlobals {
	ccl_constant KernelData *data;

#  define KERNEL_TEX(type, ttype, name) \
	ccl_global type *name;
#  include "kernel/kernel_textures.h"

#  ifdef __SPLIT_KERNEL__
	SplitData split_data;
	SplitParams split_param_data;
#  endif
} KernelGlobals;

#endif  /* __KERNEL_OPENCL__ */

/* Interpolated lookup table access */

ccl_device float lookup_table_read(KernelGlobals *kg, float x, int offset, int size)
{
	x = saturate(x)*(size-1);

	int index = min(float_to_int(x), size-1);
	int nindex = min(index+1, size-1);
	float t = x - index;

	float data0 = kernel_tex_fetch(__lookup_table, index + offset);
	if(t == 0.0f)
		return data0;

	float data1 = kernel_tex_fetch(__lookup_table, nindex + offset);
	return (1.0f - t)*data0 + t*data1;
}

ccl_device float lookup_table_read_2D(KernelGlobals *kg, float x, float y, int offset, int xsize, int ysize)
{
	y = saturate(y)*(ysize-1);

	int index = min(float_to_int(y), ysize-1);
	int nindex = min(index+1, ysize-1);
	float t = y - index;

	float data0 = lookup_table_read(kg, x, offset + xsize*index, xsize);
	if(t == 0.0f)
		return data0;

	float data1 = lookup_table_read(kg, x, offset + xsize*nindex, xsize);
	return (1.0f - t)*data0 + t*data1;
}

CCL_NAMESPACE_END

#endif  /* __KERNEL_GLOBALS_H__ */<|MERGE_RESOLUTION|>--- conflicted
+++ resolved
@@ -16,14 +16,9 @@
 
 /* Constant Globals */
 
-<<<<<<< HEAD
-#ifndef __KERNEL_GLOBALS_H__
-#define __KERNEL_GLOBALS_H__
-=======
 #ifdef __KERNEL_CPU__
 #include <vector>
 #endif
->>>>>>> 35306840
 
 CCL_NAMESPACE_BEGIN
 
