/*
 * Copyright 2011-2013 Blender Foundation
 *
 * Licensed under the Apache License, Version 2.0 (the "License");
 * you may not use this file except in compliance with the License.
 * You may obtain a copy of the License at
 *
 * http://www.apache.org/licenses/LICENSE-2.0
 *
 * Unless required by applicable law or agreed to in writing, software
 * distributed under the License is distributed on an "AS IS" BASIS,
 * WITHOUT WARRANTIES OR CONDITIONS OF ANY KIND, either express or implied.
 * See the License for the specific language governing permissions and
 * limitations under the License.
 */

#ifdef __OSL__
#  include "osl_shader.h"
#endif

#include "kernel_random.h"
#include "kernel_projection.h"
#include "kernel_montecarlo.h"
#include "kernel_differential.h"
#include "kernel_camera.h"

#include "geom/geom.h"
#include "bvh/bvh.h"

#include "kernel_accumulate.h"
#include "kernel_shader.h"
#include "kernel_light.h"
#include "kernel_passes.h"

#ifdef __SUBSURFACE__
#  include "kernel_subsurface.h"
#endif

#ifdef __VOLUME__
#  include "kernel_volume.h"
#endif

#include "kernel_path_state.h"
#include "kernel_shadow.h"
#include "kernel_emission.h"
#include "kernel_path_common.h"
#include "kernel_path_surface.h"
#include "kernel_path_volume.h"

#ifdef __KERNEL_DEBUG__
#  include "kernel_debug.h"
#endif

CCL_NAMESPACE_BEGIN

ccl_device_noinline void kernel_path_ao(KernelGlobals *kg,
                                        ShaderData *sd,
                                        ShaderData *emission_sd,
                                        PathRadiance *L,
                                        PathState *state,
                                        RNG *rng,
                                        float3 throughput,
                                        float3 ao_alpha)
{
	/* todo: solve correlation */
	float bsdf_u, bsdf_v;

	path_state_rng_2D(kg, rng, state, PRNG_BSDF_U, &bsdf_u, &bsdf_v);

	float ao_factor = kernel_data.background.ao_factor;
	float3 ao_N;
	float3 ao_bsdf = shader_bsdf_ao(kg, sd, ao_factor, &ao_N);
	float3 ao_D;
	float ao_pdf;

	sample_cos_hemisphere(ao_N, bsdf_u, bsdf_v, &ao_D, &ao_pdf);

	if(dot(ccl_fetch(sd, Ng), ao_D) > 0.0f && ao_pdf != 0.0f) {
		Ray light_ray;
		float3 ao_shadow;

		light_ray.P = ray_offset(ccl_fetch(sd, P), ccl_fetch(sd, Ng));
		light_ray.D = ao_D;
		light_ray.t = kernel_data.background.ao_distance;
#ifdef __OBJECT_MOTION__
		light_ray.time = ccl_fetch(sd, time);
<<<<<<< HEAD
#endif
		light_ray.dP = ccl_fetch(sd, dP);
		light_ray.dD = differential3_zero();

        state->flag |= PATH_RAY_AO;

        uint shadow_linking = object_shadow_linking(kg, sd->object);
		if(!shadow_blocked(kg, emission_sd, state, &light_ray, &ao_shadow, shadow_linking)) {
			path_radiance_accum_ao(L, throughput, ao_alpha, ao_bsdf, ao_shadow, state->bounce);
		}

        state->flag &= ~PATH_RAY_AO;
=======
#endif  /* __OBJECT_MOTION__ */
		light_ray.dP = ccl_fetch(sd, dP);
		light_ray.dD = differential3_zero();

		if(!shadow_blocked(kg, emission_sd, state, &light_ray, &ao_shadow)) {
			path_radiance_accum_ao(L, throughput, ao_alpha, ao_bsdf, ao_shadow, state->bounce);
		}
>>>>>>> 21f37678
	}
}

ccl_device void kernel_path_indirect(KernelGlobals *kg,
                                     ShaderData *sd,
                                     ShaderData *emission_sd,
                                     RNG *rng,
                                     Ray *ray,
                                     float3 throughput,
                                     int num_samples,
                                     PathState *state,
                                     PathRadiance *L,
                                     uint light_linking)
{
	/* path iteration */
	for(;;) {
		/* intersect scene */
		Intersection isect;
		uint visibility = path_state_ray_visibility(kg, state);
		if(state->bounce > kernel_data.integrator.ao_bounces) {
			visibility = PATH_RAY_SHADOW;
			ray->t = kernel_data.background.ao_distance;
		}
		bool hit = scene_intersect(kg,
		                           *ray,
		                           visibility,
		                           &isect,
		                           NULL,
		                           0.0f, 0.0f,
                                   0x00000000/*TODO:What goes here*/);

#ifdef __LAMP_MIS__
		if(kernel_data.integrator.use_lamp_mis && !(state->flag & PATH_RAY_CAMERA)) {
			/* ray starting from previous non-transparent bounce */
			Ray light_ray;

			light_ray.P = ray->P - state->ray_t*ray->D;
			state->ray_t += isect.t;
			light_ray.D = ray->D;
			light_ray.t = state->ray_t;
			light_ray.time = ray->time;
			light_ray.dD = ray->dD;
			light_ray.dP = ray->dP;

			/* intersect with lamp */
			float3 emission;
			if(indirect_lamp_emission(kg, emission_sd, state, &light_ray, &emission, light_linking)) {
				path_radiance_accum_emission(L,
				                             throughput,
				                             emission,
				                             state->bounce);
			}
		}
#endif  /* __LAMP_MIS__ */

#ifdef __VOLUME__
		/* Sanitize volume stack. */
		if(!hit) {
			kernel_volume_clean_stack(kg, state->volume_stack);
		}
		/* volume attenuation, emission, scatter */
		if(state->volume_stack[0].shader != SHADER_NONE) {
			Ray volume_ray = *ray;
			volume_ray.t = (hit)? isect.t: FLT_MAX;

			bool heterogeneous =
			        volume_stack_is_heterogeneous(kg,
			                                      state->volume_stack);

#  ifdef __VOLUME_DECOUPLED__
			int sampling_method =
			        volume_stack_sampling_method(kg,
			                                     state->volume_stack);
			bool decoupled = kernel_volume_use_decoupled(kg, heterogeneous, false, sampling_method);

			if(decoupled) {
				/* cache steps along volume for repeated sampling */
				VolumeSegment volume_segment;

				shader_setup_from_volume(kg,
				                         sd,
				                         &volume_ray);
				kernel_volume_decoupled_record(kg,
				                               state,
				                               &volume_ray,
				                               sd,
				                               &volume_segment,
				                               heterogeneous);

				volume_segment.sampling_method = sampling_method;

				/* emission */
				if(volume_segment.closure_flag & SD_RUNTIME_EMISSION) {
					path_radiance_accum_emission(L,
					                             throughput,
					                             volume_segment.accum_emission,
					                             state->bounce);
				}

				/* scattering */
				VolumeIntegrateResult result = VOLUME_PATH_ATTENUATED;

				if(volume_segment.closure_flag & SD_RUNTIME_SCATTER) {
					int all = kernel_data.integrator.sample_all_lights_indirect;
                    uint light_linking = object_light_linking(kg, sd->object);
                    uint shadow_linking = object_shadow_linking(kg, sd->object);

					/* direct light sampling */
					kernel_branched_path_volume_connect_light(kg,
					                                          rng,
					                                          sd,
					                                          emission_sd,
					                                          throughput,
					                                          state,
					                                          L,
					                                          all,
					                                          &volume_ray,
					                                          &volume_segment,
                                                              light_linking,
                                                              shadow_linking);

					/* indirect sample. if we use distance sampling and take just
					 * one sample for direct and indirect light, we could share
					 * this computation, but makes code a bit complex */
					float rphase = path_state_rng_1D_for_decision(kg, rng, state, PRNG_PHASE);
					float rscatter = path_state_rng_1D_for_decision(kg, rng, state, PRNG_SCATTER_DISTANCE);

					result = kernel_volume_decoupled_scatter(kg,
					                                         state,
					                                         &volume_ray,
					                                         sd,
					                                         &throughput,
					                                         rphase,
					                                         rscatter,
					                                         &volume_segment,
					                                         NULL,
					                                         true);
				}

				/* free cached steps */
				kernel_volume_decoupled_free(kg, &volume_segment);

				if(result == VOLUME_PATH_SCATTERED) {
					if(kernel_path_volume_bounce(kg,
					                             rng,
					                             sd,
					                             &throughput,
					                             state,
					                             L,
					                             ray))
					{
						continue;
					}
					else {
						break;
					}
				}
				else {
					throughput *= volume_segment.accum_transmittance;
				}
			}
			else
#  endif  /* __VOLUME_DECOUPLED__ */
			{
				/* integrate along volume segment with distance sampling */
				VolumeIntegrateResult result = kernel_volume_integrate(
					kg, state, sd, &volume_ray, L, &throughput, rng, heterogeneous);

#  ifdef __VOLUME_SCATTER__
				if(result == VOLUME_PATH_SCATTERED) {
					/* direct lighting */
                    uint light_linking = object_light_linking(kg, sd->object);
                    uint shadow_linking = object_shadow_linking(kg, sd->object);

					kernel_path_volume_connect_light(kg,
					                                 rng,
					                                 sd,
					                                 emission_sd,
					                                 throughput,
					                                 state,
					                                 L,
                                                     light_linking,
                                                     shadow_linking);

					/* indirect light bounce */
					if(kernel_path_volume_bounce(kg,
					                             rng,
					                             sd,
					                             &throughput,
					                             state,
					                             L,
					                             ray))
					{
						continue;
					}
					else {
						break;
					}
				}
#  endif  /* __VOLUME_SCATTER__ */
			}
		}
#endif  /* __VOLUME__ */

		if(!hit) {
#ifdef __BACKGROUND__
			/* sample background shader */
			float3 L_background = indirect_background(kg, emission_sd, state, ray);
			path_radiance_accum_background(L,
			                               throughput,
			                               L_background,
			                               state->bounce);
#endif  /* __BACKGROUND__ */

			break;
		}
		else if(state->bounce > kernel_data.integrator.ao_bounces) {
			break;
		}

		/* setup shading */
		shader_setup_from_ray(kg,
		                      sd,
		                      &isect,
		                      ray);
		float rbsdf = path_state_rng_1D_for_decision(kg, rng, state, PRNG_BSDF);
		shader_eval_surface(kg, sd, rng, state, rbsdf, state->flag, SHADER_CONTEXT_INDIRECT);
#ifdef __BRANCHED_PATH__
		shader_merge_closures(sd);
#endif  /* __BRANCHED_PATH__ */

		/* blurring of bsdf after bounces, for rays that have a small likelihood
		 * of following this particular path (diffuse, rough glossy) */
		if(kernel_data.integrator.filter_glossy != FLT_MAX) {
			float blur_pdf = kernel_data.integrator.filter_glossy*state->min_ray_pdf;

			if(blur_pdf < 1.0f) {
				float blur_roughness = sqrtf(1.0f - blur_pdf)*0.5f;
				shader_bsdf_blur(kg, sd, blur_roughness);
			}
		}

#ifdef __EMISSION__
		/* emission */
		if(sd->runtime_flag & SD_RUNTIME_EMISSION) {
			float3 emission = indirect_primitive_emission(kg,
			                                              sd,
			                                              isect.t,
			                                              state->flag,
			                                              state->ray_pdf);
			path_radiance_accum_emission(L, throughput, emission, state->bounce);
		}
#endif  /* __EMISSION__ */

		/* path termination. this is a strange place to put the termination, it's
		 * mainly due to the mixed in MIS that we use. gives too many unneeded
		 * shader evaluations, only need emission if we are going to terminate */
		float probability =
		        path_state_terminate_probability(kg,
		                                         state,
												 sd,
		                                         throughput*num_samples);

		if(probability == 0.0f) {
			break;
		}
		else if(probability != 1.0f) {
			float terminate = path_state_rng_1D_for_decision(kg, rng, state, PRNG_TERMINATE);

			if(terminate >= probability)
				break;

			throughput /= probability;
		}

#ifdef __AO__
		/* ambient occlusion */
<<<<<<< HEAD
		if(kernel_data.integrator.use_ambient_occlusion || (sd->runtime_flag & SD_RUNTIME_AO)) {
=======
		if(kernel_data.integrator.use_ambient_occlusion || (sd->flag & SD_AO)) {
>>>>>>> 21f37678
			kernel_path_ao(kg, sd, emission_sd, L, state, rng, throughput, make_float3(0.0f, 0.0f, 0.0f));
		}
#endif  /* __AO__ */

#ifdef __SUBSURFACE__
		/* bssrdf scatter to a different location on the same object, replacing
		 * the closures with a diffuse BSDF */
		if(sd->runtime_flag & SD_RUNTIME_BSSRDF) {
			float bssrdf_probability;
			ShaderClosure *sc = subsurface_scatter_pick_closure(kg, sd, &bssrdf_probability);

			/* modify throughput for picking bssrdf or bsdf */
			throughput *= bssrdf_probability;

			/* do bssrdf scatter step if we picked a bssrdf closure */
			if(sc) {
				uint lcg_state = lcg_state_init(rng, state, 0x68bc21eb);

				float bssrdf_u, bssrdf_v;
				path_state_rng_2D(kg,
				                  rng,
				                  state,
				                  PRNG_BSDF_U,
				                  &bssrdf_u, &bssrdf_v);
				subsurface_scatter_step(kg,
				                        sd,
				                        state,
				                        state->flag,
				                        sc,
				                        &lcg_state,
				                        bssrdf_u, bssrdf_v,
				                        false);
			}
		}
#endif  /* __SUBSURFACE__ */

#if defined(__EMISSION__) && defined(__BRANCHED_PATH__)
		if(kernel_data.integrator.use_direct_light) {
			int all = kernel_data.integrator.sample_all_lights_indirect;

            unsigned int light_linking = object_light_linking(kg, sd->object);
            unsigned int shadow_linking = object_shadow_linking(kg, sd->object);

			kernel_branched_path_surface_connect_light(kg,
			                                           rng,
			                                           sd,
			                                           emission_sd,
			                                           state,
			                                           throughput,
			                                           1.0f,
			                                           L,
			                                           all,
                                                       light_linking,
                                                       shadow_linking);
		}
#endif  /* defined(__EMISSION__) && defined(__BRANCHED_PATH__) */

		if(!kernel_path_surface_bounce(kg, rng, sd, &throughput, state, L, ray))
			break;
	}
}

#ifdef __SUBSURFACE__
#  ifndef __KERNEL_CUDA__
ccl_device
#  else
ccl_device_inline
#  endif
bool kernel_path_subsurface_scatter(
        KernelGlobals *kg,
        ShaderData *sd,
        ShaderData *emission_sd,
        PathRadiance *L,
        PathState *state,
        RNG *rng,
        Ray *ray,
        float3 *throughput,
        SubsurfaceIndirectRays *ss_indirect)
{
	float bssrdf_probability;
	ShaderClosure *sc = subsurface_scatter_pick_closure(kg, sd, &bssrdf_probability);

	/* modify throughput for picking bssrdf or bsdf */
	*throughput *= bssrdf_probability;

	/* do bssrdf scatter step if we picked a bssrdf closure */
	if(sc) {
		/* We should never have two consecutive BSSRDF bounces,
		 * the second one should be converted to a diffuse BSDF to
		 * avoid this.
		 */
		kernel_assert(!ss_indirect->tracing);

		uint lcg_state = lcg_state_init(rng, state, 0x68bc21eb);

		SubsurfaceIntersection ss_isect;
		float bssrdf_u, bssrdf_v;
		path_state_rng_2D(kg, rng, state, PRNG_BSDF_U, &bssrdf_u, &bssrdf_v);
		int num_hits = subsurface_scatter_multi_intersect(kg,
		                                                  &ss_isect,
		                                                  sd,
		                                                  sc,
		                                                  &lcg_state,
		                                                  bssrdf_u, bssrdf_v,
		                                                  false);
#  ifdef __VOLUME__
		ss_indirect->need_update_volume_stack =
		        kernel_data.integrator.use_volumes &&
<<<<<<< HEAD
		        ccl_fetch(sd, object_flag) & SD_OBJECT_OBJECT_INTERSECTS_VOLUME;
#  endif
=======
		        ccl_fetch(sd, object_flag) & SD_OBJECT_INTERSECTS_VOLUME;
#  endif  /* __VOLUME__ */
>>>>>>> 21f37678

		/* compute lighting with the BSDF closure */
		for(int hit = 0; hit < num_hits; hit++) {
			/* NOTE: We reuse the existing ShaderData, we assume the path
			 * integration loop stops when this function returns true.
			 */
			subsurface_scatter_multi_setup(kg,
			                               &ss_isect,
			                               hit,
			                               sd,
			                               state,
			                               state->flag,
			                               sc,
			                               false);

			PathState *hit_state = &ss_indirect->state[ss_indirect->num_rays];
			Ray *hit_ray = &ss_indirect->rays[ss_indirect->num_rays];
			float3 *hit_tp = &ss_indirect->throughputs[ss_indirect->num_rays];
			PathRadiance *hit_L = &ss_indirect->L[ss_indirect->num_rays];

			*hit_state = *state;
			*hit_ray = *ray;
			*hit_tp = *throughput;

			hit_state->rng_offset += PRNG_BOUNCE_NUM;

			path_radiance_init(hit_L, kernel_data.film.use_light_pass);
			hit_L->direct_throughput = L->direct_throughput;
			path_radiance_copy_indirect(hit_L, L);

            uint light_linking = object_light_linking(kg, sd->object);
            uint shadow_linking = object_shadow_linking(kg, sd->object);
			kernel_path_surface_connect_light(kg, rng, sd, emission_sd, *hit_tp, state, hit_L, light_linking, shadow_linking);

			if(kernel_path_surface_bounce(kg,
			                              rng,
			                              sd,
			                              hit_tp,
			                              hit_state,
			                              hit_L,
			                              hit_ray))
			{
#  ifdef __LAMP_MIS__
				hit_state->ray_t = 0.0f;
#  endif  /* __LAMP_MIS__ */

#  ifdef __VOLUME__
				if(ss_indirect->need_update_volume_stack) {
					Ray volume_ray = *ray;
					/* Setup ray from previous surface point to the new one. */
					volume_ray.D = normalize_len(hit_ray->P - volume_ray.P,
					                             &volume_ray.t);

					kernel_volume_stack_update_for_subsurface(
					    kg,
					    emission_sd,
					    &volume_ray,
					    hit_state->volume_stack);
				}
#  endif  /* __VOLUME__ */
				path_radiance_reset_indirect(L);
				ss_indirect->num_rays++;
			}
			else {
				path_radiance_accum_sample(L, hit_L, 1);
			}
		}
		return true;
	}
	return false;
}

ccl_device_inline void kernel_path_subsurface_init_indirect(
        SubsurfaceIndirectRays *ss_indirect)
{
	ss_indirect->tracing = false;
	ss_indirect->num_rays = 0;
}

ccl_device void kernel_path_subsurface_accum_indirect(
        SubsurfaceIndirectRays *ss_indirect,
        PathRadiance *L)
{
	if(ss_indirect->tracing) {
		path_radiance_sum_indirect(L);
		path_radiance_accum_sample(&ss_indirect->direct_L, L, 1);
		if(ss_indirect->num_rays == 0) {
			*L = ss_indirect->direct_L;
		}
	}
}

ccl_device void kernel_path_subsurface_setup_indirect(
        KernelGlobals *kg,
        SubsurfaceIndirectRays *ss_indirect,
        PathState *state,
        Ray *ray,
        PathRadiance *L,
        float3 *throughput)
{
	if(!ss_indirect->tracing) {
		ss_indirect->direct_L = *L;
	}
	ss_indirect->tracing = true;

	/* Setup state, ray and throughput for indirect SSS rays. */
	ss_indirect->num_rays--;

	Ray *indirect_ray = &ss_indirect->rays[ss_indirect->num_rays];
	PathRadiance *indirect_L = &ss_indirect->L[ss_indirect->num_rays];

	*state = ss_indirect->state[ss_indirect->num_rays];
	*ray = *indirect_ray;
	*L = *indirect_L;
	*throughput = ss_indirect->throughputs[ss_indirect->num_rays];

	state->rng_offset += ss_indirect->num_rays * PRNG_BOUNCE_NUM;
}

#endif  /* __SUBSURFACE__ */

ccl_device_inline float4 kernel_path_integrate(KernelGlobals *kg,
                                               RNG *rng,
                                               int sample,
                                               Ray ray,
                                               ccl_global float *buffer)
{
	/* initialize */
	PathRadiance L;
	float3 throughput = make_float3(1.0f, 1.0f, 1.0f);
	float L_transparent = 0.0f;

	path_radiance_init(&L, kernel_data.film.use_light_pass);

	/* shader data memory used for both volumes and surfaces, saves stack space */
	ShaderData sd;
	/* shader data used by emission, shadows, volume stacks */
	ShaderData emission_sd;

	PathState state;
	path_state_init(kg, &emission_sd, &state, rng, sample, &ray);

#ifdef __KERNEL_DEBUG__
	DebugData debug_data;
	debug_data_init(&debug_data);
#endif  /* __KERNEL_DEBUG__ */

#ifdef __SUBSURFACE__
	SubsurfaceIndirectRays ss_indirect;
	kernel_path_subsurface_init_indirect(&ss_indirect);

	for(;;) {
#endif  /* __SUBSURFACE__ */

	/* path iteration */
	for(;;) {
		/* intersect scene */
		Intersection isect;
		uint visibility = path_state_ray_visibility(kg, &state);

#ifdef __HAIR__
		float difl = 0.0f, extmax = 0.0f;
		uint lcg_state = 0;

		if(kernel_data.bvh.have_curves) {
			if((kernel_data.cam.resolution == 1) && (state.flag & PATH_RAY_CAMERA)) {	
				float3 pixdiff = ray.dD.dx + ray.dD.dy;
				/*pixdiff = pixdiff - dot(pixdiff, ray.D)*ray.D;*/
				difl = kernel_data.curve.minimum_width * len(pixdiff) * 0.5f;
			}

			extmax = kernel_data.curve.maximum_width;
			lcg_state = lcg_state_init(rng, &state, 0x51633e2d);
		}

<<<<<<< HEAD
		bool hit = scene_intersect(kg, ray, visibility, &isect, &lcg_state, difl, extmax, 0x00000000/*TODO:What goes here*/);
#else
		bool hit = scene_intersect(kg, ray, visibility, &isect, NULL, 0.0f, 0.0f, 0x00000000/*TODO:What goes here*/);
#endif
=======
		if(state.bounce > kernel_data.integrator.ao_bounces) {
			visibility = PATH_RAY_SHADOW;
			ray.t = kernel_data.background.ao_distance;
		}

		bool hit = scene_intersect(kg, ray, visibility, &isect, &lcg_state, difl, extmax);
#else
		bool hit = scene_intersect(kg, ray, visibility, &isect, NULL, 0.0f, 0.0f);
#endif  /* __HAIR__ */
>>>>>>> 21f37678

#ifdef __KERNEL_DEBUG__
		if(state.flag & PATH_RAY_CAMERA) {
			debug_data.num_bvh_traversed_nodes += isect.num_traversed_nodes;
			debug_data.num_bvh_traversed_instances += isect.num_traversed_instances;
			debug_data.num_bvh_intersections += isect.num_intersections;
		}
		debug_data.num_ray_bounces++;
#endif  /* __KERNEL_DEBUG__ */

#ifdef __LAMP_MIS__
		if(kernel_data.integrator.use_lamp_mis && !(state.flag & PATH_RAY_CAMERA)) {
			/* ray starting from previous non-transparent bounce */
			Ray light_ray;

			light_ray.P = ray.P - state.ray_t*ray.D;
			state.ray_t += isect.t;
			light_ray.D = ray.D;
			light_ray.t = state.ray_t;
			light_ray.time = ray.time;
			light_ray.dD = ray.dD;
			light_ray.dP = ray.dP;

			/* intersect with lamp */
			float3 emission;

			if(indirect_lamp_emission(kg, &emission_sd, &state, &light_ray, &emission, 0x00000000/*TODO:What goes here*/))
				path_radiance_accum_emission(&L, throughput, emission, state.bounce);
		}
#endif  /* __LAMP_MIS__ */

#ifdef __VOLUME__
		/* Sanitize volume stack. */
		if(!hit) {
			kernel_volume_clean_stack(kg, state.volume_stack);
		}
		/* volume attenuation, emission, scatter */
		if(state.volume_stack[0].shader != SHADER_NONE) {
			Ray volume_ray = ray;
			volume_ray.t = (hit)? isect.t: FLT_MAX;

			bool heterogeneous = volume_stack_is_heterogeneous(kg, state.volume_stack);

#  ifdef __VOLUME_DECOUPLED__
			int sampling_method = volume_stack_sampling_method(kg, state.volume_stack);
			bool decoupled = kernel_volume_use_decoupled(kg, heterogeneous, true, sampling_method);

			if(decoupled) {
				/* cache steps along volume for repeated sampling */
				VolumeSegment volume_segment;

				shader_setup_from_volume(kg, &sd, &volume_ray);
				kernel_volume_decoupled_record(kg, &state,
					&volume_ray, &sd, &volume_segment, heterogeneous);

				volume_segment.sampling_method = sampling_method;

				/* emission */
				if(volume_segment.closure_flag & SD_RUNTIME_EMISSION)
					path_radiance_accum_emission(&L, throughput, volume_segment.accum_emission, state.bounce);

				/* scattering */
				VolumeIntegrateResult result = VOLUME_PATH_ATTENUATED;

				if(volume_segment.closure_flag & SD_RUNTIME_SCATTER) {
					int all = false;

                    uint light_linking = object_light_linking(kg, sd.object);
                    uint shadow_linking = object_shadow_linking(kg, sd.object);

					/* direct light sampling */
					kernel_branched_path_volume_connect_light(kg, rng, &sd,
						&emission_sd, throughput, &state, &L, all,
						&volume_ray, &volume_segment, light_linking, shadow_linking);

					/* indirect sample. if we use distance sampling and take just
					 * one sample for direct and indirect light, we could share
					 * this computation, but makes code a bit complex */
					float rphase = path_state_rng_1D_for_decision(kg, rng, &state, PRNG_PHASE);
					float rscatter = path_state_rng_1D_for_decision(kg, rng, &state, PRNG_SCATTER_DISTANCE);

					result = kernel_volume_decoupled_scatter(kg,
						&state, &volume_ray, &sd, &throughput,
						rphase, rscatter, &volume_segment, NULL, true);
				}

				/* free cached steps */
				kernel_volume_decoupled_free(kg, &volume_segment);

				if(result == VOLUME_PATH_SCATTERED) {
					if(kernel_path_volume_bounce(kg, rng, &sd, &throughput, &state, &L, &ray))
						continue;
					else
						break;
				}
				else {
					throughput *= volume_segment.accum_transmittance;
				}
			}
			else
#  endif  /* __VOLUME_DECOUPLED__ */
			{
				/* integrate along volume segment with distance sampling */
				VolumeIntegrateResult result = kernel_volume_integrate(
					kg, &state, &sd, &volume_ray, &L, &throughput, rng, heterogeneous);

#  ifdef __VOLUME_SCATTER__
				if(result == VOLUME_PATH_SCATTERED) {
					/* direct lighting */
                    uint light_linking = object_light_linking(kg, sd.object);
                    uint shadow_linking = object_shadow_linking(kg, sd.object);

					kernel_path_volume_connect_light(kg, rng, &sd, &emission_sd, throughput, &state, &L, light_linking, shadow_linking);

					/* indirect light bounce */
					if(kernel_path_volume_bounce(kg, rng, &sd, &throughput, &state, &L, &ray))
						continue;
					else
						break;
				}
#  endif  /* __VOLUME_SCATTER__ */
			}
		}
#endif  /* __VOLUME__ */

		if(!hit) {
			/* eval background shader if nothing hit */
			if(kernel_data.background.transparent && (state.flag & PATH_RAY_CAMERA)) {
				L_transparent += average(throughput);

#ifdef __PASSES__
				if(!(kernel_data.film.pass_flag & PASS_BACKGROUND))
#endif  /* __PASSES__ */
					break;
			}

#ifdef __BACKGROUND__
			/* sample background shader */
			float3 L_background = indirect_background(kg, &emission_sd, &state, &ray);
			path_radiance_accum_background(&L, throughput, L_background, state.bounce);
#endif  /* __BACKGROUND__ */

			break;
		}
		else if(state.bounce > kernel_data.integrator.ao_bounces) {
			break;
		}

		/* setup shading */
		shader_setup_from_ray(kg, &sd, &isect, &ray);
		float rbsdf = path_state_rng_1D_for_decision(kg, rng, &state, PRNG_BSDF);
		shader_eval_surface(kg, &sd, rng, &state, rbsdf, state.flag, SHADER_CONTEXT_MAIN);

		/* holdout */
#ifdef __HOLDOUT__
<<<<<<< HEAD
		if(((sd.runtime_flag & SD_RUNTIME_HOLDOUT) || (sd.object_flag & SD_OBJECT_HOLDOUT_MASK)) && (state.flag & PATH_RAY_CAMERA)) {
			if(kernel_data.background.transparent) {
				float3 holdout_weight;
				
				if(sd.object_flag & SD_OBJECT_HOLDOUT_MASK)
=======
		if(((sd.flag & SD_HOLDOUT) ||
		    (sd.object_flag & SD_OBJECT_HOLDOUT_MASK)) &&
		   (state.flag & PATH_RAY_CAMERA))
		{
			if(kernel_data.background.transparent) {
				float3 holdout_weight;
				if(sd.object_flag & SD_OBJECT_HOLDOUT_MASK) {
>>>>>>> 21f37678
					holdout_weight = make_float3(1.0f, 1.0f, 1.0f);
				}
				else {
					holdout_weight = shader_holdout_eval(kg, &sd);
				}
				/* any throughput is ok, should all be identical here */
				L_transparent += average(holdout_weight*throughput);
			}

<<<<<<< HEAD
			if(sd.object_flag & SD_OBJECT_HOLDOUT_MASK)
=======
			if(sd.object_flag & SD_OBJECT_HOLDOUT_MASK) {
>>>>>>> 21f37678
				break;
			}
		}
#endif  /* __HOLDOUT__ */

		/* holdout mask objects do not write data passes */
		kernel_write_data_passes(kg, buffer, &L, &sd, sample, &state, throughput);

		/* blurring of bsdf after bounces, for rays that have a small likelihood
		 * of following this particular path (diffuse, rough glossy) */
		if(kernel_data.integrator.filter_glossy != FLT_MAX) {
			float blur_pdf = kernel_data.integrator.filter_glossy*state.min_ray_pdf;

			if(blur_pdf < 1.0f) {
				float blur_roughness = sqrtf(1.0f - blur_pdf)*0.5f;
				shader_bsdf_blur(kg, &sd, blur_roughness);
			}
		}

#ifdef __EMISSION__
		/* emission */
		if(sd.runtime_flag & SD_RUNTIME_EMISSION) {
			/* todo: is isect.t wrong here for transparent surfaces? */
			float3 emission = indirect_primitive_emission(kg, &sd, isect.t, state.flag, state.ray_pdf);
			path_radiance_accum_emission(&L, throughput, emission, state.bounce);
		}
#endif  /* __EMISSION__ */

		/* path termination. this is a strange place to put the termination, it's
		 * mainly due to the mixed in MIS that we use. gives too many unneeded
		 * shader evaluations, only need emission if we are going to terminate */
		float probability = path_state_terminate_probability(kg, &state, &sd, throughput);

		if(probability == 0.0f) {
			break;
		}
		else if(probability != 1.0f) {
			float terminate = path_state_rng_1D_for_decision(kg, rng, &state, PRNG_TERMINATE);
			if(terminate >= probability)
				break;

			throughput /= probability;
		}

#ifdef __AO__
		/* ambient occlusion */
<<<<<<< HEAD
		if(kernel_data.integrator.use_ambient_occlusion || (sd.runtime_flag & SD_RUNTIME_AO)) {
=======
		if(kernel_data.integrator.use_ambient_occlusion || (sd.flag & SD_AO)) {
>>>>>>> 21f37678
			kernel_path_ao(kg, &sd, &emission_sd, &L, &state, rng, throughput, shader_bsdf_alpha(kg, &sd));
		}
#endif  /* __AO__ */

#ifdef __SUBSURFACE__
		/* bssrdf scatter to a different location on the same object, replacing
		 * the closures with a diffuse BSDF */
		if(sd.runtime_flag & SD_RUNTIME_BSSRDF) {
			if(kernel_path_subsurface_scatter(kg,
			                                  &sd,
			                                  &emission_sd,
			                                  &L,
			                                  &state,
			                                  rng,
			                                  &ray,
			                                  &throughput,
			                                  &ss_indirect))
			{
				break;
			}
		}
#endif  /* __SUBSURFACE__ */

		/* direct lighting */
        uint light_linking = object_light_linking(kg, sd.object);
        uint shadow_linking = object_shadow_linking(kg, sd.object);

		kernel_path_surface_connect_light(kg, rng, &sd, &emission_sd, throughput, &state, &L, light_linking, shadow_linking);

		/* compute direct lighting and next bounce */
		if(!kernel_path_surface_bounce(kg, rng, &sd, &throughput, &state, &L, &ray))
			break;
	}

#ifdef __SUBSURFACE__
		kernel_path_subsurface_accum_indirect(&ss_indirect, &L);

		/* Trace indirect subsurface rays by restarting the loop. this uses less
		 * stack memory than invoking kernel_path_indirect.
		 */
		if(ss_indirect.num_rays) {
			kernel_path_subsurface_setup_indirect(kg,
			                                      &ss_indirect,
			                                      &state,
			                                      &ray,
			                                      &L,
			                                      &throughput);
		}
		else {
			break;
		}
	}
#endif  /* __SUBSURFACE__ */

	float3 L_sum = path_radiance_clamp_and_sum(kg, &L);

	kernel_write_light_passes(kg, buffer, &L, sample);

#ifdef __KERNEL_DEBUG__
	kernel_write_debug_passes(kg, buffer, &state, &debug_data, sample);
#endif  /* __KERNEL_DEBUG__ */

	return make_float4(L_sum.x, L_sum.y, L_sum.z, 1.0f - L_transparent);
}

ccl_device void kernel_path_trace(KernelGlobals *kg,
	ccl_global float *buffer, ccl_global uint *rng_state,
	int sample, int x, int y, int offset, int stride)
{
	/* buffer offset */
	int index = offset + x + y*stride;
	int pass_stride = kernel_data.film.pass_stride;

	rng_state += index;
	buffer += index*pass_stride;

	/* initialize random numbers and ray */
	RNG rng;
	Ray ray;

	kernel_path_trace_setup(kg, rng_state, sample, x, y, &rng, &ray);

	/* integrate */
	float4 L;

	if(ray.t != 0.0f)
		L = kernel_path_integrate(kg, &rng, sample, ray, buffer);
	else
		L = make_float4(0.0f, 0.0f, 0.0f, 0.0f);

	/* accumulate result in output buffer */
	kernel_write_pass_float4(buffer, sample, L);

	path_rng_end(kg, rng_state, rng);
}

CCL_NAMESPACE_END
<|MERGE_RESOLUTION|>--- conflicted
+++ resolved
@@ -84,7 +84,6 @@
 		light_ray.t = kernel_data.background.ao_distance;
 #ifdef __OBJECT_MOTION__
 		light_ray.time = ccl_fetch(sd, time);
-<<<<<<< HEAD
 #endif
 		light_ray.dP = ccl_fetch(sd, dP);
 		light_ray.dD = differential3_zero();
@@ -92,20 +91,10 @@
         state->flag |= PATH_RAY_AO;
 
         uint shadow_linking = object_shadow_linking(kg, sd->object);
-		if(!shadow_blocked(kg, emission_sd, state, &light_ray, &ao_shadow, shadow_linking)) {
+		if(!shadow_blocked(kg, emission_sd, state, &light_ray, &ao_shadow, shadow_linking))
 			path_radiance_accum_ao(L, throughput, ao_alpha, ao_bsdf, ao_shadow, state->bounce);
-		}
 
         state->flag &= ~PATH_RAY_AO;
-=======
-#endif  /* __OBJECT_MOTION__ */
-		light_ray.dP = ccl_fetch(sd, dP);
-		light_ray.dD = differential3_zero();
-
-		if(!shadow_blocked(kg, emission_sd, state, &light_ray, &ao_shadow)) {
-			path_radiance_accum_ao(L, throughput, ao_alpha, ao_bsdf, ao_shadow, state->bounce);
-		}
->>>>>>> 21f37678
 	}
 }
 
@@ -383,11 +372,7 @@
 
 #ifdef __AO__
 		/* ambient occlusion */
-<<<<<<< HEAD
 		if(kernel_data.integrator.use_ambient_occlusion || (sd->runtime_flag & SD_RUNTIME_AO)) {
-=======
-		if(kernel_data.integrator.use_ambient_occlusion || (sd->flag & SD_AO)) {
->>>>>>> 21f37678
 			kernel_path_ao(kg, sd, emission_sd, L, state, rng, throughput, make_float3(0.0f, 0.0f, 0.0f));
 		}
 #endif  /* __AO__ */
@@ -496,13 +481,8 @@
 #  ifdef __VOLUME__
 		ss_indirect->need_update_volume_stack =
 		        kernel_data.integrator.use_volumes &&
-<<<<<<< HEAD
 		        ccl_fetch(sd, object_flag) & SD_OBJECT_OBJECT_INTERSECTS_VOLUME;
 #  endif
-=======
-		        ccl_fetch(sd, object_flag) & SD_OBJECT_INTERSECTS_VOLUME;
-#  endif  /* __VOLUME__ */
->>>>>>> 21f37678
 
 		/* compute lighting with the BSDF closure */
 		for(int hit = 0; hit < num_hits; hit++) {
@@ -678,22 +658,10 @@
 			lcg_state = lcg_state_init(rng, &state, 0x51633e2d);
 		}
 
-<<<<<<< HEAD
 		bool hit = scene_intersect(kg, ray, visibility, &isect, &lcg_state, difl, extmax, 0x00000000/*TODO:What goes here*/);
 #else
 		bool hit = scene_intersect(kg, ray, visibility, &isect, NULL, 0.0f, 0.0f, 0x00000000/*TODO:What goes here*/);
 #endif
-=======
-		if(state.bounce > kernel_data.integrator.ao_bounces) {
-			visibility = PATH_RAY_SHADOW;
-			ray.t = kernel_data.background.ao_distance;
-		}
-
-		bool hit = scene_intersect(kg, ray, visibility, &isect, &lcg_state, difl, extmax);
-#else
-		bool hit = scene_intersect(kg, ray, visibility, &isect, NULL, 0.0f, 0.0f);
-#endif  /* __HAIR__ */
->>>>>>> 21f37678
 
 #ifdef __KERNEL_DEBUG__
 		if(state.flag & PATH_RAY_CAMERA) {
@@ -849,21 +817,11 @@
 
 		/* holdout */
 #ifdef __HOLDOUT__
-<<<<<<< HEAD
 		if(((sd.runtime_flag & SD_RUNTIME_HOLDOUT) || (sd.object_flag & SD_OBJECT_HOLDOUT_MASK)) && (state.flag & PATH_RAY_CAMERA)) {
 			if(kernel_data.background.transparent) {
 				float3 holdout_weight;
 				
-				if(sd.object_flag & SD_OBJECT_HOLDOUT_MASK)
-=======
-		if(((sd.flag & SD_HOLDOUT) ||
-		    (sd.object_flag & SD_OBJECT_HOLDOUT_MASK)) &&
-		   (state.flag & PATH_RAY_CAMERA))
-		{
-			if(kernel_data.background.transparent) {
-				float3 holdout_weight;
 				if(sd.object_flag & SD_OBJECT_HOLDOUT_MASK) {
->>>>>>> 21f37678
 					holdout_weight = make_float3(1.0f, 1.0f, 1.0f);
 				}
 				else {
@@ -873,11 +831,7 @@
 				L_transparent += average(holdout_weight*throughput);
 			}
 
-<<<<<<< HEAD
-			if(sd.object_flag & SD_OBJECT_HOLDOUT_MASK)
-=======
-			if(sd.object_flag & SD_OBJECT_HOLDOUT_MASK) {
->>>>>>> 21f37678
+			if (sd.object_flag & SD_OBJECT_HOLDOUT_MASK) {
 				break;
 			}
 		}
@@ -924,11 +878,7 @@
 
 #ifdef __AO__
 		/* ambient occlusion */
-<<<<<<< HEAD
 		if(kernel_data.integrator.use_ambient_occlusion || (sd.runtime_flag & SD_RUNTIME_AO)) {
-=======
-		if(kernel_data.integrator.use_ambient_occlusion || (sd.flag & SD_AO)) {
->>>>>>> 21f37678
 			kernel_path_ao(kg, &sd, &emission_sd, &L, &state, rng, throughput, shader_bsdf_alpha(kg, &sd));
 		}
 #endif  /* __AO__ */
