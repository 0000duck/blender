--- conflicted
+++ resolved
@@ -50,9 +50,9 @@
 			light_ray.D = ao_D;
 			light_ray.t = kernel_data.background.ao_distance;
 #ifdef __OBJECT_MOTION__
-			light_ray.time = sd->time;
+			light_ray.time = ccl_fetch(sd, time);
 #endif  /* __OBJECT_MOTION__ */
-			light_ray.dP = sd->dP;
+			light_ray.dP = ccl_fetch(sd, dP);
 			light_ray.dD = differential3_zero();
 
 			state->flag |= PATH_RAY_AO;
@@ -74,8 +74,8 @@
 	RNG *rng, ShaderData *sd, ShaderData *indirect_sd, ShaderData *emission_sd,
 	float3 throughput, float num_samples_adjust, PathState *state, PathRadiance *L, uint light_linking)
 {
-	for(int i = 0; i < sd->num_closure; i++) {
-		const ShaderClosure *sc = &sd->closure[i];
+	for (int i = 0; i < ccl_fetch(sd, num_closure); i++) {
+		const ShaderClosure *sc = &ccl_fetch(sd, closure)[i];
 
 		if(!CLOSURE_IS_BSDF(sc->type))
 			continue;
@@ -175,16 +175,9 @@
 			                                                  true);
 #ifdef __VOLUME__
 			Ray volume_ray = *ray;
-<<<<<<< HEAD
 			bool need_update_volume_stack = kernel_data.integrator.use_volumes &&
 			                                ccl_fetch(sd, object_flag) & SD_OBJECT_OBJECT_INTERSECTS_VOLUME;
 #endif
-=======
-			bool need_update_volume_stack =
-			        kernel_data.integrator.use_volumes &&
-			        sd->object_flag & SD_OBJECT_INTERSECTS_VOLUME;
-#endif  /* __VOLUME__ */
->>>>>>> d6a6417e
 
 			/* compute lighting with the BSDF closure */
 			for(int hit = 0; hit < num_hits; hit++) {
