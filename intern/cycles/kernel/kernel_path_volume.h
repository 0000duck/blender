/*
 * Copyright 2011-2013 Blender Foundation
 *
 * Licensed under the Apache License, Version 2.0 (the "License");
 * you may not use this file except in compliance with the License.
 * You may obtain a copy of the License at
 *
 * http://www.apache.org/licenses/LICENSE-2.0
 *
 * Unless required by applicable law or agreed to in writing, software
 * distributed under the License is distributed on an "AS IS" BASIS,
 * WITHOUT WARRANTIES OR CONDITIONS OF ANY KIND, either express or implied.
 * See the License for the specific language governing permissions and
 * limitations under the License.
 */

CCL_NAMESPACE_BEGIN

#ifdef __VOLUME_SCATTER__

ccl_device_inline void kernel_path_volume_connect_light(
        KernelGlobals *kg,
        RNG *rng,
        ShaderData *sd,
        ShaderData *emission_sd,
        float3 throughput,
        PathState *state,
        PathRadiance *L,
        uint light_linking, uint shadow_linking)
{
#ifdef __EMISSION__
	if(!kernel_data.integrator.use_direct_light)
		return;

	/* sample illumination from lights to find path contribution */
	float light_t = path_state_rng_1D(kg, rng, state, PRNG_LIGHT);
	float light_u, light_v;
	path_state_rng_2D(kg, rng, state, PRNG_LIGHT_U, &light_u, &light_v);

	Ray light_ray;
	BsdfEval L_light;
	LightSample ls;
	bool is_lamp;

	/* connect to light from given point where shader has been evaluated */
#  ifdef __OBJECT_MOTION__
	light_ray.time = sd->time;
#  endif

	if(light_sample(kg, light_t, light_u, light_v, sd->time, sd->P, state->bounce, light_linking, &ls))
	{
		float terminate = path_state_rng_light_termination(kg, rng, state);
		if(direct_emission(kg, sd, emission_sd, &ls, state, &light_ray, &L_light, &is_lamp, terminate)) {
			/* trace shadow ray */
			float3 shadow;

			if (!shadow_blocked(kg, emission_sd, state, &light_ray, &shadow, shadow_linking)) {
				/* accumulate */
				path_radiance_accum_light(L, throughput, &L_light, shadow, 1.0f, state->bounce, is_lamp);
			}
		}
	}
#endif /* __EMISSION__ */
}

#ifdef __KERNEL_GPU__
ccl_device_noinline
#else
ccl_device
#endif
bool kernel_path_volume_bounce(
    KernelGlobals *kg,
    RNG *rng,
    ShaderData *sd,
    ccl_addr_space float3 *throughput,
    ccl_addr_space PathState *state,
    PathRadiance *L,
    ccl_addr_space Ray *ray)
{
	/* sample phase function */
	float phase_pdf;
	BsdfEval phase_eval;
	float3 phase_omega_in;
	differential3 phase_domega_in;
	float phase_u, phase_v;
	path_state_rng_2D(kg, rng, state, PRNG_PHASE_U, &phase_u, &phase_v);
	int label;

	label = shader_volume_phase_sample(kg, sd, phase_u, phase_v, &phase_eval,
		&phase_omega_in, &phase_domega_in, &phase_pdf);

	if(phase_pdf == 0.0f || bsdf_eval_is_zero(&phase_eval))
		return false;
	
	/* modify throughput */
	path_radiance_bsdf_bounce(L, throughput, &phase_eval, phase_pdf, state->bounce, label);

	/* set labels */
	state->ray_pdf = phase_pdf;
#ifdef __LAMP_MIS__
	state->ray_t = 0.0f;
#endif
	state->min_ray_pdf = fminf(phase_pdf, state->min_ray_pdf);

	/* update path state */
	path_state_next(kg, state, label);

	/* setup ray */
	ray->P = sd->P;
	ray->D = phase_omega_in;
	ray->t = FLT_MAX;

#ifdef __RAY_DIFFERENTIALS__
	ray->dP = sd->dP;
	ray->dD = phase_domega_in;
#endif

	return true;
}

<<<<<<< HEAD
#ifdef __BRANCHED_PATH__
ccl_device void kernel_branched_path_volume_connect_light(KernelGlobals *kg, RNG *rng,
	ShaderData *sd, ShaderData *emission_sd, float3 throughput, PathState *state, PathRadiance *L,
	bool sample_all_lights, Ray *ray, const VolumeSegment *segment,
    uint light_linking, uint shadow_linking)
=======
#ifndef __SPLIT_KERNEL__
ccl_device void kernel_branched_path_volume_connect_light(
        KernelGlobals *kg,
        RNG *rng,
        ShaderData *sd,
        ShaderData *emission_sd,
        float3 throughput,
        ccl_addr_space PathState *state,
        PathRadiance *L,
        bool sample_all_lights,
        Ray *ray,
        const VolumeSegment *segment)
>>>>>>> d7f5520f
{
#ifdef __EMISSION__
	if(!kernel_data.integrator.use_direct_light)
		return;

	Ray light_ray;
	BsdfEval L_light;
	bool is_lamp;

#  ifdef __OBJECT_MOTION__
	light_ray.time = sd->time;
#  endif

	if(sample_all_lights) {
		/* lamp sampling */
		for(int i = 0; i < kernel_data.integrator.num_all_lights; i++) {
			if(UNLIKELY(light_select_reached_max_bounces(kg, i, state->bounce)))
				continue;

            if (!light_in_light_linking(kg, i, light_linking))
                continue;

			int num_samples = light_select_num_samples(kg, i);
			float num_samples_inv = 1.0f/(num_samples*kernel_data.integrator.num_all_lights);
			RNG lamp_rng = cmj_hash(*rng, i);

			for(int j = 0; j < num_samples; j++) {
				/* sample random position on given light */
				float light_u, light_v;
				path_branched_rng_2D(kg, &lamp_rng, state, j, num_samples, PRNG_LIGHT_U, &light_u, &light_v);

				LightSample ls;
				lamp_light_sample(kg, i, light_u, light_v, ray->P, &ls);

				float3 tp = throughput;

				/* sample position on volume segment */
				float rphase = path_branched_rng_1D_for_decision(kg, rng, state, j, num_samples, PRNG_PHASE);
				float rscatter = path_branched_rng_1D_for_decision(kg, rng, state, j, num_samples, PRNG_SCATTER_DISTANCE);

				VolumeIntegrateResult result = kernel_volume_decoupled_scatter(kg,
					state, ray, sd, &tp, rphase, rscatter, segment, (ls.t != FLT_MAX)? &ls.P: NULL, false);

				(void)result;
				kernel_assert(result == VOLUME_PATH_SCATTERED);

				/* todo: split up light_sample so we don't have to call it again with new position */
				if(lamp_light_sample(kg, i, light_u, light_v, sd->P, &ls)) {
					if(kernel_data.integrator.pdf_triangles != 0.0f)
						ls.pdf *= 2.0f;

					float terminate = path_branched_rng_light_termination(kg, rng, state, j, num_samples);
					if(direct_emission(kg, sd, emission_sd, &ls, state, &light_ray, &L_light, &is_lamp, terminate)) {
						/* trace shadow ray */
						float3 shadow;

						if (!shadow_blocked(kg, emission_sd, state, &light_ray, &shadow, shadow_linking)) {
							/* accumulate */
							path_radiance_accum_light(L, tp*num_samples_inv, &L_light, shadow, num_samples_inv, state->bounce, is_lamp);
						}
					}
				}
			}
		}

		/* mesh light sampling */
		if(kernel_data.integrator.pdf_triangles != 0.0f) {
			int num_samples = kernel_data.integrator.mesh_light_samples;
			float num_samples_inv = 1.0f/num_samples;

			for(int j = 0; j < num_samples; j++) {
				/* sample random position on random triangle */
				float light_t = path_branched_rng_1D_for_decision(kg, rng, state, j, num_samples, PRNG_LIGHT);
				float light_u, light_v;
				path_branched_rng_2D(kg, rng, state, j, num_samples, PRNG_LIGHT_U, &light_u, &light_v);

				/* only sample triangle lights */
				if(kernel_data.integrator.num_all_lights)
					light_t = 0.5f*light_t;

				LightSample ls;
				light_sample(kg, light_t, light_u, light_v, sd->time, ray->P, state->bounce, light_linking, &ls);

				float3 tp = throughput;

				/* sample position on volume segment */
				float rphase = path_branched_rng_1D_for_decision(kg, rng, state, j, num_samples, PRNG_PHASE);
				float rscatter = path_branched_rng_1D_for_decision(kg, rng, state, j, num_samples, PRNG_SCATTER_DISTANCE);

				VolumeIntegrateResult result = kernel_volume_decoupled_scatter(kg,
					state, ray, sd, &tp, rphase, rscatter, segment, (ls.t != FLT_MAX)? &ls.P: NULL, false);
					
				(void)result;
				kernel_assert(result == VOLUME_PATH_SCATTERED);

				/* todo: split up light_sample so we don't have to call it again with new position */
				if(light_sample(kg, light_t, light_u, light_v, sd->time, sd->P, state->bounce, light_linking, &ls)) {
					if(kernel_data.integrator.num_all_lights)
						ls.pdf *= 2.0f;

					float terminate = path_branched_rng_light_termination(kg, rng, state, j, num_samples);
					if(direct_emission(kg, sd, emission_sd, &ls, state, &light_ray, &L_light, &is_lamp, terminate)) {
						/* trace shadow ray */
						float3 shadow;

						if (!shadow_blocked(kg, emission_sd, state, &light_ray, &shadow, shadow_linking)) {
							/* accumulate */
							path_radiance_accum_light(L, tp*num_samples_inv, &L_light, shadow, num_samples_inv, state->bounce, is_lamp);
						}
					}
				}
			}
		}
	}
	else {
		/* sample random position on random light */
		float light_t = path_state_rng_1D(kg, rng, state, PRNG_LIGHT);
		float light_u, light_v;
		path_state_rng_2D(kg, rng, state, PRNG_LIGHT_U, &light_u, &light_v);

		LightSample ls;
		light_sample(kg, light_t, light_u, light_v, sd->time, ray->P, state->bounce, light_linking, &ls);

		float3 tp = throughput;

		/* sample position on volume segment */
		float rphase = path_state_rng_1D_for_decision(kg, rng, state, PRNG_PHASE);
		float rscatter = path_state_rng_1D_for_decision(kg, rng, state, PRNG_SCATTER_DISTANCE);

		VolumeIntegrateResult result = kernel_volume_decoupled_scatter(kg,
			state, ray, sd, &tp, rphase, rscatter, segment, (ls.t != FLT_MAX)? &ls.P: NULL, false);
			
		(void)result;
		kernel_assert(result == VOLUME_PATH_SCATTERED);

		/* todo: split up light_sample so we don't have to call it again with new position */
		if(light_sample(kg, light_t, light_u, light_v, sd->time, sd->P, state->bounce, light_linking, &ls)) {
			/* sample random light */
			float terminate = path_state_rng_light_termination(kg, rng, state);
			if(direct_emission(kg, sd, emission_sd, &ls, state, &light_ray, &L_light, &is_lamp, terminate)) {
				/* trace shadow ray */
				float3 shadow;

				if (!shadow_blocked(kg, emission_sd, state, &light_ray, &shadow, shadow_linking)) {
					/* accumulate */
					path_radiance_accum_light(L, tp, &L_light, shadow, 1.0f, state->bounce, is_lamp);
				}
			}
		}
	}
#endif /* __EMISSION__ */
}
#endif /* __SPLIT_KERNEL__ */

#endif /* __VOLUME_SCATTER__ */

CCL_NAMESPACE_END
<|MERGE_RESOLUTION|>--- conflicted
+++ resolved
@@ -118,26 +118,11 @@
 	return true;
 }
 
-<<<<<<< HEAD
 #ifdef __BRANCHED_PATH__
 ccl_device void kernel_branched_path_volume_connect_light(KernelGlobals *kg, RNG *rng,
 	ShaderData *sd, ShaderData *emission_sd, float3 throughput, PathState *state, PathRadiance *L,
 	bool sample_all_lights, Ray *ray, const VolumeSegment *segment,
     uint light_linking, uint shadow_linking)
-=======
-#ifndef __SPLIT_KERNEL__
-ccl_device void kernel_branched_path_volume_connect_light(
-        KernelGlobals *kg,
-        RNG *rng,
-        ShaderData *sd,
-        ShaderData *emission_sd,
-        float3 throughput,
-        ccl_addr_space PathState *state,
-        PathRadiance *L,
-        bool sample_all_lights,
-        Ray *ray,
-        const VolumeSegment *segment)
->>>>>>> d7f5520f
 {
 #ifdef __EMISSION__
 	if(!kernel_data.integrator.use_direct_light)
