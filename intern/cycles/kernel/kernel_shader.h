/*
 * Copyright 2011-2013 Blender Foundation
 *
 * Licensed under the Apache License, Version 2.0 (the "License");
 * you may not use this file except in compliance with the License.
 * You may obtain a copy of the License at
 *
 * http://www.apache.org/licenses/LICENSE-2.0
 *
 * Unless required by applicable law or agreed to in writing, software
 * distributed under the License is distributed on an "AS IS" BASIS,
 * WITHOUT WARRANTIES OR CONDITIONS OF ANY KIND, either express or implied.
 * See the License for the specific language governing permissions and
 * limitations under the License.
 */

/*
 * ShaderData, used in four steps:
 *
 * Setup from incoming ray, sampled position and background.
 * Execute for surface, volume or displacement.
 * Evaluate one or more closures.
 * Release.
 *
 */

#include "kernel/closure/alloc.h"
#include "kernel/closure/bsdf_util.h"
#include "kernel/closure/bsdf.h"
#include "kernel/closure/emissive.h"

#include "kernel/svm/svm.h"

CCL_NAMESPACE_BEGIN

/* ShaderData setup from incoming ray */

#ifdef __OBJECT_MOTION__
ccl_device void shader_setup_object_transforms(KernelGlobals *kg, ShaderData *sd, float time)
{
	if(ccl_fetch(sd, object_flag) & SD_OBJECT_OBJECT_MOTION) {
		ccl_fetch(sd, ob_tfm) = object_fetch_transform_motion(kg, ccl_fetch(sd, object), time);
		ccl_fetch(sd, ob_itfm) = transform_quick_inverse(ccl_fetch(sd, ob_tfm));
	}
	else {
		ccl_fetch(sd, ob_tfm) = object_fetch_transform(kg, ccl_fetch(sd, object), OBJECT_TRANSFORM);
		ccl_fetch(sd, ob_itfm) = object_fetch_transform(kg, ccl_fetch(sd, object), OBJECT_INVERSE_TRANSFORM);
	}
}
#endif

ccl_device_noinline void shader_setup_from_ray(KernelGlobals *kg,
                                               ShaderData *sd,
                                               const Intersection *isect,
                                               const Ray *ray)
{
#ifdef __INSTANCING__
	ccl_fetch(sd, object) = (isect->object == PRIM_NONE) ? kernel_tex_fetch(__prim_object, isect->prim) : isect->object;
#endif

	ccl_fetch(sd, type) = isect->type;
	ccl_fetch(sd, object_flag) = kernel_tex_fetch(__object_flag, ccl_fetch(sd, object));
    ccl_fetch(sd, runtime_flag) = 0;

	/* matrices and time */
#ifdef __OBJECT_MOTION__
	shader_setup_object_transforms(kg, sd, ray->time);
	sd->time = ray->time;
#endif

	sd->prim = kernel_tex_fetch(__prim_index, isect->prim);
	sd->ray_length = isect->t;

#ifdef __UV__
	sd->u = isect->u;
	sd->v = isect->v;
#endif

#ifdef __HAIR__
	if(sd->type & PRIMITIVE_ALL_CURVE) {
		/* curve */
		float4 curvedata = kernel_tex_fetch(__curves, sd->prim);

		sd->shader = __float_as_int(curvedata.z);
		sd->P = bvh_curve_refine(kg, sd, isect, ray);
	}
	else
#endif
	if(sd->type & PRIMITIVE_TRIANGLE) {
		/* static triangle */
		float3 Ng = triangle_normal(kg, sd);
		sd->shader = kernel_tex_fetch(__tri_shader, sd->prim);

		/* vectors */
		sd->P = triangle_refine(kg, sd, isect, ray);
		sd->Ng = Ng;
		sd->N = Ng;
		
		/* smooth normal */
		if(sd->shader & SHADER_SMOOTH_NORMAL)
			sd->N = triangle_smooth_normal(kg, sd->prim, sd->u, sd->v);

#ifdef __DPDU__
		/* dPdu/dPdv */
		triangle_dPdudv(kg, sd->prim, &sd->dPdu, &sd->dPdv);
#endif
	}
	else {
		/* motion triangle */
		motion_triangle_shader_setup(kg, sd, isect, ray, false);
	}

	ccl_fetch(sd, I) = -ray->D;

	ccl_fetch(sd, shader_flag) = kernel_tex_fetch(__shader_flag, (ccl_fetch(sd, shader) & SHADER_MASK) * SHADER_SIZE);
	ccl_fetch(sd, ao_alpha) = __uint_as_float(kernel_tex_fetch(__shader_flag, (ccl_fetch(sd, shader) & SHADER_MASK) * SHADER_SIZE + 2));
	ccl_fetch(sd, shadow_alpha) = __uint_as_float(kernel_tex_fetch(__shader_flag, (ccl_fetch(sd, shader) & SHADER_MASK) * SHADER_SIZE + 3));
	ccl_fetch(sd, diffuse_samples) = kernel_tex_fetch(__shader_flag, (ccl_fetch(sd, shader) & SHADER_MASK) * SHADER_SIZE + 4);
	ccl_fetch(sd, glossy_samples) = kernel_tex_fetch(__shader_flag, (ccl_fetch(sd, shader) & SHADER_MASK) * SHADER_SIZE + 5);
	ccl_fetch(sd, transmission_samples) = kernel_tex_fetch(__shader_flag, (ccl_fetch(sd, shader) & SHADER_MASK) * SHADER_SIZE + 6);
	ccl_fetch(sd, diffuse_bounces) = kernel_tex_fetch(__shader_flag, (ccl_fetch(sd, shader) & SHADER_MASK) * SHADER_SIZE + 7);
	ccl_fetch(sd, glossy_bounces) = kernel_tex_fetch(__shader_flag, (ccl_fetch(sd, shader) & SHADER_MASK) * SHADER_SIZE + 8);
	ccl_fetch(sd, transmission_bounces) = kernel_tex_fetch(__shader_flag, (ccl_fetch(sd, shader) & SHADER_MASK) * SHADER_SIZE + 9);

#ifdef __INSTANCING__
	if(isect->object != OBJECT_NONE) {
		/* instance transform */
		object_normal_transform_auto(kg, sd, &sd->N);
		object_normal_transform_auto(kg, sd, &sd->Ng);
#  ifdef __DPDU__
		object_dir_transform_auto(kg, sd, &sd->dPdu);
		object_dir_transform_auto(kg, sd, &sd->dPdv);
#  endif
	}
#endif

	/* backfacing test */
	bool backfacing = (dot(ccl_fetch(sd, Ng), ccl_fetch(sd, I)) < 0.0f);

	if(backfacing) {
		ccl_fetch(sd, runtime_flag) = SD_RUNTIME_BACKFACING;
		ccl_fetch(sd, Ng) = -ccl_fetch(sd, Ng);
		ccl_fetch(sd, N) = -ccl_fetch(sd, N);
#ifdef __DPDU__
		ccl_fetch(sd, dPdu) = -ccl_fetch(sd, dPdu);
		ccl_fetch(sd, dPdv) = -ccl_fetch(sd, dPdv);
#endif
	}

#ifdef __RAY_DIFFERENTIALS__
	/* differentials */
	differential_transfer(&sd->dP, ray->dP, ray->D, ray->dD, sd->Ng, isect->t);
	differential_incoming(&sd->dI, ray->dD);
	differential_dudv(&sd->du, &sd->dv, sd->dPdu, sd->dPdv, sd->dP, sd->Ng);
#endif
}

/* ShaderData setup from BSSRDF scatter */

#ifdef __SUBSURFACE__
#  ifndef __KERNEL_CUDA__
ccl_device
#  else
ccl_device_inline
#  endif
void shader_setup_from_subsurface(
        KernelGlobals *kg,
        ShaderData *sd,
        const Intersection *isect,
        const Ray *ray)
{
	bool backfacing = sd->runtime_flag & SD_RUNTIME_BACKFACING;

	/* object, matrices, time, ray_length stay the same */
	sd->object_flag = kernel_tex_fetch(__object_flag, sd->object);
    sd->runtime_flag = 0;
	sd->prim = kernel_tex_fetch(__prim_index, isect->prim);
	sd->type = isect->type;

#  ifdef __UV__
	sd->u = isect->u;
	sd->v = isect->v;
#  endif

	/* fetch triangle data */
	if(sd->type == PRIMITIVE_TRIANGLE) {
		float3 Ng = triangle_normal(kg, sd);
		sd->shader = kernel_tex_fetch(__tri_shader, sd->prim);

		/* static triangle */
		sd->P = triangle_refine_subsurface(kg, sd, isect, ray);
		sd->Ng = Ng;
		sd->N = Ng;

		if(sd->shader & SHADER_SMOOTH_NORMAL)
			sd->N = triangle_smooth_normal(kg, sd->prim, sd->u, sd->v);

#  ifdef __DPDU__
		/* dPdu/dPdv */
		triangle_dPdudv(kg, sd->prim, &sd->dPdu, &sd->dPdv);
#  endif
	}
	else {
		/* motion triangle */
		motion_triangle_shader_setup(kg, sd, isect, ray, true);
	}

	sd->shader_flag = kernel_tex_fetch(__shader_flag, (sd->shader & SHADER_MASK) * SHADER_SIZE);
	sd->ao_alpha = __uint_as_float(kernel_tex_fetch(__shader_flag, (sd->shader & SHADER_MASK) * SHADER_SIZE + 2));
	sd->shadow_alpha = __uint_as_float(kernel_tex_fetch(__shader_flag, (sd->shader & SHADER_MASK) * SHADER_SIZE + 3));
	sd->diffuse_samples = kernel_tex_fetch(__shader_flag, (sd->shader & SHADER_MASK) * SHADER_SIZE + 4);
	sd->glossy_samples = kernel_tex_fetch(__shader_flag, (sd->shader & SHADER_MASK) * SHADER_SIZE + 5);
	sd->transmission_samples = kernel_tex_fetch(__shader_flag, (sd->shader & SHADER_MASK) * SHADER_SIZE + 6);
	sd->diffuse_bounces = kernel_tex_fetch(__shader_flag, (sd->shader & SHADER_MASK) * SHADER_SIZE + 7);
	sd->glossy_bounces = kernel_tex_fetch(__shader_flag, (sd->shader & SHADER_MASK) * SHADER_SIZE + 8);
	sd->transmission_bounces = kernel_tex_fetch(__shader_flag, (sd->shader & SHADER_MASK) * SHADER_SIZE + 9);

#  ifdef __INSTANCING__
	if(isect->object != OBJECT_NONE) {
		/* instance transform */
		object_normal_transform_auto(kg, sd, &sd->N);
		object_normal_transform_auto(kg, sd, &sd->Ng);
#    ifdef __DPDU__
		object_dir_transform_auto(kg, sd, &sd->dPdu);
		object_dir_transform_auto(kg, sd, &sd->dPdv);
#    endif
	}
#  endif

	/* backfacing test */
	if(backfacing) {
		sd->runtime_flag |= SD_RUNTIME_BACKFACING;
		sd->Ng = -sd->Ng;
		sd->N = -sd->N;
#  ifdef __DPDU__
		sd->dPdu = -sd->dPdu;
		sd->dPdv = -sd->dPdv;
#  endif
	}

	/* should not get used in principle as the shading will only use a diffuse
	 * BSDF, but the shader might still access it */
	sd->I = sd->N;

#  ifdef __RAY_DIFFERENTIALS__
	/* differentials */
	differential_dudv(&sd->du, &sd->dv, sd->dPdu, sd->dPdv, sd->dP, sd->Ng);
	/* don't modify dP and dI */
#  endif
}
#endif

/* ShaderData setup from position sampled on mesh */

ccl_device_inline void shader_setup_from_sample(KernelGlobals *kg,
                                                ShaderData *sd,
                                                const float3 P,
                                                const float3 Ng,
                                                const float3 I,
                                                int shader, int object, int prim,
                                                float u, float v, float t,
                                                float time,
                                                bool object_space,
                                                int lamp)
{
	/* vectors */
	sd->P = P;
	sd->N = Ng;
	sd->Ng = Ng;
	sd->I = I;
	sd->shader = shader;
	if(prim != PRIM_NONE)
		sd->type = PRIMITIVE_TRIANGLE;
	else if(lamp != LAMP_NONE)
		sd->type = PRIMITIVE_LAMP;
	else
		sd->type = PRIMITIVE_NONE;

	/* primitive */
#ifdef __INSTANCING__
	ccl_fetch(sd, object) = object;
#endif
	/* currently no access to bvh prim index for strand sd->prim*/
	ccl_fetch(sd, prim) = prim;
#ifdef __UV__
	ccl_fetch(sd, u) = u;
	ccl_fetch(sd, v) = v;
#endif
	ccl_fetch(sd, ray_length) = t;

	ccl_fetch(sd, shader_flag) = kernel_tex_fetch(__shader_flag, (ccl_fetch(sd, shader) & SHADER_MASK) * SHADER_SIZE);
	ccl_fetch(sd, ao_alpha) = __uint_as_float(kernel_tex_fetch(__shader_flag, (ccl_fetch(sd, shader) & SHADER_MASK) * SHADER_SIZE + 2));
	ccl_fetch(sd, shadow_alpha) = __uint_as_float(kernel_tex_fetch(__shader_flag, (ccl_fetch(sd, shader) & SHADER_MASK) * SHADER_SIZE + 3));
	ccl_fetch(sd, diffuse_samples) = kernel_tex_fetch(__shader_flag, (ccl_fetch(sd, shader) & SHADER_MASK) * SHADER_SIZE + 4);
	ccl_fetch(sd, glossy_samples) = kernel_tex_fetch(__shader_flag, (ccl_fetch(sd, shader) & SHADER_MASK) * SHADER_SIZE + 5);
	ccl_fetch(sd, transmission_samples) = kernel_tex_fetch(__shader_flag, (ccl_fetch(sd, shader) & SHADER_MASK) * SHADER_SIZE + 6);
	ccl_fetch(sd, diffuse_bounces) = kernel_tex_fetch(__shader_flag, (ccl_fetch(sd, shader) & SHADER_MASK) * SHADER_SIZE + 7);
	ccl_fetch(sd, glossy_bounces) = kernel_tex_fetch(__shader_flag, (ccl_fetch(sd, shader) & SHADER_MASK) * SHADER_SIZE + 8);
	ccl_fetch(sd, transmission_bounces) = kernel_tex_fetch(__shader_flag, (ccl_fetch(sd, shader) & SHADER_MASK) * SHADER_SIZE + 9);

    ccl_fetch(sd, object_flag) = 0;
    ccl_fetch(sd, runtime_flag) = 0;

	if(ccl_fetch(sd, object) != OBJECT_NONE) {
		ccl_fetch(sd, object_flag) |= kernel_tex_fetch(__object_flag, ccl_fetch(sd, object));

#ifdef __OBJECT_MOTION__
		shader_setup_object_transforms(kg, sd, time);
		sd->time = time;
	}
	else if(lamp != LAMP_NONE) {
		sd->ob_tfm  = lamp_fetch_transform(kg, lamp, false);
		sd->ob_itfm = lamp_fetch_transform(kg, lamp, true);
#endif
	}

	/* transform into world space */
	if(object_space) {
		object_position_transform_auto(kg, sd, &sd->P);
		object_normal_transform_auto(kg, sd, &sd->Ng);
		sd->N = sd->Ng;
		object_dir_transform_auto(kg, sd, &sd->I);
	}

	if(sd->type & PRIMITIVE_TRIANGLE) {
		/* smooth normal */
		if(sd->shader & SHADER_SMOOTH_NORMAL) {
			sd->N = triangle_smooth_normal(kg, sd->prim, sd->u, sd->v);

#ifdef __INSTANCING__
			if(!(sd->object_flag & SD_OBJECT_TRANSFORM_APPLIED)) {
				object_normal_transform_auto(kg, sd, &sd->N);
			}
#endif
		}

		/* dPdu/dPdv */
#ifdef __DPDU__
		triangle_dPdudv(kg, sd->prim, &sd->dPdu, &sd->dPdv);

#  ifdef __INSTANCING__
		if(!(sd->object_flag & SD_OBJECT_TRANSFORM_APPLIED)) {
			object_dir_transform_auto(kg, sd, &sd->dPdu);
			object_dir_transform_auto(kg, sd, &sd->dPdv);
		}
#  endif
#endif
	}
	else {
#ifdef __DPDU__
		sd->dPdu = make_float3(0.0f, 0.0f, 0.0f);
		sd->dPdv = make_float3(0.0f, 0.0f, 0.0f);
#endif
	}

	/* backfacing test */
	if(sd->prim != PRIM_NONE) {
		bool backfacing = (dot(sd->Ng, sd->I) < 0.0f);

		if(backfacing) {
			ccl_fetch(sd, runtime_flag) |= SD_RUNTIME_BACKFACING;
			ccl_fetch(sd, Ng) = -ccl_fetch(sd, Ng);
			ccl_fetch(sd, N) = -ccl_fetch(sd, N);
#ifdef __DPDU__
			ccl_fetch(sd, dPdu) = -ccl_fetch(sd, dPdu);
			ccl_fetch(sd, dPdv) = -ccl_fetch(sd, dPdv);
#endif
		}
	}

#ifdef __RAY_DIFFERENTIALS__
	/* no ray differentials here yet */
	sd->dP = differential3_zero();
	sd->dI = differential3_zero();
	sd->du = differential_zero();
	sd->dv = differential_zero();
#endif
}

/* ShaderData setup for displacement */

ccl_device void shader_setup_from_displace(KernelGlobals *kg, ShaderData *sd,
	int object, int prim, float u, float v)
{
	float3 P, Ng, I = make_float3(0.0f, 0.0f, 0.0f);
	int shader;

	triangle_point_normal(kg, object, prim, u, v, &P, &Ng, &shader);

	/* force smooth shading for displacement */
	shader |= SHADER_SMOOTH_NORMAL;

	shader_setup_from_sample(kg, sd,
	                         P, Ng, I,
	                         shader, object, prim,
	                         u, v, 0.0f, 0.5f,
	                         !(kernel_tex_fetch(__object_flag, object) & SD_OBJECT_TRANSFORM_APPLIED),
	                         LAMP_NONE);
}

/* ShaderData setup from ray into background */

ccl_device_inline void shader_setup_from_background(KernelGlobals *kg, ShaderData *sd, const Ray *ray)
{
	/* vectors */
	ccl_fetch(sd, P) = ray->D;
	ccl_fetch(sd, N) = -ray->D;
	ccl_fetch(sd, Ng) = -ray->D;
	ccl_fetch(sd, I) = -ray->D;
	ccl_fetch(sd, shader) = kernel_data.background.surface_shader;
	ccl_fetch(sd, shader_flag) = kernel_tex_fetch(__shader_flag, (ccl_fetch(sd, shader) & SHADER_MASK) * SHADER_SIZE);
	ccl_fetch(sd, ao_alpha) = __uint_as_float(kernel_tex_fetch(__shader_flag, (ccl_fetch(sd, shader) & SHADER_MASK) * SHADER_SIZE + 2));
	ccl_fetch(sd, shadow_alpha) = __uint_as_float(kernel_tex_fetch(__shader_flag, (ccl_fetch(sd, shader) & SHADER_MASK) * SHADER_SIZE + 3));
	ccl_fetch(sd, diffuse_samples) = kernel_tex_fetch(__shader_flag, (ccl_fetch(sd, shader) & SHADER_MASK) * SHADER_SIZE + 4);
	ccl_fetch(sd, glossy_samples) = kernel_tex_fetch(__shader_flag, (ccl_fetch(sd, shader) & SHADER_MASK) * SHADER_SIZE + 5);
	ccl_fetch(sd, transmission_samples) = kernel_tex_fetch(__shader_flag, (ccl_fetch(sd, shader) & SHADER_MASK) * SHADER_SIZE + 6);
	ccl_fetch(sd, diffuse_bounces) = kernel_tex_fetch(__shader_flag, (ccl_fetch(sd, shader) & SHADER_MASK) * SHADER_SIZE + 7);
	ccl_fetch(sd, glossy_bounces) = kernel_tex_fetch(__shader_flag, (ccl_fetch(sd, shader) & SHADER_MASK) * SHADER_SIZE + 8);
	ccl_fetch(sd, transmission_bounces) = kernel_tex_fetch(__shader_flag, (ccl_fetch(sd, shader) & SHADER_MASK) * SHADER_SIZE + 9);

    ccl_fetch(sd, object_flag) = 0;
    ccl_fetch(sd, runtime_flag) = 0;

#ifdef __OBJECT_MOTION__
	ccl_fetch(sd, time) = ray->time;
#endif
	ccl_fetch(sd, ray_length) = 0.0f;

#ifdef __INSTANCING__
	ccl_fetch(sd, object) = PRIM_NONE;
#endif
	ccl_fetch(sd, prim) = PRIM_NONE;
#ifdef __UV__
	ccl_fetch(sd, u) = 0.0f;
	ccl_fetch(sd, v) = 0.0f;
#endif

#ifdef __DPDU__
	/* dPdu/dPdv */
	sd->dPdu = make_float3(0.0f, 0.0f, 0.0f);
	sd->dPdv = make_float3(0.0f, 0.0f, 0.0f);
#endif

#ifdef __RAY_DIFFERENTIALS__
	/* differentials */
	sd->dP = ray->dD;
	differential_incoming(&sd->dI, sd->dP);
	sd->du = differential_zero();
	sd->dv = differential_zero();
#endif
}

ccl_device_inline void shader_setup_from_ao_env(KernelGlobals *kg, ShaderData* sd, const Ray *ray)
{
	shader_setup_from_background(kg, sd, ray);
}

/* ShaderData setup from point inside volume */

#ifdef __VOLUME__
ccl_device_inline void shader_setup_from_volume(KernelGlobals *kg, ShaderData *sd, const Ray *ray)
{
	/* vectors */
	sd->P = ray->P;
	sd->N = -ray->D;  
	sd->Ng = -ray->D;
	sd->I = -ray->D;
	sd->shader = SHADER_NONE;
	sd->runtime_flag = 0;
	sd->shader_flag = 0;
	sd->object_flag = 0;
#ifdef __OBJECT_MOTION__
	sd->time = ray->time;
#endif
	sd->ray_length = 0.0f; /* todo: can we set this to some useful value? */

#ifdef __INSTANCING__
	sd->object = PRIM_NONE; /* todo: fill this for texture coordinates */
#endif
	sd->prim = PRIM_NONE;
	sd->type = PRIMITIVE_NONE;

#ifdef __UV__
	sd->u = 0.0f;
	sd->v = 0.0f;
#endif

#ifdef __DPDU__
	/* dPdu/dPdv */
	sd->dPdu = make_float3(0.0f, 0.0f, 0.0f);
	sd->dPdv = make_float3(0.0f, 0.0f, 0.0f);
#endif

#ifdef __RAY_DIFFERENTIALS__
	/* differentials */
	sd->dP = ray->dD;
	differential_incoming(&sd->dI, sd->dP);
	sd->du = differential_zero();
	sd->dv = differential_zero();
#endif

	/* for NDC coordinates */
	sd->ray_P = ray->P;
	sd->ray_dP = ray->dP;
}
#endif

/* Merging */

#if defined(__BRANCHED_PATH__) || defined(__VOLUME__)
ccl_device_inline void shader_merge_closures(ShaderData *sd)
{
	/* merge identical closures, better when we sample a single closure at a time */
	for(int i = 0; i < sd->num_closure; i++) {
		ShaderClosure *sci = &sd->closure[i];

		for(int j = i + 1; j < sd->num_closure; j++) {
			ShaderClosure *scj = &sd->closure[j];

			if(sci->type != scj->type)
				continue;
			if(!bsdf_merge(sci, scj))
				continue;

			sci->weight += scj->weight;
			sci->sample_weight += scj->sample_weight;

			int size = sd->num_closure - (j+1);
			if(size > 0) {
				for(int k = 0; k < size; k++) {
					scj[k] = scj[k+1];
				}
			}

			sd->num_closure--;
			kernel_assert(sd->num_closure >= 0);
			j--;
		}
	}
}
#endif

/* BSDF */

ccl_device_inline void _shader_bsdf_multi_eval(KernelGlobals *kg, ShaderData *sd, const float3 omega_in, float *pdf,
	int skip_bsdf, BsdfEval *result_eval, float sum_pdf, float sum_sample_weight)
{
	/* this is the veach one-sample model with balance heuristic, some pdf
	 * factors drop out when using balance heuristic weighting */
	for(int i = 0; i < sd->num_closure; i++) {
		if(i == skip_bsdf)
			continue;

		const ShaderClosure *sc = &sd->closure[i];

		if(CLOSURE_IS_BSDF(sc->type)) {
			float bsdf_pdf = 0.0f;
			float3 eval = bsdf_eval(kg, sd, sc, omega_in, &bsdf_pdf);

			if(bsdf_pdf != 0.0f) {
				bsdf_eval_accum(result_eval, sc->type, eval*sc->weight, 1.0f);
				sum_pdf += bsdf_pdf*sc->sample_weight;
			}

			sum_sample_weight += sc->sample_weight;
		}
	}

	*pdf = (sum_sample_weight > 0.0f)? sum_pdf/sum_sample_weight: 0.0f;
}

#ifdef __BRANCHED_PATH__
ccl_device_inline void _shader_bsdf_multi_eval_branched(KernelGlobals *kg,
                                                        ShaderData *sd,
                                                        const float3 omega_in,
                                                        BsdfEval *result_eval,
                                                        float light_pdf,
                                                        bool use_mis)
{
	for(int i = 0; i < sd->num_closure; i++) {
		const ShaderClosure *sc = &sd->closure[i];
		if(CLOSURE_IS_BSDF(sc->type)) {
			float bsdf_pdf = 0.0f;
			float3 eval = bsdf_eval(kg, sd, sc, omega_in, &bsdf_pdf);
			if(bsdf_pdf != 0.0f) {
				float mis_weight = use_mis? power_heuristic(light_pdf, bsdf_pdf): 1.0f;
				bsdf_eval_accum(result_eval,
				                sc->type,
				                eval * sc->weight,
				                mis_weight);
			}
		}
	}
}
#endif


#ifndef __KERNEL_CUDA__
ccl_device
#else
ccl_device_inline
#endif
void shader_bsdf_eval(KernelGlobals *kg,
                      ShaderData *sd,
                      const float3 omega_in,
                      BsdfEval *eval,
                      float light_pdf,
                      bool use_mis)
{
	bsdf_eval_init(eval, NBUILTIN_CLOSURES, make_float3(0.0f, 0.0f, 0.0f), kernel_data.film.use_light_pass);

#ifdef __BRANCHED_PATH__
	if(kernel_data.integrator.branched)
		_shader_bsdf_multi_eval_branched(kg, sd, omega_in, eval, light_pdf, use_mis);
	else
#endif
	{
		float pdf;
		_shader_bsdf_multi_eval(kg, sd, omega_in, &pdf, -1, eval, 0.0f, 0.0f);
		if(use_mis) {
			float weight = power_heuristic(light_pdf, pdf);
			bsdf_eval_mis(eval, weight);
		}
	}
}

ccl_device_inline int shader_bsdf_sample(KernelGlobals *kg,
                                         ShaderData *sd,
                                         float randu, float randv,
                                         BsdfEval *bsdf_eval,
                                         float3 *omega_in,
                                         differential3 *domega_in,
                                         float *pdf)
{
	int sampled = 0;

	if(sd->num_closure > 1) {
		/* pick a BSDF closure based on sample weights */
		float sum = 0.0f;

		for(sampled = 0; sampled < sd->num_closure; sampled++) {
			const ShaderClosure *sc = &sd->closure[sampled];
			
			if(CLOSURE_IS_BSDF(sc->type))
				sum += sc->sample_weight;
		}

		float r = sd->randb_closure*sum;
		sum = 0.0f;

		for(sampled = 0; sampled < sd->num_closure; sampled++) {
			const ShaderClosure *sc = &sd->closure[sampled];
			
			if(CLOSURE_IS_BSDF(sc->type)) {
				sum += sc->sample_weight;

				if(r <= sum)
					break;
			}
		}

		if(sampled == sd->num_closure) {
			*pdf = 0.0f;
			return LABEL_NONE;
		}
	}

	const ShaderClosure *sc = &sd->closure[sampled];

	int label;
	float3 eval;

	*pdf = 0.0f;
	label = bsdf_sample(kg, sd, sc, randu, randv, &eval, omega_in, domega_in, pdf);

	if(*pdf != 0.0f) {
		bsdf_eval_init(bsdf_eval, sc->type, eval*sc->weight, kernel_data.film.use_light_pass);

		if(sd->num_closure > 1) {
			float sweight = sc->sample_weight;
			_shader_bsdf_multi_eval(kg, sd, *omega_in, pdf, sampled, bsdf_eval, *pdf*sweight, sweight);
		}
	}

	return label;
}

ccl_device int shader_bsdf_sample_closure(KernelGlobals *kg, ShaderData *sd,
	const ShaderClosure *sc, float randu, float randv, BsdfEval *bsdf_eval,
	float3 *omega_in, differential3 *domega_in, float *pdf)
{
	int label;
	float3 eval;

	*pdf = 0.0f;
	label = bsdf_sample(kg, sd, sc, randu, randv, &eval, omega_in, domega_in, pdf);

	if(*pdf != 0.0f)
		bsdf_eval_init(bsdf_eval, sc->type, eval*sc->weight, kernel_data.film.use_light_pass);

	return label;
}

ccl_device void shader_bsdf_blur(KernelGlobals *kg, ShaderData *sd, float roughness)
{
	for(int i = 0; i < sd->num_closure; i++) {
		ShaderClosure *sc = &sd->closure[i];

		if(CLOSURE_IS_BSDF(sc->type))
			bsdf_blur(kg, sc, roughness);
	}
}

ccl_device float3 shader_bsdf_transparency(KernelGlobals *kg, ShaderData *sd)
{
	if(ccl_fetch(sd, shader_flag) & SD_SHADER_HAS_ONLY_VOLUME)
		return make_float3(1.0f, 1.0f, 1.0f);

	float3 eval = make_float3(0.0f, 0.0f, 0.0f);

	for(int i = 0; i < sd->num_closure; i++) {
		ShaderClosure *sc = &sd->closure[i];

		if(sc->type == CLOSURE_BSDF_TRANSPARENT_ID) // todo: make this work for osl
			eval += sc->weight;
	}

	return eval;
}

ccl_device void shader_bsdf_disable_transparency(KernelGlobals *kg, ShaderData *sd)
{
	for(int i = 0; i < sd->num_closure; i++) {
		ShaderClosure *sc = &sd->closure[i];

		if(sc->type == CLOSURE_BSDF_TRANSPARENT_ID) {
			sc->sample_weight = 0.0f;
			sc->weight = make_float3(0.0f, 0.0f, 0.0f);
		}
	}
}

ccl_device float3 shader_bsdf_alpha(KernelGlobals *kg, ShaderData *sd)
{
	float3 alpha = make_float3(1.0f, 1.0f, 1.0f) - shader_bsdf_transparency(kg, sd);

	alpha = max(alpha, make_float3(0.0f, 0.0f, 0.0f));
	alpha = min(alpha, make_float3(1.0f, 1.0f, 1.0f));
	
	return alpha;
}

ccl_device float3 shader_bsdf_diffuse(KernelGlobals *kg, ShaderData *sd)
{
	float3 eval = make_float3(0.0f, 0.0f, 0.0f);

	for(int i = 0; i < sd->num_closure; i++) {
		ShaderClosure *sc = &sd->closure[i];

		if(CLOSURE_IS_BSDF_DIFFUSE(sc->type))
			eval += sc->weight;
	}

	return eval;
}

ccl_device float3 shader_bsdf_glossy(KernelGlobals *kg, ShaderData *sd)
{
	float3 eval = make_float3(0.0f, 0.0f, 0.0f);

	for(int i = 0; i < sd->num_closure; i++) {
		ShaderClosure *sc = &sd->closure[i];

		if(CLOSURE_IS_BSDF_GLOSSY(sc->type))
			eval += sc->weight;
	}

	return eval;
}

ccl_device float3 shader_bsdf_transmission(KernelGlobals *kg, ShaderData *sd)
{
	float3 eval = make_float3(0.0f, 0.0f, 0.0f);

	for(int i = 0; i < sd->num_closure; i++) {
		ShaderClosure *sc = &sd->closure[i];

		if(CLOSURE_IS_BSDF_TRANSMISSION(sc->type))
			eval += sc->weight;
	}

	return eval;
}

ccl_device float3 shader_bsdf_subsurface(KernelGlobals *kg, ShaderData *sd)
{
	float3 eval = make_float3(0.0f, 0.0f, 0.0f);

	for(int i = 0; i < sd->num_closure; i++) {
		ShaderClosure *sc = &sd->closure[i];

		if(CLOSURE_IS_BSSRDF(sc->type) || CLOSURE_IS_BSDF_BSSRDF(sc->type))
			eval += sc->weight;
	}

	return eval;
}

ccl_device float3 shader_bsdf_ao(KernelGlobals *kg, ShaderData *sd, float ao_factor, float3 *N_)
{
	float3 eval = make_float3(0.0f, 0.0f, 0.0f);
	float3 N = make_float3(0.0f, 0.0f, 0.0f);

	for(int i = 0; i < sd->num_closure; i++) {
		ShaderClosure *sc = &sd->closure[i];

		if(CLOSURE_IS_BSDF_DIFFUSE(sc->type)) {
			const DiffuseBsdf *bsdf = (const DiffuseBsdf*)sc;
			eval += sc->weight*ao_factor;
			N += bsdf->N*average(sc->weight);
		}
		else if(CLOSURE_IS_AMBIENT_OCCLUSION(sc->type)) {
			eval += sc->weight;
			N += sd->N*average(sc->weight);
		}
	}

	if(is_zero(N))
		N = sd->N;
	else
		N = normalize(N);

	*N_ = N;
	return eval;
}

#ifdef __SUBSURFACE__
ccl_device float3 shader_bssrdf_sum(ShaderData *sd, float3 *N_, float *texture_blur_)
{
	float3 eval = make_float3(0.0f, 0.0f, 0.0f);
	float3 N = make_float3(0.0f, 0.0f, 0.0f);
	float texture_blur = 0.0f, weight_sum = 0.0f;

	for(int i = 0; i < sd->num_closure; i++) {
		ShaderClosure *sc = &sd->closure[i];

		if(CLOSURE_IS_BSSRDF(sc->type)) {
			const Bssrdf *bssrdf = (const Bssrdf*)sc;
			float avg_weight = fabsf(average(sc->weight));

			N += bssrdf->N*avg_weight;
			eval += sc->weight;
			texture_blur += bssrdf->texture_blur*avg_weight;
			weight_sum += avg_weight;
		}
	}

	if(N_)
		*N_ = (is_zero(N))? sd->N: normalize(N);

	if(texture_blur_)
		*texture_blur_ = safe_divide(texture_blur, weight_sum);
	
	return eval;
}
#endif

/* Emission */

ccl_device float3 emissive_eval(KernelGlobals *kg, ShaderData *sd, ShaderClosure *sc)
{
	return emissive_simple_eval(sd->Ng, sd->I);
}

ccl_device float3 shader_emissive_eval(KernelGlobals *kg, ShaderData *sd)
{
	float3 eval;
	eval = make_float3(0.0f, 0.0f, 0.0f);

	for(int i = 0; i < sd->num_closure; i++) {
		ShaderClosure *sc = &sd->closure[i];

		if(CLOSURE_IS_EMISSION(sc->type))
			eval += emissive_eval(kg, sd, sc)*sc->weight;
	}

	return eval;
}

/* Holdout */

ccl_device float3 shader_holdout_eval(KernelGlobals *kg, ShaderData *sd)
{
	float3 weight = make_float3(0.0f, 0.0f, 0.0f);

	for(int i = 0; i < sd->num_closure; i++) {
		ShaderClosure *sc = &sd->closure[i];

		if(CLOSURE_IS_HOLDOUT(sc->type))
			weight += sc->weight;
	}

	return weight;
}

/* Surface Evaluation */

ccl_device void shader_eval_surface(KernelGlobals *kg, ShaderData *sd, RNG *rng,
	ccl_addr_space PathState *state, float randb, int path_flag, ShaderContext ctx)
{
	sd->num_closure = 0;
	sd->num_closure_extra = 0;
	sd->randb_closure = randb;

#ifdef __OSL__
	if(kg->osl)
		OSLShader::eval_surface(kg, sd, state, path_flag, ctx);
	else
#endif
	{
#ifdef __SVM__
		svm_eval_nodes(kg, sd, state, SHADER_TYPE_SURFACE, path_flag);
#else
		DiffuseBsdf *bsdf = (DiffuseBsdf*)bsdf_alloc(sd,
		                                             sizeof(DiffuseBsdf),
		                                             make_float3(0.8f, 0.8f, 0.8f));
		bsdf->N = sd->N;
		sd->flag |= bsdf_diffuse_setup(bsdf);
#endif
	}

<<<<<<< HEAD
	if(rng && (ccl_fetch(sd, runtime_flag) & SD_RUNTIME_BSDF_NEEDS_LCG)) {
		ccl_fetch(sd, lcg_state) = lcg_state_init_addrspace(rng, state, 0xb4bc3953);
=======
	if(rng && (sd->flag & SD_BSDF_NEEDS_LCG)) {
		sd->lcg_state = lcg_state_init(rng, state->rng_offset, state->sample, 0xb4bc3953);
>>>>>>> d7f5520f
	}
}

/* Background Evaluation */

ccl_device float3 shader_eval_background(KernelGlobals *kg, ShaderData *sd,
	ccl_addr_space PathState *state, int path_flag, ShaderContext ctx)
{
	sd->num_closure = 0;
	sd->num_closure_extra = 0;
	sd->randb_closure = 0.0f;

#ifdef __SVM__
#ifdef __OSL__
	if(kg->osl) {
		OSLShader::eval_background(kg, sd, state, path_flag, ctx);
	}
	else
#endif
	{
		svm_eval_nodes(kg, sd, state, SHADER_TYPE_SURFACE, path_flag);
	}

	float3 eval = make_float3(0.0f, 0.0f, 0.0f);

	for(int i = 0; i < sd->num_closure; i++) {
		const ShaderClosure *sc = &sd->closure[i];

		if(CLOSURE_IS_BACKGROUND(sc->type))
			eval += sc->weight;
	}

	return eval;
#else
	return make_float3(0.8f, 0.8f, 0.8f);
#endif
}

/* AO Env Evaluation */

ccl_device float3 shader_eval_ao_env(KernelGlobals *kg, ShaderData *sd,
	ccl_addr_space PathState *state, int path_flag, ShaderContext ctx)
{
	ccl_fetch(sd, num_closure) = 0;
	ccl_fetch(sd, randb_closure) = 0.0f;

#ifdef __OSL__
	if (kg->osl) {
		return OSLShader::eval_ao_env(kg, sd, state, path_flag, ctx);
	}
	else
#endif
	{
#ifdef __SVM__
		svm_eval_nodes(kg, sd, state, SHADER_TYPE_AO_SURFACE, path_flag);
		int num_closure = ccl_fetch(sd, num_closure);

		/* If there's no shader input, default white */
		if (num_closure == 0) {
			return make_float3(1.0f, 1.0f, 1.0f);

		}
		else {
			float3 eval = make_float3(0.0f, 0.0f, 0.0f);

			for (int i = 0; i < num_closure; i++) {
				const ShaderClosure *sc = ccl_fetch_array(sd, closure, i);

				if (CLOSURE_IS_BACKGROUND(sc->type))
					eval += sc->weight;
			}

			return eval;
		}
#else
		return make_float3(1.0f, 1.0f, 1.0f);
#endif
	}
}

/* Volume */

#ifdef __VOLUME__

ccl_device_inline void _shader_volume_phase_multi_eval(const ShaderData *sd, const float3 omega_in, float *pdf,
	int skip_phase, BsdfEval *result_eval, float sum_pdf, float sum_sample_weight)
{
	for(int i = 0; i < sd->num_closure; i++) {
		if(i == skip_phase)
			continue;

		const ShaderClosure *sc = &sd->closure[i];

		if(CLOSURE_IS_PHASE(sc->type)) {
			float phase_pdf = 0.0f;
			float3 eval = volume_phase_eval(sd, sc, omega_in, &phase_pdf);

			if(phase_pdf != 0.0f) {
				bsdf_eval_accum(result_eval, sc->type, eval, 1.0f);
				sum_pdf += phase_pdf*sc->sample_weight;
			}

			sum_sample_weight += sc->sample_weight;
		}
	}

	*pdf = (sum_sample_weight > 0.0f)? sum_pdf/sum_sample_weight: 0.0f;
}

ccl_device void shader_volume_phase_eval(KernelGlobals *kg, const ShaderData *sd,
	const float3 omega_in, BsdfEval *eval, float *pdf)
{
	bsdf_eval_init(eval, NBUILTIN_CLOSURES, make_float3(0.0f, 0.0f, 0.0f), kernel_data.film.use_light_pass);

	_shader_volume_phase_multi_eval(sd, omega_in, pdf, -1, eval, 0.0f, 0.0f);
}

ccl_device int shader_volume_phase_sample(KernelGlobals *kg, const ShaderData *sd,
	float randu, float randv, BsdfEval *phase_eval,
	float3 *omega_in, differential3 *domega_in, float *pdf)
{
	int sampled = 0;

	if(sd->num_closure > 1) {
		/* pick a phase closure based on sample weights */
		float sum = 0.0f;

		for(sampled = 0; sampled < sd->num_closure; sampled++) {
			const ShaderClosure *sc = &sd->closure[sampled];
			
			if(CLOSURE_IS_PHASE(sc->type))
				sum += sc->sample_weight;
		}

		float r = sd->randb_closure*sum;
		sum = 0.0f;

		for(sampled = 0; sampled < sd->num_closure; sampled++) {
			const ShaderClosure *sc = &sd->closure[sampled];
			
			if(CLOSURE_IS_PHASE(sc->type)) {
				sum += sc->sample_weight;

				if(r <= sum)
					break;
			}
		}

		if(sampled == sd->num_closure) {
			*pdf = 0.0f;
			return LABEL_NONE;
		}
	}

	/* todo: this isn't quite correct, we don't weight anisotropy properly
	 * depending on color channels, even if this is perhaps not a common case */
	const ShaderClosure *sc = &sd->closure[sampled];
	int label;
	float3 eval;

	*pdf = 0.0f;
	label = volume_phase_sample(sd, sc, randu, randv, &eval, omega_in, domega_in, pdf);

	if(*pdf != 0.0f) {
		bsdf_eval_init(phase_eval, sc->type, eval, kernel_data.film.use_light_pass);
	}

	return label;
}

ccl_device int shader_phase_sample_closure(KernelGlobals *kg, const ShaderData *sd,
	const ShaderClosure *sc, float randu, float randv, BsdfEval *phase_eval,
	float3 *omega_in, differential3 *domega_in, float *pdf)
{
	int label;
	float3 eval;

	*pdf = 0.0f;
	label = volume_phase_sample(sd, sc, randu, randv, &eval, omega_in, domega_in, pdf);

	if(*pdf != 0.0f)
		bsdf_eval_init(phase_eval, sc->type, eval, kernel_data.film.use_light_pass);

	return label;
}

/* Volume Evaluation */

ccl_device_inline void shader_eval_volume(KernelGlobals *kg,
                                          ShaderData *sd,
                                          ccl_addr_space PathState *state,
                                          ccl_addr_space VolumeStack *stack,
                                          int path_flag,
                                          ShaderContext ctx)
{
	/* reset closures once at the start, we will be accumulating the closures
	 * for all volumes in the stack into a single array of closures */
	sd->num_closure = 0;
	sd->num_closure_extra = 0;
	sd->runtime_flag = 0;
	sd->shader_flag = 0;
	sd->object_flag = 0;

	for(int i = 0; stack[i].shader != SHADER_NONE; i++) {
		/* setup shaderdata from stack. it's mostly setup already in
		 * shader_setup_from_volume, this switching should be quick */
		sd->object = stack[i].object;
		sd->shader = stack[i].shader;

		sd->object_flag &= ~SD_OBJECT_FLAGS;
		sd->shader_flag &= ~SD_SHADER_FLAGS;
		sd->runtime_flag &= ~SD_RUNTIME_CLOSURE_FLAGS;
		sd->shader_flag |= kernel_tex_fetch(__shader_flag, (sd->shader & SHADER_MASK) * SHADER_SIZE);
		sd->ao_alpha = __uint_as_float(kernel_tex_fetch(__shader_flag, (sd->shader & SHADER_MASK) * SHADER_SIZE + 2));
		sd->shadow_alpha = __uint_as_float(kernel_tex_fetch(__shader_flag, (sd->shader & SHADER_MASK) * SHADER_SIZE + 3));
		sd->diffuse_samples = kernel_tex_fetch(__shader_flag, (sd->shader & SHADER_MASK) * SHADER_SIZE + 4);
		sd->glossy_samples = kernel_tex_fetch(__shader_flag, (sd->shader & SHADER_MASK) * SHADER_SIZE + 5);
		sd->transmission_samples = kernel_tex_fetch(__shader_flag, (sd->shader & SHADER_MASK) * SHADER_SIZE + 6);
		sd->diffuse_bounces = kernel_tex_fetch(__shader_flag, (sd->shader & SHADER_MASK) * SHADER_SIZE + 7);
		sd->glossy_bounces = kernel_tex_fetch(__shader_flag, (sd->shader & SHADER_MASK) * SHADER_SIZE + 8);
		sd->transmission_bounces = kernel_tex_fetch(__shader_flag, (sd->shader & SHADER_MASK) * SHADER_SIZE + 9);

		if(sd->object != OBJECT_NONE) {
			sd->object_flag |= kernel_tex_fetch(__object_flag, sd->object);

#ifdef __OBJECT_MOTION__
			/* todo: this is inefficient for motion blur, we should be
			 * caching matrices instead of recomputing them each step */
			shader_setup_object_transforms(kg, sd, sd->time);
#endif
		}

		/* evaluate shader */
#ifdef __SVM__
#  ifdef __OSL__
		if(kg->osl) {
			OSLShader::eval_volume(kg, sd, state, path_flag, ctx);
		}
		else
#  endif
		{
			svm_eval_nodes(kg, sd, state, SHADER_TYPE_VOLUME, path_flag);
		}
#endif

		/* merge closures to avoid exceeding number of closures limit */
		if(i > 0)
			shader_merge_closures(sd);
	}
}

#endif

/* Displacement Evaluation */

ccl_device void shader_eval_displacement(KernelGlobals *kg, ShaderData *sd, ccl_addr_space PathState *state, ShaderContext ctx)
{
	sd->num_closure = 0;
	sd->num_closure_extra = 0;
	sd->randb_closure = 0.0f;

	/* this will modify sd->P */
#ifdef __SVM__
#  ifdef __OSL__
	if(kg->osl)
		OSLShader::eval_displacement(kg, sd, ctx);
	else
#  endif
	{
		svm_eval_nodes(kg, sd, state, SHADER_TYPE_DISPLACEMENT, 0);
	}
#endif
}

/* Transparent Shadows */

#ifdef __TRANSPARENT_SHADOWS__
ccl_device bool shader_transparent_shadow(KernelGlobals *kg, Intersection *isect)
{
	int prim = kernel_tex_fetch(__prim_index, isect->prim);
	int shader = 0;

#ifdef __HAIR__
	if(kernel_tex_fetch(__prim_type, isect->prim) & PRIMITIVE_ALL_TRIANGLE) {
#endif
		shader = kernel_tex_fetch(__tri_shader, prim);
#ifdef __HAIR__
	}
	else {
		float4 str = kernel_tex_fetch(__curves, prim);
		shader = __float_as_int(str.z);
	}
#endif
	int flag = kernel_tex_fetch(__shader_flag, (shader & SHADER_MASK)*SHADER_SIZE);

	return (flag & (SD_SHADER_HAS_TRANSPARENT_SHADOW | SD_SHADER_USE_UNIFORM_ALPHA)) != 0;
}
#endif

CCL_NAMESPACE_END
<|MERGE_RESOLUTION|>--- conflicted
+++ resolved
@@ -929,13 +929,8 @@
 #endif
 	}
 
-<<<<<<< HEAD
 	if(rng && (ccl_fetch(sd, runtime_flag) & SD_RUNTIME_BSDF_NEEDS_LCG)) {
 		ccl_fetch(sd, lcg_state) = lcg_state_init_addrspace(rng, state, 0xb4bc3953);
-=======
-	if(rng && (sd->flag & SD_BSDF_NEEDS_LCG)) {
-		sd->lcg_state = lcg_state_init(rng, state->rng_offset, state->sample, 0xb4bc3953);
->>>>>>> d7f5520f
 	}
 }
 
