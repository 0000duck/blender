--- conflicted
+++ resolved
@@ -48,11 +48,7 @@
 			break;
 		}
 		case NODE_TEXCO_NORMAL: {
-<<<<<<< HEAD
-			data = ccl_fetch(sd, N);
-=======
 			data = sd->N;
->>>>>>> 5e9132b3
 			object_inverse_normal_transform(kg, sd, &data);
 			break;
 		}
@@ -133,11 +129,7 @@
 			break;
 		}
 		case NODE_TEXCO_NORMAL: {
-<<<<<<< HEAD
-			data = ccl_fetch(sd, N);
-=======
 			data = sd->N;
->>>>>>> 5e9132b3
 			object_inverse_normal_transform(kg, sd, &data);
 			break;
 		}
@@ -221,11 +213,7 @@
 			break;
 		}
 		case NODE_TEXCO_NORMAL: {
-<<<<<<< HEAD
-			data = ccl_fetch(sd, N);
-=======
 			data = sd->N;
->>>>>>> 5e9132b3
 			object_inverse_normal_transform(kg, sd, &data);
 			break;
 		}
