/*
 * Copyright 2011-2016 Blender Foundation
 *
 * Licensed under the Apache License, Version 2.0 (the "License");
 * you may not use this file except in compliance with the License.
 * You may obtain a copy of the License at
 *
 * http://www.apache.org/licenses/LICENSE-2.0
 *
 * Unless required by applicable law or agreed to in writing, software
 * distributed under the License is distributed on an "AS IS" BASIS,
 * WITHOUT WARRANTIES OR CONDITIONS OF ANY KIND, either express or implied.
 * See the License for the specific language governing permissions and
 * limitations under the License.
 */

#ifndef __UTIL_TEXTURE_H__
#define __UTIL_TEXTURE_H__

CCL_NAMESPACE_BEGIN

/* Texture limits on devices. */

/* CPU */
#define TEX_NUM_FLOAT4_CPU		1024
#define TEX_NUM_BYTE4_CPU		1024
#define TEX_NUM_HALF4_CPU		1024
#define TEX_NUM_FLOAT_CPU		1024
#define TEX_NUM_BYTE_CPU		1024
#define TEX_NUM_HALF_CPU		1024
#define TEX_START_FLOAT4_CPU	0
#define TEX_START_BYTE4_CPU		TEX_NUM_FLOAT4_CPU
#define TEX_START_HALF4_CPU		(TEX_NUM_FLOAT4_CPU + TEX_NUM_BYTE4_CPU)
#define TEX_START_FLOAT_CPU		(TEX_NUM_FLOAT4_CPU + TEX_NUM_BYTE4_CPU + TEX_NUM_HALF4_CPU)
#define TEX_START_BYTE_CPU		(TEX_NUM_FLOAT4_CPU + TEX_NUM_BYTE4_CPU + TEX_NUM_HALF4_CPU + TEX_NUM_FLOAT_CPU)
#define TEX_START_HALF_CPU		(TEX_NUM_FLOAT4_CPU + TEX_NUM_BYTE4_CPU + TEX_NUM_HALF4_CPU + TEX_NUM_FLOAT_CPU + TEX_NUM_BYTE_CPU)

/* CUDA (Geforce 4xx and 5xx) */
#define TEX_NUM_FLOAT4_CUDA		5
#define TEX_NUM_BYTE4_CUDA		85
<<<<<<< HEAD
=======
#define TEX_NUM_HALF4_CUDA		0
>>>>>>> 3e24dc36
#define TEX_NUM_FLOAT_CUDA		0
#define TEX_NUM_BYTE_CUDA		0
#define TEX_NUM_HALF_CUDA		0
#define TEX_START_FLOAT4_CUDA	0
#define TEX_START_BYTE4_CUDA	TEX_NUM_FLOAT4_CUDA
#define TEX_START_HALF4_CUDA	(TEX_NUM_FLOAT4_CUDA + TEX_NUM_BYTE4_CUDA)
#define TEX_START_FLOAT_CUDA	(TEX_NUM_FLOAT4_CUDA + TEX_NUM_BYTE4_CUDA + TEX_NUM_HALF4_CUDA)
#define TEX_START_BYTE_CUDA		(TEX_NUM_FLOAT4_CUDA + TEX_NUM_BYTE4_CUDA + TEX_NUM_HALF4_CUDA + TEX_NUM_FLOAT_CUDA)
#define TEX_START_HALF_CUDA		(TEX_NUM_FLOAT4_CUDA + TEX_NUM_BYTE4_CUDA + TEX_NUM_HALF4_CUDA + TEX_NUM_FLOAT_CUDA + TEX_NUM_BYTE_CUDA)

/* CUDA (Kepler, Geforce 6xx and above) */
#define TEX_NUM_FLOAT4_CUDA_KEPLER		1024
#define TEX_NUM_BYTE4_CUDA_KEPLER		1024
#define TEX_NUM_HALF4_CUDA_KEPLER		1024
#define TEX_NUM_FLOAT_CUDA_KEPLER		1024
#define TEX_NUM_BYTE_CUDA_KEPLER		1024
#define TEX_NUM_HALF_CUDA_KEPLER		1024
#define TEX_START_FLOAT4_CUDA_KEPLER	0
#define TEX_START_BYTE4_CUDA_KEPLER		TEX_NUM_FLOAT4_CUDA_KEPLER
#define TEX_START_HALF4_CUDA_KEPLER		(TEX_NUM_FLOAT4_CUDA_KEPLER + TEX_NUM_BYTE4_CUDA_KEPLER)
#define TEX_START_FLOAT_CUDA_KEPLER		(TEX_NUM_FLOAT4_CUDA_KEPLER + TEX_NUM_BYTE4_CUDA_KEPLER + TEX_NUM_HALF4_CUDA_KEPLER)
#define TEX_START_BYTE_CUDA_KEPLER		(TEX_NUM_FLOAT4_CUDA_KEPLER + TEX_NUM_BYTE4_CUDA_KEPLER + TEX_NUM_HALF4_CUDA_KEPLER + TEX_NUM_FLOAT_CUDA_KEPLER)
#define TEX_START_HALF_CUDA_KEPLER		(TEX_NUM_FLOAT4_CUDA_KEPLER + TEX_NUM_BYTE4_CUDA_KEPLER + TEX_NUM_HALF4_CUDA_KEPLER + TEX_NUM_FLOAT_CUDA_KEPLER + TEX_NUM_BYTE_CUDA_KEPLER)

/* OpenCL */
#define TEX_NUM_FLOAT4_OPENCL	1024
#define TEX_NUM_BYTE4_OPENCL	1024
#define TEX_NUM_HALF4_OPENCL	0
#define TEX_NUM_FLOAT_OPENCL	0
#define TEX_NUM_BYTE_OPENCL		0
#define TEX_NUM_HALF_OPENCL		0
#define TEX_START_FLOAT4_OPENCL	0
#define TEX_START_BYTE4_OPENCL	TEX_NUM_FLOAT4_OPENCL
#define TEX_START_HALF4_OPENCL	(TEX_NUM_FLOAT4_OPENCL + TEX_NUM_BYTE4_OPENCL)
#define TEX_START_FLOAT_OPENCL	(TEX_NUM_FLOAT4_OPENCL + TEX_NUM_BYTE4_OPENCL + TEX_NUM_HALF4_OPENCL)
#define TEX_START_BYTE_OPENCL	(TEX_NUM_FLOAT4_OPENCL + TEX_NUM_BYTE4_OPENCL + TEX_NUM_HALF4_OPENCL + TEX_NUM_FLOAT_OPENCL)
#define TEX_START_HALF_OPENCL	(TEX_NUM_FLOAT4_OPENCL + TEX_NUM_BYTE4_OPENCL + TEX_NUM_HALF4_OPENCL + TEX_NUM_FLOAT_OPENCL + TEX_NUM_BYTE_OPENCL)


/* Color to use when textures are not found. */
#define TEX_IMAGE_MISSING_R 1
#define TEX_IMAGE_MISSING_G 0
#define TEX_IMAGE_MISSING_B 1
#define TEX_IMAGE_MISSING_A 1

CCL_NAMESPACE_END

#endif /* __UTIL_TEXTURE_H__ */<|MERGE_RESOLUTION|>--- conflicted
+++ resolved
@@ -38,10 +38,7 @@
 /* CUDA (Geforce 4xx and 5xx) */
 #define TEX_NUM_FLOAT4_CUDA		5
 #define TEX_NUM_BYTE4_CUDA		85
-<<<<<<< HEAD
-=======
 #define TEX_NUM_HALF4_CUDA		0
->>>>>>> 3e24dc36
 #define TEX_NUM_FLOAT_CUDA		0
 #define TEX_NUM_BYTE_CUDA		0
 #define TEX_NUM_HALF_CUDA		0
