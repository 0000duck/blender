--- conflicted
+++ resolved
@@ -34,12 +34,8 @@
     "properties_data_camera",
     "properties_data_curve",
     "properties_data_empty",
-<<<<<<< HEAD
     "properties_data_groom",
-    "properties_data_lamp",
-=======
     "properties_data_light",
->>>>>>> a9be42df
     "properties_data_lattice",
     "properties_data_mesh",
     "properties_data_metaball",
