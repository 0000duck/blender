# ##### BEGIN GPL LICENSE BLOCK #####
#
#  This program is free software; you can redistribute it and/or
#  modify it under the terms of the GNU General Public License
#  as published by the Free Software Foundation; either version 2
#  of the License, or (at your option) any later version.
#
#  This program is distributed in the hope that it will be useful,
#  but WITHOUT ANY WARRANTY; without even the implied warranty of
#  MERCHANTABILITY or FITNESS FOR A PARTICULAR PURPOSE.  See the
#  GNU General Public License for more details.
#
#  You should have received a copy of the GNU General Public License
#  along with this program; if not, write to the Free Software Foundation,
#  Inc., 51 Franklin Street, Fifth Floor, Boston, MA 02110-1301, USA.
#
# ##### END GPL LICENSE BLOCK #####

# <pep8 compliant>
import bpy
from bpy.types import Panel
from blf import gettext as _

class ModifierButtonsPanel():
    bl_space_type = 'PROPERTIES'
    bl_region_type = 'WINDOW'
    bl_context = "modifier"


class DATA_PT_modifiers(ModifierButtonsPanel, Panel):
    bl_label = "Modifiers"

    def draw(self, context):
        layout = self.layout

        ob = context.object

        layout.operator_menu_enum("object.modifier_add", "type")

        for md in ob.modifiers:
            box = layout.template_modifier(md)
            if box:
                # match enum type to our functions, avoids a lookup table.
                getattr(self, md.type)(box, ob, md)

    # the mt.type enum is (ab)used for a lookup on function names
    # ...to avoid lengthy if statements
    # so each type must have a function here.

    def ARMATURE(self, layout, ob, md):
        split = layout.split()

        col = split.column()
        col.label(text=_("Object:"))
        col.prop(md, "object", text="")
        col.prop(md, "use_deform_preserve_volume")

        col = split.column()
        col.label(text=_("Bind To:"))
        col.prop(md, "use_vertex_groups", text=_("Vertex Groups"))
        col.prop(md, "use_bone_envelopes", text=_("Bone Envelopes"))

        layout.separator()

        row = layout.row()
        row.prop_search(md, "vertex_group", ob, "vertex_groups", text="")
        sub = row.row()
        sub.active = bool(md.vertex_group)
        sub.prop(md, "invert_vertex_group")

        layout.prop(md, "use_multi_modifier")

    def ARRAY(self, layout, ob, md):
        layout.prop(md, "fit_type")

        if md.fit_type == 'FIXED_COUNT':
            layout.prop(md, "count")
        elif md.fit_type == 'FIT_LENGTH':
            layout.prop(md, "fit_length")
        elif md.fit_type == 'FIT_CURVE':
            layout.prop(md, "curve")

        layout.separator()

        split = layout.split()

        col = split.column()
        col.prop(md, "use_constant_offset")
        sub = col.column()
        sub.active = md.use_constant_offset
        sub.prop(md, "constant_offset_displace", text="")

        col.separator()

        col.prop(md, "use_merge_vertices", text=_("Merge"))
        sub = col.column()
        sub.active = md.use_merge_vertices
        sub.prop(md, "use_merge_vertices_cap", text=_("First Last"))
        sub.prop(md, "merge_threshold", text=_("Distance"))

        col = split.column()
        col.prop(md, "use_relative_offset")
        sub = col.column()
        sub.active = md.use_relative_offset
        sub.prop(md, "relative_offset_displace", text="")

        col.separator()

        col.prop(md, "use_object_offset")
        sub = col.column()
        sub.active = md.use_object_offset
        sub.prop(md, "offset_object", text="")

        layout.separator()

        layout.prop(md, "start_cap")
        layout.prop(md, "end_cap")

    def BEVEL(self, layout, ob, md):
        split = layout.split()

        split.prop(md, "width")
        split.prop(md, "use_only_vertices")

        layout.label(text=_("Limit Method:"))
        layout.row().prop(md, "limit_method", expand=True)
        if md.limit_method == 'ANGLE':
            layout.prop(md, "angle_limit")
        elif md.limit_method == 'WEIGHT':
            layout.row().prop(md, "edge_weight_method", expand=True)

    def BOOLEAN(self, layout, ob, md):
        split = layout.split()

        col = split.column()
        col.label(text=_("Operation:"))
        col.prop(md, "operation", text="")

        col = split.column()
        col.label(text=_("Object:"))
        col.prop(md, "object", text="")

    def BUILD(self, layout, ob, md):
        split = layout.split()

        col = split.column()
        col.prop(md, "frame_start")
        col.prop(md, "frame_duration")

        col = split.column()
        col.prop(md, "use_random_order")
        sub = col.column()
        sub.active = md.use_random_order
        sub.prop(md, "seed")

    def CAST(self, layout, ob, md):
        split = layout.split(percentage=0.25)

        split.label(text=_("Cast Type:"))
        split.prop(md, "cast_type", text="")

        split = layout.split(percentage=0.25)

        col = split.column()
        col.prop(md, "use_x")
        col.prop(md, "use_y")
        col.prop(md, "use_z")

        col = split.column()
        col.prop(md, "factor")
        col.prop(md, "radius")
        col.prop(md, "size")
        col.prop(md, "use_radius_as_size")

        split = layout.split()

        col = split.column()
        col.label(text=_("Vertex Group:"))
        col.prop_search(md, "vertex_group", ob, "vertex_groups", text="")
        col = split.column()
        col.label(text=_("Control Object:"))
        col.prop(md, "object", text="")
        if md.object:
            col.prop(md, "use_transform")

    def CLOTH(self, layout, ob, md):
        layout.label(text=_("Settings can be found inside the Physics context"))

    def COLLISION(self, layout, ob, md):
        layout.label(text=_("Settings can be found inside the Physics context"))

    def CURVE(self, layout, ob, md):
        split = layout.split()

        col = split.column()
        col.label(text=_("Object:"))
        col.prop(md, "object", text="")
        col = split.column()
        col.label(text=_("Vertex Group:"))
        col.prop_search(md, "vertex_group", ob, "vertex_groups", text="")
        layout.label(text=_("Deformation Axis:"))
        layout.row().prop(md, "deform_axis", expand=True)

    def DECIMATE(self, layout, ob, md):
        layout.prop(md, "ratio")
        layout.label(text=_("Face Count")+": %s" % str(md.face_count))

    def DISPLACE(self, layout, ob, md):
        split = layout.split()

        col = split.column()
        col.label(text=_("Texture:"))
        col.template_ID(md, "texture", new="texture.new")
        col.label(text=_("Vertex Group:"))
        col.prop_search(md, "vertex_group", ob, "vertex_groups", text="")

        col = split.column()
        col.label(text=_("Direction:"))
        col.prop(md, "direction", text="")
        col.label(text=_("Texture Coordinates:"))
        col.prop(md, "texture_coords", text="")
        if md.texture_coords == 'OBJECT':
            layout.prop(md, "texture_coords_object", text=_("Object"))
        elif md.texture_coords == 'UV' and ob.type == 'MESH':
            layout.prop_search(md, "uv_layer", ob.data, "uv_textures")

        layout.separator()

        row = layout.row()
        row.prop(md, "mid_level")
        row.prop(md, "strength")

    def EDGE_SPLIT(self, layout, ob, md):
        split = layout.split()

        col = split.column()
        col.prop(md, "use_edge_angle", text=_("Edge Angle"))
        sub = col.column()
        sub.active = md.use_edge_angle
        sub.prop(md, "split_angle")

        split.prop(md, "use_edge_sharp", text=_("Sharp Edges"))

    def EXPLODE(self, layout, ob, md):
        split = layout.split()

        col = split.column()
        col.label(text=_("Vertex group:"))
        col.prop_search(md, "vertex_group", ob, "vertex_groups", text="")
        sub = col.column()
        sub.active = bool(md.vertex_group)
        sub.prop(md, "protect")
        col.label(text=_("Particle UV"))
        col.prop_search(md, "particle_uv", ob.data, "uv_textures", text="")

        col = split.column()
        col.prop(md, "use_edge_cut")
        col.prop(md, "show_unborn")
        col.prop(md, "show_alive")
        col.prop(md, "show_dead")
        col.prop(md, "use_size")

        layout.operator("object.explode_refresh", text=_("Refresh"))

    def FLUID_SIMULATION(self, layout, ob, md):
        layout.label(text=_("Settings can be found inside the Physics context"))

    def HOOK(self, layout, ob, md):
        split = layout.split()

        col = split.column()
        col.label(text=_("Object:"))
        col.prop(md, "object", text="")
        if md.object and md.object.type == 'ARMATURE':
            col.label(text=_("Bone:"))
            col.prop_search(md, "subtarget", md.object.data, "bones", text="")
        col = split.column()
        col.label(text=_("Vertex Group:"))
        col.prop_search(md, "vertex_group", ob, "vertex_groups", text="")

        layout.separator()

        split = layout.split()

        col = split.column()
        col.prop(md, "falloff")
        col.prop(md, "force", slider=True)

        col = split.column()
        col.operator("object.hook_reset", text=_("Reset"))
        col.operator("object.hook_recenter", text=_("Recenter"))

        if ob.mode == 'EDIT':
            layout.separator()
            row = layout.row()
            row.operator("object.hook_select", text=_("Select"))
            row.operator("object.hook_assign", text=_("Assign"))

    def LATTICE(self, layout, ob, md):
        split = layout.split()

        col = split.column()
        col.label(text=_("Object:"))
        col.prop(md, "object", text="")

        col = split.column()
        col.label(text=_("Vertex Group:"))
        col.prop_search(md, "vertex_group", ob, "vertex_groups", text="")

    def MASK(self, layout, ob, md):
        split = layout.split()

        col = split.column()
        col.label(text=_("Mode:"))
        col.prop(md, "mode", text="")
        col = split.column()
        if md.mode == 'ARMATURE':
            col.label(text=_("Armature:"))
            col.prop(md, "armature", text="")
        elif md.mode == 'VERTEX_GROUP':
            col.label(text=_("Vertex Group:"))
            col.prop_search(md, "vertex_group", ob, "vertex_groups", text="")

        sub = col.column()
        sub.active = bool(md.vertex_group)
        sub.prop(md, "invert_vertex_group")

    def MESH_DEFORM(self, layout, ob, md):
        split = layout.split()

        col = split.column()
        sub = col.column()
        sub.label(text=_("Object:"))
        sub.prop(md, "object", text="")
        sub.active = not md.is_bound
        col = split.column()
        col.label(text=_("Vertex Group:"))
        col.prop_search(md, "vertex_group", ob, "vertex_groups", text="")

        sub = col.column()
        sub.active = bool(md.vertex_group)
        sub.prop(md, "invert_vertex_group")

        layout.separator()

        if md.is_bound:
            layout.operator("object.meshdeform_bind", text=_("Unbind"))
        else:
            layout.operator("object.meshdeform_bind", text=_("Bind"))

            row = layout.row()
            row.prop(md, "precision")
            row.prop(md, "use_dynamic_bind")

    def MIRROR(self, layout, ob, md):
        split = layout.split(percentage=0.25)

        col = split.column()
        col.label(text=_("Axis:"))
        col.prop(md, "use_x")
        col.prop(md, "use_y")
        col.prop(md, "use_z")

        col = split.column()
        col.label(text=_("Options:"))
        col.prop(md, "use_mirror_merge", text=_("Merge"))
        col.prop(md, "use_clip", text=_("Clipping"))
        col.prop(md, "use_mirror_vertex_groups", text=_("Vertex Groups"))

        col = split.column()
        col.label(text=_("Textures:"))
        col.prop(md, "use_mirror_u", text="U")
        col.prop(md, "use_mirror_v", text="V")

        col = layout.column()

        if md.use_mirror_merge == True:
            col.prop(md, "merge_threshold")
        col.label(text=_("Mirror Object:"))
        col.prop(md, "mirror_object", text="")

    def NAVMESH(self, layout, ob, md):
        layout.operator("object.assign_navpolygon")
        layout.operator("object.assign_new_navpolygon")

    def MULTIRES(self, layout, ob, md):
        layout.row().prop(md, "subdivision_type", expand=True)

        split = layout.split()
        col = split.column()
        col.prop(md, "levels", text=_("Preview"))
        col.prop(md, "sculpt_levels", text=_("Sculpt"))
        col.prop(md, "render_levels", text=_("Render"))

        col = split.column()

        col.enabled = ob.mode != 'EDIT'
        col.operator("object.multires_subdivide", text=_("Subdivide"))
        col.operator("object.multires_higher_levels_delete", text=_("Delete Higher"))
        col.operator("object.multires_reshape", text=_("Reshape"))
        col.operator("object.multires_base_apply", text=_("Apply Base"))
        col.prop(md, "use_subsurf_uv")
        col.prop(md, "show_only_control_edges")

        layout.separator()

        col = layout.column()
        row = col.row()
        if md.is_external:
            row.operator("object.multires_external_pack", text=_("Pack External"))
            row.label()
            row = col.row()
            row.prop(md, "filepath", text="")
        else:
            row.operator("object.multires_external_save", text=_("Save External..."))
            row.label()

    def PARTICLE_INSTANCE(self, layout, ob, md):
        layout.prop(md, "object")
        layout.prop(md, "particle_system_index", text=_("Particle System"))

        split = layout.split()
        col = split.column()
        col.label(text=_("Create From:"))
        col.prop(md, "use_normal")
        col.prop(md, "use_children")
        col.prop(md, "use_size")

        col = split.column()
        col.label(text=_("Show Particles When:"))
        col.prop(md, "show_alive")
        col.prop(md, "show_unborn")
        col.prop(md, "show_dead")

        layout.separator()

        layout.prop(md, "use_path", text=_("Create Along Paths"))

        split = layout.split()
        split.active = md.use_path
        col = split.column()
        col.row().prop(md, "axis", expand=True)
        col.prop(md, "use_preserve_shape")

        col = split.column()
        col.prop(md, "position", slider=True)
        col.prop(md, "random_position", text=_("Random"), slider=True)

    def PARTICLE_SYSTEM(self, layout, ob, md):
        layout.label(text=_("Settings can be found inside the Particle context"))

    def SCREW(self, layout, ob, md):
        split = layout.split()

        col = split.column()
        col.prop(md, "axis")
        col.prop(md, "object", text=_("AxisOb"))
        col.prop(md, "angle")
        col.prop(md, "steps")
        col.prop(md, "render_steps")

        col = split.column()
        row = col.row()
        row.active = (md.object is None or md.use_object_screw_offset == False)
        row.prop(md, "screw_offset")
        row = col.row()
        row.active = (md.object is not None)
        row.prop(md, "use_object_screw_offset")
        col.prop(md, "use_normal_calculate")
        col.prop(md, "use_normal_flip")
        col.prop(md, "iterations")

    def SHRINKWRAP(self, layout, ob, md):
        split = layout.split()
        col = split.column()
        col.label(text=_("Target:"))
        col.prop(md, "target", text="")
        col = split.column()
        col.label(text=_("Vertex Group:"))
        col.prop_search(md, "vertex_group", ob, "vertex_groups", text="")

        split = layout.split()

        col = split.column()
        col.prop(md, "offset")
        col.prop(md, "subsurf_levels")

        col = split.column()
        col.label(text=_("Mode:"))
        col.prop(md, "wrap_method", text="")

        if md.wrap_method == 'PROJECT':
            split = layout.split(percentage=0.25)

            col = split.column()
            col.label(text=_("Axis:"))
            col.prop(md, "use_project_x")
            col.prop(md, "use_project_y")
            col.prop(md, "use_project_z")

            col = split.column()
            col.label(text=_("Direction:"))
            col.prop(md, "use_negative_direction")
            col.prop(md, "use_positive_direction")

            col = split.column()
            col.label(text=_("Cull Faces:"))
            col.prop(md, "cull_face", expand=True)

            layout.label(text=_("Auxiliary Target:"))
            layout.prop(md, "auxiliary_target", text="")

        elif md.wrap_method == 'NEAREST_SURFACEPOINT':
            layout.prop(md, "use_keep_above_surface")

    def SIMPLE_DEFORM(self, layout, ob, md):
        split = layout.split()

        col = split.column()
        col.label(text=_("Mode:"))
        col.prop(md, "deform_method", text="")

        col = split.column()
        col.label(text=_("Vertex Group:"))
        col.prop_search(md, "vertex_group", ob, "vertex_groups", text="")

        split = layout.split()

        col = split.column()
        col.label(text=_("Origin:"))
        col.prop(md, "origin", text="")
        sub = col.column()
        sub.active = (md.origin is not None)
        sub.prop(md, "use_relative")

        col = split.column()
        col.label(text=_("Deform:"))
        col.prop(md, "factor")
        col.prop(md, "limits", slider=True)
        if md.deform_method in {'TAPER', 'STRETCH'}:
            col.prop(md, "lock_x")
            col.prop(md, "lock_y")

    def SMOKE(self, layout, ob, md):
        layout.label(text=_("Settings can be found inside the Physics context"))

    def SMOOTH(self, layout, ob, md):
        split = layout.split(percentage=0.25)

        col = split.column()
        col.label(text=_("Axis:"))
        col.prop(md, "use_x")
        col.prop(md, "use_y")
        col.prop(md, "use_z")

        col = split.column()
        col.prop(md, "factor")
        col.prop(md, "iterations")
        col.label(text=_("Vertex Group:"))
        col.prop_search(md, "vertex_group", ob, "vertex_groups", text="")

    def SOFT_BODY(self, layout, ob, md):
        layout.label(text=_("Settings can be found inside the Physics context"))

    def SOLIDIFY(self, layout, ob, md):
        split = layout.split()

        col = split.column()
        col.prop(md, "thickness")
        col.prop_search(md, "vertex_group", ob, "vertex_groups", text="")

        col.label(text=_("Crease:"))
        col.prop(md, "edge_crease_inner", text=_("Inner"))
        col.prop(md, "edge_crease_outer", text=_("Outer"))
        col.prop(md, "edge_crease_rim", text=_("Rim"))
        col.label(text=_("Material Index Offset:"))

        col = split.column()

        col.prop(md, "offset")
        sub = col.column()
        sub.active = bool(md.vertex_group)
        sub.prop(md, "invert_vertex_group", text=_("Invert"))
        sub.prop(md, "thickness_vertex_group", text=_("Factor"))

        col.prop(md, "use_even_offset")
        col.prop(md, "use_quality_normals")
        col.prop(md, "use_rim")

        sub = col.column()
        row = sub.split(align=True, percentage=0.4)
        row.prop(md, "material_offset", text="")
        row = row.row()
        row.active = md.use_rim
        row.prop(md, "material_offset_rim", text=_("Rim"))

    def SUBSURF(self, layout, ob, md):
        layout.row().prop(md, "subdivision_type", expand=True)

        split = layout.split()
        col = split.column()
        col.label(text=_("Subdivisions:"))
        col.prop(md, "levels", text=_("View"))
        col.prop(md, "render_levels", text=_("Render"))

        col = split.column()
        col.label(text=_("Options:"))
        col.prop(md, "use_subsurf_uv")
        col.prop(md, "show_only_control_edges")

    def SURFACE(self, layout, ob, md):
        layout.label(text=_("Settings can be found inside the Physics context"))

    def UV_PROJECT(self, layout, ob, md):
        split = layout.split()

        col = split.column()
        col.label(text=_("Image:"))
        col.prop(md, "image", text="")

        col = split.column()
        col.label(text=_("UV Layer:"))
        col.prop_search(md, "uv_layer", ob.data, "uv_textures", text="")

        split = layout.split()
        col = split.column()
        col.prop(md, "use_image_override")
        col.prop(md, "projector_count", text=_("Projectors"))
        for proj in md.projectors:
            col.prop(proj, "object", text="")

        col = split.column()
        sub = col.column(align=True)
        sub.prop(md, "aspect_x", text=_("Aspect X"))
        sub.prop(md, "aspect_y", text=_("Aspect Y"))

        sub = col.column(align=True)
        sub.prop(md, "scale_x", text=_("Scale X"))
        sub.prop(md, "scale_y", text=_("Scale Y"))

    def WARP(self, layout, ob, md):
        use_falloff = (md.falloff_type != 'NONE')
        split = layout.split()

        col = split.column()
        col.label(text=_("From:"))
        col.prop(md, "object_from", text="")

        col.prop(md, "use_volume_preserve")

        col = split.column()
        col.label(text=_("To:"))
        col.prop(md, "object_to", text="")
        col.prop_search(md, "vertex_group", ob, "vertex_groups", text="")

        col = layout.column()

        row = col.row(align=True)
        row.prop(md, "strength")
        if use_falloff:
            row.prop(md, "falloff_radius")

        col.prop(md, "falloff_type")
        if use_falloff:
            if md.falloff_type == 'CURVE':
                col.template_curve_mapping(md, "falloff_curve")

        # 2 new columns
        split = layout.split()
        col = split.column()
<<<<<<< HEAD
        col.label(text="Texture:")
        col.template_ID(md, "texture", new="texture.new")
=======
        col.label(text=_("Texture:"))
        col.prop(md, "texture", text="")
>>>>>>> 0af633a3

        col = split.column()
        col.label(text=_("Texture Coordinates:"))
        col.prop(md, "texture_coords", text="")

        if md.texture_coords == 'OBJECT':
            layout.prop(md, "texture_coords_object", text=_("Object"))
        elif md.texture_coords == 'UV' and ob.type == 'MESH':
            layout.prop_search(md, "uv_layer", ob.data, "uv_textures")

    def WAVE(self, layout, ob, md):
        split = layout.split()

        col = split.column()
        col.label(text=_("Motion:"))
        col.prop(md, "use_x")
        col.prop(md, "use_y")
        col.prop(md, "use_cyclic")

        col = split.column()
        col.prop(md, "use_normal")
        sub = col.column()
        sub.active = md.use_normal
        sub.prop(md, "use_normal_x", text="X")
        sub.prop(md, "use_normal_y", text="Y")
        sub.prop(md, "use_normal_z", text="Z")

        split = layout.split()

        col = split.column()
        col.label(text=_("Time:"))
        sub = col.column(align=True)
        sub.prop(md, "time_offset", text=_("Offset"))
        sub.prop(md, "lifetime", text=_("Life"))
        col.prop(md, "damping_time", text=_("Damping"))

        col = split.column()
        col.label(text=_("Position:"))
        sub = col.column(align=True)
        sub.prop(md, "start_position_x", text="X")
        sub.prop(md, "start_position_y", text="Y")
        col.prop(md, "falloff_radius", text=_("Falloff"))

        layout.separator()

        layout.prop(md, "start_position_object")
        layout.prop_search(md, "vertex_group", ob, "vertex_groups")
        split = layout.split(percentage=0.33)
        col = split.column()
        col.label(text=_("Texture"))
        col = split.column()
        col.template_ID(md, "texture", new="texture.new")
        layout.prop(md, "texture_coords")
        if md.texture_coords == 'MAP_UV' and ob.type == 'MESH':
            layout.prop_search(md, "uv_layer", ob.data, "uv_textures")
        elif md.texture_coords == 'OBJECT':
            layout.prop(md, "texture_coords_object")

        layout.separator()

        split = layout.split()

        col = split.column()
        col.prop(md, "speed", slider=True)
        col.prop(md, "height", slider=True)

        col = split.column()
        col.prop(md, "width", slider=True)
        col.prop(md, "narrowness", slider=True)

    @staticmethod
    def vertex_weight_mask(layout, ob, md):
        layout.label(text="Influence/Mask Options:")

        split = layout.split(percentage=0.4)
        split.label(text="Global Influence:")
        split.prop(md, "mask_constant", text="")

        if not md.mask_texture:
            split = layout.split(percentage=0.4)
            split.label(text="Vertex Group Mask:")
            split.prop_search(md, "mask_vertex_group", ob, "vertex_groups", text="")

        if not md.mask_vertex_group:
            split = layout.split(percentage=0.4)
            split.label(text="Texture Mask:")
            split.template_ID(md, "mask_texture", new="texture.new")
            if md.mask_texture:
                split = layout.split()

                col = split.column()
                col.label(text="Texture Coordinates:")
                col.prop(md, "mask_tex_mapping", text="")

                col = split.column()
                col.label(text="Use Channel:")
                col.prop(md, "mask_tex_use_channel", text="")

                if md.mask_tex_mapping == 'OBJECT':
                    layout.prop(md, "mask_tex_map_object", text="Object")
                elif md.mask_tex_mapping == 'UV' and ob.type == 'MESH':
                    layout.prop_search(md, "mask_tex_uv_layer", ob.data, "uv_textures")

    def VERTEX_WEIGHT_EDIT(self, layout, ob, md):
        split = layout.split()
        col = split.column()
        col.label(text="Vertex Group:")
        col.prop_search(md, "vertex_group", ob, "vertex_groups", text="")

        col = split.column()
        col.label(text="Default Weight:")
        col.prop(md, "default_weight", text="")

        layout.prop(md, "falloff_type")
        if md.falloff_type == 'CURVE':
            col = layout.column()
            col.template_curve_mapping(md, "map_curve")

        split = layout.split(percentage=0.4)
        split.prop(md, "use_add")
        row = split.row()
        row.active = md.use_add
        row.prop(md, "add_threshold")

        split = layout.split(percentage=0.4)
        split.prop(md, "use_remove")
        row = split.row()
        row.active = md.use_remove
        row.prop(md, "remove_threshold")

        # Common mask options
        layout.separator()
        self.vertex_weight_mask(layout, ob, md)

    def VERTEX_WEIGHT_MIX(self, layout, ob, md):
        split = layout.split()

        col = split.column()
        col.label(text="Vertex Group A:")
        col.prop_search(md, "vertex_group_a", ob, "vertex_groups", text="")
        col.label(text="Default Weight A:")
        col.prop(md, "default_weight_a", text="")

        col.label(text="Mix Mode:")
        col.prop(md, "mix_mode", text="")

        col = split.column()
        col.label(text="Vertex Group B:")
        col.prop_search(md, "vertex_group_b", ob, "vertex_groups", text="")
        col.label(text="Default Weight B:")
        col.prop(md, "default_weight_b", text="")

        col.label(text="Mix Set:")
        col.prop(md, "mix_set", text="")

        # Common mask options
        layout.separator()
        self.vertex_weight_mask(layout, ob, md)

    def VERTEX_WEIGHT_PROXIMITY(self, layout, ob, md):
        split = layout.split()

        col = split.column()
        col.label(text="Vertex Group:")
        col.prop_search(md, "vertex_group", ob, "vertex_groups", text="")

        col = split.column()
        col.label(text="Target Object:")
        col.prop(md, "target", text="")

        layout.row().prop(md, "proximity_mode", expand=True)
        if md.proximity_mode == 'GEOMETRY':
            layout.row().prop(md, "proximity_geometry", expand=True)

        row = layout.row()
        row.prop(md, "min_dist")
        row.prop(md, "max_dist")

        layout.prop(md, "falloff_type")

        # Common mask options
        layout.separator()
        self.vertex_weight_mask(layout, ob, md)

if __name__ == "__main__":  # only for live edit.
    bpy.utils.register_module(__name__)<|MERGE_RESOLUTION|>--- conflicted
+++ resolved
@@ -668,13 +668,8 @@
         # 2 new columns
         split = layout.split()
         col = split.column()
-<<<<<<< HEAD
-        col.label(text="Texture:")
+        col.label(text=_("Texture:"))
         col.template_ID(md, "texture", new="texture.new")
-=======
-        col.label(text=_("Texture:"))
-        col.prop(md, "texture", text="")
->>>>>>> 0af633a3
 
         col = split.column()
         col.label(text=_("Texture Coordinates:"))
