# ##### BEGIN GPL LICENSE BLOCK #####
#
#  This program is free software; you can redistribute it and/or
#  modify it under the terms of the GNU General Public License
#  as published by the Free Software Foundation; either version 2
#  of the License, or (at your option) any later version.
#
#  This program is distributed in the hope that it will be useful,
#  but WITHOUT ANY WARRANTY; without even the implied warranty of
#  MERCHANTABILITY or FITNESS FOR A PARTICULAR PURPOSE.  See the
#  GNU General Public License for more details.
#
#  You should have received a copy of the GNU General Public License
#  along with this program; if not, write to the Free Software Foundation,
#  Inc., 51 Franklin Street, Fifth Floor, Boston, MA 02110-1301, USA.
#
# ##### END GPL LICENSE BLOCK #####

# <pep8 compliant>

import bpy
from bpy.types import Panel


class PhysicButtonsPanel():
    bl_space_type = 'PROPERTIES'
    bl_region_type = 'WINDOW'
    bl_context = "physics"

    @classmethod
    def poll(cls, context):
        rd = context.scene.render
        return (context.object) and (not rd.use_game_engine)


def physics_add(self, layout, md, name, type, typeicon, toggles):
    sub = layout.row(align=True)
    if md:
        sub.context_pointer_set("modifier", md)
        sub.operator("object.modifier_remove", text=name, icon='X')
        if(toggles):
            sub.prop(md, "show_render", text="")
            sub.prop(md, "show_viewport", text="")
    else:
        sub.operator("object.modifier_add", text=name, icon=typeicon).type = type


class PHYSICS_PT_add(PhysicButtonsPanel, Panel):
    bl_label = ""
    bl_options = {'HIDE_HEADER'}

    def draw(self, context):
        ob = context.object

        layout = self.layout
        layout.label("Enable physics for:")
        split = layout.split()
        col = split.column()

        if(context.object.field.type == 'NONE'):
            col.operator("object.forcefield_toggle", text="Force Field", icon='FORCE_FORCE')
        else:
            col.operator("object.forcefield_toggle", text="Force Field", icon='X')

        if(ob.type == 'MESH'):
<<<<<<< HEAD
            physics_add(self, col, context.collision, _("Collision"), 'COLLISION', 'MOD_PHYSICS', False)
            physics_add(self, col, context.cloth, _("Cloth"), 'CLOTH', 'MOD_CLOTH', True)
            physics_add(self, col, context.dynamic_paint, "Dynamic Paint", 'DYNAMIC_PAINT', 'MOD_DYNAMICPAINT', True)
=======
            physics_add(self, col, context.collision, "Collision", 'COLLISION', 'MOD_PHYSICS', False)
            physics_add(self, col, context.cloth, "Cloth", 'CLOTH', 'MOD_CLOTH', True)
>>>>>>> 019dca9c

        col = split.column()

        if(ob.type == 'MESH' or ob.type == 'LATTICE'or ob.type == 'CURVE'):
            physics_add(self, col, context.soft_body, "Soft Body", 'SOFT_BODY', 'MOD_SOFT', True)

        if(ob.type == 'MESH'):
            physics_add(self, col, context.fluid, "Fluid", 'FLUID_SIMULATION', 'MOD_FLUIDSIM', True)
            physics_add(self, col, context.smoke, "Smoke", 'SMOKE', 'MOD_SMOKE', True)


#cachetype can be 'PSYS' 'HAIR' 'SMOKE' etc

def point_cache_ui(self, context, cache, enabled, cachetype):
    layout = self.layout

    layout.context_pointer_set("point_cache", cache)

    row = layout.row()
    row.template_list(cache, "point_caches", cache.point_caches, "active_index", rows=2)
    col = row.column(align=True)
    col.operator("ptcache.add", icon='ZOOMIN', text="")
    col.operator("ptcache.remove", icon='ZOOMOUT', text="")

    row = layout.row()
    if cachetype in {'PSYS', 'HAIR', 'SMOKE'}:
        row.prop(cache, "use_external")

    if cache.use_external:
        split = layout.split(percentage=0.80)
        split.prop(cache, "name", text="File Name")
        split.prop(cache, "index", text="")

        row = layout.row()
        row.label(text="File Path:")
        row.prop(cache, "use_library_path", "Use Lib Path")

        layout.prop(cache, "filepath", text="")

        layout.label(text=cache.info)
    else:
        if cachetype in {'SMOKE', 'DYNAMIC_PAINT'}:
            if not bpy.data.is_saved:
                layout.label(text="Cache is disabled until the file is saved")
                layout.enabled = False

        if cache.use_disk_cache:
            layout.prop(cache, "name", text="File Name")
        else:
            layout.prop(cache, "name", text="Cache Name")

        row = layout.row(align=True)

        if cachetype not in {'PSYS', 'DYNAMIC_PAINT'}:
            row.enabled = enabled
            row.prop(cache, "frame_start")
            row.prop(cache, "frame_end")
        if cachetype not in {'SMOKE', 'CLOTH', 'DYNAMIC_PAINT'}:
            row.prop(cache, "frame_step")
            row.prop(cache, "use_quick_cache")
        if cachetype != 'SMOKE':
            layout.label(text=cache.info)

        if cachetype not in {'SMOKE', 'DYNAMIC_PAINT'}:
            split = layout.split()
            split.enabled = enabled and bpy.data.is_saved

            col = split.column()
            col.prop(cache, "use_disk_cache")

            col = split.column()
            col.active = cache.use_disk_cache
            col.prop(cache, "use_library_path", "Use Lib Path")

            row = layout.row()
            row.enabled = enabled and bpy.data.is_saved
            row.active = cache.use_disk_cache
            row.label(text="Compression:")
            row.prop(cache, "compression", expand=True)

        layout.separator()

        split = layout.split()

        col = split.column()

        if cache.is_baked == True:
            col.operator("ptcache.free_bake", text="Free Bake")
        else:
            col.operator("ptcache.bake", text="Bake").bake = True

        sub = col.row()
        sub.enabled = (cache.frames_skipped or cache.is_outdated) and enabled
        sub.operator("ptcache.bake", text="Calculate To Frame").bake = False

        sub = col.column()
        sub.enabled = enabled
        sub.operator("ptcache.bake_from_cache", text="Current Cache to Bake")

        col = split.column()
        col.operator("ptcache.bake_all", text="Bake All Dynamics").bake = True
        col.operator("ptcache.free_bake_all", text="Free All Bakes")
        col.operator("ptcache.bake_all", text="Update All To Frame").bake = False


def effector_weights_ui(self, context, weights):
    layout = self.layout

    layout.prop(weights, "group")

    split = layout.split()

    col = split.column()
    col.prop(weights, "gravity", slider=True)

    col = split.column()
    col.prop(weights, "all", slider=True)

    layout.separator()

    split = layout.split()

    col = split.column()
    col.prop(weights, "force", slider=True)
    col.prop(weights, "vortex", slider=True)
    col.prop(weights, "magnetic", slider=True)
    col.prop(weights, "wind", slider=True)
    col.prop(weights, "curve_guide", slider=True)
    col.prop(weights, "texture", slider=True)

    col = split.column()
    col.prop(weights, "harmonic", slider=True)
    col.prop(weights, "charge", slider=True)
    col.prop(weights, "lennardjones", slider=True)
    col.prop(weights, "turbulence", slider=True)
    col.prop(weights, "drag", slider=True)
    col.prop(weights, "boid", slider=True)


def basic_force_field_settings_ui(self, context, field):
    layout = self.layout

    split = layout.split()

    if not field or field.type == 'NONE':
        return

    col = split.column()

    if field.type == 'DRAG':
        col.prop(field, "linear_drag", text="Linear")
    else:
        col.prop(field, "strength")

    if field.type == 'TURBULENCE':
        col.prop(field, "size")
        col.prop(field, "flow")
    elif field.type == 'HARMONIC':
        col.prop(field, "harmonic_damping", text="Damping")
        col.prop(field, "rest_length")
    elif field.type == 'VORTEX' and field.shape != 'POINT':
        col.prop(field, "inflow")
    elif field.type == 'DRAG':
        col.prop(field, "quadratic_drag", text="Quadratic")
    else:
        col.prop(field, "flow")

    col = split.column()
    sub = col.column(align=True)
    sub.prop(field, "noise")
    sub.prop(field, "seed")
    if field.type == 'TURBULENCE':
        col.prop(field, "use_global_coords", text="Global")
    elif field.type == 'HARMONIC':
        col.prop(field, "use_multiple_springs")

    split = layout.split()

    col = split.column()
    col.label(text="Effect point:")
    col.prop(field, "apply_to_location")
    col.prop(field, "apply_to_rotation")

    col = split.column()
    col.label(text="Collision:")
    col.prop(field, "use_absorption")


def basic_force_field_falloff_ui(self, context, field):
    layout = self.layout

    split = layout.split(percentage=0.35)

    if not field or field.type == 'NONE':
        return

    col = split.column()
    col.prop(field, "z_direction", text="")

    col = split.column()
    col.prop(field, "falloff_power", text="Power")

    split = layout.split()
    col = split.column()
    row = col.row(align=True)
    row.prop(field, "use_min_distance", text="")
    sub = row.row()
    sub.active = field.use_min_distance
    sub.prop(field, "distance_min", text="Minimum")

    col = split.column()
    row = col.row(align=True)
    row.prop(field, "use_max_distance", text="")
    sub = row.row()
    sub.active = field.use_max_distance
    sub.prop(field, "distance_max", text="Maximum")

if __name__ == "__main__":  # only for live edit.
    bpy.utils.register_module(__name__)<|MERGE_RESOLUTION|>--- conflicted
+++ resolved
@@ -63,14 +63,9 @@
             col.operator("object.forcefield_toggle", text="Force Field", icon='X')
 
         if(ob.type == 'MESH'):
-<<<<<<< HEAD
-            physics_add(self, col, context.collision, _("Collision"), 'COLLISION', 'MOD_PHYSICS', False)
-            physics_add(self, col, context.cloth, _("Cloth"), 'CLOTH', 'MOD_CLOTH', True)
-            physics_add(self, col, context.dynamic_paint, "Dynamic Paint", 'DYNAMIC_PAINT', 'MOD_DYNAMICPAINT', True)
-=======
             physics_add(self, col, context.collision, "Collision", 'COLLISION', 'MOD_PHYSICS', False)
             physics_add(self, col, context.cloth, "Cloth", 'CLOTH', 'MOD_CLOTH', True)
->>>>>>> 019dca9c
+            physics_add(self, col, context.dynamic_paint, "Dynamic Paint", 'DYNAMIC_PAINT', 'MOD_DYNAMICPAINT', True)
 
         col = split.column()
 
