--- conflicted
+++ resolved
@@ -19,15 +19,7 @@
 # <pep8 compliant>
 import bpy
 from bpy.types import Header, Menu, Panel
-<<<<<<< HEAD
-from bl_ui.properties_paint_common import UnifiedPaintPanel
-=======
-from .properties_grease_pencil_common import (
-    GreasePencilDataPanel,
-    GreasePencilPaletteColorPanel,
-)
 from .properties_paint_common import UnifiedPaintPanel
->>>>>>> d3fafa30
 from bpy.app.translations import contexts as i18n_contexts
 
 
