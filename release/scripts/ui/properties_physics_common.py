# ##### BEGIN GPL LICENSE BLOCK #####
#
#  This program is free software; you can redistribute it and/or
#  modify it under the terms of the GNU General Public License
#  as published by the Free Software Foundation; either version 2
#  of the License, or (at your option) any later version.
#
#  This program is distributed in the hope that it will be useful,
#  but WITHOUT ANY WARRANTY; without even the implied warranty of
#  MERCHANTABILITY or FITNESS FOR A PARTICULAR PURPOSE.  See the
#  GNU General Public License for more details.
#
#  You should have received a copy of the GNU General Public License
#  along with this program; if not, write to the Free Software Foundation,
#  Inc., 51 Franklin Street, Fifth Floor, Boston, MA 02110-1301, USA.
#
# ##### END GPL LICENSE BLOCK #####

# <pep8 compliant>

import bpy

#cachetype can be 'PSYS' 'HAIR' 'SMOKE' etc


def point_cache_ui(self, context, cache, enabled, cachetype):
    layout = self.layout

    layout.set_context_pointer("point_cache", cache)

    row = layout.row()
<<<<<<< HEAD
    row.template_list(cache, "point_caches", cache, "active_point_cache_index", rows=2)
=======
    row.template_list(cache, "point_caches", cache.point_caches, "active_index", rows=2)
>>>>>>> d59304e8
    col = row.column(align=True)
    col.operator("ptcache.add", icon='ZOOMIN', text="")
    col.operator("ptcache.remove", icon='ZOOMOUT', text="")

    row = layout.row()
    if cachetype in ('PSYS', 'HAIR', 'SMOKE'):
        row.prop(cache, "use_external")

    if cache.use_external:
        split = layout.split(percentage=0.80)
        split.prop(cache, "name", text="File Name")
        split.prop(cache, "index", text="")

        row = layout.row()
        row.label(text="File Path:")
        row.prop(cache, "use_library_path", "Use Lib Path")
        
        layout.prop(cache, "filepath", text="")

        layout.label(text=cache.info)
    else:
        layout.prop(cache, "name", text="File Name")

        split = layout.split()
        col = split.column(align=True)

        if cachetype != 'PSYS':
            col.enabled = enabled
            col.prop(cache, "frame_start")
            col.prop(cache, "frame_end")
        if cachetype != 'SMOKE':
            col.prop(cache, "frame_step")

        col = split.column()

        if cachetype != 'SMOKE':
            sub = col.column()
            sub.enabled = enabled
            sub.prop(cache, "use_quick_cache")

            sub = col.column()
            sub.enabled = (not bpy.data.is_dirty)
            sub.prop(cache, "use_disk_cache")
            col.label(text=cache.info)

            sub = col.column()
            sub.prop(cache, "use_library_path", "Use Lib Path")

        layout.separator()

        split = layout.split()

        col = split.column()

        if cache.is_baked == True:
            col.operator("ptcache.free_bake", text="Free Bake")
        else:
            col.operator("ptcache.bake", text="Bake").bake = True

        sub = col.row()
        sub.enabled = (cache.frames_skipped or cache.is_outdated) and enabled
        sub.operator("ptcache.bake", text="Calculate To Frame").bake = False

        sub = col.column()
        sub.enabled = enabled
        sub.operator("ptcache.bake_from_cache", text="Current Cache to Bake")


        col = split.column()
        col.operator("ptcache.bake_all", text="Bake All Dynamics").bake = True
        col.operator("ptcache.free_bake_all", text="Free All Bakes")
        col.operator("ptcache.bake_all", text="Update All To Frame").bake = False


def effector_weights_ui(self, context, weights):
    layout = self.layout


    layout.prop(weights, "group")

    split = layout.split()

    col = split.column()
    col.prop(weights, "gravity", slider=True)

    col = split.column()
    col.prop(weights, "all", slider=True)

    layout.separator()

    split = layout.split()

    col = split.column()
    col.prop(weights, "force", slider=True)
    col.prop(weights, "vortex", slider=True)
    col.prop(weights, "magnetic", slider=True)
    col.prop(weights, "wind", slider=True)
    col.prop(weights, "curve_guide", slider=True)
    col.prop(weights, "texture", slider=True)

    col = split.column()
    col.prop(weights, "harmonic", slider=True)
    col.prop(weights, "charge", slider=True)
    col.prop(weights, "lennardjones", slider=True)
    col.prop(weights, "turbulence", slider=True)
    col.prop(weights, "drag", slider=True)
    col.prop(weights, "boid", slider=True)


def basic_force_field_settings_ui(self, context, field):
    layout = self.layout


    split = layout.split()

    if not field or field.type == 'NONE':
        return

    col = split.column()

    if field.type == 'DRAG':
        col.prop(field, "linear_drag", text="Linear")
    else:
        col.prop(field, "strength")

    if field.type == 'TURBULENCE':
        col.prop(field, "size")
        col.prop(field, "flow")
    elif field.type == 'HARMONIC':
        col.prop(field, "harmonic_damping", text="Damping")
        col.prop(field, "rest_length")
    elif field.type == 'VORTEX' and field.shape != 'POINT':
        col.prop(field, "inflow")
    elif field.type == 'DRAG':
        col.prop(field, "quadratic_drag", text="Quadratic")
    else:
        col.prop(field, "flow")

    col = split.column()
    col.prop(field, "noise")
    col.prop(field, "seed")
    if field.type == 'TURBULENCE':
        col.prop(field, "use_global_coords", text="Global")
    elif field.type == 'HARMONIC':
        col.prop(field, "use_multiple_springs")

    split = layout.split()

    col = split.column()
    col.label(text="Effect point:")
    col.prop(field, "apply_to_location")
    col.prop(field, "apply_to_rotation")

    col = split.column()
    col.label(text="Collision:")
    col.prop(field, "use_absorption")


def basic_force_field_falloff_ui(self, context, field):
    layout = self.layout


    # XXX: This doesn't update for some reason.
    #split = layout.split()
    split = layout.split(percentage=0.35)

    if not field or field.type == 'NONE':
        return

    col = split.column()
    col.prop(field, "z_direction", text="")
    col.prop(field, "use_min_distance", text="Use Minimum")
    col.prop(field, "use_max_distance", text="Use Maximum")

    col = split.column()
    col.prop(field, "falloff_power", text="Power")

    sub = col.column()
    sub.active = field.use_min_distance
    sub.prop(field, "distance_min", text="Distance")

    sub = col.column()
    sub.active = field.use_max_distance
    sub.prop(field, "distance_max", text="Distance")


def register():
    pass


def unregister():
    pass

if __name__ == "__main__":
    register()<|MERGE_RESOLUTION|>--- conflicted
+++ resolved
@@ -29,11 +29,7 @@
     layout.set_context_pointer("point_cache", cache)
 
     row = layout.row()
-<<<<<<< HEAD
-    row.template_list(cache, "point_caches", cache, "active_point_cache_index", rows=2)
-=======
     row.template_list(cache, "point_caches", cache.point_caches, "active_index", rows=2)
->>>>>>> d59304e8
     col = row.column(align=True)
     col.operator("ptcache.add", icon='ZOOMIN', text="")
     col.operator("ptcache.remove", icon='ZOOMOUT', text="")
