# ##### BEGIN GPL LICENSE BLOCK #####
#
#  This program is free software; you can redistribute it and/or
#  modify it under the terms of the GNU General Public License
#  as published by the Free Software Foundation; either version 2
#  of the License, or (at your option) any later version.
#
#  This program is distributed in the hope that it will be useful,
#  but WITHOUT ANY WARRANTY; without even the implied warranty of
#  MERCHANTABILITY or FITNESS FOR A PARTICULAR PURPOSE.  See the
#  GNU General Public License for more details.
#
#  You should have received a copy of the GNU General Public License
#  along with this program; if not, write to the Free Software Foundation,
#  Inc., 51 Franklin Street, Fifth Floor, Boston, MA 02110-1301, USA.
#
# ##### END GPL LICENSE BLOCK #####

# <pep8 compliant>
import bpy
import os
import shutil


def ui_items_general(col, context):
    """ General UI Theme Settings (User Interface)
    """

    row = col.row()

    subsplit = row.split(percentage=0.95)

    padding = subsplit.split(percentage=0.15)
    colsub = padding.column()
    colsub = padding.column()
    colsub.row().prop(context, "outline")
    colsub.row().prop(context, "item", slider=True)
    colsub.row().prop(context, "inner", slider=True)
    colsub.row().prop(context, "inner_sel", slider=True)

    subsplit = row.split(percentage=0.85)

    padding = subsplit.split(percentage=0.15)
    colsub = padding.column()
    colsub = padding.column()
    colsub.row().prop(context, "text")
    colsub.row().prop(context, "text_sel")
    colsub.prop(context, "show_shaded")
    subsub = colsub.column(align=True)
    subsub.active = context.show_shaded
    subsub.prop(context, "shadetop")
    subsub.prop(context, "shadedown")

    col.separator()


def opengl_lamp_buttons(column, lamp):
    split = column.split(percentage=0.1)

    split.prop(lamp, "use", text="", icon='OUTLINER_OB_LAMP' if lamp.use else 'LAMP_DATA')

    col = split.column()
    col.active = lamp.use
    row = col.row()
    row.label(text="Diffuse:")
    row.prop(lamp, "diffuse_color", text="")
    row = col.row()
    row.label(text="Specular:")
    row.prop(lamp, "specular_color", text="")

    col = split.column()
    col.active = lamp.use
    col.prop(lamp, "direction", text="")


class USERPREF_HT_header(bpy.types.Header):
    bl_space_type = 'USER_PREFERENCES'

    def draw(self, context):
        layout = self.layout
        layout.template_header(menus=False)

        userpref = context.user_preferences

        layout.operator_context = 'EXEC_AREA'
        layout.operator("wm.save_homefile", text="Save As Default")

        layout.operator_context = 'INVOKE_DEFAULT'

        if userpref.active_section == 'INPUT':
            layout.operator("wm.keyconfig_export")
            layout.operator("wm.keyconfig_import")
        elif userpref.active_section == 'ADDONS':
            layout.operator("wm.addon_install")
        elif userpref.active_section == 'THEMES':
            layout.operator("ui.reset_default_theme")


class USERPREF_PT_tabs(bpy.types.Panel):
    bl_label = ""
    bl_space_type = 'USER_PREFERENCES'
    bl_region_type = 'WINDOW'
    bl_options = {'HIDE_HEADER'}

    def draw(self, context):
        layout = self.layout

        userpref = context.user_preferences

        layout.prop(userpref, "active_section", expand=True)


class USERPREF_MT_interaction_presets(bpy.types.Menu):
    bl_label = "Presets"
    preset_subdir = "interaction"
    preset_operator = "script.execute_preset"
    draw = bpy.types.Menu.draw_preset


class USERPREF_MT_splash(bpy.types.Menu):
    bl_label = "Splash"

    def draw(self, context):
        layout = self.layout
        split = layout.split()
        row = split.row()
        row.label("")
        row = split.row()
        row.label("Interaction:")
        row.menu("USERPREF_MT_interaction_presets", text=bpy.types.USERPREF_MT_interaction_presets.bl_label)


class USERPREF_PT_interface(bpy.types.Panel):
    bl_space_type = 'USER_PREFERENCES'
    bl_label = "Interface"
    bl_region_type = 'WINDOW'
    bl_options = {'HIDE_HEADER'}

    @classmethod
    def poll(cls, context):
        userpref = context.user_preferences
        return (userpref.active_section == 'INTERFACE')

    def draw(self, context):
        layout = self.layout

        userpref = context.user_preferences
        view = userpref.view

        row = layout.row()

        col = row.column()
        col.label(text="Display:")
        col.prop(view, "show_tooltips")
        col.prop(view, "show_object_info", text="Object Info")
        col.prop(view, "show_large_cursors")
        col.prop(view, "show_view_name", text="View Name")
        col.prop(view, "show_playback_fps", text="Playback FPS")
        col.prop(view, "use_global_scene")
        col.prop(view, "object_origin_size")

        col.separator()
        col.separator()
        col.separator()

        col.prop(view, "show_mini_axis", text="Display Mini Axis")
        sub = col.column()
        sub.active = view.show_mini_axis
        sub.prop(view, "mini_axis_size", text="Size")
        sub.prop(view, "mini_axis_brightness", text="Brightness")

        col.separator()
        row.separator()
        row.separator()

        col = row.column()
        col.label(text="View Manipulation:")
        col.prop(view, "use_mouse_auto_depth")
        col.prop(view, "use_zoom_to_mouse")
        col.prop(view, "use_rotate_around_active")
        col.prop(view, "use_global_pivot")

        col.separator()

        col.prop(view, "use_auto_perspective")
        col.prop(view, "smooth_view")
        col.prop(view, "rotation_angle")

        col.separator()
        col.separator()

        col.label(text="2D Viewports:")
        col.prop(view, "view2d_grid_spacing_min", text="Minimum Grid Spacing")
        col.prop(view, "timecode_style")

        row.separator()
        row.separator()

        col = row.column()
        #Toolbox doesn't exist yet
        #col.label(text="Toolbox:")
        #col.prop(view, "show_column_layout")
        #col.label(text="Open Toolbox Delay:")
        #col.prop(view, "open_left_mouse_delay", text="Hold LMB")
        #col.prop(view, "open_right_mouse_delay", text="Hold RMB")
        col.prop(view, "show_manipulator")
        sub = col.column()
        sub.active = view.show_manipulator
        sub.prop(view, "manipulator_size", text="Size")
        sub.prop(view, "manipulator_handle_size", text="Handle Size")
        sub.prop(view, "manipulator_hotspot", text="Hotspot")

        col.separator()
        col.separator()
        col.separator()

        col.label(text="Menus:")
        col.prop(view, "use_mouse_over_open")
        col.label(text="Menu Open Delay:")
        col.prop(view, "open_toplevel_delay", text="Top Level")
        col.prop(view, "open_sublevel_delay", text="Sub Level")

        col.separator()

        col.prop(view, "show_splash")


class USERPREF_PT_edit(bpy.types.Panel):
    bl_space_type = 'USER_PREFERENCES'
    bl_label = "Edit"
    bl_region_type = 'WINDOW'
    bl_options = {'HIDE_HEADER'}

    @classmethod
    def poll(cls, context):
        userpref = context.user_preferences
        return (userpref.active_section == 'EDITING')

    def draw(self, context):
        layout = self.layout

        userpref = context.user_preferences
        edit = userpref.edit

        row = layout.row()

        col = row.column()
        col.label(text="Link Materials To:")
        col.prop(edit, "material_link", text="")

        col.separator()
        col.separator()
        col.separator()

        col.label(text="New Objects:")
        col.prop(edit, "use_enter_edit_mode")
        col.label(text="Align To:")
        col.prop(edit, "object_align", text="")

        col.separator()
        col.separator()
        col.separator()

        col.label(text="Undo:")
        col.prop(edit, "use_global_undo")
        col.prop(edit, "undo_steps", text="Steps")
        col.prop(edit, "undo_memory_limit", text="Memory Limit")

        row.separator()
        row.separator()

        col = row.column()
        col.label(text="Grease Pencil:")
        col.prop(edit, "grease_pencil_manhattan_distance", text="Manhattan Distance")
        col.prop(edit, "grease_pencil_euclidean_distance", text="Euclidean Distance")
        #col.prop(edit, "use_grease_pencil_simplify_stroke", text="Simplify Stroke")
        col.prop(edit, "grease_pencil_eraser_radius", text="Eraser Radius")
        col.prop(edit, "use_grease_pencil_smooth_stroke", text="Smooth Stroke")
        col.separator()
        col.separator()
        col.separator()
        col.label(text="Playback:")
        col.prop(edit, "use_negative_frames")

        row.separator()
        row.separator()

        col = row.column()
        col.label(text="Keyframing:")
        col.prop(edit, "use_visual_keying")
        col.prop(edit, "use_keyframe_insert_needed", text="Only Insert Needed")

        col.separator()

        col.prop(edit, "use_auto_keying", text="Auto Keyframing:")

        sub = col.column()

        # sub.active = edit.use_keyframe_insert_auto # incorrect, timeline can enable
        sub.prop(edit, "use_keyframe_insert_keyingset", text="Only Insert for Keying Set")
        sub.prop(edit, "use_keyframe_insert_available", text="Only Insert Available")

        col.separator()

        col.label(text="New F-Curve Defaults:")
        col.prop(edit, "keyframe_new_interpolation_type", text="Interpolation")
        col.prop(edit, "keyframe_new_handle_type", text="Handles")
        col.prop(edit, "use_insertkey_xyz_to_rgb", text="XYZ to RGB")

        col.separator()
        col.separator()
        col.separator()

        col.label(text="Transform:")
        col.prop(edit, "use_drag_immediately")

        row.separator()
        row.separator()

        col = row.column()
        row = col.row(align=True)
        row.prop(edit, "sculpt_paint_overlay_color", text="Sculpt Overlay Color")

        col.separator()
        col.separator()
        col.separator()

        col.label(text="Duplicate Data:")
        col.prop(edit, "use_duplicate_mesh", text="Mesh")
        col.prop(edit, "use_duplicate_surface", text="Surface")
        col.prop(edit, "use_duplicate_curve", text="Curve")
        col.prop(edit, "use_duplicate_text", text="Text")
        col.prop(edit, "use_duplicate_metaball", text="Metaball")
        col.prop(edit, "use_duplicate_armature", text="Armature")
        col.prop(edit, "use_duplicate_lamp", text="Lamp")
        col.prop(edit, "use_duplicate_material", text="Material")
        col.prop(edit, "use_duplicate_texture", text="Texture")
        #col.prop(edit, "use_duplicate_fcurve", text="F-Curve")
        col.prop(edit, "use_duplicate_action", text="Action")
        col.prop(edit, "use_duplicate_particle", text="Particle")


class USERPREF_PT_system(bpy.types.Panel):
    bl_space_type = 'USER_PREFERENCES'
    bl_label = "System"
    bl_region_type = 'WINDOW'
    bl_options = {'HIDE_HEADER'}

    @classmethod
    def poll(cls, context):
        userpref = context.user_preferences
        return (userpref.active_section == 'SYSTEM')

    def draw(self, context):
        layout = self.layout

        userpref = context.user_preferences
        system = userpref.system

        split = layout.split()


        # 1. Column
        column = split.column()
        colsplit = column.split(percentage=0.85)

        col = colsplit.column()
        col.label(text="General:")
        col.prop(system, "dpi")
        col.prop(system, "frame_server_port")
        col.prop(system, "scrollback", text="Console Scrollback")
<<<<<<< HEAD
=======
        col.prop(system, "author", text="Author")
>>>>>>> d59304e8
        col.prop(system, "use_scripts_auto_execute")
        col.prop(system, "use_tabs_as_spaces")

        col.separator()
        col.separator()
        col.separator()

        col.label(text="Sound:")
        col.row().prop(system, "audio_device", expand=True)
        sub = col.column()
        sub.active = system.audio_device != 'NONE'
        #sub.prop(system, "use_preview_images")
        sub.prop(system, "audio_channels", text="Channels")
        sub.prop(system, "audio_mixing_buffer", text="Mixing Buffer")
        sub.prop(system, "audio_sample_rate", text="Sample Rate")
        sub.prop(system, "audio_sample_format", text="Sample Format")

        col.separator()
        col.separator()
        col.separator()

        col.label(text="Screencast:")
        col.prop(system, "screencast_fps")
        col.prop(system, "screencast_wait_time")
        col.separator()
        col.separator()
        col.separator()

        #column = split.column()
        #colsplit = column.split(percentage=0.85)

        # No translation in 2.5 yet
        #col.prop(system, "language")
        #col.label(text="Translate:")
        #col.prop(system, "use_translate_tooltips", text="Tooltips")
        #col.prop(system, "use_translate_buttons", text="Labels")
        #col.prop(system, "use_translate_toolbox", text="Toolbox")

        #col.separator()

        #col.prop(system, "use_textured_fonts")


        # 2. Column
        column = split.column()
        colsplit = column.split(percentage=0.85)

        col = colsplit.column()
        col.label(text="OpenGL:")
        col.prop(system, "gl_clip_alpha", slider=True)
        col.prop(system, "use_mipmaps")
        col.prop(system, "use_vertex_buffer_objects")
        #Anti-aliasing is disabled as it breaks broder/lasso select
        #col.prop(system, "use_antialiasing")
        col.label(text="Window Draw Method:")
        col.prop(system, "window_draw_method", text="")
        col.label(text="Textures:")
        col.prop(system, "gl_texture_limit", text="Limit Size")
        col.prop(system, "texture_time_out", text="Time Out")
        col.prop(system, "texture_collection_rate", text="Collection Rate")

        col.separator()
        col.separator()
        col.separator()

        col.label(text="Sequencer:")
        col.prop(system, "prefetch_frames")
        col.prop(system, "memory_cache_limit")


        # 3. Column
        column = split.column()

        column.label(text="Solid OpenGL lights:")

        split = column.split(percentage=0.1)
        split.label()
        split.label(text="Colors:")
        split.label(text="Direction:")

        lamp = system.solid_lights[0]
        opengl_lamp_buttons(column, lamp)

        lamp = system.solid_lights[1]
        opengl_lamp_buttons(column, lamp)

        lamp = system.solid_lights[2]
        opengl_lamp_buttons(column, lamp)

        column.separator()
        column.separator()
        column.separator()

        column.label(text="Color Picker Type:")
        column.row().prop(system, "color_picker_type", text="")

        column.separator()
        column.separator()
        column.separator()

        column.prop(system, "use_weight_color_range", text="Custom Weight Paint Range")
        sub = column.column()
        sub.active = system.use_weight_color_range
        sub.template_color_ramp(system, "weight_color_range", expand=True)


class USERPREF_PT_theme(bpy.types.Panel):
    bl_space_type = 'USER_PREFERENCES'
    bl_label = "Themes"
    bl_region_type = 'WINDOW'
    bl_options = {'HIDE_HEADER'}

    @staticmethod
    def _theme_generic(split, themedata):

        row = split.row()

        subsplit = row.split(percentage=0.95)

        padding1 = subsplit.split(percentage=0.15)
        padding1.column()

        subsplit = row.split(percentage=0.85)

        padding2 = subsplit.split(percentage=0.15)
        padding2.column()

        colsub_pair = padding1.column(), padding2.column()

        props_type = {}

        for i, prop in enumerate(themedata.rna_type.properties):
            attr = prop.identifier
            if attr == "rna_type":
                continue

            props_type.setdefault((prop.type, prop.subtype), []).append(prop.identifier)

        for props_type, props_ls in sorted(props_type.items()):
            for i, attr in enumerate(props_ls):
                colsub_pair[i % 2].row().prop(themedata, attr)

    @classmethod
    def poll(cls, context):
        userpref = context.user_preferences
        return (userpref.active_section == 'THEMES')

    def draw(self, context):
        layout = self.layout

        theme = context.user_preferences.themes[0]

        split_themes = layout.split(percentage=0.2)
        split_themes.prop(theme, "theme_area", expand=True)

        split = layout.split(percentage=0.4)


        layout.separator()
        layout.separator()

        split = split_themes.split()

        if theme.theme_area == 'USER_INTERFACE':
            col = split.column()

            ui = theme.user_interface.wcol_regular
            col.label(text="Regular:")
            ui_items_general(col, ui)

            ui = theme.user_interface.wcol_tool
            col.label(text="Tool:")
            ui_items_general(col, ui)

            ui = theme.user_interface.wcol_radio
            col.label(text="Radio Buttons:")
            ui_items_general(col, ui)

            ui = theme.user_interface.wcol_text
            col.label(text="Text:")
            ui_items_general(col, ui)

            ui = theme.user_interface.wcol_option
            col.label(text="Option:")
            ui_items_general(col, ui)

            ui = theme.user_interface.wcol_toggle
            col.label(text="Toggle:")
            ui_items_general(col, ui)

            ui = theme.user_interface.wcol_num
            col.label(text="Number Field:")
            ui_items_general(col, ui)

            ui = theme.user_interface.wcol_numslider
            col.label(text="Value Slider:")
            ui_items_general(col, ui)

            ui = theme.user_interface.wcol_box
            col.label(text="Box:")
            ui_items_general(col, ui)

            ui = theme.user_interface.wcol_menu
            col.label(text="Menu:")
            ui_items_general(col, ui)

            ui = theme.user_interface.wcol_pulldown
            col.label(text="Pulldown:")
            ui_items_general(col, ui)

            ui = theme.user_interface.wcol_menu_back
            col.label(text="Menu Back:")
            ui_items_general(col, ui)

            ui = theme.user_interface.wcol_menu_item
            col.label(text="Menu Item:")
            ui_items_general(col, ui)

            ui = theme.user_interface.wcol_scroll
            col.label(text="Scroll Bar:")
            ui_items_general(col, ui)

            ui = theme.user_interface.wcol_progress
            col.label(text="Progress Bar:")
            ui_items_general(col, ui)

            ui = theme.user_interface.wcol_list_item
            col.label(text="List Item:")
            ui_items_general(col, ui)

            ui = theme.user_interface.wcol_state
            col.label(text="State:")

            row = col.row()

            subsplit = row.split(percentage=0.95)

            padding = subsplit.split(percentage=0.15)
            colsub = padding.column()
            colsub = padding.column()
            colsub.row().prop(ui, "inner_anim")
            colsub.row().prop(ui, "inner_anim_sel")
            colsub.row().prop(ui, "inner_driven")
            colsub.row().prop(ui, "inner_driven_sel")

            subsplit = row.split(percentage=0.85)

            padding = subsplit.split(percentage=0.15)
            colsub = padding.column()
            colsub = padding.column()
            colsub.row().prop(ui, "inner_key")
            colsub.row().prop(ui, "inner_key_sel")
            colsub.row().prop(ui, "blend")


            ui = theme.user_interface
            col.separator()
            col.separator()

            split = col.split(percentage=0.93)
            split.prop(ui, "icon_file")

            layout.separator()
            layout.separator()

        else:
            self._theme_generic(split, getattr(theme, theme.theme_area.lower()))


class USERPREF_PT_file(bpy.types.Panel):
    bl_space_type = 'USER_PREFERENCES'
    bl_label = "Files"
    bl_region_type = 'WINDOW'
    bl_options = {'HIDE_HEADER'}

    @classmethod
    def poll(cls, context):
        userpref = context.user_preferences
        return (userpref.active_section == 'FILES')

    def draw(self, context):
        layout = self.layout

        userpref = context.user_preferences
        paths = userpref.filepaths

        split = layout.split(percentage=0.7)

        col = split.column()
        col.label(text="File Paths:")

        colsplit = col.split(percentage=0.95)
        col1 = colsplit.split(percentage=0.3)

        sub = col1.column()
        sub.label(text="Fonts:")
        sub.label(text="Textures:")
        sub.label(text="Texture Plugins:")
        sub.label(text="Sequence Plugins:")
        sub.label(text="Render Output:")
        sub.label(text="Scripts:")
        sub.label(text="Sounds:")
        sub.label(text="Temp:")
        sub.label(text="Image Editor:")
        sub.label(text="Animation Player:")

        sub = col1.column()
        sub.prop(paths, "font_directory", text="")
        sub.prop(paths, "texture_directory", text="")
        sub.prop(paths, "texture_plugin_directory", text="")
        sub.prop(paths, "sequence_plugin_directory", text="")
        sub.prop(paths, "render_output_directory", text="")
        sub.prop(paths, "script_directory", text="")
        sub.prop(paths, "sound_directory", text="")
        sub.prop(paths, "temporary_directory", text="")
        sub.prop(paths, "image_editor", text="")
        subsplit = sub.split(percentage=0.3)
        subsplit.prop(paths, "animation_player_preset", text="")
        subsplit.prop(paths, "animation_player", text="")

        col = split.column()
        col.label(text="Save & Load:")
        col.prop(paths, "use_relative_paths")
        col.prop(paths, "use_file_compression")
        col.prop(paths, "use_load_ui")
        col.prop(paths, "use_filter_files")
        col.prop(paths, "show_hidden_files_datablocks")

        col.separator()
        col.separator()

        col.label(text="Auto Save:")
        col.prop(paths, "save_version")
        col.prop(paths, "recent_files")
        col.prop(paths, "use_save_preview_images")
        col.prop(paths, "use_auto_save_temporary_files")
        sub = col.column()
        sub.active = paths.use_auto_save_temporary_files
        sub.prop(paths, "auto_save_time", text="Timer (mins)")

from space_userpref_keymap import InputKeyMapPanel


class USERPREF_PT_input(InputKeyMapPanel):
    bl_space_type = 'USER_PREFERENCES'
    bl_label = "Input"

    @classmethod
    def poll(cls, context):
        userpref = context.user_preferences
        return (userpref.active_section == 'INPUT')

    def draw_input_prefs(self, inputs, layout):
        # General settings
        row = layout.row()
        col = row.column()

        sub = col.column()
        sub.label(text="Presets:")
        subrow = sub.row(align=True)
        subrow.menu("USERPREF_MT_interaction_presets", text=bpy.types.USERPREF_MT_interaction_presets.bl_label)
        subrow.operator("wm.interaction_preset_add", text="", icon='ZOOMIN')
        sub.separator()

        sub.label(text="Mouse:")
        sub1 = sub.column()
        sub1.active = (inputs.select_mouse == 'RIGHT')
        sub1.prop(inputs, "use_mouse_emulate_3_button")
        sub.prop(inputs, "use_mouse_continuous")

        sub.label(text="Select With:")
        sub.row().prop(inputs, "select_mouse", expand=True)

        sub = col.column()
        sub.label(text="Double Click:")
        sub.prop(inputs, "mouse_double_click_time", text="Speed")

        sub.separator()

        sub.prop(inputs, "use_emulate_numpad")

        sub.separator()

        sub.label(text="Orbit Style:")
        sub.row().prop(inputs, "view_rotate_method", expand=True)

        sub.label(text="Zoom Style:")
        sub.row().prop(inputs, "view_zoom_method", text="")
        if inputs.view_zoom_method == 'DOLLY':
            sub.row().prop(inputs, "view_zoom_axis", expand=True)
            sub.prop(inputs, "invert_mouse_wheel_zoom")

        #sub.prop(inputs, "use_mouse_mmb_paste")

        #col.separator()

        sub = col.column()
        sub.label(text="Mouse Wheel:")
        sub.prop(inputs, "invert_zoom_wheel", text="Invert Wheel Zoom Direction")
        #sub.prop(view, "wheel_scroll_lines", text="Scroll Lines")

        col.separator()
        ''' not implemented yet
        sub = col.column()
        sub.label(text="NDOF Device:")
        sub.prop(inputs, "ndof_pan_speed", text="Pan Speed")
        sub.prop(inputs, "ndof_rotate_speed", text="Orbit Speed")
        '''

        row.separator()

    def draw(self, context):
        layout = self.layout

        #import time

        #start = time.time()

        userpref = context.user_preferences
        wm = context.manager

        inputs = userpref.inputs

        split = layout.split(percentage=0.25)

        # Input settings
        self.draw_input_prefs(inputs, split)

        # Keymap Settings
        self.draw_keymaps(context, split)

        #print("runtime", time.time() - start)


class USERPREF_PT_addons(bpy.types.Panel):
    bl_space_type = 'USER_PREFERENCES'
    bl_label = "Addons"
    bl_region_type = 'WINDOW'
    bl_options = {'HIDE_HEADER'}
    
    _addons_fake_modules = {}

    @classmethod
    def poll(cls, context):
        userpref = context.user_preferences
        return (userpref.active_section == 'ADDONS')

    @staticmethod
    def module_get(mod_name):
        return USERPREF_PT_addons._addons_fake_modules[mod_name]

    @staticmethod
    def _addon_list():
        import os
        import sys
        import time

        modules = []
        loaded_modules = set()
        paths = bpy.utils.script_paths("addons")
        # if folder addons_contrib/ exists, scripts in there will be loaded
        paths += bpy.utils.script_paths("addons_contrib")

        if bpy.app.debug:
            t_main = time.time()

        # fake module importing
        def fake_module(mod_name, mod_path, speedy=True):
            if bpy.app.debug:
                print("fake_module", mod_name, mod_path)
            import ast
            ModuleType = type(ast)
            if speedy:
                lines = []
                line_iter = iter(open(mod_path, "r"))
                l = ""
                while not l.startswith("bl_addon_info"):
                    l = line_iter.readline()
                    if len(l) == 0:
                        break
                while l.rstrip():
                    lines.append(l)
                    l = line_iter.readline()
                del line_iter
                data = "".join(lines)

            else:
                data = open(mod_path, "r").read()

            ast_data = ast.parse(data, filename=mod_path)
            body_info = None
            for body in ast_data.body:
                if body.__class__ == ast.Assign:
                    if len(body.targets) == 1:
                        if getattr(body.targets[0], "id", "") == "bl_addon_info":
                            body_info = body
                            break

            if body_info:
                mod = ModuleType(mod_name)
                mod.bl_addon_info = ast.literal_eval(body.value)
                mod.__file__ = mod_path
                mod.__time__ = os.path.getmtime(mod_path)
                return mod
            else:
                return None

        modules_stale = set(USERPREF_PT_addons._addons_fake_modules.keys())

        for path in paths:
            for f in sorted(os.listdir(path)):
                if f.endswith(".py"):
                    mod_name = f[0:-3]
                    mod_path = os.path.join(path, f)
                elif ("." not in f) and (os.path.isfile(os.path.join(path, f, "__init__.py"))):
                    mod_name = f
                    mod_path = os.path.join(path, f, "__init__.py")
                else:
                    mod_name = ""
                    mod_path = ""

                if mod_name:
                    if mod_name in modules_stale:
                        modules_stale.remove(mod_name)
                    mod = USERPREF_PT_addons._addons_fake_modules.get(mod_name)
                    if mod:
                        if mod.__time__ != os.path.getmtime(mod_path):
                            print("Reloading", mod_name)
                            del USERPREF_PT_addons._addons_fake_modules[mod_name]
                            mod = None

                    if mod is None:
                        mod = fake_module(mod_name, mod_path)
                        if mod:
                            USERPREF_PT_addons._addons_fake_modules[mod_name] = mod
                    
        
        # just incase we get stale modules, not likely
        for mod_stale in modules_stale:
            del USERPREF_PT_addons._addons_fake_modules[mod_stale]
        del modules_stale

        mod_list = list(USERPREF_PT_addons._addons_fake_modules.values())
        mod_list.sort(key=lambda mod: (mod.bl_addon_info['category'], mod.bl_addon_info['name']))
        return mod_list

    def draw(self, context):
        layout = self.layout

        userpref = context.user_preferences
        used_ext = {ext.module for ext in userpref.addons}

        # collect the categories that can be filtered on
        addons = [(mod, addon_info_get(mod)) for mod in self._addon_list()]

        cats = {info["category"] for mod, info in addons}
        cats.discard("")

        cats = ["All", "Enabled", "Disabled"] + sorted(cats)

        bpy.types.Scene.EnumProperty(items=[(cat, cat, cat + " addons") for cat in cats],
            name="Category", attr="addon_filter", description="Filter add-ons by category")
        bpy.types.Scene.StringProperty(name="Search", attr="addon_search",
            description="Search within the selected filter")

        split = layout.split(percentage=0.2)
        col = split.column()
        col.prop(context.scene, "addon_filter", text="Filter", expand=True)
        col.prop(context.scene, "addon_search", text="", icon='VIEWZOOM')

        col = split.column()

        filter = context.scene.addon_filter
        search = context.scene.addon_search.lower()

        for mod, info in addons:
            module_name = mod.__name__

            is_enabled = module_name in used_ext

            # check if add-on should be visible with current filters
            if (filter == "All") or \
                    (filter == info["category"]) or \
                    (filter == "Enabled" and is_enabled) or \
                    (filter == "Disabled" and not is_enabled):


                if search and search not in info["name"].lower():
                    if info["author"]:
                        if search not in info["author"].lower():
                            continue
                    else:
                        continue

                # Addon UI Code
                box = col.column().box()
                colsub = box.column()
                row = colsub.row()

                row.operator("wm.addon_expand", icon='TRIA_DOWN' if info["show_expanded"] else 'TRIA_RIGHT', emboss=False).module = module_name

                rowsub = row.row()
                rowsub.active = is_enabled
                rowsub.label(text=info["name"], icon='ERROR' if info["warning"] else 'BLENDER')

                if is_enabled:
                    row.operator("wm.addon_disable", icon='CHECKBOX_HLT', text="", emboss=False).module = module_name
                else:
                    row.operator("wm.addon_enable", icon='CHECKBOX_DEHLT', text="", emboss=False).module = module_name

                # Expanded UI (only if additional infos are available)
                if info["show_expanded"]:
                    if info["description"]:
                        split = colsub.row().split(percentage=0.15)
                        split.label(text='Description:')
                        split.label(text=info["description"])
                    if info["location"]:
                        split = colsub.row().split(percentage=0.15)
                        split.label(text='Location:')
                        split.label(text=info["location"])
                    if info["author"]:
                        split = colsub.row().split(percentage=0.15)
                        split.label(text='Author:')
                        split.label(text=info["author"])
                    if info["version"]:
                        split = colsub.row().split(percentage=0.15)
                        split.label(text='Version:')
                        split.label(text=info["version"])
                    if info["warning"]:
                        split = colsub.row().split(percentage=0.15)
                        split.label(text="Warning:")
                        split.label(text='  ' + info["warning"], icon='ERROR')
                    if info["wiki_url"] or info["tracker_url"]:
                        split = colsub.row().split(percentage=0.15)
                        split.label(text="Internet:")
                        if info["wiki_url"]:
                            split.operator("wm.url_open", text="Link to the Wiki", icon='HELP').url = info["wiki_url"]
                        if info["tracker_url"]:
                            split.operator("wm.url_open", text="Report a Bug", icon='URL').url = info["tracker_url"]

                        if info["wiki_url"] and info["tracker_url"]:
                            split.separator()
                        else:
                            split.separator()
                            split.separator()

        # Append missing scripts
        # First collect scripts that are used but have no script file.
        module_names = {mod.__name__ for mod, info in addons}
        missing_modules = {ext for ext in used_ext if ext not in module_names}

        if missing_modules and filter in ("All", "Enabled"):
            col.column().separator()
            col.column().label(text="Missing script files")

            module_names = {mod.__name__ for mod, info in addons}
            for ext in sorted(missing_modules):
                # Addon UI Code
                box = col.column().box()
                colsub = box.column()
                row = colsub.row()

                row.label(text=ext, icon='ERROR')
                row.operator("wm.addon_disable").module = ext

from bpy.props import *


def addon_info_get(mod, info_basis={"name": "", "author": "", "version": "", "blender": "", "location": "", "description": "", "wiki_url": "", "tracker_url": "", "category": "", "warning": "", "show_expanded": False}):
    addon_info = getattr(mod, "bl_addon_info", {})

    # avoid re-initializing
    if "_init" in addon_info:
        return addon_info

    if not addon_info:
        mod.bl_addon_info = addon_info

    for key, value in info_basis.items():
        addon_info.setdefault(key, value)

    if not addon_info["name"]:
        addon_info["name"] = mod.__name__

    addon_info["_init"] = None
    return addon_info


class WM_OT_addon_enable(bpy.types.Operator):
    "Enable an addon"
    bl_idname = "wm.addon_enable"
    bl_label = "Enable Add-On"

    module = StringProperty(name="Module", description="Module name of the addon to enable")

    def execute(self, context):
        module_name = self.properties.module

        # note, this still gets added to _bpy_types.TypeMap
        import bpy_types as _bpy_types
        _bpy_types._register_immediate = False

        try:
            mod = __import__(module_name)
            _bpy_types._register_module(module_name)
            mod.register()
        except:
            import traceback
            traceback.print_exc()
            return {'CANCELLED'}

        ext = context.user_preferences.addons.new()
        ext.module = module_name

        # check if add-on is written for current blender version, or raise a warning
        info = addon_info_get(mod)

        if info.get("blender", (0, 0, 0)) > bpy.app.version:
            self.report("WARNING','This script was written for a newer version of Blender and might not function (correctly).\nThe script is enabled though.")
        
        _bpy_types._register_immediate = True
        
        return {'FINISHED'}


class WM_OT_addon_disable(bpy.types.Operator):
    "Disable an addon"
    bl_idname = "wm.addon_disable"
    bl_label = "Disable Add-On"

    module = StringProperty(name="Module", description="Module name of the addon to disable")

    def execute(self, context):
        import bpy_types as _bpy_types
        module_name = self.properties.module

        try:
            mod = __import__(module_name)
            _bpy_types._unregister_module(module_name, free=False) # dont free because we may want to enable again.
            mod.unregister()
        except:
            import traceback
            traceback.print_exc()

        addons = context.user_preferences.addons
        ok = True
        while ok: # incase its in more then once.
            ok = False
            for ext in addons:
                if ext.module == module_name:
                    addons.remove(ext)
                    ok = True
                    break

        return {'FINISHED'}


class WM_OT_addon_install(bpy.types.Operator):
    "Install an addon"
    bl_idname = "wm.addon_install"
    bl_label = "Install Add-On..."

    module = StringProperty(name="Module", description="Module name of the addon to disable")

    filepath = StringProperty(name="File Path", description="File path to write file to")
    filter_folder = BoolProperty(name="Filter folders", description="", default=True, options={'HIDDEN'})
    filter_python = BoolProperty(name="Filter python", description="", default=True, options={'HIDDEN'})

    def execute(self, context):
        import traceback
        import zipfile
        pyfile = self.properties.filepath

        path_addons = bpy.utils.script_paths("addons")[-1]

        #check to see if the file is in compressed format (.zip)
        if zipfile.is_zipfile(pyfile):
            try:
                file_to_extract = zipfile.ZipFile(pyfile, 'r')

                #extract the file to "addons"
                file_to_extract.extractall(path_addons)

            except:
                traceback.print_exc()
                return {'CANCELLED'}

        else:
            path_dest = os.path.join(path_addons, os.path.basename(pyfile))

            if os.path.exists(path_dest):
                self.report({'WARNING'}, "File already installed to '%s'\n" % path_dest)
                return {'CANCELLED'}

            #if not compressed file just copy into the addon path
            try:
                shutil.copyfile(pyfile, path_dest)

            except:
                traceback.print_exc()
                return {'CANCELLED'}

        # TODO, should not be a warning.
        # self.report({'WARNING'}, "File installed to '%s'\n" % path_dest)
        return {'FINISHED'}

    def invoke(self, context, event):
        paths = bpy.utils.script_paths("addons")
        if not paths:
            self.report({'ERROR'}, "No 'addons' path could be found in " + str(bpy.utils.script_paths()))
            return {'CANCELLED'}

        wm = context.manager
        wm.add_fileselect(self)
        return {'RUNNING_MODAL'}


class WM_OT_addon_expand(bpy.types.Operator):
    "Display more information on this add-on"
    bl_idname = "wm.addon_expand"
    bl_label = ""

    module = StringProperty(name="Module", description="Module name of the addon to expand")

    def execute(self, context):
        module_name = self.properties.module

        # unlikely to fail, module should have already been imported
        try:
            # mod = __import__(module_name)
            mod = USERPREF_PT_addons.module_get(module_name)
        except:
            import traceback
            traceback.print_exc()
            return {'CANCELLED'}

        info = addon_info_get(mod)
        info["show_expanded"] = not info["show_expanded"]
        return {'FINISHED'}


def register():
    pass

def unregister():
    pass

if __name__ == "__main__":
    register()<|MERGE_RESOLUTION|>--- conflicted
+++ resolved
@@ -369,10 +369,7 @@
         col.prop(system, "dpi")
         col.prop(system, "frame_server_port")
         col.prop(system, "scrollback", text="Console Scrollback")
-<<<<<<< HEAD
-=======
         col.prop(system, "author", text="Author")
->>>>>>> d59304e8
         col.prop(system, "use_scripts_auto_execute")
         col.prop(system, "use_tabs_as_spaces")
 
