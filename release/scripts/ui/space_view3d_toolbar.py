# ##### BEGIN GPL LICENSE BLOCK #####
#
#  This program is free software; you can redistribute it and/or
#  modify it under the terms of the GNU General Public License
#  as published by the Free Software Foundation; either version 2
#  of the License, or (at your option) any later version.
#
#  This program is distributed in the hope that it will be useful,
#  but WITHOUT ANY WARRANTY; without even the implied warranty of
#  MERCHANTABILITY or FITNESS FOR A PARTICULAR PURPOSE.  See the
#  GNU General Public License for more details.
#
#  You should have received a copy of the GNU General Public License
#  along with this program; if not, write to the Free Software Foundation,
#  Inc., 51 Franklin Street, Fifth Floor, Boston, MA 02110-1301, USA.
#
# ##### END GPL LICENSE BLOCK #####

# <pep8 compliant>
import bpy


class View3DPanel(bpy.types.Panel):
    bl_space_type = 'VIEW_3D'
    bl_region_type = 'TOOLS'


# ********** default tools for objectmode ****************


class VIEW3D_PT_tools_objectmode(View3DPanel):
    bl_context = "objectmode"
    bl_label = "Object Tools"

    def draw(self, context):
        layout = self.layout

        col = layout.column(align=True)
        col.label(text="Transform:")
        col.operator("transform.translate")
        col.operator("transform.rotate")
        col.operator("transform.resize", text="Scale")

        col = layout.column(align=True)
        col.label(text="Object:")
        col.operator("object.duplicate_move")
        col.operator("object.delete")
        col.operator("object.join")

        active_object = context.active_object
        if active_object and active_object.type == 'MESH':

            col = layout.column(align=True)
            col.label(text="Shading:")
            col.operator("object.shade_smooth", text="Smooth")
            col.operator("object.shade_flat", text="Flat")

        col = layout.column(align=True)
        col.label(text="Keyframes:")
        col.operator("anim.keyframe_insert_menu", text="Insert")
        col.operator("anim.keyframe_delete_v3d", text="Remove")

        col = layout.column(align=True)
        col.label(text="Repeat:")
        col.operator("screen.repeat_last")
        col.operator("screen.repeat_history", text="History...")

        col = layout.column(align=True)
        col.label(text="Grease Pencil:")
        row = col.row()
        row.operator("gpencil.draw", text="Draw").mode = 'DRAW'
        row.operator("gpencil.draw", text="Line").mode = 'DRAW_STRAIGHT'
        row.operator("gpencil.draw", text="Erase").mode = 'ERASER'

# ********** default tools for editmode_mesh ****************


class VIEW3D_PT_tools_meshedit(View3DPanel):
    bl_context = "mesh_edit"
    bl_label = "Mesh Tools"

    def draw(self, context):
        layout = self.layout

        col = layout.column(align=True)
        col.label(text="Transform:")
        col.operator("transform.translate")
        col.operator("transform.rotate")
        col.operator("transform.resize", text="Scale")
        col.operator("transform.shrink_fatten", text="Along Normal")


        col = layout.column(align=True)
        col.label(text="Deform:")
        col.operator("transform.edge_slide")
        col.operator("mesh.rip_move")
        col.operator("mesh.vertices_smooth")


        col = layout.column(align=True)
        col.label(text="Add:")
        col.operator("view3d.edit_mesh_extrude_move_normal", text="Extrude Region")
        col.operator("view3d.edit_mesh_extrude_individual_move", text="Extrude Individual")
        col.operator("mesh.subdivide")
        col.operator("mesh.loopcut_slide")
        col.operator("mesh.duplicate_move", text="Duplicate")
        col.operator("mesh.spin")
        col.operator("mesh.screw")

        col = layout.column(align=True)
        col.label(text="Remove:")
        col.operator("mesh.delete")
        col.operator("mesh.merge")
        col.operator("mesh.remove_doubles")

        col = layout.column(align=True)
        col.label(text="Normals:")
        col.operator("mesh.normals_make_consistent", text="Recalculate")
        col.operator("mesh.flip_normals", text="Flip Direction")

        col = layout.column(align=True)
        col.label(text="UV Mapping:")
        col.operator("wm.call_menu", text="Unwrap").name = "VIEW3D_MT_uv_map"
        col.operator("mesh.mark_seam")
        col.operator("mesh.mark_seam", text="Clear Seam").clear = True


        col = layout.column(align=True)
        col.label(text="Shading:")
        col.operator("mesh.faces_shade_smooth", text="Smooth")
        col.operator("mesh.faces_shade_flat", text="Flat")

        col = layout.column(align=True)
        col.label(text="Repeat:")
        col.operator("screen.repeat_last")
        col.operator("screen.repeat_history", text="History...")

        col = layout.column(align=True)
        col.label(text="Grease Pencil:")
        row = col.row()
        row.operator("gpencil.draw", text="Draw").mode = 'DRAW'
        row.operator("gpencil.draw", text="Line").mode = 'DRAW_STRAIGHT'
        row.operator("gpencil.draw", text="Erase").mode = 'ERASER'


class VIEW3D_PT_tools_meshedit_options(View3DPanel):
    bl_context = "mesh_edit"
    bl_label = "Mesh Options"

    def draw(self, context):
        layout = self.layout

        ob = context.active_object

        if ob:
            mesh = context.active_object.data
            col = layout.column(align=True)
            col.prop(mesh, "use_mirror_x")
            col.prop(mesh, "use_mirror_topology")
            col.prop(context.tool_settings, "edge_path_mode")

# ********** default tools for editmode_curve ****************


class VIEW3D_PT_tools_curveedit(View3DPanel):
    bl_context = "curve_edit"
    bl_label = "Curve Tools"

    def draw(self, context):
        layout = self.layout

        col = layout.column(align=True)
        col.label(text="Transform:")
        col.operator("transform.translate")
        col.operator("transform.rotate")
        col.operator("transform.resize", text="Scale")

        col = layout.column(align=True)
        col.operator("transform.transform", text="Tilt").mode = 'TILT'
        col.operator("transform.transform", text="Shrink/Fatten").mode = 'CURVE_SHRINKFATTEN'

        col = layout.column(align=True)
        col.label(text="Curve:")
        col.operator("curve.duplicate")
        col.operator("curve.delete")
        col.operator("curve.cyclic_toggle")
        col.operator("curve.switch_direction")
        col.operator("curve.spline_type_set")

        col = layout.column(align=True)
        col.label(text="Handles:")
        row = col.row()
        row.operator("curve.handle_type_set", text="Auto").type = 'AUTOMATIC'
        row.operator("curve.handle_type_set", text="Vector").type = 'VECTOR'
        row = col.row()
        row.operator("curve.handle_type_set", text="Align").type = 'ALIGN'
        row.operator("curve.handle_type_set", text="Free").type = 'FREE_ALIGN'

        col = layout.column(align=True)
        col.label(text="Modeling:")
        col.operator("curve.extrude")
        col.operator("curve.subdivide")

        col = layout.column(align=True)
        col.label(text="Repeat:")
        col.operator("screen.repeat_last")
        col.operator("screen.repeat_history", text="History...")

        col = layout.column(align=True)
        col.label(text="Grease Pencil:")
        row = col.row()
        row.operator("gpencil.draw", text="Draw").mode = 'DRAW'
        row.operator("gpencil.draw", text="Line").mode = 'DRAW_STRAIGHT'
        row.operator("gpencil.draw", text="Erase").mode = 'ERASER'

# ********** default tools for editmode_surface ****************


class VIEW3D_PT_tools_surfaceedit(View3DPanel):
    bl_context = "surface_edit"
    bl_label = "Surface Tools"

    def draw(self, context):
        layout = self.layout

        col = layout.column(align=True)
        col.label(text="Transform:")
        col.operator("transform.translate")
        col.operator("transform.rotate")
        col.operator("transform.resize", text="Scale")

        col = layout.column(align=True)
        col.label(text="Curve:")
        col.operator("curve.duplicate")
        col.operator("curve.delete")
        col.operator("curve.cyclic_toggle")
        col.operator("curve.switch_direction")

        col = layout.column(align=True)
        col.label(text="Modeling:")
        col.operator("curve.extrude")
        col.operator("curve.subdivide")

        col = layout.column(align=True)
        col.label(text="Repeat:")
        col.operator("screen.repeat_last")
        col.operator("screen.repeat_history", text="History...")

        col = layout.column(align=True)
        col.label(text="Grease Pencil:")
        row = col.row()
        row.operator("gpencil.draw", text="Draw").mode = 'DRAW'
        row.operator("gpencil.draw", text="Line").mode = 'DRAW_STRAIGHT'
        row.operator("gpencil.draw", text="Erase").mode = 'ERASER'

# ********** default tools for editmode_text ****************


class VIEW3D_PT_tools_textedit(View3DPanel):
    bl_context = "text_edit"
    bl_label = "Text Tools"

    def draw(self, context):
        layout = self.layout

        col = layout.column(align=True)
        col.label(text="Text Edit:")
        col.operator("font.text_copy", text="Copy")
        col.operator("font.text_cut", text="Cut")
        col.operator("font.text_paste", text="Paste")

        col = layout.column(align=True)
        col.label(text="Set Case:")
        col.operator("font.case_set", text="To Upper").case = 'UPPER'
        col.operator("font.case_set", text="To Lower").case = 'LOWER'

        col = layout.column(align=True)
        col.label(text="Style:")
        col.operator("font.style_toggle", text="Bold").style = 'BOLD'
        col.operator("font.style_toggle", text="Italic").style = 'ITALIC'
        col.operator("font.style_toggle", text="Underline").style = 'UNDERLINE'

        col = layout.column(align=True)
        col.label(text="Repeat:")
        col.operator("screen.repeat_last")
        col.operator("screen.repeat_history", text="History...")


# ********** default tools for editmode_armature ****************


class VIEW3D_PT_tools_armatureedit(View3DPanel):
    bl_context = "armature_edit"
    bl_label = "Armature Tools"

    def draw(self, context):
        layout = self.layout

        col = layout.column(align=True)
        col.label(text="Transform:")
        col.operator("transform.translate")
        col.operator("transform.rotate")
        col.operator("transform.resize", text="Scale")

        col = layout.column(align=True)
        col.label(text="Bones:")
        col.operator("armature.bone_primitive_add", text="Add")
        col.operator("armature.duplicate_move", text="Duplicate")
        col.operator("armature.delete", text="Delete")

        col = layout.column(align=True)
        col.label(text="Modeling:")
        col.operator("armature.extrude_move")
        col.operator("armature.subdivide_multi", text="Subdivide")

        col = layout.column(align=True)
        col.label(text="Repeat:")
        col.operator("screen.repeat_last")
        col.operator("screen.repeat_history", text="History...")

        col = layout.column(align=True)
        col.label(text="Grease Pencil:")
        row = col.row()
        row.operator("gpencil.draw", text="Draw").mode = 'DRAW'
        row.operator("gpencil.draw", text="Line").mode = 'DRAW_STRAIGHT'
        row.operator("gpencil.draw", text="Erase").mode = 'ERASER'


class VIEW3D_PT_tools_armatureedit_options(View3DPanel):
    bl_context = "armature_edit"
    bl_label = "Armature Options"

    def draw(self, context):
        layout = self.layout

        arm = context.active_object.data

        col = layout.column(align=True)
        col.prop(arm, "x_axis_mirror")

# ********** default tools for editmode_mball ****************


class VIEW3D_PT_tools_mballedit(View3DPanel):
    bl_context = "mball_edit"
    bl_label = "Meta Tools"

    def draw(self, context):
        layout = self.layout

        col = layout.column(align=True)
        col.label(text="Transform:")
        col.operator("transform.translate")
        col.operator("transform.rotate")
        col.operator("transform.resize", text="Scale")

        col = layout.column(align=True)
        col.label(text="Repeat:")
        col.operator("screen.repeat_last")
        col.operator("screen.repeat_history", text="History...")

        col = layout.column(align=True)
        col.label(text="Grease Pencil:")
        row = col.row()
        row.operator("gpencil.draw", text="Draw").mode = 'DRAW'
        row.operator("gpencil.draw", text="Line").mode = 'DRAW_STRAIGHT'
        row.operator("gpencil.draw", text="Erase").mode = 'ERASER'

# ********** default tools for editmode_lattice ****************


class VIEW3D_PT_tools_latticeedit(View3DPanel):
    bl_context = "lattice_edit"
    bl_label = "Lattice Tools"

    def draw(self, context):
        layout = self.layout

        col = layout.column(align=True)
        col.label(text="Transform:")
        col.operator("transform.translate")
        col.operator("transform.rotate")
        col.operator("transform.resize", text="Scale")

        col = layout.column(align=True)
        col.operator("lattice.make_regular")

        col = layout.column(align=True)
        col.label(text="Repeat:")
        col.operator("screen.repeat_last")
        col.operator("screen.repeat_history", text="History...")

        col = layout.column(align=True)
        col.label(text="Grease Pencil:")
        row = col.row()
        row.operator("gpencil.draw", text="Draw").mode = 'DRAW'
        row.operator("gpencil.draw", text="Line").mode = 'DRAW_STRAIGHT'
        row.operator("gpencil.draw", text="Erase").mode = 'ERASER'


# ********** default tools for posemode ****************


class VIEW3D_PT_tools_posemode(View3DPanel):
    bl_context = "posemode"
    bl_label = "Pose Tools"

    def draw(self, context):
        layout = self.layout

        col = layout.column(align=True)
        col.label(text="Transform:")
        col.operator("transform.translate")
        col.operator("transform.rotate")
        col.operator("transform.resize", text="Scale")

        col = layout.column(align=True)
        col.label(text="In-Between:")
        row = col.row()
        row.operator("pose.push", text="Push")
        row.operator("pose.relax", text="Relax")
        col.operator("pose.breakdown", text="Breakdowner")

        col = layout.column(align=True)
        col.label(text="Pose:")
        row = col.row()
        row.operator("pose.copy", text="Copy")
        row.operator("pose.paste", text="Paste")

        col = layout.column(align=True)
        col.operator("poselib.pose_add", text="Add To Library")

        col = layout.column(align=True)
        col.label(text="Keyframes:")

        col.operator("anim.keyframe_insert_menu", text="Insert")
        col.operator("anim.keyframe_delete_v3d", text="Remove")

        col = layout.column(align=True)
        col.label(text="Repeat:")
        col.operator("screen.repeat_last")
        col.operator("screen.repeat_history", text="History...")

        col = layout.column(align=True)
        col.label(text="Grease Pencil:")
        row = col.row()
        row.operator("gpencil.draw", text="Draw").mode = 'DRAW'
        row.operator("gpencil.draw", text="Line").mode = 'DRAW_STRAIGHT'
        row.operator("gpencil.draw", text="Erase").mode = 'ERASER'


class VIEW3D_PT_tools_posemode_options(View3DPanel):
    bl_context = "posemode"
    bl_label = "Pose Options"

    def draw(self, context):
        layout = self.layout

        arm = context.active_object.data

        col = layout.column(align=True)
        col.prop(arm, "x_axis_mirror")
        col.prop(arm, "auto_ik")

# ********** default tools for paint modes ****************


class PaintPanel(bpy.types.Panel):
    bl_space_type = 'VIEW_3D'
    bl_region_type = 'TOOLS'

    def paint_settings(self, context):
        ts = context.tool_settings

        if context.sculpt_object:
            return ts.sculpt
        elif context.vertex_paint_object:
            return ts.vertex_paint
        elif context.weight_paint_object:
            return ts.weight_paint
        elif context.texture_paint_object:
            return ts.image_paint
        elif context.particle_edit_object:
            return ts.particle_edit

        return False


class VIEW3D_PT_tools_brush(PaintPanel):
    bl_label = "Brush"

    def poll(self, context):
        return self.paint_settings(context)

    def draw(self, context):
        layout = self.layout

        settings = self.paint_settings(context)
        brush = settings.brush

        if not context.particle_edit_object:
            col = layout.split().column()
            row = col.row()

            if context.sculpt_object and brush:
                defaultbrushes = 8
            elif context.texture_paint_object and brush:
                defaultbrushes = 4
            else:
                defaultbrushes = 7

            row.template_list(settings, "brushes", settings, "active_brush_index", rows=2, maxrows=defaultbrushes)

            col.template_ID(settings, "brush", new="brush.add")

        # Particle Mode #

        # XXX This needs a check if psys is editable.
        if context.particle_edit_object:
            # XXX Select Particle System
            layout.column().prop(settings, "tool", expand=True)

            if settings.tool != 'NONE':
                col = layout.column()
                col.prop(brush, "size", slider=True)
                col.prop(brush, "strength", slider=True)

            if settings.tool == 'ADD':
                col = layout.column()
                col.prop(settings, "add_interpolate")
                sub = col.column(align=True)
                sub.active = settings.add_interpolate
                sub.prop(brush, "steps", slider=True)
                sub.prop(settings, "add_keys", slider=True)
            elif settings.tool == 'LENGTH':
                layout.prop(brush, "length_mode", expand=True)
            elif settings.tool == 'PUFF':
                layout.prop(brush, "puff_mode", expand=True)
                layout.prop(brush, "use_puff_volume")

        # Sculpt Mode #

        elif context.sculpt_object and brush:
            col = layout.column()
            col.separator()

            row = col.row(align=True)
            row.prop(brush, "size", slider=True)

            if brush.sculpt_tool != 'GRAB':
                row.prop(brush, "use_size_pressure", toggle=True, text="")

                row = col.row(align=True)
                row.prop(brush, "strength", slider=True)
                row.prop(brush, "use_strength_pressure", text="")

                # XXX - TODO
                #row = col.row(align=True)
                #row.prop(brush, "jitter", slider=True)
                #row.prop(brush, "use_jitter_pressure", toggle=True, text="")

                col = layout.column()

                if brush.sculpt_tool in ('DRAW', 'PINCH', 'INFLATE', 'LAYER', 'CLAY'):
                    col.row().prop(brush, "direction", expand=True)

                if brush.sculpt_tool in ('DRAW', 'INFLATE', 'LAYER'):
                    col.prop(brush, "use_accumulate")

                if brush.sculpt_tool == 'LAYER':
                    col.prop(brush, "use_persistent")
                    col.operator("sculpt.set_persistent_base")

        # Texture Paint Mode #

        elif context.texture_paint_object and brush:
            col = layout.column()
            col.template_color_wheel(brush, "color", value_slider=True)
            col.prop(brush, "color", text="")

            row = col.row(align=True)
            row.prop(brush, "size", slider=True)
            row.prop(brush, "use_size_pressure", toggle=True, text="")

            row = col.row(align=True)
            row.prop(brush, "strength", slider=True)
            row.prop(brush, "use_strength_pressure", toggle=True, text="")

            row = col.row(align=True)
            row.prop(brush, "jitter", slider=True)
            row.prop(brush, "use_jitter_pressure", toggle=True, text="")

            col.prop(brush, "blend", text="Blend")

        # Weight Paint Mode #

        elif context.weight_paint_object and brush:
            layout.prop(context.tool_settings, "vertex_group_weight", text="Weight", slider=True)
            layout.prop(context.tool_settings, "auto_normalize", text="Auto Normalize")

            col = layout.column()
            row = col.row(align=True)
            row.prop(brush, "size", slider=True)
            row.prop(brush, "use_size_pressure", toggle=True, text="")

            row = col.row(align=True)
            row.prop(brush, "strength", slider=True)
            row.prop(brush, "use_strength_pressure", toggle=True, text="")

            row = col.row(align=True)
            row.prop(brush, "jitter", slider=True)
            row.prop(brush, "use_jitter_pressure", toggle=True, text="")

        # Vertex Paint Mode #

        elif context.vertex_paint_object and brush:
            col = layout.column()
            col.template_color_wheel(brush, "color", value_slider=True)
            col.prop(brush, "color", text="")

            row = col.row(align=True)
            row.prop(brush, "size", slider=True)
            row.prop(brush, "use_size_pressure", toggle=True, text="")

            row = col.row(align=True)
            row.prop(brush, "strength", slider=True)
            row.prop(brush, "use_strength_pressure", toggle=True, text="")

            # XXX - TODO
            #row = col.row(align=True)
            #row.prop(brush, "jitter", slider=True)
            #row.prop(brush, "use_jitter_pressure", toggle=True, text="")


class VIEW3D_PT_tools_brush_texture(PaintPanel):
    bl_label = "Texture"
    bl_default_closed = True

    def poll(self, context):
        settings = self.paint_settings(context)
        return (settings and settings.brush and (context.sculpt_object or
                             context.texture_paint_object))

    def draw(self, context):
        layout = self.layout

        settings = self.paint_settings(context)
        brush = settings.brush
        tex_slot = brush.texture_slot

        col = layout.column()

        col.template_ID_preview(brush, "texture", new="texture.new", rows=2, cols=4)

        col.row().prop(tex_slot, "map_mode", expand=True)


class VIEW3D_PT_tools_brush_tool(PaintPanel):
    bl_label = "Tool"
    bl_default_closed = True

    def poll(self, context):
        settings = self.paint_settings(context)
        return (settings and settings.brush and
            (context.sculpt_object or context.texture_paint_object or
            context.vertex_paint_object or context.weight_paint_object))

    def draw(self, context):
        layout = self.layout

        settings = self.paint_settings(context)
        brush = settings.brush
        texture_paint = context.texture_paint_object
        sculpt = context.sculpt_object

        col = layout.column(align=True)

        if context.sculpt_object:
            col.prop(brush, "sculpt_tool", expand=True)
        elif context.texture_paint_object:
            col.prop(brush, "imagepaint_tool", expand=True)
            #col.prop_enum(settings, "tool", 'DRAW')
            #col.prop_enum(settings, "tool", 'SOFTEN')
            #col.prop_enum(settings, "tool", 'CLONE')
            #col.prop_enum(settings, "tool", 'SMEAR')
        elif context.vertex_paint_object or context.weight_paint_object:
            col.prop(brush, "vertexpaint_tool", expand=True)


class VIEW3D_PT_tools_brush_stroke(PaintPanel):
    bl_label = "Stroke"
    bl_default_closed = True

    def poll(self, context):
        settings = self.paint_settings(context)
        return (settings and settings.brush and (context.sculpt_object or
                             context.vertex_paint_object or
                             context.weight_paint_object or
                             context.texture_paint_object))

    def draw(self, context):
        layout = self.layout

        settings = self.paint_settings(context)
        brush = settings.brush
        texture_paint = context.texture_paint_object

        if context.sculpt_object:
            if brush.sculpt_tool != 'LAYER':
                layout.prop(brush, "use_anchor")
            layout.prop(brush, "use_rake")

        layout.prop(brush, "use_airbrush")
        col = layout.column()
        col.active = brush.use_airbrush
        col.prop(brush, "rate", slider=True)

        if not texture_paint:
            layout.prop(brush, "use_smooth_stroke")
            col = layout.column()
            col.active = brush.use_smooth_stroke
            col.prop(brush, "smooth_stroke_radius", text="Radius", slider=True)
            col.prop(brush, "smooth_stroke_factor", text="Factor", slider=True)

        layout.prop(brush, "use_space")
        row = layout.row(align=True)
        row.active = brush.use_space
        row.prop(brush, "spacing", text="Distance", slider=True)
        if texture_paint:
            row.prop(brush, "use_spacing_pressure", toggle=True, text="")


class VIEW3D_PT_tools_brush_curve(PaintPanel):
    bl_label = "Curve"
    bl_default_closed = True

    def poll(self, context):
        settings = self.paint_settings(context)
        return (settings and settings.brush and settings.brush.curve)

    def draw(self, context):
        layout = self.layout

        settings = self.paint_settings(context)
        brush = settings.brush

        layout.template_curve_mapping(brush, "curve", brush=True)

        row = layout.row(align=True)
        row.operator("brush.curve_preset", text="Sharp").shape = 'SHARP'
        row.operator("brush.curve_preset", text="Smooth").shape = 'SMOOTH'
        row.operator("brush.curve_preset", text="Max").shape = 'MAX'


class VIEW3D_PT_sculpt_options(PaintPanel):
    bl_label = "Options"

    def poll(self, context):
        return (context.sculpt_object and context.tool_settings.sculpt)

    def draw(self, context):
        layout = self.layout

        sculpt = context.tool_settings.sculpt

        col = layout.column()
        col.prop(sculpt, "show_brush")
        col.prop(sculpt, "fast_navigate")

        split = self.layout.split()

        col = split.column()
        col.label(text="Symmetry:")
        col.prop(sculpt, "symmetry_x", text="X")
        col.prop(sculpt, "symmetry_y", text="Y")
        col.prop(sculpt, "symmetry_z", text="Z")

        col = split.column()
        col.label(text="Lock:")
        col.prop(sculpt, "lock_x", text="X")
        col.prop(sculpt, "lock_y", text="Y")
        col.prop(sculpt, "lock_z", text="Z")

# ********** default tools for weightpaint ****************


class VIEW3D_PT_tools_weightpaint(View3DPanel):
    bl_context = "weightpaint"
    bl_label = "Weight Tools"

    def draw(self, context):
        layout = self.layout

        col = layout.column()
        col.operator("object.vertex_group_normalize_all", text="Normalize All")
        col.operator("object.vertex_group_normalize", text="Normalize")
        col.operator("object.vertex_group_invert", text="Invert")
        col.operator("object.vertex_group_clean", text="Clean")
        col.operator("object.vertex_group_levels", text="Levels")


class VIEW3D_PT_tools_weightpaint_options(View3DPanel):
    bl_context = "weightpaint"
    bl_label = "Options"

    def draw(self, context):
        layout = self.layout

        wpaint = context.tool_settings.weight_paint

        col = layout.column()
        col.prop(wpaint, "all_faces")
        col.prop(wpaint, "normals")
        col.prop(wpaint, "spray")

        obj = context.weight_paint_object
        if obj.type == 'MESH':
            mesh = obj.data
            col.prop(mesh, "use_mirror_x")
            col.prop(mesh, "use_mirror_topology")

# Commented out because the Apply button isn't an operator yet, making these settings useless
#		col.label(text="Gamma:")
#		col.prop(wpaint, "gamma", text="")
#		col.label(text="Multiply:")
#		col.prop(wpaint, "mul", text="")

# Also missing now:
# Soft, Vgroup, X-Mirror and "Clear" Operator.

# ********** default tools for vertexpaint ****************


class VIEW3D_PT_tools_vertexpaint(View3DPanel):
    bl_context = "vertexpaint"
    bl_label = "Options"

    def draw(self, context):
        layout = self.layout

        vpaint = context.tool_settings.vertex_paint

        col = layout.column()
        #col.prop(vpaint, "mode", text="")
        col.prop(vpaint, "all_faces")
        col.prop(vpaint, "normals")
        col.prop(vpaint, "spray")

# Commented out because the Apply button isn't an operator yet, making these settings useless
#		col.label(text="Gamma:")
#		col.prop(vpaint, "gamma", text="")
#		col.label(text="Multiply:")
#		col.prop(vpaint, "mul", text="")

# ********** default tools for texturepaint ****************


class VIEW3D_PT_tools_projectpaint(View3DPanel):
    bl_context = "texturepaint"
    bl_label = "Project Paint"

    def poll(self, context):
        return context.tool_settings.image_paint.brush.imagepaint_tool != 'SMEAR'

    def draw_header(self, context):
        ipaint = context.tool_settings.image_paint

        self.layout.prop(ipaint, "use_projection", text="")

    def draw(self, context):
        layout = self.layout

        ipaint = context.tool_settings.image_paint
        settings = context.tool_settings.image_paint
        use_projection = ipaint.use_projection

        col = layout.column()
        sub = col.column()
        sub.active = use_projection
        sub.prop(ipaint, "use_occlude")
        sub.prop(ipaint, "use_backface_cull")

        split = layout.split()

        col = split.column()
        col.active = (use_projection)
        col.prop(ipaint, "use_normal_falloff")

        col = split.column()
        col.active = (ipaint.use_normal_falloff and use_projection)
        col.prop(ipaint, "normal_angle", text="")

        col = layout.column(align=False)
        row = col.row()
        row.active = (use_projection)
        row.prop(ipaint, "use_stencil_layer", text="Stencil")

        row2 = row.row(align=False)
        row2.active = (use_projection and ipaint.use_stencil_layer)
        row2.menu("VIEW3D_MT_tools_projectpaint_stencil", text=context.active_object.data.uv_texture_stencil.name)
        row2.prop(ipaint, "invert_stencil", text="", icon='IMAGE_ALPHA')

        col = layout.column()
        sub = col.column()
        row = sub.row()
        row.active = (settings.brush.imagepaint_tool == 'CLONE')

        row.prop(ipaint, "use_clone_layer", text="Layer")
        row.menu("VIEW3D_MT_tools_projectpaint_clone", text=context.active_object.data.uv_texture_clone.name)

        sub = col.column()
        sub.prop(ipaint, "seam_bleed")
<<<<<<< HEAD
        
        col.label(text="External Editing")
        row = col.split(align=True, percentage=0.55)
        row.operator("image.project_edit", text="Quick Edit")
        row.operator("image.project_apply", text="Apply")
        row = col.row(align=True)
        row.prop(ipaint, "screen_grab_size", text="")
        
        sub = col.column()
        sub.operator("paint.project_image", text="Apply Camera Image")
        
        sub.operator("image.save_dirty", text="Save All Edited")
=======

        row = col.row(align=True)
        row.operator("image.project_edit", text="View Edit")
        row.operator("image.project_apply", text="Apply")

        col.prop(ipaint, "screen_grab_size", text="")

        sub = col.column()
        sub.operator("paint.project_image")

        sub.operator("image.save_dirty", text="Save Edited")
>>>>>>> 1ded5b37


class VIEW3D_MT_tools_projectpaint_clone(bpy.types.Menu):
    bl_label = "Clone Layer"

    def draw(self, context):
        layout = self.layout
        for i, tex in enumerate(context.active_object.data.uv_textures):
            prop = layout.operator("wm.context_set_int", text=tex.name)
            prop.path = "active_object.data.uv_texture_clone_index"
            prop.value = i


class VIEW3D_MT_tools_projectpaint_stencil(bpy.types.Menu):
    bl_label = "Mask Layer"

    def draw(self, context):
        layout = self.layout
        for i, tex in enumerate(context.active_object.data.uv_textures):
            prop = layout.operator("wm.context_set_int", text=tex.name)
            prop.path = "active_object.data.uv_texture_stencil_index"
            prop.value = i


class VIEW3D_PT_tools_particlemode(View3DPanel):
    '''default tools for particle mode'''
    bl_context = "particlemode"
    bl_label = "Options"

    def draw(self, context):
        layout = self.layout

        pe = context.tool_settings.particle_edit
        ob = pe.object

        layout.prop(pe, "type", text="")

        ptcache = None

        if pe.type == 'PARTICLES':
            if ob.particle_systems:
                if len(ob.particle_systems) > 1:
                    layout.template_list(ob, "particle_systems", ob, "active_particle_system_index", type='ICONS')

                ptcache = ob.particle_systems[ob.active_particle_system_index].point_cache
        else:
            for md in ob.modifiers:
                if md.type == pe.type:
                    ptcache = md.point_cache

        if ptcache and len(ptcache.point_cache_list) > 1:
            layout.template_list(ptcache, "point_cache_list", ptcache, "active_point_cache_index", type='ICONS')


        if not pe.editable:
            layout.label(text="Point cache must be baked")
            layout.label(text="to enable editing!")

        col = layout.column(align=True)
        if pe.hair:
            col.active = pe.editable
            col.prop(pe, "emitter_deflect", text="Deflect emitter")
            sub = col.row()
            sub.active = pe.emitter_deflect
            sub.prop(pe, "emitter_distance", text="Distance")

        col = layout.column(align=True)
        col.active = pe.editable
        col.label(text="Keep:")
        col.prop(pe, "keep_lengths", text="Lenghts")
        col.prop(pe, "keep_root", text="Root")
        if not pe.hair:
            col.label(text="Correct:")
            col.prop(pe, "auto_velocity", text="Velocity")
        col.prop(ob.data, "use_mirror_x")

        col = layout.column(align=True)
        col.active = pe.editable
        col.label(text="Draw:")
        col.prop(pe, "draw_step", text="Path Steps")
        if pe.type == 'PARTICLES':
            col.prop(pe, "draw_particles", text="Particles")
        col.prop(pe, "fade_time")
        sub = col.row()
        sub.active = pe.fade_time
        sub.prop(pe, "fade_frames", slider=True)


classes = [
    VIEW3D_PT_tools_weightpaint,
    VIEW3D_PT_tools_objectmode,
    VIEW3D_PT_tools_meshedit,
    VIEW3D_PT_tools_meshedit_options,
    VIEW3D_PT_tools_curveedit,
    VIEW3D_PT_tools_surfaceedit,
    VIEW3D_PT_tools_textedit,
    VIEW3D_PT_tools_armatureedit,
    VIEW3D_PT_tools_armatureedit_options,
    VIEW3D_PT_tools_mballedit,
    VIEW3D_PT_tools_latticeedit,
    VIEW3D_PT_tools_posemode,
    VIEW3D_PT_tools_posemode_options,
    VIEW3D_PT_tools_brush,
    VIEW3D_PT_tools_brush_texture,
    VIEW3D_PT_tools_brush_tool,
    VIEW3D_PT_tools_brush_stroke,
    VIEW3D_PT_tools_brush_curve,
    VIEW3D_PT_sculpt_options,
    VIEW3D_PT_tools_vertexpaint,
    VIEW3D_PT_tools_weightpaint_options,

    VIEW3D_PT_tools_projectpaint,
    VIEW3D_MT_tools_projectpaint_clone,
    VIEW3D_MT_tools_projectpaint_stencil,

    VIEW3D_PT_tools_particlemode]


def register():
    register = bpy.types.register
    for cls in classes:
        register(cls)


def unregister():
    unregister = bpy.types.unregister
    for cls in classes:
        unregister(cls)

if __name__ == "__main__":
    register()<|MERGE_RESOLUTION|>--- conflicted
+++ resolved
@@ -910,32 +910,18 @@
 
         sub = col.column()
         sub.prop(ipaint, "seam_bleed")
-<<<<<<< HEAD
-        
+
         col.label(text="External Editing")
         row = col.split(align=True, percentage=0.55)
         row.operator("image.project_edit", text="Quick Edit")
         row.operator("image.project_apply", text="Apply")
         row = col.row(align=True)
         row.prop(ipaint, "screen_grab_size", text="")
-        
+
         sub = col.column()
         sub.operator("paint.project_image", text="Apply Camera Image")
-        
+
         sub.operator("image.save_dirty", text="Save All Edited")
-=======
-
-        row = col.row(align=True)
-        row.operator("image.project_edit", text="View Edit")
-        row.operator("image.project_apply", text="Apply")
-
-        col.prop(ipaint, "screen_grab_size", text="")
-
-        sub = col.column()
-        sub.operator("paint.project_image")
-
-        sub.operator("image.save_dirty", text="Save Edited")
->>>>>>> 1ded5b37
 
 
 class VIEW3D_MT_tools_projectpaint_clone(bpy.types.Menu):
