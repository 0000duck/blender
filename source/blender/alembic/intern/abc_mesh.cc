--- conflicted
+++ resolved
@@ -1130,17 +1130,13 @@
 	config.time = sample_sel.getRequestedTime();
 
 	bool do_normals = false;
-<<<<<<< HEAD
-	read_mesh_sample(&settings, m_schema, sample_sel, config, do_normals, m_idprop);
-=======
-	if (!read_mesh_sample(&settings, m_schema, sample_sel, config, do_normals)) {
+	if (!read_mesh_sample(&settings, m_schema, sample_sel, config, do_normals, m_idprop)) {
 		if (new_dm) {
 			new_dm->release(new_dm);
 		}
 
 		return NULL;
 	}
->>>>>>> cb1acf6b
 
 	if (new_dm) {
 		/* Check if we had ME_SMOOTH flag set to restore it. */
@@ -1404,17 +1400,13 @@
 	/* Only read point data when streaming meshes, unless we need to create new ones. */
 	CDStreamConfig config = get_config(new_dm ? new_dm : dm);
 	config.time = sample_sel.getRequestedTime();
-<<<<<<< HEAD
-	read_subd_sample(&settings, m_schema, sample_sel, config, m_idprop);
-=======
-	if (!read_subd_sample(&settings, m_schema, sample_sel, config)) {
+	if (!read_subd_sample(&settings, m_schema, sample_sel, config, m_idprop)) {
 		if (new_dm) {
 			new_dm->release(new_dm);
 		}
 
 		return NULL;
 	}
->>>>>>> cb1acf6b
 
 	if (new_dm) {
 		/* Check if we had ME_SMOOTH flag set to restore it. */
