--- conflicted
+++ resolved
@@ -4,11 +4,7 @@
 
 sources = env.Glob('intern/*.c')
 
-<<<<<<< HEAD
-incs = '. intern  #/intern/guardedalloc ../blenkernel ../blenlib ../makesdna ../editors/include ../gpu'
-=======
-incs = '. intern  #/intern/guardedalloc ../blenkernel ../blenlib ../makesdna ../imbuf ../editors/include'
->>>>>>> 7748133b
+incs = '. intern  #/intern/guardedalloc ../blenkernel ../blenlib ../makesdna ../imbuf ../editors/include ../gpu'
 incs += ' #/extern/glew/include'
 incs += ' ' + env['BF_FREETYPE_INC']
 incs += ' ' + env['BF_GETTEXT_INC']
