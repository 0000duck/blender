/*
 * This program is free software; you can redistribute it and/or
 * modify it under the terms of the GNU General Public License
 * as published by the Free Software Foundation; either version 2
 * of the License, or (at your option) any later version.
 *
 * This program is distributed in the hope that it will be useful,
 * but WITHOUT ANY WARRANTY; without even the implied warranty of
 * MERCHANTABILITY or FITNESS FOR A PARTICULAR PURPOSE.  See the
 * GNU General Public License for more details.
 *
 * You should have received a copy of the GNU General Public License
 * along with this program; if not, write to the Free Software Foundation,
 * Inc., 51 Franklin Street, Fifth Floor, Boston, MA 02110-1301, USA.
 *
 * The Original Code is Copyright (C) 2008, Blender Foundation
 * This is a new part of Blender
 */

#ifndef __BKE_GPENCIL_H__
#define __BKE_GPENCIL_H__

/** \file
 * \ingroup bke
 */

<<<<<<< HEAD
struct Scene;
struct ArrayGpencilModifierData;
=======
>>>>>>> da25aca2
struct BoundBox;
struct Brush;
struct CurveMapping;
struct Depsgraph;
struct ListBase;
struct Main;
struct Material;
struct Object;
struct ToolSettings;
struct bDeformGroup;
struct bGPDframe;
struct bGPDlayer;
struct bGPDspoint;
struct bGPDstroke;
struct bGPdata;

struct MDeformVert;

#define GPENCIL_SIMPLIFY(scene) ((scene->r.simplify_gpencil & SIMPLIFY_GPENCIL_ENABLE))
#define GPENCIL_SIMPLIFY_ONPLAY(playing) \
  (((playing == true) && (scene->r.simplify_gpencil & SIMPLIFY_GPENCIL_ON_PLAY)) || \
   ((scene->r.simplify_gpencil & SIMPLIFY_GPENCIL_ON_PLAY) == 0))
#define GPENCIL_SIMPLIFY_FILL(scene, playing) \
  ((GPENCIL_SIMPLIFY_ONPLAY(playing) && (GPENCIL_SIMPLIFY(scene)) && \
    (scene->r.simplify_gpencil & SIMPLIFY_GPENCIL_FILL)))
#define GPENCIL_SIMPLIFY_MODIF(scene, playing) \
  ((GPENCIL_SIMPLIFY_ONPLAY(playing) && (GPENCIL_SIMPLIFY(scene)) && \
    (scene->r.simplify_gpencil & SIMPLIFY_GPENCIL_MODIFIER)))
#define GPENCIL_SIMPLIFY_FX(scene, playing) \
  ((GPENCIL_SIMPLIFY_ONPLAY(playing) && (GPENCIL_SIMPLIFY(scene)) && \
    (scene->r.simplify_gpencil & SIMPLIFY_GPENCIL_FX)))
#define GPENCIL_SIMPLIFY_BLEND(scene, playing) \
  ((GPENCIL_SIMPLIFY_ONPLAY(playing) && (GPENCIL_SIMPLIFY(scene)) && \
    (scene->r.simplify_gpencil & SIMPLIFY_GPENCIL_BLEND)))

struct GPUBatch;
struct GPUVertBuf;
struct GPUVertFormat;
struct GpencilBatchGroup;

#define GP_SIMPLIFY(scene) ((scene->r.simplify_gpencil & SIMPLIFY_GPENCIL_ENABLE))
#define GP_SIMPLIFY_ONPLAY(playing) \
  (((playing == true) && (scene->r.simplify_gpencil & SIMPLIFY_GPENCIL_ON_PLAY)) || \
   ((scene->r.simplify_gpencil & SIMPLIFY_GPENCIL_ON_PLAY) == 0))
#define GP_SIMPLIFY_FILL(scene, playing) \
  ((GP_SIMPLIFY_ONPLAY(playing) && (GP_SIMPLIFY(scene)) && \
    (scene->r.simplify_gpencil & SIMPLIFY_GPENCIL_FILL)))
#define GP_SIMPLIFY_MODIF(scene, playing) \
  ((GP_SIMPLIFY_ONPLAY(playing) && (GP_SIMPLIFY(scene)) && \
    (scene->r.simplify_gpencil & SIMPLIFY_GPENCIL_MODIFIER)))
#define GP_SIMPLIFY_FX(scene, playing) \
  ((GP_SIMPLIFY_ONPLAY(playing) && (GP_SIMPLIFY(scene)) && \
    (scene->r.simplify_gpencil & SIMPLIFY_GPENCIL_FX)))
#define GP_SIMPLIFY_BLEND(scene, playing) \
  ((GP_SIMPLIFY_ONPLAY(playing) && (GP_SIMPLIFY(scene)) && \
    (scene->r.simplify_gpencil & SIMPLIFY_GPENCIL_BLEND)))

/* GPUBatch Cache Element */
typedef struct GpencilBatchCacheElem {
  struct GPUBatch *batch;
  struct GPUVertBuf *vbo;
  int vbo_len;
  /* attr ids */
  struct GPUVertFormat *format;
  uint pos_id;
  uint color_id;
  uint thickness_id;
  uint uvdata_id;
  uint prev_pos_id;

  /* size for VBO alloc */
  int tot_vertex;
} GpencilBatchCacheElem;

/* Defines each batch group to define later the shgroup */
typedef struct GpencilBatchGroup {
  struct bGPDlayer *gpl;  /* reference to original layer */
  struct bGPDframe *gpf;  /* reference to original frame */
  struct bGPDstroke *gps; /* reference to original stroke */
  short type;             /* type of element */
  bool onion;             /* the group is part of onion skin */
  int vertex_idx;         /* index of vertex data */
} GpencilBatchGroup;

typedef enum GpencilBatchGroup_Type {
  eGpencilBatchGroupType_Stroke = 1,
  eGpencilBatchGroupType_Point = 2,
  eGpencilBatchGroupType_Fill = 3,
  eGpencilBatchGroupType_Edit = 4,
  eGpencilBatchGroupType_Edlin = 5,
} GpencilBatchGroup_Type;

/* Runtime data for GPU and derived frames after applying modifiers */
typedef struct GpencilBatchCache {
  struct GpencilBatchCacheElem b_stroke;
  struct GpencilBatchCacheElem b_point;
  struct GpencilBatchCacheElem b_fill;
  struct GpencilBatchCacheElem b_edit;
  struct GpencilBatchCacheElem b_edlin;

  /* settings to determine if cache is invalid */
  bool is_dirty;
  bool is_editmode;
  int cache_frame;

  /* data with the shading groups */
  int grp_used;                        /* total groups in arrays */
  int grp_size;                        /* max size of the array */
  struct GpencilBatchGroup *grp_cache; /* array of elements */
} GpencilBatchCache;

/* ------------ Grease-Pencil API ------------------ */

void BKE_gpencil_free_point_weights(struct MDeformVert *dvert);
void BKE_gpencil_free_stroke_weights(struct bGPDstroke *gps);
void BKE_gpencil_free_stroke(struct bGPDstroke *gps);
bool BKE_gpencil_free_strokes(struct bGPDframe *gpf);
void BKE_gpencil_free_frames(struct bGPDlayer *gpl);
void BKE_gpencil_free_layers(struct ListBase *list);
bool BKE_gpencil_free_frame_runtime_data(struct bGPDframe *gpf_eval);
void BKE_gpencil_free(struct bGPdata *gpd, bool free_all);

void BKE_gpencil_batch_cache_dirty_tag(struct bGPdata *gpd);
void BKE_gpencil_batch_cache_free(struct bGPdata *gpd);

void BKE_gpencil_stroke_sync_selection(struct bGPDstroke *gps);

struct bGPDframe *BKE_gpencil_frame_addnew(struct bGPDlayer *gpl, int cframe);
struct bGPDframe *BKE_gpencil_frame_addcopy(struct bGPDlayer *gpl, int cframe);
struct bGPDlayer *BKE_gpencil_layer_addnew(struct bGPdata *gpd, const char *name, bool setactive);
struct bGPdata *BKE_gpencil_data_addnew(struct Main *bmain, const char name[]);

struct bGPDframe *BKE_gpencil_frame_duplicate(const struct bGPDframe *gpf_src);
struct bGPDlayer *BKE_gpencil_layer_duplicate(const struct bGPDlayer *gpl_src);
void BKE_gpencil_frame_copy_strokes(struct bGPDframe *gpf_src, struct bGPDframe *gpf_dst);
struct bGPDstroke *BKE_gpencil_stroke_duplicate(struct bGPDstroke *gps_src);

void BKE_gpencil_copy_data(struct bGPdata *gpd_dst, const struct bGPdata *gpd_src, const int flag);
struct bGPdata *BKE_gpencil_copy(struct Main *bmain, const struct bGPdata *gpd);
struct bGPdata *BKE_gpencil_data_duplicate(struct Main *bmain,
                                           const struct bGPdata *gpd,
                                           bool internal_copy);

void BKE_gpencil_make_local(struct Main *bmain, struct bGPdata *gpd, const bool lib_local);

void BKE_gpencil_frame_delete_laststroke(struct bGPDlayer *gpl, struct bGPDframe *gpf);

/* materials */
void BKE_gpencil_material_index_reassign(struct bGPdata *gpd, int totcol, int index);
bool BKE_gpencil_material_index_used(struct bGPdata *gpd, int index);
void BKE_gpencil_material_remap(struct bGPdata *gpd,
                                const unsigned int *remap,
                                unsigned int remap_len);

/* statistics functions */
void BKE_gpencil_stats_update(struct bGPdata *gpd);

/* Utilities for creating and populating GP strokes */
/* - Number of values defining each point in the built-in data
 *   buffers for primitives (e.g. 2D Monkey)
 */
#define GP_PRIM_DATABUF_SIZE 5

void BKE_gpencil_stroke_add_points(struct bGPDstroke *gps,
                                   const float *array,
                                   const int totpoints,
                                   const float mat[4][4]);

struct bGPDstroke *BKE_gpencil_add_stroke(struct bGPDframe *gpf,
                                          int mat_idx,
                                          int totpoints,
                                          short thickness);

/* Stroke and Fill - Alpha Visibility Threshold */
#define GPENCIL_ALPHA_OPACITY_THRESH 0.001f
#define GPENCIL_STRENGTH_MIN 0.003f

bool gpencil_layer_is_editable(const struct bGPDlayer *gpl);

/* How gpencil_layer_getframe() should behave when there
 * is no existing GP-Frame on the frame requested.
 */
typedef enum eGP_GetFrame_Mode {
  /* Use the preceding gp-frame (i.e. don't add anything) */
  GP_GETFRAME_USE_PREV = 0,

  /* Add a new empty/blank frame */
  GP_GETFRAME_ADD_NEW = 1,
  /* Make a copy of the active frame */
  GP_GETFRAME_ADD_COPY = 2,
} eGP_GetFrame_Mode;

struct bGPDframe *BKE_gpencil_layer_getframe(struct bGPDlayer *gpl,
                                             int cframe,
                                             eGP_GetFrame_Mode addnew);
struct bGPDframe *BKE_gpencil_layer_find_frame(struct bGPDlayer *gpl, int cframe);
bool BKE_gpencil_layer_delframe(struct bGPDlayer *gpl, struct bGPDframe *gpf);

struct bGPDlayer *BKE_gpencil_layer_get_index(struct bGPdata *gpd,
                                              int index,
                                              int first_if_not_found);

struct bGPDlayer *BKE_gpencil_layer_getactive(struct bGPdata *gpd);
void BKE_gpencil_layer_setactive(struct bGPdata *gpd, struct bGPDlayer *active);
void BKE_gpencil_layer_delete(struct bGPdata *gpd, struct bGPDlayer *gpl);
void BKE_gpencil_layer_autolock_set(struct bGPdata *gpd);

/* Brush */
struct Material *BKE_gpencil_brush_material_get(struct Brush *brush);
void BKE_gpencil_brush_material_set(struct Brush *brush, struct Material *material);

/* Object */
struct Material *BKE_gpencil_object_material_ensure_active(struct Object *ob);
struct Material *BKE_gpencil_object_material_ensure_from_brush(struct Main *bmain,
                                                               struct Object *ob,
                                                               struct Brush *brush);
int BKE_gpencil_object_material_ensure(struct Main *bmain,
                                       struct Object *ob,
                                       struct Material *material);

struct Material *BKE_gpencil_object_material_new(struct Main *bmain,
                                                 struct Object *ob,
                                                 const char *name,
                                                 int *r_index);

int BKE_gpencil_object_material_get_index(struct Object *ob, struct Material *ma);

struct Material *BKE_gpencil_object_material_get_from_brush(struct Object *ob,
                                                            struct Brush *brush);
int BKE_gpencil_object_material_get_index_from_brush(struct Object *ob, struct Brush *brush);

struct Material *BKE_gpencil_object_material_ensure_from_active_input_toolsettings(
    struct Main *bmain, struct Object *ob, struct ToolSettings *ts);
struct Material *BKE_gpencil_object_material_ensure_from_active_input_brush(struct Main *bmain,
                                                                            struct Object *ob,
                                                                            struct Brush *brush);
struct Material *BKE_gpencil_object_material_ensure_from_active_input_material(struct Object *ob);

/* object boundbox */
bool BKE_gpencil_data_minmax(const struct bGPdata *gpd, float r_min[3], float r_max[3]);
bool BKE_gpencil_stroke_minmax(const struct bGPDstroke *gps,
                               const bool use_select,
                               float r_min[3],
                               float r_max[3]);
bool BKE_gpencil_stroke_select_check(const struct bGPDstroke *gps);

struct BoundBox *BKE_gpencil_boundbox_get(struct Object *ob);
void BKE_gpencil_centroid_3d(struct bGPdata *gpd, float r_centroid[3]);

/* vertex groups */
void BKE_gpencil_dvert_ensure(struct bGPDstroke *gps);
void BKE_gpencil_vgroup_remove(struct Object *ob, struct bDeformGroup *defgroup);
void BKE_gpencil_stroke_weights_duplicate(struct bGPDstroke *gps_src, struct bGPDstroke *gps_dst);

/* GPencil geometry evaluation */
void BKE_gpencil_eval_geometry(struct Depsgraph *depsgraph, struct bGPdata *gpd);

/* stroke geometry utilities */
void BKE_gpencil_stroke_normal(const struct bGPDstroke *gps, float r_normal[3]);
void BKE_gpencil_simplify_stroke(struct bGPDstroke *gps, float factor);
void BKE_gpencil_simplify_fixed(struct bGPDstroke *gps);
void BKE_gpencil_subdivide(struct bGPDstroke *gps, int level, int flag);
bool BKE_gpencil_trim_stroke(struct bGPDstroke *gps);
void BKE_gpencil_merge_distance_stroke(struct bGPDframe *gpf,
                                       struct bGPDstroke *gps,
                                       const float threshold,
                                       const bool use_unselected);

void BKE_gpencil_stroke_2d_flat(const struct bGPDspoint *points,
                                int totpoints,
                                float (*points2d)[2],
                                int *r_direction);
void BKE_gpencil_stroke_2d_flat_ref(const struct bGPDspoint *ref_points,
                                    int ref_totpoints,
                                    const struct bGPDspoint *points,
                                    int totpoints,
                                    float (*points2d)[2],
                                    const float scale,
                                    int *r_direction);
float BKE_gpencil_stroke_length(const struct bGPDstroke *gps, bool use_3d);

void BKE_gpencil_transform(struct bGPdata *gpd, float mat[4][4]);

bool BKE_gpencil_sample_stroke(struct bGPDstroke *gps, const float dist, const bool select);
bool BKE_gpencil_stretch_stroke(struct bGPDstroke *gps, const float dist);
bool BKE_gpencil_trim_stroke_points(struct bGPDstroke *gps,
                                    const int index_from,
                                    const int index_to);
bool BKE_gpencil_shrink_stroke(struct bGPDstroke *gps, const float dist);
bool BKE_gpencil_split_stroke(struct bGPDframe *gpf,
                              struct bGPDstroke *gps,
                              const int before_index,
                              struct bGPDstroke **remaining_gps);
bool BKE_gpencil_smooth_stroke(struct bGPDstroke *gps, int i, float inf);
bool BKE_gpencil_smooth_stroke_strength(struct bGPDstroke *gps, int point_index, float influence);
bool BKE_gpencil_smooth_stroke_thickness(struct bGPDstroke *gps, int point_index, float influence);
bool BKE_gpencil_smooth_stroke_uv(struct bGPDstroke *gps, int point_index, float influence);
bool BKE_gpencil_close_stroke(struct bGPDstroke *gps);
void BKE_gpencil_dissolve_points(struct bGPDframe *gpf, struct bGPDstroke *gps, const short tag);

void BKE_gpencil_get_range_selected(struct bGPDlayer *gpl, int *r_initframe, int *r_endframe);
float BKE_gpencil_multiframe_falloff_calc(
    struct bGPDframe *gpf, int actnum, int f_init, int f_end, struct CurveMapping *cur_falloff);

void BKE_gpencil_convert_curve(struct Main *bmain,
                               struct Scene *scene,
                               struct Object *ob_gp,
                               struct Object *ob_cu,
                               const bool gpencil_lines,
<<<<<<< HEAD
                               const bool use_collections);
=======
                               const bool use_collections,
                               const bool only_stroke);
>>>>>>> da25aca2

extern void (*BKE_gpencil_batch_cache_dirty_tag_cb)(struct bGPdata *gpd);
extern void (*BKE_gpencil_batch_cache_free_cb)(struct bGPdata *gpd);

#endif /*  __BKE_GPENCIL_H__ */<|MERGE_RESOLUTION|>--- conflicted
+++ resolved
@@ -24,11 +24,6 @@
  * \ingroup bke
  */
 
-<<<<<<< HEAD
-struct Scene;
-struct ArrayGpencilModifierData;
-=======
->>>>>>> da25aca2
 struct BoundBox;
 struct Brush;
 struct CurveMapping;
@@ -338,12 +333,8 @@
                                struct Object *ob_gp,
                                struct Object *ob_cu,
                                const bool gpencil_lines,
-<<<<<<< HEAD
-                               const bool use_collections);
-=======
                                const bool use_collections,
                                const bool only_stroke);
->>>>>>> da25aca2
 
 extern void (*BKE_gpencil_batch_cache_dirty_tag_cb)(struct bGPdata *gpd);
 extern void (*BKE_gpencil_batch_cache_free_cb)(struct bGPdata *gpd);
