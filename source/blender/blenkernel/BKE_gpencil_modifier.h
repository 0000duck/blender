/*
 * This program is free software; you can redistribute it and/or
 * modify it under the terms of the GNU General Public License
 * as published by the Free Software Foundation; either version 2
 * of the License, or (at your option) any later version.
 *
 * This program is distributed in the hope that it will be useful,
 * but WITHOUT ANY WARRANTY; without even the implied warranty of
 * MERCHANTABILITY or FITNESS FOR A PARTICULAR PURPOSE.  See the
 * GNU General Public License for more details.
 *
 * You should have received a copy of the GNU General Public License
 * along with this program; if not, write to the Free Software Foundation,
 * Inc., 51 Franklin Street, Fifth Floor, Boston, MA 02110-1301, USA.
 */
#ifndef __BKE_GPENCIL_MODIFIER_H__
#define __BKE_GPENCIL_MODIFIER_H__

/** \file
 * \ingroup bke
 */

#include "DNA_gpencil_modifier_types.h" /* needed for all enum typdefs */

#ifdef __cplusplus
extern "C" {
#endif

struct Depsgraph;
struct GpencilModifierData;
struct ID;
struct ListBase;
struct Main;
struct ModifierUpdateDepsgraphContext;
struct Object;
struct Scene;
/* NOTE: bakeModifier() called from UI:
 * needs to create new data-blocks, hence the need for this. */
struct bGPDframe;
struct bGPDlayer;
struct bGPDstroke;

#define GPENCIL_MODIFIER_ACTIVE(_md, _is_render) \
  ((((_md)->mode & eGpencilModifierMode_Realtime) && (_is_render == false)) || \
   (((_md)->mode & eGpencilModifierMode_Render) && (_is_render == true)))
#define GPENCIL_MODIFIER_EDIT(_md, _is_edit) \
  ((((_md)->mode & eGpencilModifierMode_Editmode) == 0) && (_is_edit))

typedef enum {
  /** Should not be used, only for None modifier type. */
  eGpencilModifierTypeType_None,

  /** Grease pencil modifiers. */
  eGpencilModifierTypeType_Gpencil,
} GpencilModifierTypeType;

typedef enum {
  /* eGpencilModifierTypeFlag_SupportsMapping = (1 << 0), */ /* UNUSED */
  eGpencilModifierTypeFlag_SupportsEditmode = (1 << 1),

  /**
   * For modifiers that support edit-mode this determines if the
   * modifier should be enabled by default in edit-mode. This should
   * only be used by modifiers that are relatively speedy and
   * also generally used in edit-mode, otherwise let the user enable it by hand.
   */
  eGpencilModifierTypeFlag_EnableInEditmode = (1 << 2),

  /**
   * For modifiers that require original data and so cannot
   * be placed after any non-deform modifier.
   */
  /* eGpencilModifierTypeFlag_RequiresOriginalData = (1 << 3), */ /* UNUSED */

  /** Max one per type. */
  eGpencilModifierTypeFlag_Single = (1 << 4),

  /** Can't be added manually by user. */
  eGpencilModifierTypeFlag_NoUserAdd = (1 << 5),
  /** Can't be applied. */
  eGpencilModifierTypeFlag_NoApply = (1 << 6),
} GpencilModifierTypeFlag;

/* IMPORTANT! Keep ObjectWalkFunc and IDWalkFunc signatures compatible. */
typedef void (*GreasePencilObjectWalkFunc)(void *userData,
                                           struct Object *ob,
                                           struct Object **obpoin,
                                           int cb_flag);
typedef void (*GreasePencilIDWalkFunc)(void *userData,
                                       struct Object *ob,
                                       struct ID **idpoin,
                                       int cb_flag);
typedef void (*GreasePencilTexWalkFunc)(void *userData,
                                        struct Object *ob,
                                        struct GpencilModifierData *md,
                                        const char *propname);

typedef struct GpencilModifierTypeInfo {
  /** The user visible name for this modifier */
  char name[32];

  /**
   * The DNA struct name for the modifier data type, used to
   * write the DNA data out.
   */
  char struct_name[32];

  /** The size of the modifier data type, used by allocation. */
  int struct_size;

  GpencilModifierTypeType type;
  GpencilModifierTypeFlag flags;

  /********************* Non-optional functions *********************/

  /**
   * Copy instance data for this modifier type. Should copy all user
   * level settings to the target modifier.
   */
  void (*copyData)(const struct GpencilModifierData *md, struct GpencilModifierData *target);

  /**
   * Callback for GP "stroke" modifiers that operate on the
   * shape and parameters of the provided strokes (e.g. Thickness, Noise, etc.)
   *
   * The gpl parameter contains the GP layer that the strokes come from.
   * While access is provided to this data, you should not directly access
   * the gpl->frames data from the modifier. Instead, use the gpf parameter
   * instead.
   *
   * The gps parameter contains the GP stroke to operate on. This is usually a copy
   * of the original (unmodified and saved to files) stroke data.
   */
  void (*deformStroke)(struct GpencilModifierData *md,
                       struct Depsgraph *depsgraph,
                       struct Object *ob,
                       struct bGPDlayer *gpl,
                       struct bGPDframe *gpf,
                       struct bGPDstroke *gps);

  /**
   * Callback for GP "geometry" modifiers that create extra geometry
   * in the frame (e.g. Array)
   */
  void (*generateStrokes)(struct GpencilModifierData *md,
                          struct Depsgraph *depsgraph,
                          struct Object *ob);

  /**
   * Bake-down GP modifier's effects into the GP data-block.
   *
   * This gets called when the user clicks the "Apply" button in the UI.
   * As such, this callback needs to go through all layers/frames in the
   * data-block, mutating the geometry and/or creating new data-blocks/objects
   */
  void (*bakeModifier)(struct Main *bmain,
                       struct Depsgraph *depsgraph,
                       struct GpencilModifierData *md,
                       struct Object *ob);

  /********************* Optional functions *********************/

  /**
   * Callback for GP "time" modifiers that offset keyframe time
   * Returns the frame number to be used after apply the modifier. This is
   * usually an offset of the animation for duplicated data-blocks.
   *
   * This function is optional.
   */
  int (*remapTime)(struct GpencilModifierData *md,
                   struct Depsgraph *depsgraph,
                   struct Scene *scene,
                   struct Object *ob,
                   struct bGPDlayer *gpl,
                   int cfra);

  /**
   * Initialize new instance data for this modifier type, this function
   * should set modifier variables to their default values.
   *
   * This function is optional.
   */
  void (*initData)(struct GpencilModifierData *md);

  /**
   * Free internal modifier data variables, this function should
   * not free the md variable itself.
   *
   * This function is optional.
   */
  void (*freeData)(struct GpencilModifierData *md);

  /**
   * Return a boolean value indicating if this modifier is able to be
   * calculated based on the modifier data. This is *not* regarding the
   * md->flag, that is tested by the system, this is just if the data
   * validates (for example, a lattice will return false if the lattice
   * object is not defined).
   *
   * This function is optional (assumes never disabled if not present).
   */
  bool (*isDisabled)(struct GpencilModifierData *md, int userRenderParams);

  /**
   * Add the appropriate relations to the dependency graph.
   *
   * This function is optional.
   */
  void (*updateDepsgraph)(struct GpencilModifierData *md,
                          const struct ModifierUpdateDepsgraphContext *ctx);

  /**
   * Should return true if the modifier needs to be recalculated on time
   * changes.
   *
   * This function is optional (assumes false if not present).
   */
  bool (*dependsOnTime)(struct GpencilModifierData *md);

  /**
   * Should call the given walk function on with a pointer to each Object
   * pointer that the modifier data stores. This is used for linking on file
   * load and for unlinking objects or forwarding object references.
   *
   * This function is optional.
   */
  void (*foreachObjectLink)(struct GpencilModifierData *md,
                            struct Object *ob,
                            GreasePencilObjectWalkFunc walk,
                            void *userData);

  /**
   * Should call the given walk function with a pointer to each ID
   * pointer (i.e. each data-block pointer) that the modifier data
   * stores. This is used for linking on file load and for
   * unlinking data-blocks or forwarding data-block references.
   *
   * This function is optional. If it is not present, foreachObjectLink
   * will be used.
   */
  void (*foreachIDLink)(struct GpencilModifierData *md,
                        struct Object *ob,
                        GreasePencilIDWalkFunc walk,
                        void *userData);

  /**
   * Should call the given walk function for each texture that the
   * modifier data stores. This is used for finding all textures in
   * the context for the UI.
   *
   * This function is optional. If it is not present, it will be
   * assumed the modifier has no textures.
   */
  void (*foreachTexLink)(struct GpencilModifierData *md,
                         struct Object *ob,
                         GreasePencilTexWalkFunc walk,
                         void *userData);
} GpencilModifierTypeInfo;

/* Initialize modifier's global data (type info and some common global storages). */
void BKE_gpencil_modifier_init(void);

const GpencilModifierTypeInfo *BKE_gpencil_modifierType_getInfo(GpencilModifierType type);
struct GpencilModifierData *BKE_gpencil_modifier_new(int type);
void BKE_gpencil_modifier_free_ex(struct GpencilModifierData *md, const int flag);
void BKE_gpencil_modifier_free(struct GpencilModifierData *md);
bool BKE_gpencil_modifier_unique_name(struct ListBase *modifiers, struct GpencilModifierData *gmd);
bool BKE_gpencil_modifier_dependsOnTime(struct GpencilModifierData *md);
struct GpencilModifierData *BKE_gpencil_modifiers_findByType(struct Object *ob,
                                                             GpencilModifierType type);
struct GpencilModifierData *BKE_gpencil_modifiers_findByName(struct Object *ob, const char *name);
void BKE_gpencil_modifier_copyData_generic(const struct GpencilModifierData *md_src,
                                           struct GpencilModifierData *md_dst);
void BKE_gpencil_modifier_copyData(struct GpencilModifierData *md,
                                   struct GpencilModifierData *target);
void BKE_gpencil_modifier_copyData_ex(struct GpencilModifierData *md,
                                      struct GpencilModifierData *target,
                                      const int flag);
void BKE_gpencil_modifiers_foreachIDLink(struct Object *ob,
                                         GreasePencilIDWalkFunc walk,
                                         void *userData);
void BKE_gpencil_modifiers_foreachTexLink(struct Object *ob,
                                          GreasePencilTexWalkFunc walk,
                                          void *userData);

bool BKE_gpencil_has_geometry_modifiers(struct Object *ob);
bool BKE_gpencil_has_time_modifiers(struct Object *ob);
bool BKE_gpencil_has_transform_modifiers(struct Object *ob);

void BKE_gpencil_lattice_init(struct Object *ob);
void BKE_gpencil_lattice_clear(struct Object *ob);

void BKE_gpencil_modifiers_calc(struct Depsgraph *depsgraph,
                                struct Scene *scene,
                                struct Object *ob);

<<<<<<< HEAD
void BKE_gpencil_prepare_eval_data(struct Depsgraph *depsgraph,
                                   struct Scene *scene,
                                   struct Object *ob);

struct bGPDframe *BKE_gpencil_frame_retime_get(struct Depsgraph *depsgraph,
                                               struct Scene *scene,
                                               struct Object *ob,
                                               struct bGPDlayer *gpl);
=======
#ifdef __cplusplus
}
#endif
>>>>>>> 7b8db971

#endif /* __BKE_GPENCIL_MODIFIER_H__ */<|MERGE_RESOLUTION|>--- conflicted
+++ resolved
@@ -294,7 +294,6 @@
                                 struct Scene *scene,
                                 struct Object *ob);
 
-<<<<<<< HEAD
 void BKE_gpencil_prepare_eval_data(struct Depsgraph *depsgraph,
                                    struct Scene *scene,
                                    struct Object *ob);
@@ -303,10 +302,9 @@
                                                struct Scene *scene,
                                                struct Object *ob,
                                                struct bGPDlayer *gpl);
-=======
+
 #ifdef __cplusplus
 }
 #endif
->>>>>>> 7b8db971
 
 #endif /* __BKE_GPENCIL_MODIFIER_H__ */