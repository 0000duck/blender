--- conflicted
+++ resolved
@@ -45,12 +45,9 @@
 void multires_force_render_update(struct Object *ob);
 void multires_force_external_reload(struct Object *ob);
 
-<<<<<<< HEAD
-/* note: gridkey can be NULL, will provide a context-sensitive default */
-=======
 void multiresModifier_set_levels_from_disps(struct MultiresModifierData *mmd, struct Object *ob);
 
->>>>>>> 4eaa10aa
+/* note: gridkey can be NULL, will provide a context-sensitive default */
 struct DerivedMesh *multires_dm_create_from_derived(struct MultiresModifierData*,
 	int local_mmd, struct DerivedMesh*, struct Object *, struct GridKey *, int, int);
 
