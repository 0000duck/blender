--- conflicted
+++ resolved
@@ -67,10 +67,6 @@
 int colorband_element_remove(struct ColorBand *coba, int index);
 void colorband_update_sort(struct ColorBand *coba);
 
-<<<<<<< HEAD
-void         BKE_texture_release_datablocks(struct Tex *tex);
-=======
->>>>>>> 794a977b
 void         BKE_texture_free(struct Tex *tex, const bool do_id_user);
 void         BKE_texture_default(struct Tex *tex);
 struct Tex  *BKE_texture_copy(struct Tex *tex);
