--- conflicted
+++ resolved
@@ -524,14 +524,6 @@
 static void read_file_update_assets(bContext *C)
 {
 	Main *bmain = CTX_data_main(C);
-<<<<<<< HEAD
-	ListBase *lb_array[MAX_LIBARRAY];
-	int i = set_listbasepointers(bmain, lb_array);
-
-	for (Library *lib = bmain->library.first; lib; lib = lib->id.next) {
-		if (lib->asset_repository) {
-			printf("Handling lib file %s (engine %s, %d)\n", lib->filepath, lib->asset_repository->asset_engine, lib->asset_repository->asset_engine_version);
-=======
 
 	BKE_main_id_tag_all(bmain, LIB_TAG_DOIT, false);
 
@@ -557,15 +549,10 @@
 
 			/* Note: we assume update check callback does not add, remove or alter order of uuids in that list! */
 
->>>>>>> 698b1553
 			for (AssetRef *aref = lib->asset_repository->assets.first; aref; aref = aref->next) {
 				for (LinkData *ld = aref->id_list.first; ld; ld = ld->next) {
 					ID *id = ld->data;
 
-<<<<<<< HEAD
-					if (id->uuid) {
-						printf("\tWe need to check for updated asset %s...\n", id->name);
-=======
 					if (ae_type == NULL) {
 						if (id->uuid) {
 							id->uuid->tag = UUID_TAG_ENGINE_MISSING;
@@ -586,15 +573,10 @@
 							uuids.uuids = MEM_mallocN(sizeof(*uuids.uuids) * (size_t)uuids.nbr_uuids, __func__);
 						}
 						uuids.uuids[uuids.nbr_uuids - 1] = *id->uuid;
->>>>>>> 698b1553
 					}
 					else {
 						printf("\t\tWe need to check for updated asset sub-data %s...\n", id->name);
 					}
-<<<<<<< HEAD
-				}
-			}
-=======
 					id->tag |= LIB_TAG_DOIT;
 				}
 			}
@@ -631,7 +613,6 @@
 
 			MEM_freeN(uuids.uuids);
 			BKE_asset_engine_free(ae);
->>>>>>> 698b1553
 		}
 	}
 }
@@ -655,11 +636,7 @@
 			retval = BKE_READ_FILE_FAIL;
 		}
 		else {
-<<<<<<< HEAD
-			setup_app_data(C, bfd, filepath, reports);  // frees BFD
-=======
 			setup_app_data(C, bfd, filepath, reports);
->>>>>>> 698b1553
 
 			printf("Updating assets for: %s\n", filepath);
 			read_file_update_assets(C);
