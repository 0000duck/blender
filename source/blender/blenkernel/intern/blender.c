/*
 * ***** BEGIN GPL LICENSE BLOCK *****
 *
 * This program is free software; you can redistribute it and/or
 * modify it under the terms of the GNU General Public License
 * as published by the Free Software Foundation; either version 2
 * of the License, or (at your option) any later version.
 *
 * This program is distributed in the hope that it will be useful,
 * but WITHOUT ANY WARRANTY; without even the implied warranty of
 * MERCHANTABILITY or FITNESS FOR A PARTICULAR PURPOSE.  See the
 * GNU General Public License for more details.
 *
 * You should have received a copy of the GNU General Public License
 * along with this program; if not, write to the Free Software Foundation,
 * Inc., 51 Franklin Street, Fifth Floor, Boston, MA 02110-1301, USA.
 *
 * The Original Code is Copyright (C) 2001-2002 by NaN Holding BV.
 * All rights reserved.
 *
 * The Original Code is: all of this file.
 *
 * Contributor(s): none yet.
 *
 * ***** END GPL LICENSE BLOCK *****
 */

/** \file blender/blenkernel/intern/blender.c
 *  \ingroup bke
 */

#ifndef _GNU_SOURCE
/* Needed for O_NOFOLLOW on some platforms. */
#  define _GNU_SOURCE 1
#endif

#ifndef _WIN32 
#  include <unistd.h> // for read close
#else
#  include <io.h> // for open close read
#endif

#include <stdlib.h>
#include <stdio.h>
#include <stddef.h>
#include <string.h>
#include <fcntl.h>  /* for open */
#include <errno.h>

#include "MEM_guardedalloc.h"

#include "DNA_userdef_types.h"
#include "DNA_scene_types.h"
#include "DNA_screen_types.h"
#include "DNA_view3d_types.h"
#include "DNA_windowmanager_types.h"

#include "BLI_blenlib.h"
#include "BLI_utildefines.h"
#include "BLI_callbacks.h"

#include "IMB_imbuf.h"
#include "IMB_moviecache.h"

#include "BKE_appdir.h"
#include "BKE_blender.h"
#include "BKE_bpath.h"
#include "BKE_brush.h"
#include "BKE_context.h"
#include "BKE_depsgraph.h"
#include "BKE_global.h"
#include "BKE_idprop.h"
#include "BKE_image.h"
#include "BKE_ipo.h"
#include "BKE_library.h"
#include "BKE_main.h"
#include "BKE_node.h"
#include "BKE_report.h"
#include "BKE_scene.h"
#include "BKE_screen.h"
#include "BKE_sequencer.h"
#include "BKE_sound.h"

#include "RE_pipeline.h"
#include "RE_render_ext.h"

#include "BLF_api.h"

#include "BLO_undofile.h"
#include "BLO_readfile.h" 
#include "BLO_writefile.h" 

#include "RNA_access.h"

#include "WM_api.h" // XXXXX BAD, very BAD dependency (bad level call) - remove asap, elubie

#include "IMB_colormanagement.h"

#ifdef WITH_PYTHON
#  include "BPY_extern.h"
#endif

Global G;
UserDef U;
/* ListBase = {NULL, NULL}; */

char versionstr[48] = "";

/* ********** free ********** */

/* only to be called on exit blender */
void free_blender(void)
{
	/* samples are in a global list..., also sets G.main->sound->sample NULL */
	BKE_main_free(G.main);
	G.main = NULL;

	BKE_spacetypes_free();      /* after free main, it uses space callbacks */
	
	IMB_exit();
	BKE_images_exit();
	DAG_exit();

	BKE_brush_system_exit();
	RE_texture_rng_exit();	

	BLI_callback_global_finalize();

	BKE_sequencer_cache_destruct();
	IMB_moviecache_destruct();
	
	free_nodesystem();
}

void initglobals(void)
{
	memset(&G, 0, sizeof(Global));
	
	U.savetime = 1;

	G.main = BKE_main_new();

	strcpy(G.ima, "//");

	if (BLENDER_SUBVERSION)
		BLI_snprintf(versionstr, sizeof(versionstr), "v%d.%02d.%d", BLENDER_VERSION / 100, BLENDER_VERSION % 100, BLENDER_SUBVERSION);
	else
		BLI_snprintf(versionstr, sizeof(versionstr), "v%d.%02d", BLENDER_VERSION / 100, BLENDER_VERSION % 100);

#ifndef WITH_PYTHON_SECURITY /* default */
	G.f |= G_SCRIPT_AUTOEXEC;
#else
	G.f &= ~G_SCRIPT_AUTOEXEC;
#endif
}

/***/

static void clear_global(void) 
{
//	extern short winqueue_break;	/* screen.c */

	BKE_main_free(G.main);          /* free all lib data */
	
//	free_vertexpaint();

	G.main = NULL;
}

static bool clean_paths_visit_cb(void *UNUSED(userdata), char *path_dst, const char *path_src)
{
	strcpy(path_dst, path_src);
	BLI_path_native_slash(path_dst);
	return !STREQ(path_dst, path_src);
}

/* make sure path names are correct for OS */
static void clean_paths(Main *main)
{
	Scene *scene;

	BKE_bpath_traverse_main(main, clean_paths_visit_cb, BKE_BPATH_TRAVERSE_SKIP_MULTIFILE, NULL);

	for (scene = main->scene.first; scene; scene = scene->id.next) {
		BLI_path_native_slash(scene->r.pic);
	}
}

static bool wm_scene_is_visible(wmWindowManager *wm, Scene *scene)
{
	wmWindow *win;
	for (win = wm->windows.first; win; win = win->next) {
		if (win->screen->scene == scene) {
			return true;
		}
	}
	return false;
}

/**
 * Context matching, handle no-ui case
 *
 * \note this is called on Undo so any slow conversion functions here
 * should be avoided or check (mode != LOAD_UNDO).
 *
 * \param bfd: Blend file data, freed by this function on exit.
 * \param filepath: File path or identifier.
 */
static void setup_app_data(
        bContext *C, BlendFileData *bfd,
        const char *filepath, ReportList *reports)
{
	Scene *curscene = NULL;
	const bool recover = (G.fileflags & G_FILE_RECOVER) != 0;
	enum {
		LOAD_UI = 1,
		LOAD_UI_OFF,
		LOAD_UNDO,
	} mode;

	if (BLI_listbase_is_empty(&bfd->main->screen)) {
		mode = LOAD_UNDO;
	}
	else if (G.fileflags & G_FILE_NO_UI) {
		mode = LOAD_UI_OFF;
	}
	else {
		mode = LOAD_UI;
	}

	if (mode != LOAD_UNDO) {
		/* may happen with library files */
		if (ELEM(NULL, bfd->curscreen, bfd->curscene)) {
			BKE_report(reports, RPT_WARNING, "Library file, loading empty scene");
			mode = LOAD_UI_OFF;
		}
	}

	/* Free all render results, without this stale data gets displayed after loading files */
	if (mode != LOAD_UNDO) {
		RE_FreeAllRenderResults();
	}

	/* Only make filepaths compatible when loading for real (not undo) */
	if (mode != LOAD_UNDO) {
		clean_paths(bfd->main);
	}

	/* XXX here the complex windowmanager matching */
	
	/* no load screens? */
	if (mode != LOAD_UI) {
		/* Logic for 'track_undo_scene' is to keep using the scene which the active screen has,
		 * as long as the scene associated with the undo operation is visible in one of the open windows.
		 *
		 * - 'curscreen->scene' - scene the user is currently looking at.
		 * - 'bfd->curscene' - scene undo-step was created in.
		 *
		 * This means users can have 2+ windows open and undo in both without screens switching.
		 * But if they close one of the screens,
		 * undo will ensure that the scene being operated on will be activated
		 * (otherwise we'd be undoing on an off-screen scene which isn't acceptable).
		 * see: T43424
		 */
		bScreen *curscreen = NULL;
		bool track_undo_scene;

		/* comes from readfile.c */
		SWAP(ListBase, G.main->wm, bfd->main->wm);
		SWAP(ListBase, G.main->screen, bfd->main->screen);
		
		/* we re-use current screen */
		curscreen = CTX_wm_screen(C);
		/* but use new Scene pointer */
		curscene = bfd->curscene;

		track_undo_scene = (mode == LOAD_UNDO && curscreen && curscene && bfd->main->wm.first);

		if (curscene == NULL) {
			curscene = bfd->main->scene.first;
		}
		/* empty file, we add a scene to make Blender work */
		if (curscene == NULL) {
			curscene = BKE_scene_add(bfd->main, "Empty");
		}

		if (track_undo_scene) {
			/* keep the old (free'd) scene, let 'blo_lib_link_screen_restore'
			 * replace it with 'curscene' if its needed */
		}
		else {
			/* and we enforce curscene to be in current screen */
			if (curscreen) {
				/* can run in bgmode */
				curscreen->scene = curscene;
			}
		}

		/* clear_global will free G.main, here we can still restore pointers */
		blo_lib_link_screen_restore(bfd->main, curscreen, curscene);
		/* curscreen might not be set when loading without ui (see T44217) so only re-assign if available */
		if (curscreen) {
			curscene = curscreen->scene;
		}

		if (track_undo_scene) {
			wmWindowManager *wm = bfd->main->wm.first;
			if (wm_scene_is_visible(wm, bfd->curscene) == false) {
				curscene = bfd->curscene;
				curscreen->scene = curscene;
				BKE_screen_view3d_scene_sync(curscreen);
			}
		}
	}
	
	/* free G.main Main database */
//	CTX_wm_manager_set(C, NULL);
	clear_global();
	
	/* clear old property update cache, in case some old references are left dangling */
	RNA_property_update_cache_free();
	
	G.main = bfd->main;

	CTX_data_main_set(C, G.main);

	if (bfd->user) {
		
		/* only here free userdef themes... */
		BKE_userdef_free();
		
		U = *bfd->user;

		/* Security issue: any blend file could include a USER block.
		 *
		 * Currently we load prefs from BLENDER_STARTUP_FILE and later on load BLENDER_USERPREF_FILE,
		 * to load the preferences defined in the users home dir.
		 *
		 * This means we will never accidentally (or maliciously)
		 * enable scripts auto-execution by loading a '.blend' file.
		 */
		U.flag |= USER_SCRIPT_AUTOEXEC_DISABLE;

		MEM_freeN(bfd->user);
	}
	
	/* case G_FILE_NO_UI or no screens in file */
	if (mode != LOAD_UI) {
		/* leave entire context further unaltered? */
		CTX_data_scene_set(C, curscene);
	}
	else {
		G.fileflags = bfd->fileflags;
		CTX_wm_manager_set(C, G.main->wm.first);
		CTX_wm_screen_set(C, bfd->curscreen);
		CTX_data_scene_set(C, bfd->curscene);
		CTX_wm_area_set(C, NULL);
		CTX_wm_region_set(C, NULL);
		CTX_wm_menu_set(C, NULL);
		curscene = bfd->curscene;
	}
	
	/* this can happen when active scene was lib-linked, and doesn't exist anymore */
	if (CTX_data_scene(C) == NULL) {
		/* in case we don't even have a local scene, add one */
		if (!G.main->scene.first)
			BKE_scene_add(G.main, "Empty");

		CTX_data_scene_set(C, G.main->scene.first);
		CTX_wm_screen(C)->scene = CTX_data_scene(C);
		curscene = CTX_data_scene(C);
	}

	BLI_assert(curscene == CTX_data_scene(C));


	/* special cases, override loaded flags: */
	if (G.f != bfd->globalf) {
		const int flags_keep = (G_SWAP_EXCHANGE | G_SCRIPT_AUTOEXEC | G_SCRIPT_OVERRIDE_PREF);
		bfd->globalf = (bfd->globalf & ~flags_keep) | (G.f & flags_keep);
	}


	G.f = bfd->globalf;

#ifdef WITH_PYTHON
	/* let python know about new main */
	BPY_context_update(C);
#endif

	/* FIXME: this version patching should really be part of the file-reading code,
	 * but we still get too many unrelated data-corruption crashes otherwise... */
	if (G.main->versionfile < 250)
		do_versions_ipos_to_animato(G.main);
	
	G.main->recovered = 0;
	
	/* startup.blend or recovered startup */
	if (bfd->filename[0] == 0) {
		G.main->name[0] = 0;
	}
	else if (recover && G.relbase_valid) {
		/* in case of autosave or quit.blend, use original filename instead
		 * use relbase_valid to make sure the file is saved, else we get <memory2> in the filename */
		filepath = bfd->filename;
		G.main->recovered = 1;
	
		/* these are the same at times, should never copy to the same location */
		if (G.main->name != filepath)
			BLI_strncpy(G.main->name, filepath, FILE_MAX);
	}
	
	/* baseflags, groups, make depsgraph, etc */
	/* first handle case if other windows have different scenes visible */
	if (mode == LOAD_UI) {
		wmWindowManager *wm = G.main->wm.first;
		
		if (wm) {
			wmWindow *win;
			
			for (win = wm->windows.first; win; win = win->next) {
				if (win->screen && win->screen->scene) /* zealous check... */
					if (win->screen->scene != curscene)
						BKE_scene_set_background(G.main, win->screen->scene);
			}
		}
	}
	BKE_scene_set_background(G.main, curscene);

	if (mode != LOAD_UNDO) {
		RE_FreeAllPersistentData();
		IMB_colormanagement_check_file_config(G.main);
	}

	MEM_freeN(bfd);

}

static int handle_subversion_warning(Main *main, ReportList *reports)
{
	if (main->minversionfile > BLENDER_VERSION ||
	    (main->minversionfile == BLENDER_VERSION &&
	     main->minsubversionfile > BLENDER_SUBVERSION))
	{
		BKE_reportf(reports, RPT_ERROR, "File written by newer Blender binary (%d.%d), expect loss of data!",
		            main->minversionfile, main->minsubversionfile);
	}

	return 1;
}

static void keymap_item_free(wmKeyMapItem *kmi)
{
	if (kmi->properties) {
		IDP_FreeProperty(kmi->properties);
		MEM_freeN(kmi->properties);
	}
	if (kmi->ptr)
		MEM_freeN(kmi->ptr);
}

void BKE_userdef_free(void)
{
	wmKeyMap *km;
	wmKeyMapItem *kmi;
	wmKeyMapDiffItem *kmdi;
	bAddon *addon, *addon_next;
	uiFont *font;

	for (km = U.user_keymaps.first; km; km = km->next) {
		for (kmdi = km->diff_items.first; kmdi; kmdi = kmdi->next) {
			if (kmdi->add_item) {
				keymap_item_free(kmdi->add_item);
				MEM_freeN(kmdi->add_item);
			}
			if (kmdi->remove_item) {
				keymap_item_free(kmdi->remove_item);
				MEM_freeN(kmdi->remove_item);
			}
		}

		for (kmi = km->items.first; kmi; kmi = kmi->next)
			keymap_item_free(kmi);

		BLI_freelistN(&km->diff_items);
		BLI_freelistN(&km->items);
	}
	
	for (addon = U.addons.first; addon; addon = addon_next) {
		addon_next = addon->next;
		if (addon->prop) {
			IDP_FreeProperty(addon->prop);
			MEM_freeN(addon->prop);
		}
		MEM_freeN(addon);
	}

	for (font = U.uifonts.first; font; font = font->next) {
		BLF_unload_id(font->blf_id);
	}

	BLF_default_set(-1);

	BLI_freelistN(&U.autoexec_paths);

	BLI_freelistN(&U.uistyles);
	BLI_freelistN(&U.uifonts);
	BLI_freelistN(&U.themes);
	BLI_freelistN(&U.user_keymaps);
}

/* handle changes in settings that need recalc */
void BKE_userdef_state(void)
{
	/* prevent accidents */
	if (U.pixelsize == 0) U.pixelsize = 1;
	
	BLF_default_dpi(U.pixelsize * U.dpi);
	U.widget_unit = (U.pixelsize * U.dpi * 20 + 36) / 72;

}

static void read_file_update_assets(bContext *C)
{
	Main *bmain = CTX_data_main(C);
	ListBase *lb_array[MAX_LIBARRAY];
	int i = set_listbasepointers(bmain, lb_array);

	for (Library *lib = bmain->library.first; lib; lib = lib->id.next) {
		if (lib->asset_repository) {
			printf("Handling lib file %s (engine %s, ver. %d)\n", lib->filepath, lib->asset_repository->asset_engine, lib->asset_repository->asset_engine_version);
			for (AssetRef *aref = lib->asset_repository->assets.first; aref; aref = aref->next) {
				for (LinkData *ld = aref->id_list.first; ld; ld = ld->next) {
					ID *id = ld->data;

					if (id->uuid) {
						printf("\tWe need to check for updated asset %s...\n", id->name);
					}
					else {
						printf("\t\tWe need to check for updated asset sub-data %s...\n", id->name);
					}
				}
			}
		}
	}
}

int BKE_read_file(bContext *C, const char *filepath, ReportList *reports)
{
	BlendFileData *bfd;
	int retval = BKE_READ_FILE_OK;

	if (strstr(filepath, BLENDER_STARTUP_FILE) == NULL) /* don't print user-pref loading */
		printf("read blend: %s\n", filepath);

	bfd = BLO_read_from_file(filepath, reports);
	if (bfd) {
		if (bfd->user) retval = BKE_READ_FILE_OK_USERPREFS;
		
		if (0 == handle_subversion_warning(bfd->main, reports)) {
			BKE_main_free(bfd->main);
			MEM_freeN(bfd);
			bfd = NULL;
			retval = BKE_READ_FILE_FAIL;
		}
		else {
<<<<<<< HEAD
			setup_app_data(C, bfd, filepath);  // frees BFD

			printf("Updating assets for: %s\n", filepath);
			read_file_update_assets(C);
=======
			setup_app_data(C, bfd, filepath, reports);
>>>>>>> 49182111
		}
	}
	else
		BKE_reports_prependf(reports, "Loading '%s' failed: ", filepath);
		
	return (bfd ? retval : BKE_READ_FILE_FAIL);
}

bool BKE_read_file_from_memory(
        bContext *C, const void *filebuf, int filelength,
        ReportList *reports, bool update_defaults)
{
	BlendFileData *bfd;

	bfd = BLO_read_from_memory(filebuf, filelength, reports);
	if (bfd) {
		if (update_defaults)
			BLO_update_defaults_startup_blend(bfd->main);
		setup_app_data(C, bfd, "<memory2>", reports);
	}
	else {
		BKE_reports_prepend(reports, "Loading failed: ");
	}

	return (bfd != NULL);
}

/* memfile is the undo buffer */
bool BKE_read_file_from_memfile(
        bContext *C, MemFile *memfile,
        ReportList *reports)
{
	BlendFileData *bfd;

	bfd = BLO_read_from_memfile(CTX_data_main(C), G.main->name, memfile, reports);
	if (bfd) {
		/* remove the unused screens and wm */
		while (bfd->main->wm.first)
			BKE_libblock_free_ex(bfd->main, bfd->main->wm.first, true);
		while (bfd->main->screen.first)
			BKE_libblock_free_ex(bfd->main, bfd->main->screen.first, true);
		
		setup_app_data(C, bfd, "<memory1>", reports);
	}
	else {
		BKE_reports_prepend(reports, "Loading failed: ");
	}

	return (bfd != NULL);
}

/* only read the userdef from a .blend */
int BKE_read_file_userdef(const char *filepath, ReportList *reports)
{
	BlendFileData *bfd;
	int retval = BKE_READ_FILE_FAIL;

	bfd = BLO_read_from_file(filepath, reports);
	if (bfd) {
		if (bfd->user) {
			retval = BKE_READ_FILE_OK_USERPREFS;

			/* only here free userdef themes... */
			BKE_userdef_free();

			U = *bfd->user;
			MEM_freeN(bfd->user);
		}
		BKE_main_free(bfd->main);
		MEM_freeN(bfd);
	}
	
	return retval;
}

/* only write the userdef in a .blend */
int BKE_write_file_userdef(const char *filepath, ReportList *reports)
{
	Main *mainb = MEM_callocN(sizeof(Main), "empty main");
	int retval = 0;
	
	if (BLO_write_file(mainb, filepath, G_FILE_USERPREFS, reports, NULL)) {
		retval = 1;
	}
	
	MEM_freeN(mainb);
	
	return retval;
}

/* *****************  testing for break ************* */

static void (*blender_test_break_cb)(void) = NULL;

void BKE_blender_callback_test_break_set(void (*func)(void))
{
	blender_test_break_cb = func;
}


int blender_test_break(void)
{
	if (!G.background) {
		if (blender_test_break_cb)
			blender_test_break_cb();
	}
	
	return (G.is_break == true);
}


/* -------------------------------------------------------------------- */

/** \name Global Undo
 * \{ */

#define UNDO_DISK   0

typedef struct UndoElem {
	struct UndoElem *next, *prev;
	char str[FILE_MAX];
	char name[BKE_UNDO_STR_MAX];
	MemFile memfile;
	uintptr_t undosize;
} UndoElem;

static ListBase undobase = {NULL, NULL};
static UndoElem *curundo = NULL;


static int read_undosave(bContext *C, UndoElem *uel)
{
	char mainstr[sizeof(G.main->name)];
	int success = 0, fileflags;
	
	/* This is needed so undoing/redoing doesn't crash with threaded previews going */
	WM_jobs_kill_all_except(CTX_wm_manager(C), CTX_wm_screen(C));

	BLI_strncpy(mainstr, G.main->name, sizeof(mainstr));    /* temporal store */

	fileflags = G.fileflags;
	G.fileflags |= G_FILE_NO_UI;

	if (UNDO_DISK) 
		success = (BKE_read_file(C, uel->str, NULL) != BKE_READ_FILE_FAIL);
	else
		success = BKE_read_file_from_memfile(C, &uel->memfile, NULL);

	/* restore */
	BLI_strncpy(G.main->name, mainstr, sizeof(G.main->name)); /* restore */
	G.fileflags = fileflags;

	if (success) {
		/* important not to update time here, else non keyed tranforms are lost */
		DAG_on_visible_update(G.main, false);
	}

	return success;
}

/* name can be a dynamic string */
void BKE_undo_write(bContext *C, const char *name)
{
	uintptr_t maxmem, totmem, memused;
	int nr /*, success */ /* UNUSED */;
	UndoElem *uel;
	
	if ((U.uiflag & USER_GLOBALUNDO) == 0) {
		return;
	}

	if (U.undosteps == 0) {
		return;
	}
	
	/* remove all undos after (also when curundo == NULL) */
	while (undobase.last != curundo) {
		uel = undobase.last;
		BLI_remlink(&undobase, uel);
		BLO_memfile_free(&uel->memfile);
		MEM_freeN(uel);
	}
	
	/* make new */
	curundo = uel = MEM_callocN(sizeof(UndoElem), "undo file");
	BLI_strncpy(uel->name, name, sizeof(uel->name));
	BLI_addtail(&undobase, uel);
	
	/* and limit amount to the maximum */
	nr = 0;
	uel = undobase.last;
	while (uel) {
		nr++;
		if (nr == U.undosteps) break;
		uel = uel->prev;
	}
	if (uel) {
		while (undobase.first != uel) {
			UndoElem *first = undobase.first;
			BLI_remlink(&undobase, first);
			/* the merge is because of compression */
			BLO_memfile_merge(&first->memfile, &first->next->memfile);
			MEM_freeN(first);
		}
	}


	/* disk save version */
	if (UNDO_DISK) {
		static int counter = 0;
		char filepath[FILE_MAX];
		char numstr[32];
		int fileflags = G.fileflags & ~(G_FILE_HISTORY); /* don't do file history on undo */

		/* calculate current filepath */
		counter++;
		counter = counter % U.undosteps;
	
		BLI_snprintf(numstr, sizeof(numstr), "%d.blend", counter);
		BLI_make_file_string("/", filepath, BKE_tempdir_session(), numstr);
	
		/* success = */ /* UNUSED */ BLO_write_file(CTX_data_main(C), filepath, fileflags, NULL, NULL);
		
		BLI_strncpy(curundo->str, filepath, sizeof(curundo->str));
	}
	else {
		MemFile *prevfile = NULL;
		
		if (curundo->prev) prevfile = &(curundo->prev->memfile);
		
		memused = MEM_get_memory_in_use();
		/* success = */ /* UNUSED */ BLO_write_file_mem(CTX_data_main(C), prevfile, &curundo->memfile, G.fileflags);
		curundo->undosize = MEM_get_memory_in_use() - memused;
	}

	if (U.undomemory != 0) {
		/* limit to maximum memory (afterwards, we can't know in advance) */
		totmem = 0;
		maxmem = ((uintptr_t)U.undomemory) * 1024 * 1024;

		/* keep at least two (original + other) */
		uel = undobase.last;
		while (uel && uel->prev) {
			totmem += uel->undosize;
			if (totmem > maxmem) break;
			uel = uel->prev;
		}

		if (uel) {
			if (uel->prev && uel->prev->prev)
				uel = uel->prev;

			while (undobase.first != uel) {
				UndoElem *first = undobase.first;
				BLI_remlink(&undobase, first);
				/* the merge is because of compression */
				BLO_memfile_merge(&first->memfile, &first->next->memfile);
				MEM_freeN(first);
			}
		}
	}
}

/* 1 = an undo, -1 is a redo. we have to make sure 'curundo' remains at current situation */
void BKE_undo_step(bContext *C, int step)
{
	
	if (step == 0) {
		read_undosave(C, curundo);
	}
	else if (step == 1) {
		/* curundo should never be NULL, after restart or load file it should call undo_save */
		if (curundo == NULL || curundo->prev == NULL) {
			// XXX error("No undo available");
		}
		else {
			if (G.debug & G_DEBUG) printf("undo %s\n", curundo->name);
			curundo = curundo->prev;
			read_undosave(C, curundo);
		}
	}
	else {
		/* curundo has to remain current situation! */
		
		if (curundo == NULL || curundo->next == NULL) {
			// XXX error("No redo available");
		}
		else {
			read_undosave(C, curundo->next);
			curundo = curundo->next;
			if (G.debug & G_DEBUG) printf("redo %s\n", curundo->name);
		}
	}
}

void BKE_undo_reset(void)
{
	UndoElem *uel;
	
	uel = undobase.first;
	while (uel) {
		BLO_memfile_free(&uel->memfile);
		uel = uel->next;
	}
	
	BLI_freelistN(&undobase);
	curundo = NULL;
}

/* based on index nr it does a restore */
void BKE_undo_number(bContext *C, int nr)
{
	curundo = BLI_findlink(&undobase, nr);
	BKE_undo_step(C, 0);
}

/* go back to the last occurance of name in stack */
void BKE_undo_name(bContext *C, const char *name)
{
	UndoElem *uel = BLI_rfindstring(&undobase, name, offsetof(UndoElem, name));

	if (uel && uel->prev) {
		curundo = uel->prev;
		BKE_undo_step(C, 0);
	}
}

/* name optional */
bool BKE_undo_is_valid(const char *name)
{
	if (name) {
		UndoElem *uel = BLI_rfindstring(&undobase, name, offsetof(UndoElem, name));
		return uel && uel->prev;
	}
	
	return undobase.last != undobase.first;
}

/* get name of undo item, return null if no item with this index */
/* if active pointer, set it to 1 if true */
const char *BKE_undo_get_name(int nr, bool *r_active)
{
	UndoElem *uel = BLI_findlink(&undobase, nr);
	
	if (r_active) *r_active = false;
	
	if (uel) {
		if (r_active && (uel == curundo)) {
			*r_active = true;
		}
		return uel->name;
	}
	return NULL;
}

/**
 * Saves .blend using undo buffer.
 *
 * \return success.
 */
bool BKE_undo_save_file(const char *filename)
{
	UndoElem *uel;
	MemFileChunk *chunk;
	int file, oflags;

	if ((U.uiflag & USER_GLOBALUNDO) == 0) {
		return false;
	}

	uel = curundo;
	if (uel == NULL) {
		fprintf(stderr, "No undo buffer to save recovery file\n");
		return false;
	}

	/* note: This is currently used for autosave and 'quit.blend', where _not_ following symlinks is OK,
	 * however if this is ever executed explicitly by the user, we may want to allow writing to symlinks.
	 */

	oflags = O_BINARY | O_WRONLY | O_CREAT | O_TRUNC;
#ifdef O_NOFOLLOW
	/* use O_NOFOLLOW to avoid writing to a symlink - use 'O_EXCL' (CVE-2008-1103) */
	oflags |= O_NOFOLLOW;
#else
	/* TODO(sergey): How to deal with symlinks on windows? */
#  ifndef _MSC_VER
#    warning "Symbolic links will be followed on undo save, possibly causing CVE-2008-1103"
#  endif
#endif
	file = BLI_open(filename,  oflags, 0666);

	if (file == -1) {
		fprintf(stderr, "Unable to save '%s': %s\n",
		        filename, errno ? strerror(errno) : "Unknown error opening file");
		return false;
	}

	for (chunk = uel->memfile.chunks.first; chunk; chunk = chunk->next) {
		if (write(file, chunk->buf, chunk->size) != chunk->size) {
			break;
		}
	}
	
	close(file);
	
	if (chunk) {
		fprintf(stderr, "Unable to save '%s': %s\n",
		        filename, errno ? strerror(errno) : "Unknown error writing file");
		return false;
	}
	return true;
}

/* sets curscene */
Main *BKE_undo_get_main(Scene **r_scene)
{
	Main *mainp = NULL;
	BlendFileData *bfd = BLO_read_from_memfile(G.main, G.main->name, &curundo->memfile, NULL);
	
	if (bfd) {
		mainp = bfd->main;
		if (r_scene) {
			*r_scene = bfd->curscene;
		}
		
		MEM_freeN(bfd);
	}
	
	return mainp;
}

/** \} */


/* -------------------------------------------------------------------- */

/** \name Partial `.blend` file save.
 * \{ */

void BKE_blendfile_write_partial_begin(Main *bmain_src)
{
	BKE_main_id_tag_all(bmain_src, LIB_TAG_NEED_EXPAND | LIB_TAG_DOIT, false);
}

void BKE_blendfile_write_partial_tag_ID(ID *id, bool set)
{
	if (set) {
		id->tag |= LIB_TAG_NEED_EXPAND | LIB_TAG_DOIT;
	}
	else {
		id->tag &= ~(LIB_TAG_NEED_EXPAND | LIB_TAG_DOIT);
	}
}

static void blendfile_write_partial_cb(void *UNUSED(handle), Main *UNUSED(bmain), void *vid)
{
	if (vid) {
		ID *id = vid;
		/* only tag for need-expand if not done, prevents eternal loops */
		if ((id->tag & LIB_TAG_DOIT) == 0)
			id->tag |= LIB_TAG_NEED_EXPAND | LIB_TAG_DOIT;
	}
}

/**
 * \return Success.
 */
bool BKE_blendfile_write_partial(
        Main *bmain_src, const char *filepath, const int write_flags, ReportList *reports)
{
	Main *bmain_dst = MEM_callocN(sizeof(Main), "copybuffer");
	ListBase *lbarray_dst[MAX_LIBARRAY], *lbarray_src[MAX_LIBARRAY];
	int a, retval;

	void     *path_list_backup = NULL;
	const int path_list_flag = (BKE_BPATH_TRAVERSE_SKIP_LIBRARY | BKE_BPATH_TRAVERSE_SKIP_MULTIFILE);

	if (write_flags & G_FILE_RELATIVE_REMAP) {
		path_list_backup = BKE_bpath_list_backup(bmain_src, path_list_flag);
	}

	BLO_main_expander(blendfile_write_partial_cb);
	BLO_expand_main(NULL, bmain_src);

	/* move over all tagged blocks */
	set_listbasepointers(bmain_src, lbarray_src);
	a = set_listbasepointers(bmain_dst, lbarray_dst);
	while (a--) {
		ID *id, *nextid;
		ListBase *lb_dst = lbarray_dst[a], *lb_src = lbarray_src[a];
		
		for (id = lb_src->first; id; id = nextid) {
			nextid = id->next;
			if (id->tag & LIB_TAG_DOIT) {
				BLI_remlink(lb_src, id);
				BLI_addtail(lb_dst, id);
			}
		}
	}
	
	
	/* save the buffer */
	retval = BLO_write_file(bmain_dst, filepath, write_flags, reports, NULL);
	
	/* move back the main, now sorted again */
	set_listbasepointers(bmain_src, lbarray_dst);
	a = set_listbasepointers(bmain_dst, lbarray_src);
	while (a--) {
		ID *id;
		ListBase *lb_dst = lbarray_dst[a], *lb_src = lbarray_src[a];
		
		while ((id = BLI_pophead(lb_src))) {
			BLI_addtail(lb_dst, id);
			id_sort_by_name(lb_dst, id);
		}
	}
	
	MEM_freeN(bmain_dst);
	
	if (path_list_backup) {
		BKE_bpath_list_restore(bmain_src, path_list_flag, path_list_backup);
		BKE_bpath_list_free(path_list_backup);
	}

	return retval;
}

void BKE_blendfile_write_partial_end(Main *bmain_src)
{
	BKE_main_id_tag_all(bmain_src, LIB_TAG_NEED_EXPAND | LIB_TAG_DOIT, false);
}

/** \} */


/* -------------------------------------------------------------------- */

/** \name Copy/Paste `.blend`, partial saves.
 * \{ */

void BKE_copybuffer_begin(Main *bmain_src)
{
	BKE_blendfile_write_partial_begin(bmain_src);
}

void BKE_copybuffer_tag_ID(ID *id)
{
	BKE_blendfile_write_partial_tag_ID(id, true);
}

/**
 * \return Success.
 */
bool BKE_copybuffer_save(Main *bmain_src, const char *filename, ReportList *reports)
{
	const int write_flags = G_FILE_RELATIVE_REMAP;

	bool retval = BKE_blendfile_write_partial(bmain_src, filename, write_flags, reports);

	BKE_blendfile_write_partial_end(bmain_src);

	return retval;
}

/**
 * \return Success.
 */
bool BKE_copybuffer_paste(bContext *C, const char *libname, const short flag, ReportList *reports)
{
	Main *bmain = CTX_data_main(C);
	Scene *scene = CTX_data_scene(C);
	View3D *v3d = CTX_wm_view3d(C);
	Main *mainl = NULL;
	Library *lib;
	BlendHandle *bh;
		
	bh = BLO_blendhandle_from_file(libname, reports);
	
	if (bh == NULL) {
		/* error reports will have been made by BLO_blendhandle_from_file() */
		return false;
	}

	BKE_scene_base_deselect_all(scene);
	
	/* tag everything, all untagged data can be made local
	 * its also generally useful to know what is new
	 *
	 * take extra care BKE_main_id_flag_all(bmain, LIB_TAG_PRE_EXISTING, false) is called after! */
	BKE_main_id_tag_all(bmain, LIB_TAG_PRE_EXISTING, true);
	
	/* here appending/linking starts */
	mainl = BLO_library_link_begin(bmain, &bh, libname);
	
	BLO_library_link_copypaste(mainl, bh);

	BLO_library_link_end(mainl, &bh, flag, scene, v3d);
	
	/* mark all library linked objects to be updated */
	BKE_main_lib_objects_recalc_all(bmain);
	IMB_colormanagement_check_file_config(bmain);
	
	/* append, rather than linking */
	lib = BLI_findstring(&bmain->library, libname, offsetof(Library, filepath));
	BKE_library_make_local(bmain, lib, true, false);
	
	/* important we unset, otherwise these object wont
	 * link into other scenes from this blend file */
	BKE_main_id_tag_all(bmain, LIB_TAG_PRE_EXISTING, false);
	
	/* recreate dependency graph to include new objects */
	DAG_relations_tag_update(bmain);
	
	BLO_blendhandle_close(bh);
	/* remove library... */
	
	return true;
}

/** \} */<|MERGE_RESOLUTION|>--- conflicted
+++ resolved
@@ -564,14 +564,10 @@
 			retval = BKE_READ_FILE_FAIL;
 		}
 		else {
-<<<<<<< HEAD
-			setup_app_data(C, bfd, filepath);  // frees BFD
+			setup_app_data(C, bfd, filepath, reports);
 
 			printf("Updating assets for: %s\n", filepath);
 			read_file_update_assets(C);
-=======
-			setup_app_data(C, bfd, filepath, reports);
->>>>>>> 49182111
 		}
 	}
 	else
