--- conflicted
+++ resolved
@@ -345,21 +345,6 @@
 			}
 		}
 
-<<<<<<< HEAD
-		if(result)
-		{
-			int i = 0;
-
-			for(i = 0; i < 3; i++)
-			{
-				if(cloth1->verts[collpair->ap1].impulse_count > 0 && ABS(cloth1->verts[collpair->ap1].impulse[i]) < ABS(i1[i]))
-					cloth1->verts[collpair->ap1].impulse[i] = i1[i];
-
-				if(cloth1->verts[collpair->ap2].impulse_count > 0 && ABS(cloth1->verts[collpair->ap2].impulse[i]) < ABS(i2[i]))
-					cloth1->verts[collpair->ap2].impulse[i] = i2[i];
-
-				if(cloth1->verts[collpair->ap3].impulse_count > 0 && ABS(cloth1->verts[collpair->ap3].impulse[i]) < ABS(i3[i]))
-=======
 		if (result) {
 			int i = 0;
 
@@ -371,7 +356,6 @@
 					cloth1->verts[collpair->ap2].impulse[i] = i2[i];
 
 				if (cloth1->verts[collpair->ap3].impulse_count > 0 && ABS(cloth1->verts[collpair->ap3].impulse[i]) < ABS(i3[i]))
->>>>>>> dab1d8e4
 					cloth1->verts[collpair->ap3].impulse[i] = i3[i];
 			}
 		}
@@ -695,14 +679,9 @@
 			}
 		}
 
-<<<<<<< HEAD
-		if(!result)
-			break;
-=======
 		if (!result) {
 			break;
 		}
->>>>>>> dab1d8e4
 	}
 	return ret;
 }
