/*
* $Id$
*
* ***** BEGIN GPL LICENSE BLOCK *****
*
* This program is free software; you can redistribute it and/or
* modify it under the terms of the GNU General Public License
* as published by the Free Software Foundation; either version 2
* of the License, or (at your option) any later version.
*
* This program is distributed in the hope that it will be useful,
* but WITHOUT ANY WARRANTY; without even the implied warranty of
* MERCHANTABILITY or FITNESS FOR A PARTICULAR PURPOSE.  See the
* GNU General Public License for more details.
*
* You should have received a copy of the GNU General Public License
* along with this program; if not, write to the Free Software  Foundation,
* Inc., 59 Temple Place - Suite 330, Boston, MA  02111-1307, USA.
*
* The Original Code is Copyright (C) 2006 Blender Foundation.
* All rights reserved.
*
* The Original Code is: all of this file.
*
* Contributor(s): Ben Batt <benbatt@gmail.com>
*
* ***** END GPL LICENSE BLOCK *****
*
* Implementation of CustomData.
*
* BKE_customdata.h contains the function prototypes for this file.
*
*/ 

#include <math.h>
#include <string.h>

#include "MEM_guardedalloc.h"

#include "DNA_customdata_types.h"
#include "DNA_listBase.h"
#include "DNA_meshdata_types.h"
#include "DNA_ID.h"

#include "BLI_blenlib.h"
#include "BLI_linklist.h"
#include "BLI_math.h"
#include "BLI_mempool.h"
#include "BLI_string.h"

#include "BKE_customdata.h"
#include "BKE_customdata_file.h"
#include "BKE_global.h"
#include "BKE_utildefines.h"

/* number of layers to add when growing a CustomData object */
#define CUSTOMDATA_GROW 5

/********************* Layer type information **********************/
typedef struct LayerTypeInfo {
	int size;          /* the memory size of one element of this layer's data */
	char *structname;  /* name of the struct used, for file writing */
	int structnum;     /* number of structs per element, for file writing */
	char *defaultname; /* default layer name */

	/* a function to copy count elements of this layer's data
	 * (deep copy if appropriate)
	 * if NULL, memcpy is used
	 */
	void (*copy)(const void *source, void *dest, int count);

	/* a function to free any dynamically allocated components of this
	 * layer's data (note the data pointer itself should not be freed)
	 * size should be the size of one element of this layer's data (e.g.
	 * LayerTypeInfo.size)
	 */
	void (*free)(void *data, int count, int size);

	/* a function to interpolate between count source elements of this
	 * layer's data and store the result in dest
	 * if weights == NULL or sub_weights == NULL, they should default to 1
	 *
	 * weights gives the weight for each element in sources
	 * sub_weights gives the sub-element weights for each element in sources
	 *    (there should be (sub element count)^2 weights per element)
	 * count gives the number of elements in sources
	 */
	void (*interp)(void **sources, float *weights, float *sub_weights,
	               int count, void *dest);

    /* a function to swap the data in corners of the element */
	void (*swap)(void *data, int *corner_indices);

    /* a function to set a layer's data to default values. if NULL, the
	   default is assumed to be all zeros */
	void (*set_default)(void *data, int count);

    /* a function to read data from a cdf file */
	int (*read)(CDataFile *cdf, void *data, int count);

    /* a function to write data to a cdf file */
	int (*write)(CDataFile *cdf, void *data, int count);

    /* a function to determine file size */
	size_t (*filesize)(CDataFile *cdf, void *data, int count);
} LayerTypeInfo;

static void layerCopy_mdeformvert(const void *source, void *dest,
                                  int count)
{
	int i, size = sizeof(MDeformVert);

	memcpy(dest, source, count * size);

	for(i = 0; i < count; ++i) {
		MDeformVert *dvert = (MDeformVert *)((char *)dest + i * size);

		if(dvert->totweight) {
			MDeformWeight *dw = MEM_callocN(dvert->totweight * sizeof(*dw),
											"layerCopy_mdeformvert dw");

			memcpy(dw, dvert->dw, dvert->totweight * sizeof(*dw));
			dvert->dw = dw;
		}
		else
			dvert->dw = NULL;
	}
}

static void layerFree_mdeformvert(void *data, int count, int size)
{
	int i;

	for(i = 0; i < count; ++i) {
		MDeformVert *dvert = (MDeformVert *)((char *)data + i * size);

		if(dvert->dw) {
			MEM_freeN(dvert->dw);
			dvert->dw = NULL;
			dvert->totweight = 0;
		}
	}
}

static void linklist_free_simple(void *link)
{
	MEM_freeN(link);
}

static void layerInterp_mdeformvert(void **sources, float *weights,
                                    float *sub_weights, int count, void *dest)
{
	MDeformVert *dvert = dest;
	LinkNode *dest_dw = NULL; /* a list of lists of MDeformWeight pointers */
	LinkNode *node;
	int i, j, totweight;

	if(count <= 0) return;

	/* build a list of unique def_nrs for dest */
	totweight = 0;
	for(i = 0; i < count; ++i) {
		MDeformVert *source = sources[i];
		float interp_weight = weights ? weights[i] : 1.0f;

		for(j = 0; j < source->totweight; ++j) {
			MDeformWeight *dw = &source->dw[j];

			for(node = dest_dw; node; node = node->next) {
				MDeformWeight *tmp_dw = (MDeformWeight *)node->link;

				if(tmp_dw->def_nr == dw->def_nr) {
					tmp_dw->weight += dw->weight * interp_weight;
					break;
				}
			}

			/* if this def_nr is not in the list, add it */
			if(!node) {
				MDeformWeight *tmp_dw = MEM_callocN(sizeof(*tmp_dw),
				                            "layerInterp_mdeformvert tmp_dw");
				tmp_dw->def_nr = dw->def_nr;
				tmp_dw->weight = dw->weight * interp_weight;
				BLI_linklist_prepend(&dest_dw, tmp_dw);
				totweight++;
			}
		}
	}

	/* now we know how many unique deform weights there are, so realloc */
	if(dvert->dw) MEM_freeN(dvert->dw);

	if(totweight) {
		dvert->dw = MEM_callocN(sizeof(*dvert->dw) * totweight,
		                        "layerInterp_mdeformvert dvert->dw");
		dvert->totweight = totweight;

		for(i = 0, node = dest_dw; node; node = node->next, ++i)
			dvert->dw[i] = *((MDeformWeight *)node->link);
	}
	else
		memset(dvert, 0, sizeof(*dvert));

	BLI_linklist_free(dest_dw, linklist_free_simple);
}


static void layerInterp_msticky(void **sources, float *weights,
                                float *sub_weights, int count, void *dest)
{
	float co[2], w;
	MSticky *mst;
	int i;

	co[0] = co[1] = 0.0f;
	for(i = 0; i < count; i++) {
		w = weights ? weights[i] : 1.0f;
		mst = (MSticky*)sources[i];

		co[0] += w*mst->co[0];
		co[1] += w*mst->co[1];
	}

	mst = (MSticky*)dest;
	mst->co[0] = co[0];
	mst->co[1] = co[1];
}


static void layerCopy_tface(const void *source, void *dest, int count)
{
	const MTFace *source_tf = (const MTFace*)source;
	MTFace *dest_tf = (MTFace*)dest;
	int i;

	for(i = 0; i < count; ++i)
		dest_tf[i] = source_tf[i];
}

static void layerInterp_tface(void **sources, float *weights,
                              float *sub_weights, int count, void *dest)
{
	MTFace *tf = dest;
	int i, j, k;
	float uv[4][2];
	float *sub_weight;

	if(count <= 0) return;

	memset(uv, 0, sizeof(uv));

	sub_weight = sub_weights;
	for(i = 0; i < count; ++i) {
		float weight = weights ? weights[i] : 1;
		MTFace *src = sources[i];

		for(j = 0; j < 4; ++j) {
			if(sub_weights) {
				for(k = 0; k < 4; ++k, ++sub_weight) {
					float w = (*sub_weight) * weight;
					float *tmp_uv = src->uv[k];

					uv[j][0] += tmp_uv[0] * w;
					uv[j][1] += tmp_uv[1] * w;
				}
			} else {
				uv[j][0] += src->uv[j][0] * weight;
				uv[j][1] += src->uv[j][1] * weight;
			}
		}
	}

	*tf = *(MTFace *)sources[0];
	for(j = 0; j < 4; ++j) {
		tf->uv[j][0] = uv[j][0];
		tf->uv[j][1] = uv[j][1];
	}
}

static void layerSwap_tface(void *data, int *corner_indices)
{
	MTFace *tf = data;
	float uv[4][2];
	static const short pin_flags[4] =
	    { TF_PIN1, TF_PIN2, TF_PIN3, TF_PIN4 };
	static const char sel_flags[4] =
	    { TF_SEL1, TF_SEL2, TF_SEL3, TF_SEL4 };
	short unwrap = tf->unwrap & ~(TF_PIN1 | TF_PIN2 | TF_PIN3 | TF_PIN4);
	char flag = tf->flag & ~(TF_SEL1 | TF_SEL2 | TF_SEL3 | TF_SEL4);
	int j;

	for(j = 0; j < 4; ++j) {
		int source_index = corner_indices[j];

		uv[j][0] = tf->uv[source_index][0];
		uv[j][1] = tf->uv[source_index][1];

		// swap pinning flags around
		if(tf->unwrap & pin_flags[source_index]) {
			unwrap |= pin_flags[j];
		}

		// swap selection flags around
		if(tf->flag & sel_flags[source_index]) {
			flag |= sel_flags[j];
		}
	}

	memcpy(tf->uv, uv, sizeof(tf->uv));
	tf->unwrap = unwrap;
	tf->flag = flag;
}

static void layerDefault_tface(void *data, int count)
{
	static MTFace default_tf = {{{0, 0}, {1, 0}, {1, 1}, {0, 1}}, NULL,
	                           0, 0, TF_DYNAMIC, 0, 0};
	MTFace *tf = (MTFace*)data;
	int i;

	for(i = 0; i < count; i++)
		tf[i] = default_tf;
}

static void layerCopy_origspace_face(const void *source, void *dest, int count)
{
	const OrigSpaceFace *source_tf = (const OrigSpaceFace*)source;
	OrigSpaceFace *dest_tf = (OrigSpaceFace*)dest;
	int i;

	for(i = 0; i < count; ++i)
		dest_tf[i] = source_tf[i];
}

static void layerInterp_origspace_face(void **sources, float *weights,
							  float *sub_weights, int count, void *dest)
{
	OrigSpaceFace *osf = dest;
	int i, j, k;
	float uv[4][2];
	float *sub_weight;

	if(count <= 0) return;

	memset(uv, 0, sizeof(uv));

	sub_weight = sub_weights;
	for(i = 0; i < count; ++i) {
		float weight = weights ? weights[i] : 1;
		OrigSpaceFace *src = sources[i];

		for(j = 0; j < 4; ++j) {
			if(sub_weights) {
				for(k = 0; k < 4; ++k, ++sub_weight) {
					float w = (*sub_weight) * weight;
					float *tmp_uv = src->uv[k];

					uv[j][0] += tmp_uv[0] * w;
					uv[j][1] += tmp_uv[1] * w;
				}
			} else {
				uv[j][0] += src->uv[j][0] * weight;
				uv[j][1] += src->uv[j][1] * weight;
			}
		}
	}

	*osf = *(OrigSpaceFace *)sources[0];
	for(j = 0; j < 4; ++j) {
		osf->uv[j][0] = uv[j][0];
		osf->uv[j][1] = uv[j][1];
	}
}

static void layerSwap_origspace_face(void *data, int *corner_indices)
{
	OrigSpaceFace *osf = data;
	float uv[4][2];
	int j;

	for(j = 0; j < 4; ++j) {
		uv[j][0] = osf->uv[corner_indices[j]][0];
		uv[j][1] = osf->uv[corner_indices[j]][1];
	}
	memcpy(osf->uv, uv, sizeof(osf->uv));
}

static void layerDefault_origspace_face(void *data, int count)
{
	static OrigSpaceFace default_osf = {{{0, 0}, {1, 0}, {1, 1}, {0, 1}}};
	OrigSpaceFace *osf = (OrigSpaceFace*)data;
	int i;

	for(i = 0; i < count; i++)
		osf[i] = default_osf;
}

#if 0
/* Adapted from sculptmode.c */
static void mdisps_bilinear(float out[3], float (*disps)[3], int st, float u, float v)
{
	int x, y, x2, y2;
	const int st_max = st - 1;
	float urat, vrat, uopp;
	float d[4][3], d2[2][3];

	if(u < 0)
		u = 0;
	else if(u >= st)
		u = st_max;
	if(v < 0)
		v = 0;
	else if(v >= st)
		v = st_max;

	x = floor(u);
	y = floor(v);
	x2 = x + 1;
	y2 = y + 1;

	if(x2 >= st) x2 = st_max;
	if(y2 >= st) y2 = st_max;
	
	urat = u - x;
	vrat = v - y;
	uopp = 1 - urat;

	copy_v3_v3(d[0], disps[y * st + x]);
	copy_v3_v3(d[1], disps[y * st + x2]);
	copy_v3_v3(d[2], disps[y2 * st + x]);
	copy_v3_v3(d[3], disps[y2 * st + x2]);
	mul_v3_fl(d[0], uopp);
	mul_v3_fl(d[1], urat);
	mul_v3_fl(d[2], uopp);
	mul_v3_fl(d[3], urat);

	add_v3_v3v3(d2[0], d[0], d[1]);
	add_v3_v3v3(d2[1], d[2], d[3]);
	mul_v3_fl(d2[0], 1 - vrat);
	mul_v3_fl(d2[1], vrat);

	add_v3_v3v3(out, d2[0], d2[1]);
}
#endif

static int mdisp_corners(MDisps *s)
{
	/* silly trick because we don't get it from callback */
	return (s->totdisp % (3*3) == 0)? 3: 4;
}

static void layerSwap_mdisps(void *data, int *ci)
{
	MDisps *s = data;
	float (*d)[3] = NULL;
	int corners, cornersize, S;

	/* this function is untested .. */
	corners = mdisp_corners(s);
	cornersize = s->totdisp/corners;

	d = MEM_callocN(sizeof(float) * 3 * s->totdisp, "mdisps swap");

	for(S = 0; S < corners; S++)
		memcpy(d + cornersize*S, s->disps + cornersize*ci[S], cornersize*3*sizeof(float));
	
	if(s->disps)
		MEM_freeN(s->disps);
	s->disps = d;
}

static void layerInterp_mdisps(void **sources, float *weights, float *sub_weights,
			       int count, void *dest)
{
	// XXX
#if 0
	MDisps *d = dest;
	MDisps *s = NULL;
	int st, stl;
	int i, x, y;
	float crn[4][2];
	float (*sw)[4] = NULL;

	/* Initialize the destination */
	for(i = 0; i < d->totdisp; ++i) {
		float z[3] = {0,0,0};
		copy_v3_v3(d->disps[i], z);
	}

	/* For now, some restrictions on the input */
	if(count != 1 || !sub_weights) return;

	st = sqrt(d->totdisp);
	stl = st - 1;

	sw = (void*)sub_weights;
	for(i = 0; i < 4; ++i) {
		crn[i][0] = 0 * sw[i][0] + stl * sw[i][1] + stl * sw[i][2] + 0 * sw[i][3];
		crn[i][1] = 0 * sw[i][0] + 0 * sw[i][1] + stl * sw[i][2] + stl * sw[i][3];
	}

	s = sources[0];
	for(y = 0; y < st; ++y) {
		for(x = 0; x < st; ++x) {
			/* One suspects this code could be cleaner. */
			float xl = (float)x / (st - 1);
			float yl = (float)y / (st - 1);
			float mid1[2] = {crn[0][0] * (1 - xl) + crn[1][0] * xl,
					 crn[0][1] * (1 - xl) + crn[1][1] * xl};
			float mid2[2] = {crn[3][0] * (1 - xl) + crn[2][0] * xl,
					 crn[3][1] * (1 - xl) + crn[2][1] * xl};
			float mid3[2] = {mid1[0] * (1 - yl) + mid2[0] * yl,
					 mid1[1] * (1 - yl) + mid2[1] * yl};

			float srcdisp[3];

			mdisps_bilinear(srcdisp, s->disps, st, mid3[0], mid3[1]);
			copy_v3_v3(d->disps[y * st + x], srcdisp);
		}
	}
#endif
}

static void layerCopy_mdisps(const void *source, void *dest, int count)
{
	int i;
	const MDisps *s = source;
	MDisps *d = dest;

	for(i = 0; i < count; ++i) {
		if(s[i].disps) {
			d[i].disps = MEM_dupallocN(s[i].disps);
			d[i].totdisp = s[i].totdisp;
		}
		else {
			d[i].disps = NULL;
			d[i].totdisp = 0;
		}
		
	}
}

static void layerFree_mdisps(void *data, int count, int size)
{
	int i;
	MDisps *d = data;

	for(i = 0; i < count; ++i) {
		if(d[i].disps)
			MEM_freeN(d[i].disps);
		d[i].disps = NULL;
		d[i].totdisp = 0;
	}
}

static int layerRead_mdisps(CDataFile *cdf, void *data, int count)
{
	MDisps *d = data;
	int i;

	for(i = 0; i < count; ++i) {
		if(!d[i].disps)
			d[i].disps = MEM_callocN(sizeof(float)*3*d[i].totdisp, "mdisps read");

		if(!cdf_read_data(cdf, d[i].totdisp*3*sizeof(float), d[i].disps)) {
			printf("failed to read %d/%d %d\n", i, count, d[i].totdisp);
			return 0;
		}
	}

	return 1;
}

static int layerWrite_mdisps(CDataFile *cdf, void *data, int count)
{
	MDisps *d = data;
	int i;

	for(i = 0; i < count; ++i) {
		if(!cdf_write_data(cdf, d[i].totdisp*3*sizeof(float), d[i].disps)) {
			printf("failed to write %d/%d %d\n", i, count, d[i].totdisp);
			return 0;
		}
	}

	return 1;
}

static size_t layerFilesize_mdisps(CDataFile *cdf, void *data, int count)
{
	MDisps *d = data;
	size_t size = 0;
	int i;

	for(i = 0; i < count; ++i)
		size += d[i].totdisp*3*sizeof(float);

	return size;
}

/* --------- */

static void layerDefault_mloopcol(void *data, int count)
{
	static MLoopCol default_mloopcol = {255,255,255,255};
	MLoopCol *mlcol = (MLoopCol*)data;
	int i;
	for(i = 0; i < count; i++)
		mlcol[i] = default_mloopcol;

}

static void layerInterp_mloopcol(void **sources, float *weights,
				float *sub_weights, int count, void *dest)
{
	MLoopCol *mc = dest;
	int i;
	float *sub_weight;
	struct {
		float a;
		float r;
		float g;
		float b;
	} col;
	col.a = col.r = col.g = col.b = 0;

	sub_weight = sub_weights;
	for(i = 0; i < count; ++i){
		float weight = weights ? weights[i] : 1;
		MLoopCol *src = sources[i];
		if(sub_weights){
			col.a += src->a * (*sub_weight) * weight;
			col.r += src->r * (*sub_weight) * weight;
			col.g += src->g * (*sub_weight) * weight;
			col.b += src->b * (*sub_weight) * weight;
			sub_weight++;		
		} else {
			col.a += src->a * weight;
			col.r += src->r * weight;
			col.g += src->g * weight;
			col.b += src->b * weight;
		}
	}
	
	/* Subdivide smooth or fractal can cause problems without clamping
	 * although weights should also not cause this situation */
	CLAMP(col.a, 0.0f, 255.0f);
	CLAMP(col.r, 0.0f, 255.0f);
	CLAMP(col.g, 0.0f, 255.0f);
	CLAMP(col.b, 0.0f, 255.0f);
	
	mc->a = (int)col.a;
	mc->r = (int)col.r;
	mc->g = (int)col.g;
	mc->b = (int)col.b;
}
static void layerInterp_mloopuv(void **sources, float *weights,
				float *sub_weights, int count, void *dest)
{
	MLoopUV *mluv = dest;
	int i;
	float *sub_weight;
	struct {
		float u;
		float v;
	}uv;
	uv.u = uv.v = 0.0;

	sub_weight = sub_weights;
	for(i = 0; i < count; ++i){
		float weight = weights ? weights[i] : 1;
		MLoopUV *src = sources[i];
		if(sub_weights){
			uv.u += src->uv[0] * (*sub_weight) * weight;
			uv.v += src->uv[1] * (*sub_weight) * weight;
			sub_weight++;		
		} else {
			uv.u += src->uv[0] * weight;
			uv.v += src->uv[1] * weight;
		}
	}
	mluv->uv[0] = uv.u;
	mluv->uv[1] = uv.v;
}

static void layerInterp_mcol(void **sources, float *weights,
                             float *sub_weights, int count, void *dest)
{
	MCol *mc = dest;
	int i, j, k;
	struct {
		float a;
		float r;
		float g;
		float b;
	} col[4];
	float *sub_weight;

	if(count <= 0) return;

	memset(col, 0, sizeof(col));
	
	sub_weight = sub_weights;
	for(i = 0; i < count; ++i) {
		float weight = weights ? weights[i] : 1;

		for(j = 0; j < 4; ++j) {
			if(sub_weights) {
				MCol *src = sources[i];
				for(k = 0; k < 4; ++k, ++sub_weight, ++src) {
					col[j].a += src->a * (*sub_weight) * weight;
					col[j].r += src->r * (*sub_weight) * weight;
					col[j].g += src->g * (*sub_weight) * weight;
					col[j].b += src->b * (*sub_weight) * weight;
				}
			} else {
				MCol *src = sources[i];
				col[j].a += src[j].a * weight;
				col[j].r += src[j].r * weight;
				col[j].g += src[j].g * weight;
				col[j].b += src[j].b * weight;
			}
		}
	}

	for(j = 0; j < 4; ++j) {
		
		/* Subdivide smooth or fractal can cause problems without clamping
		 * although weights should also not cause this situation */
		CLAMP(col[j].a, 0.0f, 255.0f);
		CLAMP(col[j].r, 0.0f, 255.0f);
		CLAMP(col[j].g, 0.0f, 255.0f);
		CLAMP(col[j].b, 0.0f, 255.0f);
		
		mc[j].a = (int)col[j].a;
		mc[j].r = (int)col[j].r;
		mc[j].g = (int)col[j].g;
		mc[j].b = (int)col[j].b;
	}
}

static void layerSwap_mcol(void *data, int *corner_indices)
{
	MCol *mcol = data;
	MCol col[4];
	int j;

	for(j = 0; j < 4; ++j)
		col[j] = mcol[corner_indices[j]];

	memcpy(mcol, col, sizeof(col));
}

static void layerDefault_mcol(void *data, int count)
{
	static MCol default_mcol = {255, 255, 255, 255};
	MCol *mcol = (MCol*)data;
	int i;

	for(i = 0; i < 4*count; i++)
		mcol[i] = default_mcol;
}



const LayerTypeInfo LAYERTYPEINFO[CD_NUMTYPES] = {
	{sizeof(MVert), "MVert", 1, NULL, NULL, NULL, NULL, NULL, NULL},
	{sizeof(MSticky), "MSticky", 1, NULL, NULL, NULL, layerInterp_msticky, NULL,
	 NULL},
	{sizeof(MDeformVert), "MDeformVert", 1, NULL, layerCopy_mdeformvert,
	 layerFree_mdeformvert, layerInterp_mdeformvert, NULL, NULL},
	{sizeof(MEdge), "MEdge", 1, NULL, NULL, NULL, NULL, NULL, NULL},
	{sizeof(MFace), "MFace", 1, NULL, NULL, NULL, NULL, NULL, NULL},
	{sizeof(MTFace), "MTFace", 1, "UVTex", layerCopy_tface, NULL,
	 layerInterp_tface, layerSwap_tface, layerDefault_tface},
	/* 4 MCol structs per face */
	{sizeof(MCol)*4, "MCol", 4, "Col", NULL, NULL, layerInterp_mcol,
	 layerSwap_mcol, layerDefault_mcol},
	{sizeof(int), "", 0, NULL, NULL, NULL, NULL, NULL, NULL},
	/* 3 floats per normal vector */
	{sizeof(float)*3, "", 0, NULL, NULL, NULL, NULL, NULL, NULL},
	{sizeof(int), "", 0, NULL, NULL, NULL, NULL, NULL, NULL},
	{sizeof(MFloatProperty), "MFloatProperty",1,"Float",NULL,NULL,NULL,NULL},
	{sizeof(MIntProperty), "MIntProperty",1,"Int",NULL,NULL,NULL,NULL},
	{sizeof(MStringProperty), "MStringProperty",1,"String",NULL,NULL,NULL,NULL},
	{sizeof(OrigSpaceFace), "OrigSpaceFace", 1, "UVTex", layerCopy_origspace_face, NULL,
	 layerInterp_origspace_face, layerSwap_origspace_face, layerDefault_origspace_face},
	{sizeof(float)*3, "", 0, NULL, NULL, NULL, NULL, NULL, NULL},
	{sizeof(MTexPoly), "MTexPoly", 1, "Face Texture", NULL, NULL, NULL, NULL, NULL},
	{sizeof(MLoopUV), "MLoopUV", 1, "UV coord", NULL, NULL, layerInterp_mloopuv, NULL, NULL},
	{sizeof(MLoopCol), "MLoopCol", 1, "Col", NULL, NULL, layerInterp_mloopcol, NULL, layerDefault_mloopcol},
	{sizeof(float)*3*4, "", 0, NULL, NULL, NULL, NULL, NULL, NULL},
	{sizeof(MDisps), "MDisps", 1, NULL, layerCopy_mdisps,
	 layerFree_mdisps, layerInterp_mdisps, layerSwap_mdisps, NULL, layerRead_mdisps, layerWrite_mdisps, layerFilesize_mdisps},
	{sizeof(MCol)*4, "MCol", 4, "WeightCol", NULL, NULL, layerInterp_mcol,
	 layerSwap_mcol, layerDefault_mcol},
	 {sizeof(MCol)*4, "MCol", 4, "IDCol", NULL, NULL, layerInterp_mcol,
	 layerSwap_mcol, layerDefault_mcol},
	 {sizeof(MCol)*4, "MCol", 4, "TexturedCol", NULL, NULL, layerInterp_mcol,
	 layerSwap_mcol, layerDefault_mcol},
};

const char *LAYERTYPENAMES[CD_NUMTYPES] = {
	"CDMVert", "CDMSticky", "CDMDeformVert", "CDMEdge", "CDMFace", "CDMTFace",
	"CDMCol", "CDOrigIndex", "CDNormal", "CDFlags","CDMFloatProperty",
	"CDMIntProperty","CDMStringProperty", "CDOrigSpace", "CDOrco", "CDMTexPoly", "CDMLoopUV",
	"CDMloopCol", "CDTangent", "CDMDisps", "CDWeightMCol"};

const CustomDataMask CD_MASK_BAREMESH =
	CD_MASK_MVERT | CD_MASK_MEDGE | CD_MASK_MFACE;
const CustomDataMask CD_MASK_MESH =
	CD_MASK_MVERT | CD_MASK_MEDGE | CD_MASK_MFACE |
	CD_MASK_MSTICKY | CD_MASK_MDEFORMVERT | CD_MASK_MTFACE | CD_MASK_MCOL |
	CD_MASK_PROP_FLT | CD_MASK_PROP_INT | CD_MASK_PROP_STR | CD_MASK_MDISPS;
const CustomDataMask CD_MASK_EDITMESH =
	CD_MASK_MSTICKY | CD_MASK_MDEFORMVERT | CD_MASK_MTFACE |
	CD_MASK_MCOL|CD_MASK_PROP_FLT | CD_MASK_PROP_INT | CD_MASK_PROP_STR | CD_MASK_MDISPS;
const CustomDataMask CD_MASK_DERIVEDMESH =
	CD_MASK_MSTICKY | CD_MASK_MDEFORMVERT | CD_MASK_MTFACE |
	CD_MASK_MCOL | CD_MASK_ORIGINDEX | CD_MASK_PROP_FLT | CD_MASK_PROP_INT |
	CD_MASK_PROP_STR | CD_MASK_ORIGSPACE | CD_MASK_ORCO | CD_MASK_TANGENT | CD_MASK_WEIGHT_MCOL;
const CustomDataMask CD_MASK_BMESH = 
	CD_MASK_MSTICKY | CD_MASK_MDEFORMVERT | CD_MASK_PROP_FLT | CD_MASK_PROP_INT | CD_MASK_PROP_STR;
const CustomDataMask CD_MASK_FACECORNERS =
	CD_MASK_MTFACE | CD_MASK_MCOL | CD_MASK_MTEXPOLY | CD_MASK_MLOOPUV |
	CD_MASK_MLOOPCOL;


static const LayerTypeInfo *layerType_getInfo(int type)
{
	if(type < 0 || type >= CD_NUMTYPES) return NULL;

	return &LAYERTYPEINFO[type];
}

static const char *layerType_getName(int type)
{
	if(type < 0 || type >= CD_NUMTYPES) return NULL;

	return LAYERTYPENAMES[type];
}

/********************* CustomData functions *********************/
static void customData_update_offsets(CustomData *data);

static CustomDataLayer *customData_add_layer__internal(CustomData *data,
	int type, int alloctype, void *layerdata, int totelem, const char *name);

void CustomData_merge(const struct CustomData *source, struct CustomData *dest,
                      CustomDataMask mask, int alloctype, int totelem)
{
	const LayerTypeInfo *typeInfo;
	CustomDataLayer *layer, *newlayer;
	int i, type, number = 0, lasttype = -1, lastactive = 0, lastrender = 0, lastclone = 0, lastmask = 0;

	for(i = 0; i < source->totlayer; ++i) {
		layer = &source->layers[i];
		typeInfo = layerType_getInfo(layer->type);

		type = layer->type;

		if (type != lasttype) {
			number = 0;
			lastactive = layer->active;
			lastrender = layer->active_rnd;
			lastclone = layer->active_clone;
			lastmask = layer->active_mask;
			lasttype = type;
		}
		else
			number++;

		if(layer->flag & CD_FLAG_NOCOPY) continue;
		else if(!((int)mask & (int)(1 << (int)type))) continue;
		else if(number < CustomData_number_of_layers(dest, type)) continue;

		if((alloctype == CD_ASSIGN) && (layer->flag & CD_FLAG_NOFREE))
			newlayer = customData_add_layer__internal(dest, type, CD_REFERENCE,
				layer->data, totelem, layer->name);
		else
			newlayer = customData_add_layer__internal(dest, type, alloctype,
				layer->data, totelem, layer->name);
		
		if(newlayer) {
			newlayer->active = lastactive;
			newlayer->active_rnd = lastrender;
			newlayer->active_clone = lastclone;
			newlayer->active_mask = lastmask;
		}
	}
}

void CustomData_copy(const struct CustomData *source, struct CustomData *dest,
                     CustomDataMask mask, int alloctype, int totelem)
{
	memset(dest, 0, sizeof(*dest));

	CustomData_merge(source, dest, mask, alloctype, totelem);
}

static void customData_free_layer__internal(CustomDataLayer *layer, int totelem)
{
	const LayerTypeInfo *typeInfo;

	if(!(layer->flag & CD_FLAG_NOFREE) && layer->data) {
		typeInfo = layerType_getInfo(layer->type);

		if(typeInfo->free)
			typeInfo->free(layer->data, totelem, typeInfo->size);

		if(layer->data)
			MEM_freeN(layer->data);
	}
}

static void CustomData_external_free(CustomData *data)
{
	if(data->external) {
		MEM_freeN(data->external);
		data->external= NULL;
	}
}

void CustomData_free(CustomData *data, int totelem)
{
	int i;

	for(i = 0; i < data->totlayer; ++i)
		customData_free_layer__internal(&data->layers[i], totelem);

	if(data->layers)
		MEM_freeN(data->layers);
	
	CustomData_external_free(data);
	
	memset(data, 0, sizeof(*data));
}

static void customData_update_offsets(CustomData *data)
{
	const LayerTypeInfo *typeInfo;
	int i, offset = 0;

	for(i = 0; i < data->totlayer; ++i) {
		typeInfo = layerType_getInfo(data->layers[i].type);

		data->layers[i].offset = offset;
		offset += typeInfo->size;
	}

	data->totsize = offset;
}

int CustomData_get_layer_index(const CustomData *data, int type)
{
	int i; 

	for(i=0; i < data->totlayer; ++i)
		if(data->layers[i].type == type)
			return i;

	return -1;
}

int CustomData_get_named_layer_index(const CustomData *data, int type, char *name)
{
	int i;

	for(i=0; i < data->totlayer; ++i)
		if(data->layers[i].type == type && strcmp(data->layers[i].name, name)==0)
			return i;

	return -1;
}

int CustomData_get_active_layer_index(const CustomData *data, int type)
{
	int i;

	for(i=0; i < data->totlayer; ++i)
		if(data->layers[i].type == type)
			return i + data->layers[i].active;

	return -1;
}

int CustomData_get_render_layer_index(const CustomData *data, int type)
{
	int i;

	for(i=0; i < data->totlayer; ++i)
		if(data->layers[i].type == type)
			return i + data->layers[i].active_rnd;

	return -1;
}

int CustomData_get_clone_layer_index(const CustomData *data, int type)
{
	int i;

	for(i=0; i < data->totlayer; ++i)
		if(data->layers[i].type == type)
			return i + data->layers[i].active_clone;

	return -1;
}

int CustomData_get_stencil_layer_index(const CustomData *data, int type)
{
	int i;

	for(i=0; i < data->totlayer; ++i)
		if(data->layers[i].type == type)
			return i + data->layers[i].active_mask;

	return -1;
}

int CustomData_get_active_layer(const CustomData *data, int type)
{
	int i;

	for(i=0; i < data->totlayer; ++i)
		if(data->layers[i].type == type)
			return data->layers[i].active;

	return -1;
}

int CustomData_get_render_layer(const CustomData *data, int type)
{
	int i;

	for(i=0; i < data->totlayer; ++i)
		if(data->layers[i].type == type)
			return data->layers[i].active_rnd;

	return -1;
}

int CustomData_get_clone_layer(const CustomData *data, int type)
{
	int i;

	for(i=0; i < data->totlayer; ++i)
		if(data->layers[i].type == type)
			return data->layers[i].active_clone;

	return -1;
}

int CustomData_get_stencil_layer(const CustomData *data, int type)
{
	int i;

	for(i=0; i < data->totlayer; ++i)
		if(data->layers[i].type == type)
			return data->layers[i].active_mask;

	return -1;
}

void CustomData_set_layer_active(CustomData *data, int type, int n)
{
	int i;

	for(i=0; i < data->totlayer; ++i)
		if(data->layers[i].type == type)
			data->layers[i].active = n;
}

void CustomData_set_layer_render(CustomData *data, int type, int n)
{
	int i;

	for(i=0; i < data->totlayer; ++i)
		if(data->layers[i].type == type)
			data->layers[i].active_rnd = n;
}

void CustomData_set_layer_clone(CustomData *data, int type, int n)
{
	int i;

	for(i=0; i < data->totlayer; ++i)
		if(data->layers[i].type == type)
			data->layers[i].active_clone = n;
}

void CustomData_set_layer_stencil(CustomData *data, int type, int n)
{
	int i;

	for(i=0; i < data->totlayer; ++i)
		if(data->layers[i].type == type)
			data->layers[i].active_mask = n;
}

/* for using with an index from CustomData_get_active_layer_index and CustomData_get_render_layer_index */
void CustomData_set_layer_active_index(CustomData *data, int type, int n)
{
	int i;

	for(i=0; i < data->totlayer; ++i)
		if(data->layers[i].type == type)
			data->layers[i].active = n-i;
}

void CustomData_set_layer_render_index(CustomData *data, int type, int n)
{
	int i;

	for(i=0; i < data->totlayer; ++i)
		if(data->layers[i].type == type)
			data->layers[i].active_rnd = n-i;
}

void CustomData_set_layer_clone_index(CustomData *data, int type, int n)
{
	int i;

	for(i=0; i < data->totlayer; ++i)
		if(data->layers[i].type == type)
			data->layers[i].active_clone = n-i;
}

void CustomData_set_layer_stencil_index(CustomData *data, int type, int n)
{
	int i;

	for(i=0; i < data->totlayer; ++i)
		if(data->layers[i].type == type)
			data->layers[i].active_mask = n-i;
}

void CustomData_set_layer_flag(struct CustomData *data, int type, int flag)
{
	int i;

	for(i=0; i < data->totlayer; ++i)
		if(data->layers[i].type == type)
			data->layers[i].flag |= flag;
}

static int customData_resize(CustomData *data, int amount)
{
	CustomDataLayer *tmp = MEM_callocN(sizeof(*tmp)*(data->maxlayer + amount),
                                       "CustomData->layers");
	if(!tmp) return 0;

	data->maxlayer += amount;
	if (data->layers) {
		memcpy(tmp, data->layers, sizeof(*tmp) * data->totlayer);
		MEM_freeN(data->layers);
	}
	data->layers = tmp;

	return 1;
}

static CustomDataLayer *customData_add_layer__internal(CustomData *data,
	int type, int alloctype, void *layerdata, int totelem, const char *name)
{
	const LayerTypeInfo *typeInfo= layerType_getInfo(type);
	int size = typeInfo->size * totelem, flag = 0, index = data->totlayer;
	void *newlayerdata;

	if (!typeInfo->defaultname && CustomData_has_layer(data, type))
		return &data->layers[CustomData_get_layer_index(data, type)];

	if((alloctype == CD_ASSIGN) || (alloctype == CD_REFERENCE)) {
		newlayerdata = layerdata;
	}
	else {
		newlayerdata = MEM_callocN(size, layerType_getName(type));
		if(!newlayerdata)
			return NULL;
	}

	if (alloctype == CD_DUPLICATE) {
		if(typeInfo->copy)
			typeInfo->copy(layerdata, newlayerdata, totelem);
		else
			memcpy(newlayerdata, layerdata, size);
	}
	else if (alloctype == CD_DEFAULT) {
		if(typeInfo->set_default)
			typeInfo->set_default((char*)newlayerdata, totelem);
	}
	else if (alloctype == CD_REFERENCE)
		flag |= CD_FLAG_NOFREE;

	if(index >= data->maxlayer) {
		if(!customData_resize(data, CUSTOMDATA_GROW)) {
			if(newlayerdata != layerdata)
				MEM_freeN(newlayerdata);
			return NULL;
		}
	}
	
	data->totlayer++;

	/* keep layers ordered by type */
	for( ; index > 0 && data->layers[index - 1].type > type; --index)
		data->layers[index] = data->layers[index - 1];

	data->layers[index].type = type;
	data->layers[index].flag = flag;
	data->layers[index].data = newlayerdata;

	if(name) {
		strcpy(data->layers[index].name, name);
		CustomData_set_layer_unique_name(data, index);
	}
	else
		data->layers[index].name[0] = '\0';

	if(index > 0 && data->layers[index-1].type == type) {
		data->layers[index].active = data->layers[index-1].active;
		data->layers[index].active_rnd = data->layers[index-1].active_rnd;
		data->layers[index].active_clone = data->layers[index-1].active_clone;
		data->layers[index].active_mask = data->layers[index-1].active_mask;
	} else {
		data->layers[index].active = 0;
		data->layers[index].active_rnd = 0;
		data->layers[index].active_clone = 0;
		data->layers[index].active_mask = 0;
	}
	
	customData_update_offsets(data);

	return &data->layers[index];
}

void *CustomData_add_layer(CustomData *data, int type, int alloctype,
                           void *layerdata, int totelem)
{
	CustomDataLayer *layer;
	const LayerTypeInfo *typeInfo= layerType_getInfo(type);
	
	layer = customData_add_layer__internal(data, type, alloctype, layerdata,
	                                       totelem, typeInfo->defaultname);

	if(layer)
		return layer->data;

	return NULL;
}

/*same as above but accepts a name*/
void *CustomData_add_layer_named(CustomData *data, int type, int alloctype,
                           void *layerdata, int totelem, char *name)
{
	CustomDataLayer *layer;
	
	layer = customData_add_layer__internal(data, type, alloctype, layerdata,
	                                       totelem, name);

	if(layer)
		return layer->data;

	return NULL;
}


int CustomData_free_layer(CustomData *data, int type, int totelem, int index)
{
	int i;
	
	if (index < 0) return 0;

	customData_free_layer__internal(&data->layers[index], totelem);

	for (i=index+1; i < data->totlayer; ++i)
		data->layers[i-1] = data->layers[i];

	data->totlayer--;

	/* if layer was last of type in array, set new active layer */
	if ((index >= data->totlayer) || (data->layers[index].type != type)) {
		i = CustomData_get_layer_index(data, type);
		
		if (i >= 0)
			for (; i < data->totlayer && data->layers[i].type == type; i++) {
				data->layers[i].active--;
				data->layers[i].active_rnd--;
				data->layers[i].active_clone--;
				data->layers[i].active_mask--;
			}
	}

	if (data->totlayer <= data->maxlayer-CUSTOMDATA_GROW)
		customData_resize(data, -CUSTOMDATA_GROW);

	customData_update_offsets(data);

	return 1;
}

int CustomData_free_layer_active(CustomData *data, int type, int totelem)
{
	int index = 0;
	index = CustomData_get_active_layer_index(data, type);
	if (index < 0) return 0;
	return CustomData_free_layer(data, type, totelem, index);
}


void CustomData_free_layers(CustomData *data, int type, int totelem)
{
	while (CustomData_has_layer(data, type))
		CustomData_free_layer_active(data, type, totelem);
}

int CustomData_has_layer(const CustomData *data, int type)
{
	return (CustomData_get_layer_index(data, type) != -1);
}

int CustomData_number_of_layers(const CustomData *data, int type)
{
	int i, number = 0;

	for(i = 0; i < data->totlayer; i++)
		if(data->layers[i].type == type)
			number++;
	
	return number;
}

void *CustomData_duplicate_referenced_layer(struct CustomData *data, int type)
{
	CustomDataLayer *layer;
	int layer_index;

	/* get the layer index of the first layer of type */
	layer_index = CustomData_get_active_layer_index(data, type);
	if(layer_index < 0) return NULL;

	layer = &data->layers[layer_index];

	if (layer->flag & CD_FLAG_NOFREE) {
		layer->data = MEM_dupallocN(layer->data);
		layer->flag &= ~CD_FLAG_NOFREE;
	}

	return layer->data;
}

void *CustomData_duplicate_referenced_layer_named(struct CustomData *data,
                                                  int type, char *name)
{
	CustomDataLayer *layer;
	int layer_index;

	/* get the layer index of the desired layer */
	layer_index = CustomData_get_named_layer_index(data, type, name);
	if(layer_index < 0) return NULL;

	layer = &data->layers[layer_index];

	if (layer->flag & CD_FLAG_NOFREE) {
		layer->data = MEM_dupallocN(layer->data);
		layer->flag &= ~CD_FLAG_NOFREE;
	}

	return layer->data;
}

void CustomData_free_temporary(CustomData *data, int totelem)
{
	CustomDataLayer *layer;
	int i, j;

	for(i = 0, j = 0; i < data->totlayer; ++i) {
		layer = &data->layers[i];

		if (i != j)
			data->layers[j] = data->layers[i];

		if ((layer->flag & CD_FLAG_TEMPORARY) == CD_FLAG_TEMPORARY)
			customData_free_layer__internal(layer, totelem);
		else
			j++;
	}

	data->totlayer = j;

	if(data->totlayer <= data->maxlayer-CUSTOMDATA_GROW)
		customData_resize(data, -CUSTOMDATA_GROW);

	customData_update_offsets(data);
}

void CustomData_set_only_copy(const struct CustomData *data,
                              CustomDataMask mask)
{
	int i;

	for(i = 0; i < data->totlayer; ++i)
		if(!((int)mask & (int)(1 << (int)data->layers[i].type)))
			data->layers[i].flag |= CD_FLAG_NOCOPY;
}

void CustomData_copy_data(const CustomData *source, CustomData *dest,
                          int source_index, int dest_index, int count)
{
	const LayerTypeInfo *typeInfo;
	int src_i, dest_i;
	int src_offset;
	int dest_offset;

	/* copies a layer at a time */
	dest_i = 0;
	for(src_i = 0; src_i < source->totlayer; ++src_i) {

		/* find the first dest layer with type >= the source type
		 * (this should work because layers are ordered by type)
		 */
		while(dest_i < dest->totlayer
		      && dest->layers[dest_i].type < source->layers[src_i].type)
			++dest_i;

		/* if there are no more dest layers, we're done */
		if(dest_i >= dest->totlayer) return;

		/* if we found a matching layer, copy the data */
		if(dest->layers[dest_i].type == source->layers[src_i].type) {
			char *src_data = source->layers[src_i].data;
			char *dest_data = dest->layers[dest_i].data;

			typeInfo = layerType_getInfo(source->layers[src_i].type);

			src_offset = source_index * typeInfo->size;
			dest_offset = dest_index * typeInfo->size;

			if(typeInfo->copy)
				typeInfo->copy(src_data + src_offset,
				                dest_data + dest_offset,
				                count);
			else
				memcpy(dest_data + dest_offset,
				       src_data + src_offset,
				       count * typeInfo->size);

			/* if there are multiple source & dest layers of the same type,
			 * we don't want to copy all source layers to the same dest, so
			 * increment dest_i
			 */
			++dest_i;
		}
	}
}

void CustomData_free_elem(CustomData *data, int index, int count)
{
	int i;
	const LayerTypeInfo *typeInfo;

	for(i = 0; i < data->totlayer; ++i) {
		if(!(data->layers[i].flag & CD_FLAG_NOFREE)) {
			typeInfo = layerType_getInfo(data->layers[i].type);

			if(typeInfo->free) {
				int offset = typeInfo->size * index;

				typeInfo->free((char *)data->layers[i].data + offset,
				               count, typeInfo->size);
			}
		}
	}
}

#define SOURCE_BUF_SIZE 100

void CustomData_interp(const CustomData *source, CustomData *dest,
                       int *src_indices, float *weights, float *sub_weights,
                       int count, int dest_index)
{
	int src_i, dest_i;
	int dest_offset;
	int j;
	void *source_buf[SOURCE_BUF_SIZE];
	void **sources = source_buf;

	/* slow fallback in case we're interpolating a ridiculous number of
	 * elements
	 */
	if(count > SOURCE_BUF_SIZE)
		sources = MEM_callocN(sizeof(*sources) * count,
		                      "CustomData_interp sources");

	/* interpolates a layer at a time */
	dest_i = 0;
	for(src_i = 0; src_i < source->totlayer; ++src_i) {
		const LayerTypeInfo *typeInfo= layerType_getInfo(source->layers[src_i].type);
		if(!typeInfo->interp) continue;

		/* find the first dest layer with type >= the source type
		 * (this should work because layers are ordered by type)
		 */
		while(dest_i < dest->totlayer
		      && dest->layers[dest_i].type < source->layers[src_i].type)
			++dest_i;

		/* if there are no more dest layers, we're done */
		if(dest_i >= dest->totlayer) return;

		/* if we found a matching layer, copy the data */
		if(dest->layers[dest_i].type == source->layers[src_i].type) {
			void *src_data = source->layers[src_i].data;

			for(j = 0; j < count; ++j)
				sources[j] = (char *)src_data
							 + typeInfo->size * src_indices[j];

			dest_offset = dest_index * typeInfo->size;

			typeInfo->interp(sources, weights, sub_weights, count,
						   (char *)dest->layers[dest_i].data + dest_offset);

			/* if there are multiple source & dest layers of the same type,
			 * we don't want to copy all source layers to the same dest, so
			 * increment dest_i
			 */
			++dest_i;
		}
	}

	if(count > SOURCE_BUF_SIZE) MEM_freeN(sources);
}

void CustomData_swap(struct CustomData *data, int index, int *corner_indices)
{
	const LayerTypeInfo *typeInfo;
	int i;

	for(i = 0; i < data->totlayer; ++i) {
		typeInfo = layerType_getInfo(data->layers[i].type);

		if(typeInfo->swap) {
			int offset = typeInfo->size * index;

			typeInfo->swap((char *)data->layers[i].data + offset, corner_indices);
		}
	}
}

void *CustomData_get(const CustomData *data, int index, int type)
{
	int offset;
	int layer_index;
	
	/* get the layer index of the active layer of type */
	layer_index = CustomData_get_active_layer_index(data, type);
	if(layer_index < 0) return NULL;

	/* get the offset of the desired element */
	offset = layerType_getInfo(type)->size * index;

	return (char *)data->layers[layer_index].data + offset;
}

void *CustomData_get_layer(const CustomData *data, int type)
{
	/* get the layer index of the active layer of type */
	int layer_index = CustomData_get_active_layer_index(data, type);
	if(layer_index < 0) return NULL;

	return data->layers[layer_index].data;
}

void *CustomData_get_layer_n(const CustomData *data, int type, int n)
{
	/* get the layer index of the active layer of type */
	int layer_index = CustomData_get_layer_index(data, type);
	if(layer_index < 0) return NULL;

	return data->layers[layer_index+n].data;
}

void *CustomData_get_layer_named(const struct CustomData *data, int type,
                                 char *name)
{
	int layer_index = CustomData_get_named_layer_index(data, type, name);
	if(layer_index < 0) return NULL;

	return data->layers[layer_index].data;
}

void *CustomData_set_layer(const CustomData *data, int type, void *ptr)
{
	/* get the layer index of the first layer of type */
	int layer_index = CustomData_get_active_layer_index(data, type);

	if(layer_index < 0) return NULL;

	data->layers[layer_index].data = ptr;

	return ptr;
}

void *CustomData_set_layer_n(const struct CustomData *data, int type, int n, void *ptr)
{
	/* get the layer index of the first layer of type */
	int layer_index = CustomData_get_layer_index(data, type);
	if(layer_index < 0) return NULL;

	data->layers[layer_index+n].data = ptr;

	return ptr;
}

void CustomData_set(const CustomData *data, int index, int type, void *source)
{
	void *dest = CustomData_get(data, index, type);
	const LayerTypeInfo *typeInfo = layerType_getInfo(type);

	if(!dest) return;

	if(typeInfo->copy)
		typeInfo->copy(source, dest, 1);
	else
		memcpy(dest, source, typeInfo->size);
}

/* EditMesh functions */

void CustomData_em_free_block(CustomData *data, void **block)
{
    const LayerTypeInfo *typeInfo;
    int i;

	if(!*block) return;

    for(i = 0; i < data->totlayer; ++i) {
        if(!(data->layers[i].flag & CD_FLAG_NOFREE)) {
            typeInfo = layerType_getInfo(data->layers[i].type);

            if(typeInfo->free) {
				int offset = data->layers[i].offset;
                typeInfo->free((char*)*block + offset, 1, typeInfo->size);
			}
        }
    }

	MEM_freeN(*block);
	*block = NULL;
}

static void CustomData_em_alloc_block(CustomData *data, void **block)
{
	/* TODO: optimize free/alloc */

	if (*block)
		CustomData_em_free_block(data, block);

	if (data->totsize > 0)
		*block = MEM_callocN(data->totsize, "CustomData EM block");
	else
		*block = NULL;
}

void CustomData_em_copy_data(const CustomData *source, CustomData *dest,
                            void *src_block, void **dest_block)
{
	const LayerTypeInfo *typeInfo;
	int dest_i, src_i;

	if (!*dest_block)
		CustomData_em_alloc_block(dest, dest_block);
	
	/* copies a layer at a time */
	dest_i = 0;
	for(src_i = 0; src_i < source->totlayer; ++src_i) {

		/* find the first dest layer with type >= the source type
		 * (this should work because layers are ordered by type)
		 */
		while(dest_i < dest->totlayer
		      && dest->layers[dest_i].type < source->layers[src_i].type)
			++dest_i;

		/* if there are no more dest layers, we're done */
		if(dest_i >= dest->totlayer) return;

		/* if we found a matching layer, copy the data */
		if(dest->layers[dest_i].type == source->layers[src_i].type &&
			strcmp(dest->layers[dest_i].name, source->layers[src_i].name) == 0) {
			char *src_data = (char*)src_block + source->layers[src_i].offset;
			char *dest_data = (char*)*dest_block + dest->layers[dest_i].offset;

			typeInfo = layerType_getInfo(source->layers[src_i].type);

			if(typeInfo->copy)
				typeInfo->copy(src_data, dest_data, 1);
			else
				memcpy(dest_data, src_data, typeInfo->size);

			/* if there are multiple source & dest layers of the same type,
			 * we don't want to copy all source layers to the same dest, so
			 * increment dest_i
			 */
			++dest_i;
		}
	}
}

void *CustomData_em_get(const CustomData *data, void *block, int type)
{
	int layer_index;
	
	/* get the layer index of the first layer of type */
	layer_index = CustomData_get_active_layer_index(data, type);
	if(layer_index < 0) return NULL;

	return (char *)block + data->layers[layer_index].offset;
}

void *CustomData_em_get_n(const CustomData *data, void *block, int type, int n)
{
	int layer_index;
	
	/* get the layer index of the first layer of type */
	layer_index = CustomData_get_layer_index(data, type);
	if(layer_index < 0) return NULL;

	return (char *)block + data->layers[layer_index+n].offset;
}

void CustomData_em_set(CustomData *data, void *block, int type, void *source)
{
	void *dest = CustomData_em_get(data, block, type);
	const LayerTypeInfo *typeInfo = layerType_getInfo(type);

	if(!dest) return;

	if(typeInfo->copy)
		typeInfo->copy(source, dest, 1);
	else
		memcpy(dest, source, typeInfo->size);
}

void CustomData_em_set_n(CustomData *data, void *block, int type, int n, void *source)
{
	void *dest = CustomData_em_get_n(data, block, type, n);
	const LayerTypeInfo *typeInfo = layerType_getInfo(type);

	if(!dest) return;

	if(typeInfo->copy)
		typeInfo->copy(source, dest, 1);
	else
		memcpy(dest, source, typeInfo->size);
}

void CustomData_em_interp(CustomData *data, void **src_blocks, float *weights,
                          float *sub_weights, int count, void *dest_block)
{
	int i, j;
	void *source_buf[SOURCE_BUF_SIZE];
	void **sources = source_buf;

	/* slow fallback in case we're interpolating a ridiculous number of
	 * elements
	 */
	if(count > SOURCE_BUF_SIZE)
		sources = MEM_callocN(sizeof(*sources) * count,
		                      "CustomData_interp sources");

	/* interpolates a layer at a time */
	for(i = 0; i < data->totlayer; ++i) {
		CustomDataLayer *layer = &data->layers[i];
		const LayerTypeInfo *typeInfo = layerType_getInfo(layer->type);

		if(typeInfo->interp) {
			for(j = 0; j < count; ++j)
				sources[j] = (char *)src_blocks[j] + layer->offset;

			typeInfo->interp(sources, weights, sub_weights, count,
			                  (char *)dest_block + layer->offset);
		}
	}

	if(count > SOURCE_BUF_SIZE) MEM_freeN(sources);
}

void CustomData_em_set_default(CustomData *data, void **block)
{
	const LayerTypeInfo *typeInfo;
	int i;

	if (!*block)
		CustomData_em_alloc_block(data, block);

	for(i = 0; i < data->totlayer; ++i) {
		int offset = data->layers[i].offset;

		typeInfo = layerType_getInfo(data->layers[i].type);

		if(typeInfo->set_default)
			typeInfo->set_default((char*)*block + offset, 1);
	}
}

void CustomData_to_em_block(const CustomData *source, CustomData *dest,
                            int src_index, void **dest_block)
{
	const LayerTypeInfo *typeInfo;
	int dest_i, src_i, src_offset;

	if (!*dest_block)
		CustomData_em_alloc_block(dest, dest_block);
	
	/* copies a layer at a time */
	dest_i = 0;
	for(src_i = 0; src_i < source->totlayer; ++src_i) {

		/* find the first dest layer with type >= the source type
		 * (this should work because layers are ordered by type)
		 */
		while(dest_i < dest->totlayer
		      && dest->layers[dest_i].type < source->layers[src_i].type)
			++dest_i;

		/* if there are no more dest layers, we're done */
		if(dest_i >= dest->totlayer) return;

		/* if we found a matching layer, copy the data */
		if(dest->layers[dest_i].type == source->layers[src_i].type) {
			int offset = dest->layers[dest_i].offset;
			char *src_data = source->layers[src_i].data;
			char *dest_data = (char*)*dest_block + offset;

			typeInfo = layerType_getInfo(dest->layers[dest_i].type);
			src_offset = src_index * typeInfo->size;

			if(typeInfo->copy)
				typeInfo->copy(src_data + src_offset, dest_data, 1);
			else
				memcpy(dest_data, src_data + src_offset, typeInfo->size);

			/* if there are multiple source & dest layers of the same type,
			 * we don't want to copy all source layers to the same dest, so
			 * increment dest_i
			 */
			++dest_i;
		}
	}
}

void CustomData_from_em_block(const CustomData *source, CustomData *dest,
                              void *src_block, int dest_index)
{
	const LayerTypeInfo *typeInfo;
	int dest_i, src_i, dest_offset;

	/* copies a layer at a time */
	dest_i = 0;
	for(src_i = 0; src_i < source->totlayer; ++src_i) {

		/* find the first dest layer with type >= the source type
		 * (this should work because layers are ordered by type)
		 */
		while(dest_i < dest->totlayer
		      && dest->layers[dest_i].type < source->layers[src_i].type)
			++dest_i;

		/* if there are no more dest layers, we're done */
		if(dest_i >= dest->totlayer) return;

		/* if we found a matching layer, copy the data */
		if(dest->layers[dest_i].type == source->layers[src_i].type) {
			int offset = source->layers[src_i].offset;
			char *src_data = (char*)src_block + offset;
			char *dest_data = dest->layers[dest_i].data;

			typeInfo = layerType_getInfo(dest->layers[dest_i].type);
			dest_offset = dest_index * typeInfo->size;

			if(typeInfo->copy)
				typeInfo->copy(src_data, dest_data + dest_offset, 1);
			else
				memcpy(dest_data + dest_offset, src_data, typeInfo->size);

			/* if there are multiple source & dest layers of the same type,
			 * we don't want to copy all source layers to the same dest, so
			 * increment dest_i
			 */
			++dest_i;
		}
	}

}

/*Bmesh functions*/
/*needed to convert to/from different face reps*/
void CustomData_to_bmeshpoly(CustomData *fdata, CustomData *pdata, CustomData *ldata)
{
	int i;
	for(i=0; i < fdata->totlayer; i++){
		if(fdata->layers[i].type == CD_MTFACE){
			CustomData_add_layer(pdata, CD_MTEXPOLY, CD_CALLOC, &(fdata->layers[i].name), 0);
			CustomData_add_layer(ldata, CD_MLOOPUV, CD_CALLOC, &(fdata->layers[i].name), 0);
		}
		else if(fdata->layers[i].type == CD_MCOL)
			CustomData_add_layer(ldata, CD_MLOOPCOL, CD_CALLOC, &(fdata->layers[i].name), 0);
	}		
}
void CustomData_from_bmeshpoly(CustomData *fdata, CustomData *pdata, CustomData *ldata, int total){
	int i;
	for(i=0; i < pdata->totlayer; i++){
		if(pdata->layers[i].type == CD_MTEXPOLY)
			CustomData_add_layer(fdata, CD_MTFACE, CD_CALLOC, &(pdata->layers[i].name), total);
	}
	for(i=0; i < ldata->totlayer; i++){
		if(ldata->layers[i].type == CD_MLOOPCOL)
			CustomData_add_layer(fdata, CD_MCOL, CD_CALLOC, &(ldata->layers[i].name), total);
	}
}


void CustomData_bmesh_init_pool(CustomData *data, int allocsize){
	if(data->totlayer)data->pool = BLI_mempool_create(data->totsize, allocsize, allocsize, 0);
}

void CustomData_bmesh_free_block(CustomData *data, void **block)
{
    const LayerTypeInfo *typeInfo;
    int i;

	if(!*block) return;
    for(i = 0; i < data->totlayer; ++i) {
        if(!(data->layers[i].flag & CD_FLAG_NOFREE)) {
            typeInfo = layerType_getInfo(data->layers[i].type);

            if(typeInfo->free) {
				int offset = data->layers[i].offset;
				typeInfo->free((char*)*block + offset, 1, typeInfo->size);
			}
        }
    }

	BLI_mempool_free(data->pool, *block);
	*block = NULL;
}

static void CustomData_bmesh_alloc_block(CustomData *data, void **block)
{

	if (*block)
		CustomData_bmesh_free_block(data, block);

	if (data->totsize > 0)
		*block = BLI_mempool_calloc(data->pool);
	else
		*block = NULL;
}

void CustomData_bmesh_copy_data(const CustomData *source, CustomData *dest,
                            void *src_block, void **dest_block)
{
	const LayerTypeInfo *typeInfo;
	int dest_i, src_i;

	if (!*dest_block)
		CustomData_bmesh_alloc_block(dest, dest_block);
	
	/* copies a layer at a time */
	dest_i = 0;
	for(src_i = 0; src_i < source->totlayer; ++src_i) {

		/* find the first dest layer with type >= the source type
		 * (this should work because layers are ordered by type)
		 */
		while(dest_i < dest->totlayer
		      && dest->layers[dest_i].type < source->layers[src_i].type)
			++dest_i;

		/* if there are no more dest layers, we're done */
		if(dest_i >= dest->totlayer) return;

		/* if we found a matching layer, copy the data */
		if(dest->layers[dest_i].type == source->layers[src_i].type &&
			strcmp(dest->layers[dest_i].name, source->layers[src_i].name) == 0) {
			char *src_data = (char*)src_block + source->layers[src_i].offset;
			char *dest_data = (char*)*dest_block + dest->layers[dest_i].offset;

			typeInfo = layerType_getInfo(source->layers[src_i].type);

			if(typeInfo->copy)
				typeInfo->copy(src_data, dest_data, 1);
			else
				memcpy(dest_data, src_data, typeInfo->size);

			/* if there are multiple source & dest layers of the same type,
			 * we don't want to copy all source layers to the same dest, so
			 * increment dest_i
			 */
			++dest_i;
		}
	}
}

/*Bmesh Custom Data Functions. Should replace editmesh ones with these as well, due to more effecient memory alloc*/
void *CustomData_bmesh_get(const CustomData *data, void *block, int type)
{
	int layer_index;
	
	/* get the layer index of the first layer of type */
	layer_index = CustomData_get_active_layer_index(data, type);
	if(layer_index < 0) return NULL;

	return (char *)block + data->layers[layer_index].offset;
}

void *CustomData_bmesh_get_n(const CustomData *data, void *block, int type, int n)
{
	int layer_index;
	
	/* get the layer index of the first layer of type */
	layer_index = CustomData_get_layer_index(data, type);
	if(layer_index < 0) return NULL;

	return (char *)block + data->layers[layer_index+n].offset;
}

void CustomData_bmesh_set(const CustomData *data, void *block, int type, void *source)
{
	void *dest = CustomData_bmesh_get(data, block, type);
	const LayerTypeInfo *typeInfo = layerType_getInfo(type);

	if(!dest) return;

	if(typeInfo->copy)
		typeInfo->copy(source, dest, 1);
	else
		memcpy(dest, source, typeInfo->size);
}

void CustomData_bmesh_set_n(CustomData *data, void *block, int type, int n, void *source)
{
	void *dest = CustomData_bmesh_get_n(data, block, type, n);
	const LayerTypeInfo *typeInfo = layerType_getInfo(type);

	if(!dest) return;

	if(typeInfo->copy)
		typeInfo->copy(source, dest, 1);
	else
		memcpy(dest, source, typeInfo->size);
}

void CustomData_bmesh_interp(CustomData *data, void **src_blocks, float *weights,
                          float *sub_weights, int count, void *dest_block)
{
	int i, j;
	void *source_buf[SOURCE_BUF_SIZE];
	void **sources = source_buf;

	/* slow fallback in case we're interpolating a ridiculous number of
	 * elements
	 */
	if(count > SOURCE_BUF_SIZE)
		sources = MEM_callocN(sizeof(*sources) * count,
		                      "CustomData_interp sources");

	/* interpolates a layer at a time */
	for(i = 0; i < data->totlayer; ++i) {
		CustomDataLayer *layer = &data->layers[i];
		const LayerTypeInfo *typeInfo = layerType_getInfo(layer->type);
		if(typeInfo->interp) {
			for(j = 0; j < count; ++j)
				sources[j] = (char *)src_blocks[j] + layer->offset;

			typeInfo->interp(sources, weights, sub_weights, count,
			                  (char *)dest_block + layer->offset);
		}
	}

	if(count > SOURCE_BUF_SIZE) MEM_freeN(sources);
}

void CustomData_bmesh_set_default(CustomData *data, void **block)
{
	const LayerTypeInfo *typeInfo;
	int i;

	if (!*block)
		CustomData_bmesh_alloc_block(data, block);

	for(i = 0; i < data->totlayer; ++i) {
		int offset = data->layers[i].offset;

		typeInfo = layerType_getInfo(data->layers[i].type);

		if(typeInfo->set_default)
			typeInfo->set_default((char*)*block + offset, 1);
	}
}

void CustomData_to_bmesh_block(const CustomData *source, CustomData *dest,
                            int src_index, void **dest_block)
{
	const LayerTypeInfo *typeInfo;
	int dest_i, src_i, src_offset;

	if (!*dest_block)
		CustomData_bmesh_alloc_block(dest, dest_block);
	
	/* copies a layer at a time */
	dest_i = 0;
	for(src_i = 0; src_i < source->totlayer; ++src_i) {

		/* find the first dest layer with type >= the source type
		 * (this should work because layers are ordered by type)
		 */
		while(dest_i < dest->totlayer
		      && dest->layers[dest_i].type < source->layers[src_i].type)
			++dest_i;

		/* if there are no more dest layers, we're done */
		if(dest_i >= dest->totlayer) return;

		/* if we found a matching layer, copy the data */
		if(dest->layers[dest_i].type == source->layers[src_i].type) {
			int offset = dest->layers[dest_i].offset;
			char *src_data = source->layers[src_i].data;
			char *dest_data = (char*)*dest_block + offset;

			typeInfo = layerType_getInfo(dest->layers[dest_i].type);
			src_offset = src_index * typeInfo->size;

			if(typeInfo->copy)
				typeInfo->copy(src_data + src_offset, dest_data, 1);
			else
				memcpy(dest_data, src_data + src_offset, typeInfo->size);

			/* if there are multiple source & dest layers of the same type,
			 * we don't want to copy all source layers to the same dest, so
			 * increment dest_i
			 */
			++dest_i;
		}
	}
}

void CustomData_from_bmesh_block(const CustomData *source, CustomData *dest,
                              void *src_block, int dest_index)
{
	const LayerTypeInfo *typeInfo;
	int dest_i, src_i, dest_offset;

	/* copies a layer at a time */
	dest_i = 0;
	for(src_i = 0; src_i < source->totlayer; ++src_i) {

		/* find the first dest layer with type >= the source type
		 * (this should work because layers are ordered by type)
		 */
		while(dest_i < dest->totlayer
		      && dest->layers[dest_i].type < source->layers[src_i].type)
			++dest_i;

		/* if there are no more dest layers, we're done */
		if(dest_i >= dest->totlayer) return;

		/* if we found a matching layer, copy the data */
		if(dest->layers[dest_i].type == source->layers[src_i].type) {
			int offset = source->layers[src_i].offset;
			char *src_data = (char*)src_block + offset;
			char *dest_data = dest->layers[dest_i].data;

			typeInfo = layerType_getInfo(dest->layers[dest_i].type);
			dest_offset = dest_index * typeInfo->size;

			if(typeInfo->copy)
				typeInfo->copy(src_data, dest_data + dest_offset, 1);
			else
				memcpy(dest_data + dest_offset, src_data, typeInfo->size);

			/* if there are multiple source & dest layers of the same type,
			 * we don't want to copy all source layers to the same dest, so
			 * increment dest_i
			 */
			++dest_i;
		}
	}

}

void CustomData_file_write_info(int type, char **structname, int *structnum)
{
	const LayerTypeInfo *typeInfo = layerType_getInfo(type);

	*structname = typeInfo->structname;
	*structnum = typeInfo->structnum;
}

int CustomData_sizeof(int type)
{
	const LayerTypeInfo *typeInfo = layerType_getInfo(type);

	return typeInfo->size;
}

const char *CustomData_layertype_name(int type)
{
	return layerType_getName(type);
}

static int  CustomData_is_property_layer(int type)
{
	if((type == CD_PROP_FLT) || (type == CD_PROP_INT) || (type == CD_PROP_STR))
		return 1;
	return 0;
}

void CustomData_set_layer_unique_name(CustomData *data, int index)
{
	char tempname[64];
	int number, i, type;
	char *dot, *name;
	CustomDataLayer *layer, *nlayer= &data->layers[index];
	const LayerTypeInfo *typeInfo= layerType_getInfo(nlayer->type);

	if (!typeInfo->defaultname)
		return;

	type = nlayer->type;
	name = nlayer->name;

	if (name[0] == '\0')
		BLI_strncpy(nlayer->name, typeInfo->defaultname, sizeof(nlayer->name));
	
	/* see if there is a duplicate */
	for(i=0; i<data->totlayer; i++) {
		layer = &data->layers[i];
		
		if(CustomData_is_property_layer(type)){
			if(i!=index && CustomData_is_property_layer(layer->type) && 
				strcmp(layer->name, name)==0)
					break;	
		
		}
		else{
			if(i!=index && layer->type==type && strcmp(layer->name, name)==0)
				break;
		}
	}

	if(i == data->totlayer)
		return;

	/* strip off the suffix */
	dot = strchr(nlayer->name, '.');
	if(dot) *dot=0;
	
	for(number=1; number <=999; number++) {
		sprintf(tempname, "%s.%03d", nlayer->name, number);

		for(i=0; i<data->totlayer; i++) {
			layer = &data->layers[i];
			
			if(CustomData_is_property_layer(type)){
				if(i!=index && CustomData_is_property_layer(layer->type) && 
					strcmp(layer->name, tempname)==0)

				break;
			}
			else{
				if(i!=index && layer->type==type && strcmp(layer->name, tempname)==0)
					break;
			}
		}

		if(i == data->totlayer) {
			BLI_strncpy(nlayer->name, tempname, sizeof(nlayer->name));
			return;
		}
	}	
}

int CustomData_verify_versions(struct CustomData *data, int index)
{
	const LayerTypeInfo *typeInfo;
	CustomDataLayer *layer = &data->layers[index];
	int i, keeplayer = 1;

	if (layer->type >= CD_NUMTYPES) {
		keeplayer = 0; /* unknown layer type from future version */
	}
	else {
		typeInfo = layerType_getInfo(layer->type);

		if (!typeInfo->defaultname && (index > 0) &&
			data->layers[index-1].type == layer->type)
			keeplayer = 0; /* multiple layers of which we only support one */
	}

	if (!keeplayer) {
	    for (i=index+1; i < data->totlayer; ++i)
    	    data->layers[i-1] = data->layers[i];
		data->totlayer--;
	}

	return keeplayer;
}

/****************************** External Files *******************************/

static void customdata_external_filename(char filename[FILE_MAX], ID *id, CustomDataExternal *external)
{
	char *path = (id->lib)? id->lib->filename: G.sce;

	BLI_strncpy(filename, external->filename, FILE_MAX);
	BLI_convertstringcode(filename, path);
}

void CustomData_external_read(CustomData *data, ID *id, CustomDataMask mask, int totelem)
{
	CustomDataExternal *external= data->external;
	CustomDataLayer *layer;
	CDataFile *cdf;
	CDataFileLayer *blay;
	char filename[FILE_MAX];
	const LayerTypeInfo *typeInfo;
	int i, update = 0;

	if(!external)
		return;
	
	for(i=0; i<data->totlayer; i++) {
		layer = &data->layers[i];
		typeInfo = layerType_getInfo(layer->type);

		if(!(mask & (1<<layer->type)));
		else if(layer->flag & CD_FLAG_IN_MEMORY);
		else if((layer->flag & CD_FLAG_EXTERNAL) && typeInfo->read)
			update= 1;
	}

	if(!update)
		return;

	customdata_external_filename(filename, id, external);

	cdf= cdf_create(CDF_TYPE_MESH);
<<<<<<< HEAD
	if(!cdf_read_open(cdf, filename))
		return;
=======
	if(!cdf_read_open(cdf, filename)) {
		fprintf(stderr, "Failed to read %s layer from %s.\n", layerType_getName(layer->type), filename);
		return;
	}
>>>>>>> 7a76bc9a

	for(i=0; i<data->totlayer; i++) {
		layer = &data->layers[i];
		typeInfo = layerType_getInfo(layer->type);

		if(!(mask & (1<<layer->type)));
		else if(layer->flag & CD_FLAG_IN_MEMORY);
		else if((layer->flag & CD_FLAG_EXTERNAL) && typeInfo->read) {
			blay= cdf_layer_find(cdf, layer->type, layer->name);

			if(blay) {
				if(cdf_read_layer(cdf, blay)) {
					if(typeInfo->read(cdf, layer->data, totelem));
					else break;
					layer->flag |= CD_FLAG_IN_MEMORY;
				}
				else
					break;
			}
		}
	}

	cdf_read_close(cdf);
	cdf_free(cdf);
}

void CustomData_external_write(CustomData *data, ID *id, CustomDataMask mask, int totelem, int free)
{
	CustomDataExternal *external= data->external;
	CustomDataLayer *layer;
	CDataFile *cdf;
	CDataFileLayer *blay;
	const LayerTypeInfo *typeInfo;
	int i, update = 0;
	char filename[FILE_MAX];

	if(!external)
		return;

<<<<<<< HEAD
=======
	/* test if there is anything to write */
>>>>>>> 7a76bc9a
	for(i=0; i<data->totlayer; i++) {
		layer = &data->layers[i];
		typeInfo = layerType_getInfo(layer->type);

		if(!(mask & (1<<layer->type)));
		else if((layer->flag & CD_FLAG_EXTERNAL) && typeInfo->write)
			update= 1;
	}

	if(!update)
		return;

<<<<<<< HEAD
	CustomData_external_read(data, id, mask, totelem);
=======
	/* make sure data is read before we try to write */
	CustomData_external_read(data, id, mask, totelem);
	customdata_external_filename(filename, id, external);
>>>>>>> 7a76bc9a

	cdf= cdf_create(CDF_TYPE_MESH);

	for(i=0; i<data->totlayer; i++) {
		layer = &data->layers[i];
		typeInfo = layerType_getInfo(layer->type);

<<<<<<< HEAD
		if((layer->flag & CD_FLAG_EXTERNAL) && typeInfo->filesize)
			cdf_layer_add(cdf, layer->type, layer->name,
				typeInfo->filesize(cdf, layer->data, totelem));
	}

	customdata_external_filename(filename, id, external);
	if(!cdf_write_open(cdf, filename))
		return;
=======
		if((layer->flag & CD_FLAG_EXTERNAL) && typeInfo->filesize) {
			if(layer->flag & CD_FLAG_IN_MEMORY) {
				cdf_layer_add(cdf, layer->type, layer->name,
					typeInfo->filesize(cdf, layer->data, totelem));
			}
			else {
				cdf_free(cdf);
				return; /* read failed for a layer! */
			}
		}
	}

	if(!cdf_write_open(cdf, filename)) {
		fprintf(stderr, "Failed to open %s for writing.\n", filename);
		return;
	}
>>>>>>> 7a76bc9a

	for(i=0; i<data->totlayer; i++) {
		layer = &data->layers[i];
		typeInfo = layerType_getInfo(layer->type);

		if((layer->flag & CD_FLAG_EXTERNAL) && typeInfo->write) {
			blay= cdf_layer_find(cdf, layer->type, layer->name);

			if(cdf_write_layer(cdf, blay)) {
				if(typeInfo->write(cdf, layer->data, totelem));
				else break;
			}
			else
				break;
		}
	}

	if(i != data->totlayer) {
<<<<<<< HEAD
=======
		fprintf(stderr, "Failed to write data to %s.\n", filename);
>>>>>>> 7a76bc9a
		cdf_free(cdf);
		return;
	}

	for(i=0; i<data->totlayer; i++) {
		layer = &data->layers[i];
		typeInfo = layerType_getInfo(layer->type);

		if((layer->flag & CD_FLAG_EXTERNAL) && typeInfo->write) {
			if(free) {
				if(typeInfo->free)
					typeInfo->free(layer->data, totelem, typeInfo->size);
				layer->flag &= ~CD_FLAG_IN_MEMORY;
			}
		}
	}

	cdf_write_close(cdf);
	cdf_free(cdf);
}

void CustomData_external_add(CustomData *data, ID *id, int type, int totelem, const char *filename)
{
	CustomDataExternal *external= data->external;
	CustomDataLayer *layer;
	int layer_index;

	layer_index = CustomData_get_active_layer_index(data, type);
	if(layer_index < 0) return;

	layer = &data->layers[layer_index];

	if(layer->flag & CD_FLAG_EXTERNAL)
		return;

	if(!external) {
		external= MEM_callocN(sizeof(CustomDataExternal), "CustomDataExternal");
		BLI_strncpy(external->filename, filename, sizeof(external->filename));
		data->external= external;
	}

	layer->flag |= CD_FLAG_EXTERNAL|CD_FLAG_IN_MEMORY;
}

void CustomData_external_remove(CustomData *data, ID *id, int type, int totelem)
{
	CustomDataExternal *external= data->external;
	CustomDataLayer *layer;
	//char filename[FILE_MAX];
	int layer_index; // i, remove_file;

	layer_index = CustomData_get_active_layer_index(data, type);
	if(layer_index < 0) return;

	layer = &data->layers[layer_index];

	if(!external)
		return;

	if(layer->flag & CD_FLAG_EXTERNAL) {
		if(!(layer->flag & CD_FLAG_IN_MEMORY))
			CustomData_external_read(data, id, (1<<layer->type), totelem);

		layer->flag &= ~CD_FLAG_EXTERNAL;

#if 0
		remove_file= 1;
		for(i=0; i<data->totlayer; i++)
			if(data->layers[i].flag & CD_FLAG_EXTERNAL)
				remove_file= 0;

		if(remove_file) {
			customdata_external_filename(filename, id, external);
			cdf_remove(filename);
			CustomData_external_free(data);
		}
#endif
	}
}

int CustomData_external_test(CustomData *data, int type)
{
	CustomDataLayer *layer;
	int layer_index;

	layer_index = CustomData_get_active_layer_index(data, type);
	if(layer_index < 0) return 0;

	layer = &data->layers[layer_index];
	return (layer->flag & CD_FLAG_EXTERNAL);
}

#if 0
void CustomData_external_remove_object(CustomData *data, ID *id)
{
	CustomDataExternal *external= data->external;
	char filename[FILE_MAX];

	if(!external)
		return;

	customdata_external_filename(filename, id, external);
	cdf_remove(filename);
	CustomData_external_free(data);
}
#endif
<|MERGE_RESOLUTION|>--- conflicted
+++ resolved
@@ -2347,15 +2347,10 @@
 	customdata_external_filename(filename, id, external);
 
 	cdf= cdf_create(CDF_TYPE_MESH);
-<<<<<<< HEAD
-	if(!cdf_read_open(cdf, filename))
-		return;
-=======
 	if(!cdf_read_open(cdf, filename)) {
 		fprintf(stderr, "Failed to read %s layer from %s.\n", layerType_getName(layer->type), filename);
 		return;
 	}
->>>>>>> 7a76bc9a
 
 	for(i=0; i<data->totlayer; i++) {
 		layer = &data->layers[i];
@@ -2395,10 +2390,7 @@
 	if(!external)
 		return;
 
-<<<<<<< HEAD
-=======
 	/* test if there is anything to write */
->>>>>>> 7a76bc9a
 	for(i=0; i<data->totlayer; i++) {
 		layer = &data->layers[i];
 		typeInfo = layerType_getInfo(layer->type);
@@ -2411,13 +2403,9 @@
 	if(!update)
 		return;
 
-<<<<<<< HEAD
-	CustomData_external_read(data, id, mask, totelem);
-=======
 	/* make sure data is read before we try to write */
 	CustomData_external_read(data, id, mask, totelem);
 	customdata_external_filename(filename, id, external);
->>>>>>> 7a76bc9a
 
 	cdf= cdf_create(CDF_TYPE_MESH);
 
@@ -2425,16 +2413,6 @@
 		layer = &data->layers[i];
 		typeInfo = layerType_getInfo(layer->type);
 
-<<<<<<< HEAD
-		if((layer->flag & CD_FLAG_EXTERNAL) && typeInfo->filesize)
-			cdf_layer_add(cdf, layer->type, layer->name,
-				typeInfo->filesize(cdf, layer->data, totelem));
-	}
-
-	customdata_external_filename(filename, id, external);
-	if(!cdf_write_open(cdf, filename))
-		return;
-=======
 		if((layer->flag & CD_FLAG_EXTERNAL) && typeInfo->filesize) {
 			if(layer->flag & CD_FLAG_IN_MEMORY) {
 				cdf_layer_add(cdf, layer->type, layer->name,
@@ -2451,7 +2429,6 @@
 		fprintf(stderr, "Failed to open %s for writing.\n", filename);
 		return;
 	}
->>>>>>> 7a76bc9a
 
 	for(i=0; i<data->totlayer; i++) {
 		layer = &data->layers[i];
@@ -2470,10 +2447,7 @@
 	}
 
 	if(i != data->totlayer) {
-<<<<<<< HEAD
-=======
 		fprintf(stderr, "Failed to write data to %s.\n", filename);
->>>>>>> 7a76bc9a
 		cdf_free(cdf);
 		return;
 	}
