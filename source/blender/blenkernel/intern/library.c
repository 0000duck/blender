--- conflicted
+++ resolved
@@ -1150,7 +1150,6 @@
 			}
 			if (idtest == NULL) return 1;
 			/* otherwise just continue and use a number suffix */
-<<<<<<< HEAD
 		}
 		
 		if(nr > 999 && strlen(left) > 16) {
@@ -1159,16 +1158,6 @@
 			strcpy( name, left );
 			continue;
 		}
-=======
-		}
-		
-		if(nr > 999 && strlen(left) > 16) {
-			/* this would overflow name buffer */
-			left[16] = 0;
-			strcpy( name, left );
-			continue;
-		}
->>>>>>> 7a76bc9a
 		/* this format specifier is from hell... */
 		sprintf(name, "%s.%.3d", left, nr);
 
