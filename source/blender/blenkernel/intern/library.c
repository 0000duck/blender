/*
 * ***** BEGIN GPL LICENSE BLOCK *****
 *
 * This program is free software; you can redistribute it and/or
 * modify it under the terms of the GNU General Public License
 * as published by the Free Software Foundation; either version 2
 * of the License, or (at your option) any later version.
 *
 * This program is distributed in the hope that it will be useful,
 * but WITHOUT ANY WARRANTY; without even the implied warranty of
 * MERCHANTABILITY or FITNESS FOR A PARTICULAR PURPOSE.  See the
 * GNU General Public License for more details.
 *
 * You should have received a copy of the GNU General Public License
 * along with this program; if not, write to the Free Software Foundation,
 * Inc., 51 Franklin Street, Fifth Floor, Boston, MA 02110-1301, USA.
 *
 * The Original Code is Copyright (C) 2001-2002 by NaN Holding BV.
 * All rights reserved.
 *
 * The Original Code is: all of this file.
 *
 * Contributor(s): none yet.
 *
 * ***** END GPL LICENSE BLOCK *****
 */

/** \file blender/blenkernel/intern/library.c
 *  \ingroup bke
 *
 * Contains management of ID's and libraries
 * allocate and free of all library data
 */

#include <stdio.h>
#include <ctype.h>
#include <string.h>
#include <stdlib.h>
#include <stddef.h>
#include <assert.h>

#include "MEM_guardedalloc.h"

/* all types are needed here, in order to do memory operations */
#include "DNA_anim_types.h"
#include "DNA_armature_types.h"
#include "DNA_brush_types.h"
#include "DNA_cachefile_types.h"
#include "DNA_camera_types.h"
#include "DNA_group_types.h"
#include "DNA_gpencil_types.h"
#include "DNA_ipo_types.h"
#include "DNA_key_types.h"
#include "DNA_lamp_types.h"
#include "DNA_lattice_types.h"
#include "DNA_linestyle_types.h"
#include "DNA_material_types.h"
#include "DNA_mesh_types.h"
#include "DNA_meta_types.h"
#include "DNA_modifier_types.h"
#include "DNA_movieclip_types.h"
#include "DNA_mask_types.h"
#include "DNA_node_types.h"
#include "DNA_object_types.h"
#include "DNA_scene_types.h"
#include "DNA_screen_types.h"
#include "DNA_speaker_types.h"
#include "DNA_sound_types.h"
#include "DNA_text_types.h"
#include "DNA_vfont_types.h"
#include "DNA_windowmanager_types.h"
#include "DNA_world_types.h"

#include "BLI_blenlib.h"
#include "BLI_utildefines.h"
#include "BLI_ghash.h"
#include "BLI_linklist.h"
#include "BLI_memarena.h"

#include "BLI_threads.h"
#include "BLT_translation.h"

#include "RNA_access.h"

#include "BKE_action.h"
#include "BKE_animsys.h"
#include "BKE_armature.h"
#include "BKE_bpath.h"
#include "BKE_brush.h"
#include "BKE_camera.h"
#include "BKE_cachefile.h"
#include "BKE_context.h"
#include "BKE_curve.h"
#include "BKE_depsgraph.h"
#include "BKE_font.h"
#include "BKE_global.h"
#include "BKE_group.h"
#include "BKE_gpencil.h"
#include "BKE_idcode.h"
#include "BKE_idprop.h"
#include "BKE_image.h"
#include "BKE_key.h"
#include "BKE_lamp.h"
#include "BKE_lattice.h"
#include "BKE_library.h"
#include "BKE_library_query.h"
#include "BKE_library_remap.h"
#include "BKE_linestyle.h"
#include "BKE_mesh.h"
#include "BKE_material.h"
#include "BKE_main.h"
#include "BKE_mball.h"
#include "BKE_mask.h"
#include "BKE_movieclip.h"
#include "BKE_node.h"
#include "BKE_object.h"
#include "BKE_paint.h"
#include "BKE_particle.h"
#include "BKE_packedFile.h"
#include "BKE_sound.h"
#include "BKE_speaker.h"
#include "BKE_scene.h"
#include "BKE_text.h"
#include "BKE_texture.h"
#include "BKE_world.h"

#include "DEG_depsgraph.h"

#include "IMB_imbuf.h"
#include "IMB_imbuf_types.h"

#include "atomic_ops.h"

/* GS reads the memory pointed at in a specific ordering. 
 * only use this definition, makes little and big endian systems
 * work fine, in conjunction with MAKE_ID */

/* ************* general ************************ */


/* this has to be called from each make_local_* func, we could call
 * from id_make_local() but then the make local functions would not be self
 * contained.
 * also note that the id _must_ have a library - campbell */
void BKE_id_lib_local_paths(Main *bmain, Library *lib, ID *id)
{
	if (lib->flag & LIBRARY_FLAG_VIRTUAL) {
		return;
	}

	const char *bpath_user_data[2] = {bmain->name, lib->filepath};

	BKE_bpath_traverse_id(bmain, id,
	                      BKE_bpath_relocate_visitor,
	                      BKE_BPATH_TRAVERSE_SKIP_MULTIFILE,
	                      (void *)bpath_user_data);
}

void id_lib_extern(ID *id)
{
	if (id && ID_IS_LINKED(id)) {
		BLI_assert(BKE_idcode_is_linkable(GS(id->name)));
		if (id->tag & LIB_TAG_INDIRECT) {
			id->tag -= LIB_TAG_INDIRECT;
			id->tag |= LIB_TAG_EXTERN;
		}
	}
}

/* ensure we have a real user */
/* Note: Now that we have flags, we could get rid of the 'fake_user' special case, flags are enough to ensure
 *       we always have a real user.
 *       However, ID_REAL_USERS is used in several places outside of core library.c, so think we can wait later
 *       to make this change... */
void id_us_ensure_real(ID *id)
{
	if (id) {
		const int limit = ID_FAKE_USERS(id);
		id->tag |= LIB_TAG_EXTRAUSER;
		if (id->us <= limit) {
			if (id->us < limit || ((id->us == limit) && (id->tag & LIB_TAG_EXTRAUSER_SET))) {
				printf("ID user count error: %s (from '%s')\n", id->name, id->lib ? id->lib->filepath : "[Main]");
				BLI_assert(0);
			}
			id->us = limit + 1;
			id->tag |= LIB_TAG_EXTRAUSER_SET;
		}
	}
}

void id_us_clear_real(ID *id)
{
	if (id && (id->tag & LIB_TAG_EXTRAUSER)) {
		if (id->tag & LIB_TAG_EXTRAUSER_SET) {
			id->us--;
			BLI_assert(id->us >= ID_FAKE_USERS(id));
		}
		id->tag &= ~(LIB_TAG_EXTRAUSER | LIB_TAG_EXTRAUSER_SET);
	}
}

/**
 * Same as \a id_us_plus, but does not handle lib indirect -> extern.
 * Only used by readfile.c so far, but simpler/safer to keep it here nonetheless.
 */
void id_us_plus_no_lib(ID *id)
{
	if (id) {
		if ((id->tag & LIB_TAG_EXTRAUSER) && (id->tag & LIB_TAG_EXTRAUSER_SET)) {
			BLI_assert(id->us >= 1);
			/* No need to increase count, just tag extra user as no more set.
			 * Avoids annoying & inconsistent +1 in user count. */
			id->tag &= ~LIB_TAG_EXTRAUSER_SET;
		}
		else {
			BLI_assert(id->us >= 0);
			id->us++;
		}
	}
}


void id_us_plus(ID *id)
{
	if (id) {
		id_us_plus_no_lib(id);
		id_lib_extern(id);
	}
}

/* decrements the user count for *id. */
void id_us_min(ID *id)
{
	if (id) {
		const int limit = ID_FAKE_USERS(id);

		if (id->us <= limit) {
			printf("ID user decrement error: %s (from '%s'): %d <= %d\n",
			       id->name, id->lib ? id->lib->filepath : "[Main]", id->us, limit);
			BLI_assert(0);
			id->us = limit;
		}
		else {
			id->us--;
		}

		if ((id->us == limit) && (id->tag & LIB_TAG_EXTRAUSER)) {
			/* We need an extra user here, but never actually incremented user count for it so far, do it now. */
			id_us_ensure_real(id);
		}
	}
}

void id_fake_user_set(ID *id)
{
	if (id && !(id->flag & LIB_FAKEUSER)) {
		id->flag |= LIB_FAKEUSER;
		id_us_plus(id);
	}
}

void id_fake_user_clear(ID *id)
{
	if (id && (id->flag & LIB_FAKEUSER)) {
		id->flag &= ~LIB_FAKEUSER;
		id_us_min(id);
	}
}

void BKE_id_clear_newpoin(ID *id)
{
	if (id->newid) {
		id->newid->tag &= ~LIB_TAG_NEW;
	}
	id->newid = NULL;
}

static int id_expand_local_callback(
        void *UNUSED(user_data), struct ID *id_self, struct ID **id_pointer, int UNUSED(cd_flag))
{
	/* Can hapen that we get unlinkable ID here, e.g. with shapekey referring to itself (through drivers)...
	 * Just skip it, shape key can only be either indirectly linked, or fully local, period.
	 * And let's curse one more time that stupid useless shapekey ID type! */
	if (*id_pointer && *id_pointer != id_self && BKE_idcode_is_linkable(GS((*id_pointer)->name))) {
		id_lib_extern(*id_pointer);
	}

	return IDWALK_RET_NOP;
}

/**
 * Expand ID usages of given id as 'extern' (and no more indirect) linked data. Used by ID copy/make_local functions.
 */
void BKE_id_expand_local(ID *id)
{
	BKE_library_foreach_ID_link(id, id_expand_local_callback, NULL, 0);
}

/**
 * Ensure new (copied) ID is fully made local.
 */
void BKE_id_copy_ensure_local(Main *bmain, ID *old_id, ID *new_id)
{
	if (ID_IS_LINKED(old_id)) {
		BKE_id_expand_local(new_id);
		BKE_id_lib_local_paths(bmain, old_id->lib, new_id);
	}
}

/**
 * Generic 'make local' function, works for most of datablock types...
 */
void BKE_id_make_local_generic(Main *bmain, ID *id, const bool id_in_mainlist, const bool lib_local)
{
	bool is_local = false, is_lib = false;

	/* - only lib users: do nothing (unless force_local is set)
	 * - only local users: set flag
	 * - mixed: make copy
	 * In case we make a whole lib's content local, we always want to localize, and we skip remapping (done later).
	 */

	if (!ID_IS_LINKED(id)) {
		return;
	}

	BKE_library_ID_test_usages(bmain, id, &is_local, &is_lib);

	if (lib_local || is_local) {
		if (!is_lib) {
			id_clear_lib_data_ex(bmain, id, id_in_mainlist);
			BKE_id_expand_local(id);
		}
		else {
			ID *id_new;

			/* Should not fail in expected usecases, but id_copy does not copy Scene e.g. */
			if (id_copy(bmain, id, &id_new, false)) {
				id_new->us = 0;

				/* setting newid is mandatory for complex make_lib_local logic... */
				ID_NEW_SET(id, id_new);
				Key *key = BKE_key_from_id(id), *key_new = BKE_key_from_id(id);
				if (key && key_new) {
					ID_NEW_SET(key, key_new);
				}
				bNodeTree *ntree = ntreeFromID(id), *ntree_new = ntreeFromID(id_new);
				if (ntree && ntree_new) {
					ID_NEW_SET(ntree, ntree_new);
				}

				if (!lib_local) {
					BKE_libblock_remap(bmain, id, id_new, ID_REMAP_SKIP_INDIRECT_USAGE);
				}
			}
		}
	}
}

/**
 * Calls the appropriate make_local method for the block, unless test is set.
 *
 * \note Always set ID->newid pointer in case it gets duplicated...
 *
 * \param lib_local Special flag used when making a whole library's content local, it needs specific handling.
 *
 * \return true if the block can be made local.
 */
bool id_make_local(Main *bmain, ID *id, const bool test, const bool lib_local)
{
	/* We don't care whether ID is directly or indirectly linked in case we are making a whole lib local... */
	if (!lib_local && (id->tag & LIB_TAG_INDIRECT)) {
		return false;
	}

	switch ((ID_Type)GS(id->name)) {
		case ID_SCE:
			/* Partially implemented (has no copy...). */
			if (!test) BKE_scene_make_local(bmain, (Scene *)id, lib_local);
			return true;
		case ID_OB:
			if (!test) BKE_object_make_local(bmain, (Object *)id, lib_local);
			return true;
		case ID_ME:
			if (!test) BKE_mesh_make_local(bmain, (Mesh *)id, lib_local);
			return true;
		case ID_CU:
			if (!test) BKE_curve_make_local(bmain, (Curve *)id, lib_local);
			return true;
		case ID_MB:
			if (!test) BKE_mball_make_local(bmain, (MetaBall *)id, lib_local);
			return true;
		case ID_MA:
			if (!test) BKE_material_make_local(bmain, (Material *)id, lib_local);
			return true;
		case ID_TE:
			if (!test) BKE_texture_make_local(bmain, (Tex *)id, lib_local);
			return true;
		case ID_IM:
			if (!test) BKE_image_make_local(bmain, (Image *)id, lib_local);
			return true;
		case ID_LT:
			if (!test) BKE_lattice_make_local(bmain, (Lattice *)id, lib_local);
			return true;
		case ID_LA:
			if (!test) BKE_lamp_make_local(bmain, (Lamp *)id, lib_local);
			return true;
		case ID_CA:
			if (!test) BKE_camera_make_local(bmain, (Camera *)id, lib_local);
			return true;
		case ID_SPK:
			if (!test) BKE_speaker_make_local(bmain, (Speaker *)id, lib_local);
			return true;
		case ID_WO:
			if (!test) BKE_world_make_local(bmain, (World *)id, lib_local);
			return true;
		case ID_VF:
			/* Partially implemented (has no copy...). */
			if (!test) BKE_vfont_make_local(bmain, (VFont *)id, lib_local);
			return true;
		case ID_TXT:
			if (!test) BKE_text_make_local(bmain, (Text *)id, lib_local);
			return true;
		case ID_SO:
			/* Partially implemented (has no copy...). */
			if (!test) BKE_sound_make_local(bmain, (bSound *)id, lib_local);
			return true;
		case ID_GR:
			if (!test) BKE_group_make_local(bmain, (Group *)id, lib_local);
			return true;
		case ID_AR:
			if (!test) BKE_armature_make_local(bmain, (bArmature *)id, lib_local);
			return true;
		case ID_AC:
			if (!test) BKE_action_make_local(bmain, (bAction *)id, lib_local);
			return true;
		case ID_NT:
			if (!test) ntreeMakeLocal(bmain, (bNodeTree *)id, true, lib_local);
			return true;
		case ID_BR:
			if (!test) BKE_brush_make_local(bmain, (Brush *)id, lib_local);
			return true;
		case ID_PA:
			if (!test) BKE_particlesettings_make_local(bmain, (ParticleSettings *)id, lib_local);
			return true;
		case ID_GD:
			if (!test) BKE_gpencil_make_local(bmain, (bGPdata *)id, lib_local);
			return true;
		case ID_MC:
			if (!test) BKE_movieclip_make_local(bmain, (MovieClip *)id, lib_local);
			return true;
		case ID_MSK:
			if (!test) BKE_mask_make_local(bmain, (Mask *)id, lib_local);
			return true;
		case ID_LS:
			if (!test) BKE_linestyle_make_local(bmain, (FreestyleLineStyle *)id, lib_local);
			return true;
		case ID_PAL:
			if (!test) BKE_palette_make_local(bmain, (Palette *)id, lib_local);
			return true;
		case ID_PC:
			if (!test) BKE_paint_curve_make_local(bmain, (PaintCurve *)id, lib_local);
			return true;
		case ID_CF:
			if (!test) BKE_cachefile_make_local(bmain, (CacheFile *)id, lib_local);
			return true;
		case ID_SCR:
		case ID_LI:
		case ID_KE:
		case ID_WM:
			return false; /* can't be linked */
		case ID_IP:
			return false; /* deprecated */
	}

	return false;
}

/**
 * Invokes the appropriate copy method for the block and returns the result in
 * newid, unless test. Returns true if the block can be copied.
 */
bool id_copy(Main *bmain, ID *id, ID **newid, bool test)
{
	if (!test) {
		*newid = NULL;
	}

	/* conventions:
	 * - make shallow copy, only this ID block
	 * - id.us of the new ID is set to 1 */
	switch ((ID_Type)GS(id->name)) {
		case ID_OB:
			if (!test) *newid = (ID *)BKE_object_copy(bmain, (Object *)id);
			return true;
		case ID_ME:
			if (!test) *newid = (ID *)BKE_mesh_copy(bmain, (Mesh *)id);
			return true;
		case ID_CU:
			if (!test) *newid = (ID *)BKE_curve_copy(bmain, (Curve *)id);
			return true;
		case ID_MB:
			if (!test) *newid = (ID *)BKE_mball_copy(bmain, (MetaBall *)id);
			return true;
		case ID_MA:
			if (!test) *newid = (ID *)BKE_material_copy(bmain, (Material *)id);
			return true;
		case ID_TE:
			if (!test) *newid = (ID *)BKE_texture_copy(bmain, (Tex *)id);
			return true;
		case ID_IM:
			if (!test) *newid = (ID *)BKE_image_copy(bmain, (Image *)id);
			return true;
		case ID_LT:
			if (!test) *newid = (ID *)BKE_lattice_copy(bmain, (Lattice *)id);
			return true;
		case ID_LA:
			if (!test) *newid = (ID *)BKE_lamp_copy(bmain, (Lamp *)id);
			return true;
		case ID_SPK:
			if (!test) *newid = (ID *)BKE_speaker_copy(bmain, (Speaker *)id);
			return true;
		case ID_CA:
			if (!test) *newid = (ID *)BKE_camera_copy(bmain, (Camera *)id);
			return true;
		case ID_KE:
			if (!test) *newid = (ID *)BKE_key_copy(bmain, (Key *)id);
			return true;
		case ID_WO:
			if (!test) *newid = (ID *)BKE_world_copy(bmain, (World *)id);
			return true;
		case ID_TXT:
			if (!test) *newid = (ID *)BKE_text_copy(bmain, (Text *)id);
			return true;
		case ID_GR:
			if (!test) *newid = (ID *)BKE_group_copy(bmain, (Group *)id);
			return true;
		case ID_AR:
			if (!test) *newid = (ID *)BKE_armature_copy(bmain, (bArmature *)id);
			return true;
		case ID_AC:
			if (!test) *newid = (ID *)BKE_action_copy(bmain, (bAction *)id);
			return true;
		case ID_NT:
			if (!test) *newid = (ID *)ntreeCopyTree(bmain, (bNodeTree *)id);
			return true;
		case ID_BR:
			if (!test) *newid = (ID *)BKE_brush_copy(bmain, (Brush *)id);
			return true;
		case ID_PA:
			if (!test) *newid = (ID *)BKE_particlesettings_copy(bmain, (ParticleSettings *)id);
			return true;
		case ID_GD:
			if (!test) *newid = (ID *)BKE_gpencil_data_duplicate(bmain, (bGPdata *)id, false);
			return true;
		case ID_MC:
			if (!test) *newid = (ID *)BKE_movieclip_copy(bmain, (MovieClip *)id);
			return true;
		case ID_MSK:
			if (!test) *newid = (ID *)BKE_mask_copy(bmain, (Mask *)id);
			return true;
		case ID_LS:
			if (!test) *newid = (ID *)BKE_linestyle_copy(bmain, (FreestyleLineStyle *)id);
			return true;
		case ID_PAL:
			if (!test) *newid = (ID *)BKE_palette_copy(bmain, (Palette *)id);
			return true;
		case ID_PC:
			if (!test) *newid = (ID *)BKE_paint_curve_copy(bmain, (PaintCurve *)id);
			return true;
		case ID_CF:
			if (!test) *newid = (ID *)BKE_cachefile_copy(bmain, (CacheFile *)id);
			return true;
		case ID_SCE:
		case ID_LI:
		case ID_SCR:
		case ID_WM:
			return false;  /* can't be copied from here */
		case ID_VF:
		case ID_SO:
			return false;  /* not implemented */
		case ID_IP:
			return false;  /* deprecated */
	}
	
	return false;
}

/** Does *not* set ID->newid pointer. */
bool id_single_user(bContext *C, ID *id, PointerRNA *ptr, PropertyRNA *prop)
{
	ID *newid = NULL;
	PointerRNA idptr;
	
	if (id) {
		/* if property isn't editable, we're going to have an extra block hanging around until we save */
		if (RNA_property_editable(ptr, prop)) {
			if (id_copy(CTX_data_main(C), id, &newid, false) && newid) {
				/* copy animation actions too */
				BKE_animdata_copy_id_action(id, false);
				/* us is 1 by convention, but RNA_property_pointer_set
				 * will also increment it, so set it to zero */
				newid->us = 0;

				/* assign copy */
				RNA_id_pointer_create(newid, &idptr);
				RNA_property_pointer_set(ptr, prop, idptr);
				RNA_property_update(C, ptr, prop);
				
				return true;
			}
		}
	}
	
	return false;
}

ListBase *which_libbase(Main *mainlib, short type)
{
	switch ((ID_Type)type) {
		case ID_SCE:
			return &(mainlib->scene);
		case ID_LI:
			return &(mainlib->library);
		case ID_OB:
			return &(mainlib->object);
		case ID_ME:
			return &(mainlib->mesh);
		case ID_CU:
			return &(mainlib->curve);
		case ID_MB:
			return &(mainlib->mball);
		case ID_MA:
			return &(mainlib->mat);
		case ID_TE:
			return &(mainlib->tex);
		case ID_IM:
			return &(mainlib->image);
		case ID_LT:
			return &(mainlib->latt);
		case ID_LA:
			return &(mainlib->lamp);
		case ID_CA:
			return &(mainlib->camera);
		case ID_IP:
			return &(mainlib->ipo);
		case ID_KE:
			return &(mainlib->key);
		case ID_WO:
			return &(mainlib->world);
		case ID_SCR:
			return &(mainlib->screen);
		case ID_VF:
			return &(mainlib->vfont);
		case ID_TXT:
			return &(mainlib->text);
		case ID_SPK:
			return &(mainlib->speaker);
		case ID_SO:
			return &(mainlib->sound);
		case ID_GR:
			return &(mainlib->group);
		case ID_AR:
			return &(mainlib->armature);
		case ID_AC:
			return &(mainlib->action);
		case ID_NT:
			return &(mainlib->nodetree);
		case ID_BR:
			return &(mainlib->brush);
		case ID_PA:
			return &(mainlib->particle);
		case ID_WM:
			return &(mainlib->wm);
		case ID_GD:
			return &(mainlib->gpencil);
		case ID_MC:
			return &(mainlib->movieclip);
		case ID_MSK:
			return &(mainlib->mask);
		case ID_LS:
			return &(mainlib->linestyle);
		case ID_PAL:
			return &(mainlib->palettes);
		case ID_PC:
			return &(mainlib->paintcurves);
		case ID_CF:
			return &(mainlib->cachefiles);
	}
	return NULL;
}

/**
 * Clear or set given tags for all ids in listbase (runtime tags).
 */
void BKE_main_id_tag_listbase(ListBase *lb, const int tag, const bool value)
{
	ID *id;
	if (value) {
		for (id = lb->first; id; id = id->next) {
			id->tag |= tag;
		}
	}
	else {
		const int ntag = ~tag;
		for (id = lb->first; id; id = id->next) {
			id->tag &= ntag;
		}
	}
}

/**
 * Clear or set given tags for all ids of given type in bmain (runtime tags).
 */
void BKE_main_id_tag_idcode(struct Main *mainvar, const short type, const int tag, const bool value)
{
	ListBase *lb = which_libbase(mainvar, type);

	BKE_main_id_tag_listbase(lb, tag, value);
}

/**
 * Clear or set given tags for all ids in bmain (runtime tags).
 */
void BKE_main_id_tag_all(struct Main *mainvar, const int tag, const bool value)
{
	ListBase *lbarray[MAX_LIBARRAY];
	int a;

	a = set_listbasepointers(mainvar, lbarray);
	while (a--) {
		BKE_main_id_tag_listbase(lbarray[a], tag, value);
	}
}


/**
 * Clear or set given flags for all ids in listbase (persistent flags).
 */
void BKE_main_id_flag_listbase(ListBase *lb, const int flag, const bool value)
{
	ID *id;
	if (value) {
		for (id = lb->first; id; id = id->next)
			id->tag |= flag;
	}
	else {
		const int nflag = ~flag;
		for (id = lb->first; id; id = id->next)
			id->tag &= nflag;
	}
}

/**
 * Clear or set given flags for all ids in bmain (persistent flags).
 */
void BKE_main_id_flag_all(Main *bmain, const int flag, const bool value)
{
	ListBase *lbarray[MAX_LIBARRAY];
	int a;
	a = set_listbasepointers(bmain, lbarray);
	while (a--) {
		BKE_main_id_flag_listbase(lbarray[a], flag, value);
	}
}

void BKE_main_lib_objects_recalc_all(Main *bmain)
{
	Object *ob;

	/* flag for full recalc */
	for (ob = bmain->object.first; ob; ob = ob->id.next) {
		if (ID_IS_LINKED(ob)) {
			DAG_id_tag_update(&ob->id, OB_RECALC_OB | OB_RECALC_DATA | OB_RECALC_TIME);
		}
	}

	DAG_id_type_tag(bmain, ID_OB);
}

/**
 * puts into array *lb pointers to all the ListBase structs in main,
 * and returns the number of them as the function result. This is useful for
 * generic traversal of all the blocks in a Main (by traversing all the
 * lists in turn), without worrying about block types.
 *
 * \note MAX_LIBARRAY define should match this code */
int set_listbasepointers(Main *main, ListBase **lb)
{
	/* BACKWARDS! also watch order of free-ing! (mesh<->mat), first items freed last.
	 * This is important because freeing data decreases usercounts of other datablocks,
	 * if this data is its self freed it can crash. */
	lb[INDEX_ID_LI] = &(main->library);  /* Libraries may be accessed from pretty much any other ID... */
	lb[INDEX_ID_IP] = &(main->ipo);
	lb[INDEX_ID_AC] = &(main->action); /* moved here to avoid problems when freeing with animato (aligorith) */
	lb[INDEX_ID_KE] = &(main->key);
	lb[INDEX_ID_GD] = &(main->gpencil); /* referenced by nodes, objects, view, scene etc, before to free after. */
	lb[INDEX_ID_NT] = &(main->nodetree);
	lb[INDEX_ID_IM] = &(main->image);
	lb[INDEX_ID_TE] = &(main->tex);
	lb[INDEX_ID_MA] = &(main->mat);
	lb[INDEX_ID_VF] = &(main->vfont);
	
	/* Important!: When adding a new object type,
	 * the specific data should be inserted here 
	 */

	lb[INDEX_ID_AR] = &(main->armature);

	lb[INDEX_ID_CF] = &(main->cachefiles);
	lb[INDEX_ID_ME] = &(main->mesh);
	lb[INDEX_ID_CU] = &(main->curve);
	lb[INDEX_ID_MB] = &(main->mball);

	lb[INDEX_ID_LT] = &(main->latt);
	lb[INDEX_ID_LA] = &(main->lamp);
	lb[INDEX_ID_CA] = &(main->camera);

	lb[INDEX_ID_TXT] = &(main->text);
	lb[INDEX_ID_SO]  = &(main->sound);
	lb[INDEX_ID_GR]  = &(main->group);
	lb[INDEX_ID_PAL] = &(main->palettes);
	lb[INDEX_ID_PC]  = &(main->paintcurves);
	lb[INDEX_ID_BR]  = &(main->brush);
	lb[INDEX_ID_PA]  = &(main->particle);
	lb[INDEX_ID_SPK] = &(main->speaker);

	lb[INDEX_ID_WO]  = &(main->world);
	lb[INDEX_ID_MC]  = &(main->movieclip);
	lb[INDEX_ID_SCR] = &(main->screen);
	lb[INDEX_ID_OB]  = &(main->object);
	lb[INDEX_ID_LS]  = &(main->linestyle); /* referenced by scenes */
	lb[INDEX_ID_SCE] = &(main->scene);
	lb[INDEX_ID_WM]  = &(main->wm);
	lb[INDEX_ID_MSK] = &(main->mask);
	
	lb[INDEX_ID_NULL] = NULL;

	return (MAX_LIBARRAY - 1);
}

/* *********** ALLOC AND FREE *****************
 *
 * BKE_libblock_free(ListBase *lb, ID *id )
 * provide a list-basis and datablock, but only ID is read
 *
 * void *BKE_libblock_alloc(ListBase *lb, type, name)
 * inserts in list and returns a new ID
 *
 * **************************** */

/**
 * Allocates and returns memory of the right size for the specified block type,
 * initialized to zero.
 */
void *BKE_libblock_alloc_notest(short type)
{
	ID *id = NULL;
	
	switch ((ID_Type)type) {
		case ID_SCE:
			id = MEM_callocN(sizeof(Scene), "scene");
			break;
		case ID_LI:
			id = MEM_callocN(sizeof(Library), "library");
			break;
		case ID_OB:
			id = MEM_callocN(sizeof(Object), "object");
			break;
		case ID_ME:
			id = MEM_callocN(sizeof(Mesh), "mesh");
			break;
		case ID_CU:
			id = MEM_callocN(sizeof(Curve), "curve");
			break;
		case ID_MB:
			id = MEM_callocN(sizeof(MetaBall), "mball");
			break;
		case ID_MA:
			id = MEM_callocN(sizeof(Material), "mat");
			break;
		case ID_TE:
			id = MEM_callocN(sizeof(Tex), "tex");
			break;
		case ID_IM:
			id = MEM_callocN(sizeof(Image), "image");
			break;
		case ID_LT:
			id = MEM_callocN(sizeof(Lattice), "latt");
			break;
		case ID_LA:
			id = MEM_callocN(sizeof(Lamp), "lamp");
			break;
		case ID_CA:
			id = MEM_callocN(sizeof(Camera), "camera");
			break;
		case ID_IP:
			id = MEM_callocN(sizeof(Ipo), "ipo");
			break;
		case ID_KE:
			id = MEM_callocN(sizeof(Key), "key");
			break;
		case ID_WO:
			id = MEM_callocN(sizeof(World), "world");
			break;
		case ID_SCR:
			id = MEM_callocN(sizeof(bScreen), "screen");
			break;
		case ID_VF:
			id = MEM_callocN(sizeof(VFont), "vfont");
			break;
		case ID_TXT:
			id = MEM_callocN(sizeof(Text), "text");
			break;
		case ID_SPK:
			id = MEM_callocN(sizeof(Speaker), "speaker");
			break;
		case ID_SO:
			id = MEM_callocN(sizeof(bSound), "sound");
			break;
		case ID_GR:
			id = MEM_callocN(sizeof(Group), "group");
			break;
		case ID_AR:
			id = MEM_callocN(sizeof(bArmature), "armature");
			break;
		case ID_AC:
			id = MEM_callocN(sizeof(bAction), "action");
			break;
		case ID_NT:
			id = MEM_callocN(sizeof(bNodeTree), "nodetree");
			break;
		case ID_BR:
			id = MEM_callocN(sizeof(Brush), "brush");
			break;
		case ID_PA:
			id = MEM_callocN(sizeof(ParticleSettings), "ParticleSettings");
			break;
		case ID_WM:
			id = MEM_callocN(sizeof(wmWindowManager), "Window manager");
			break;
		case ID_GD:
			id = MEM_callocN(sizeof(bGPdata), "Grease Pencil");
			break;
		case ID_MC:
			id = MEM_callocN(sizeof(MovieClip), "Movie Clip");
			break;
		case ID_MSK:
			id = MEM_callocN(sizeof(Mask), "Mask");
			break;
		case ID_LS:
			id = MEM_callocN(sizeof(FreestyleLineStyle), "Freestyle Line Style");
			break;
		case ID_PAL:
			id = MEM_callocN(sizeof(Palette), "Palette");
			break;
		case ID_PC:
			id = MEM_callocN(sizeof(PaintCurve), "Paint Curve");
			break;
		case ID_CF:
			id = MEM_callocN(sizeof(CacheFile), "Cache File");
			break;
	}
	return id;
}

/**
 * Allocates and returns a block of the specified type, with the specified name
 * (adjusted as necessary to ensure uniqueness), and appended to the specified list.
 * The user count is set to 1, all other content (apart from name and links) being
 * initialized to zero.
 */
void *BKE_libblock_alloc(Main *bmain, short type, const char *name)
{
	ID *id = NULL;
	ListBase *lb = which_libbase(bmain, type);
	
	id = BKE_libblock_alloc_notest(type);
	if (id) {
		BKE_main_lock(bmain);
		BLI_addtail(lb, id);
		id->us = 1;
		id->icon_id = 0;
		*( (short *)id->name) = type;
		new_id(lb, id, name);
		/* alphabetic insertion: is in new_id */
		BKE_main_unlock(bmain);
	}
	DAG_id_type_tag(bmain, type);
	return id;
}

/**
 * Initialize an ID of given type, such that it has valid 'empty' data.
 * ID is assumed to be just calloc'ed.
 */
void BKE_libblock_init_empty(ID *id)
{
	/* Note that only ID types that are not valid when filled of zero should have a callback here. */
	switch ((ID_Type)GS(id->name)) {
		case ID_SCE:
			BKE_scene_init((Scene *)id);
			break;
		case ID_LI:
			/* Nothing to do. */
			break;
		case ID_OB:
		{
			Object *ob = (Object *)id;
			ob->type = OB_EMPTY;
			BKE_object_init(ob);
			break;
		}
		case ID_ME:
			BKE_mesh_init((Mesh *)id);
			break;
		case ID_CU:
			BKE_curve_init((Curve *)id);
			break;
		case ID_MB:
			BKE_mball_init((MetaBall *)id);
			break;
		case ID_MA:
			BKE_material_init((Material *)id);
			break;
		case ID_TE:
			BKE_texture_default((Tex *)id);
			break;
		case ID_IM:
			BKE_image_init((Image *)id);
			break;
		case ID_LT:
			BKE_lattice_init((Lattice *)id);
			break;
		case ID_LA:
			BKE_lamp_init((Lamp *)id);
			break;
		case ID_SPK:
			BKE_speaker_init((Speaker *)id);
			break;
		case ID_CA:
			BKE_camera_init((Camera *)id);
			break;
		case ID_WO:
			BKE_world_init((World *)id);
			break;
		case ID_SCR:
			/* Nothing to do. */
			break;
		case ID_VF:
			BKE_vfont_init((VFont *)id);
			break;
		case ID_TXT:
			BKE_text_init((Text *)id);
			break;
		case ID_SO:
			/* Another fuzzy case, think NULLified content is OK here... */
			break;
		case ID_GR:
			/* Nothing to do. */
			break;
		case ID_AR:
			/* Nothing to do. */
			break;
		case ID_AC:
			/* Nothing to do. */
			break;
		case ID_NT:
			ntreeInitDefault((bNodeTree *)id);
			break;
		case ID_BR:
			BKE_brush_init((Brush *)id);
			break;
		case ID_PA:
			/* Nothing to do. */
			break;
		case ID_PC:
			/* Nothing to do. */
			break;
		case ID_GD:
			/* Nothing to do. */
			break;
		case ID_MSK:
			/* Nothing to do. */
			break;
		case ID_LS:
			BKE_linestyle_init((FreestyleLineStyle *)id);
			break;
		case ID_CF:
			BKE_cachefile_init((CacheFile *)id);
			break;
		case ID_KE:
			/* Shapekeys are a complex topic too - they depend on their 'user' data type...
			 * They are not linkable, though, so it should never reach here anyway. */
			BLI_assert(0);
			break;
		case ID_WM:
			/* We should never reach this. */
			BLI_assert(0);
			break;
		case ID_IP:
			/* Should not be needed - animation from lib pre-2.5 is broken anyway. */
			BLI_assert(0);
			break;
		default:
			BLI_assert(0);  /* Should never reach this point... */
	}
}

/* by spec, animdata is first item after ID */
/* and, trust that BKE_animdata_from_id() will only find AnimData for valid ID-types */
static void id_copy_animdata(ID *id, const bool do_action)
{
	AnimData *adt = BKE_animdata_from_id(id);
	
	if (adt) {
		IdAdtTemplate *iat = (IdAdtTemplate *)id;
		iat->adt = BKE_animdata_copy(iat->adt, do_action); /* could be set to false, need to investigate */
	}
}

/* material nodes use this since they are not treated as libdata */
void BKE_libblock_copy_data(ID *id, const ID *id_from, const bool do_action)
{
	if (id_from->properties)
		id->properties = IDP_CopyProperty(id_from->properties);

	/* the duplicate should get a copy of the animdata */
	id_copy_animdata(id, do_action);
}

/* used everywhere in blenkernel */
void *BKE_libblock_copy(Main *bmain, ID *id)
{
	ID *idn;
	size_t idn_len;

	idn = BKE_libblock_alloc(bmain, GS(id->name), id->name + 2);

	assert(idn != NULL);

	idn_len = MEM_allocN_len(idn);
	if ((int)idn_len - (int)sizeof(ID) > 0) { /* signed to allow neg result */
		const char *cp = (const char *)id;
		char *cpn = (char *)idn;

		memcpy(cpn + sizeof(ID), cp + sizeof(ID), idn_len - sizeof(ID));
	}

	BKE_libblock_copy_data(idn, id, false);
	
	return idn;
}

void *BKE_libblock_copy_nolib(ID *id, const bool do_action)
{
	ID *idn;
	size_t idn_len;

	idn = BKE_libblock_alloc_notest(GS(id->name));
	assert(idn != NULL);

	BLI_strncpy(idn->name, id->name, sizeof(idn->name));

	idn_len = MEM_allocN_len(idn);
	if ((int)idn_len - (int)sizeof(ID) > 0) { /* signed to allow neg result */
		const char *cp = (const char *)id;
		char *cpn = (char *)idn;

		memcpy(cpn + sizeof(ID), cp + sizeof(ID), idn_len - sizeof(ID));
	}

	idn->us = 1;

	BKE_libblock_copy_data(idn, id, do_action);

	return idn;
}

<<<<<<< HEAD
static int id_relink_looper(void *UNUSED(user_data), ID *UNUSED(self_id), ID **id_pointer, const int cd_flag)
{
	ID *id = *id_pointer;
	if (id) {
		/* See: NEW_ID macro */
		if (id->newid) {
			BKE_library_update_ID_link_user(id->newid, id, cd_flag);
			*id_pointer = id->newid;
		}
		else if (id->tag & LIB_TAG_NEW) {
			id->tag &= ~LIB_TAG_NEW;
			BKE_libblock_relink(id);
		}
	}
	return IDWALK_RET_NOP;
}

void BKE_libblock_relink(ID *id)
{
	if (ID_IS_LINKED(id))
		return;

	BKE_library_foreach_ID_link(id, id_relink_looper, NULL, 0);
}

=======
>>>>>>> 5f852a43
void BKE_library_free(Library *lib)
{
	if (lib->packedfile)
		freePackedFile(lib->packedfile);

	BKE_library_asset_repository_free(lib);
}

Main *BKE_main_new(void)
{
	Main *bmain = MEM_callocN(sizeof(Main), "new main");
	bmain->eval_ctx = DEG_evaluation_context_new(DAG_EVAL_VIEWPORT);
	bmain->lock = MEM_mallocN(sizeof(SpinLock), "main lock");
	BLI_spin_init((SpinLock *)bmain->lock);
	return bmain;
}

void BKE_main_free(Main *mainvar)
{
	/* also call when reading a file, erase all, etc */
	ListBase *lbarray[MAX_LIBARRAY];
	int a;

	MEM_SAFE_FREE(mainvar->blen_thumb);

	a = set_listbasepointers(mainvar, lbarray);
	while (a--) {
		ListBase *lb = lbarray[a];
		ID *id;
		
		while ( (id = lb->first) ) {
#if 1
			BKE_libblock_free_ex(mainvar, id, false, false);
#else
			/* errors freeing ID's can be hard to track down,
			 * enable this so valgrind will give the line number in its error log */
			switch (a) {
				case   0: BKE_libblock_free_ex(mainvar, id, false, false); break;
				case   1: BKE_libblock_free_ex(mainvar, id, false, false); break;
				case   2: BKE_libblock_free_ex(mainvar, id, false, false); break;
				case   3: BKE_libblock_free_ex(mainvar, id, false, false); break;
				case   4: BKE_libblock_free_ex(mainvar, id, false, false); break;
				case   5: BKE_libblock_free_ex(mainvar, id, false, false); break;
				case   6: BKE_libblock_free_ex(mainvar, id, false, false); break;
				case   7: BKE_libblock_free_ex(mainvar, id, false, false); break;
				case   8: BKE_libblock_free_ex(mainvar, id, false, false); break;
				case   9: BKE_libblock_free_ex(mainvar, id, false, false); break;
				case  10: BKE_libblock_free_ex(mainvar, id, false, false); break;
				case  11: BKE_libblock_free_ex(mainvar, id, false, false); break;
				case  12: BKE_libblock_free_ex(mainvar, id, false, false); break;
				case  13: BKE_libblock_free_ex(mainvar, id, false, false); break;
				case  14: BKE_libblock_free_ex(mainvar, id, false, false); break;
				case  15: BKE_libblock_free_ex(mainvar, id, false, false); break;
				case  16: BKE_libblock_free_ex(mainvar, id, false, false); break;
				case  17: BKE_libblock_free_ex(mainvar, id, false, false); break;
				case  18: BKE_libblock_free_ex(mainvar, id, false, false); break;
				case  19: BKE_libblock_free_ex(mainvar, id, false, false); break;
				case  20: BKE_libblock_free_ex(mainvar, id, false, false); break;
				case  21: BKE_libblock_free_ex(mainvar, id, false, false); break;
				case  22: BKE_libblock_free_ex(mainvar, id, false, false); break;
				case  23: BKE_libblock_free_ex(mainvar, id, false, false); break;
				case  24: BKE_libblock_free_ex(mainvar, id, false, false); break;
				case  25: BKE_libblock_free_ex(mainvar, id, false, false); break;
				case  26: BKE_libblock_free_ex(mainvar, id, false, false); break;
				case  27: BKE_libblock_free_ex(mainvar, id, false, false); break;
				case  28: BKE_libblock_free_ex(mainvar, id, false, false); break;
				case  29: BKE_libblock_free_ex(mainvar, id, false, false); break;
				case  30: BKE_libblock_free_ex(mainvar, id, false, false); break;
				case  31: BKE_libblock_free_ex(mainvar, id, false, false); break;
				case  32: BKE_libblock_free_ex(mainvar, id, false, false); break;
				case  33: BKE_libblock_free_ex(mainvar, id, false, false); break;
				case  34: BKE_libblock_free_ex(mainvar, id, false, false); break;
				default:
					BLI_assert(0);
					break;
			}
#endif
		}
	}

	BLI_spin_end((SpinLock *)mainvar->lock);
	MEM_freeN(mainvar->lock);
	DEG_evaluation_context_free(mainvar->eval_ctx);
	MEM_freeN(mainvar);
}

void BKE_main_lock(struct Main *bmain)
{
	BLI_spin_lock((SpinLock *) bmain->lock);
}

void BKE_main_unlock(struct Main *bmain)
{
	BLI_spin_unlock((SpinLock *) bmain->lock);
}

/**
 * Generates a raw .blend file thumbnail data from given image.
 *
 * \param bmain If not NULL, also store generated data in this Main.
 * \param img ImBuf image to generate thumbnail data from.
 * \return The generated .blend file raw thumbnail data.
 */
BlendThumbnail *BKE_main_thumbnail_from_imbuf(Main *bmain, ImBuf *img)
{
	BlendThumbnail *data = NULL;

	if (bmain) {
		MEM_SAFE_FREE(bmain->blen_thumb);
	}

	if (img) {
		const size_t sz = BLEN_THUMB_MEMSIZE(img->x, img->y);
		data = MEM_mallocN(sz, __func__);

		IMB_rect_from_float(img);  /* Just in case... */
		data->width = img->x;
		data->height = img->y;
		memcpy(data->rect, img->rect, sz - sizeof(*data));
	}

	if (bmain) {
		bmain->blen_thumb = data;
	}
	return data;
}

/**
 * Generates an image from raw .blend file thumbnail \a data.
 *
 * \param bmain Use this bmain->blen_thumb data if given \a data is NULL.
 * \param data Raw .blend file thumbnail data.
 * \return An ImBuf from given data, or NULL if invalid.
 */
ImBuf *BKE_main_thumbnail_to_imbuf(Main *bmain, BlendThumbnail *data)
{
	ImBuf *img = NULL;

	if (!data && bmain) {
		data = bmain->blen_thumb;
	}

	if (data) {
		/* Note: we cannot use IMB_allocFromBuffer(), since it tries to dupalloc passed buffer, which will fail
		 *       here (we do not want to pass the first two ints!). */
		img = IMB_allocImBuf((unsigned int)data->width, (unsigned int)data->height, 32, IB_rect | IB_metadata);
		memcpy(img->rect, data->rect, BLEN_THUMB_MEMSIZE(data->width, data->height) - sizeof(*data));
	}

	return img;
}

/**
 * Generates an empty (black) thumbnail for given Main.
 */
void BKE_main_thumbnail_create(struct Main *bmain)
{
	MEM_SAFE_FREE(bmain->blen_thumb);

	bmain->blen_thumb = MEM_callocN(BLEN_THUMB_MEMSIZE(BLEN_THUMB_SIZE, BLEN_THUMB_SIZE), __func__);
	bmain->blen_thumb->width = BLEN_THUMB_SIZE;
	bmain->blen_thumb->height = BLEN_THUMB_SIZE;
}

/* ***************** ID ************************ */
ID *BKE_libblock_find_name_ex(struct Main *bmain, const short type, const char *name)
{
	ListBase *lb = which_libbase(bmain, type);
	BLI_assert(lb != NULL);
	return BLI_findstring(lb, name, offsetof(ID, name) + 2);
}
ID *BKE_libblock_find_name(const short type, const char *name)
{
	return BKE_libblock_find_name_ex(G.main, type, name);
}


void id_sort_by_name(ListBase *lb, ID *id)
{
	ID *idtest;
	
	/* insert alphabetically */
	if (lb->first != lb->last) {
		BLI_remlink(lb, id);
		
		idtest = lb->first;
		while (idtest) {
			if (BLI_strcasecmp(idtest->name, id->name) > 0 || (idtest->lib && !id->lib)) {
				BLI_insertlinkbefore(lb, idtest, id);
				break;
			}
			idtest = idtest->next;
		}
		/* as last */
		if (idtest == NULL) {
			BLI_addtail(lb, id);
		}
	}
	
}

/**
 * Check to see if there is an ID with the same name as 'name'.
 * Returns the ID if so, if not, returns NULL
 */
static ID *is_dupid(ListBase *lb, ID *id, const char *name)
{
	ID *idtest = NULL;
	
	for (idtest = lb->first; idtest; idtest = idtest->next) {
		/* if idtest is not a lib */ 
		if (id != idtest && !ID_IS_LINKED_DATABLOCK(idtest)) {  /* Virtual lib IDs are considered as local ones here. */
			/* do not test alphabetic! */
			/* optimized */
			if (idtest->name[2] == name[0]) {
				if (STREQ(name, idtest->name + 2)) break;
			}
		}
	}
	
	return idtest;
}

/**
 * Check to see if an ID name is already used, and find a new one if so.
 * Return true if created a new name (returned in name).
 *
 * Normally the ID that's being check is already in the ListBase, so ID *id
 * points at the new entry.  The Python Library module needs to know what
 * the name of a datablock will be before it is appended; in this case ID *id
 * id is NULL
 */

static bool check_for_dupid(ListBase *lb, ID *id, char *name)
{
	ID *idtest;
	int nr = 0, a, left_len;
#define MAX_IN_USE 64
	bool in_use[MAX_IN_USE];
	/* to speed up finding unused numbers within [1 .. MAX_IN_USE - 1] */

	char left[MAX_ID_NAME + 8], leftest[MAX_ID_NAME + 8];

	while (true) {

		/* phase 1: id already exists? */
		idtest = is_dupid(lb, id, name);

		/* if there is no double, done */
		if (idtest == NULL) return false;

		/* we have a dup; need to make a new name */
		/* quick check so we can reuse one of first MAX_IN_USE - 1 ids if vacant */
		memset(in_use, false, sizeof(in_use));

		/* get name portion, number portion ("name.number") */
		left_len = BLI_split_name_num(left, &nr, name, '.');

		/* if new name will be too long, truncate it */
		if (nr > 999 && left_len > (MAX_ID_NAME - 8)) {  /* assumption: won't go beyond 9999 */
			left[MAX_ID_NAME - 8] = 0;
			left_len = MAX_ID_NAME - 8;
		}
		else if (left_len > (MAX_ID_NAME - 7)) {
			left[MAX_ID_NAME - 7] = 0;
			left_len = MAX_ID_NAME - 7;
		}

		for (idtest = lb->first; idtest; idtest = idtest->next) {
			int nrtest;
			if ( (id != idtest) &&
			     !ID_IS_LINKED_DATABLOCK(idtest) &&
			     (*name == *(idtest->name + 2)) &&
			     STREQLEN(name, idtest->name + 2, left_len) &&
			     (BLI_split_name_num(leftest, &nrtest, idtest->name + 2, '.') == left_len)
			     )
			{
				/* will get here at least once, otherwise is_dupid call above would have returned NULL */
				if (nrtest < MAX_IN_USE)
					in_use[nrtest] = true;  /* mark as used */
				if (nr <= nrtest)
					nr = nrtest + 1;    /* track largest unused */
			}
		}
		/* At this point, 'nr' will typically be at least 1. (but not always) */
		// BLI_assert(nr >= 1);

		/* decide which value of nr to use */
		for (a = 0; a < MAX_IN_USE; a++) {
			if (a >= nr) break;  /* stop when we've checked up to biggest */  /* redundant check */
			if (!in_use[a]) { /* found an unused value */
				nr = a;
				/* can only be zero if all potential duplicate names had
				 * nonzero numeric suffixes, which means name itself has
				 * nonzero numeric suffix (else no name conflict and wouldn't
				 * have got here), which means name[left_len] is not a null */
				break;
			}
		}
		/* At this point, nr is either the lowest unused number within [0 .. MAX_IN_USE - 1],
		 * or 1 greater than the largest used number if all those low ones are taken.
		 * We can't be bothered to look for the lowest unused number beyond (MAX_IN_USE - 1). */

		/* If the original name has no numeric suffix, 
		 * rather than just chopping and adding numbers, 
		 * shave off the end chars until we have a unique name.
		 * Check the null terminators match as well so we don't get Cube.000 -> Cube.00 */
		if (nr == 0 && name[left_len] == '\0') {
			int len;
			/* FIXME: this code will never be executed, because either nr will be
			 * at least 1, or name will not end at left_len! */
			BLI_assert(0);

			len = left_len - 1;
			idtest = is_dupid(lb, id, name);
			
			while (idtest && len > 1) {
				name[len--] = '\0';
				idtest = is_dupid(lb, id, name);
			}
			if (idtest == NULL) return true;
			/* otherwise just continue and use a number suffix */
		}
		
		if (nr > 999 && left_len > (MAX_ID_NAME - 8)) {
			/* this would overflow name buffer */
			left[MAX_ID_NAME - 8] = 0;
			/* left_len = MAX_ID_NAME - 8; */ /* for now this isn't used again */
			memcpy(name, left, sizeof(char) * (MAX_ID_NAME - 7));
			continue;
		}
		/* this format specifier is from hell... */
		BLI_snprintf(name, sizeof(id->name) - 2, "%s.%.3d", left, nr);

		return true;
	}

#undef MAX_IN_USE
}

/*
 * Only for local blocks: external en indirect blocks already have a
 * unique ID.
 *
 * return true: created a new name
 */

bool new_id(ListBase *lb, ID *id, const char *tname)
{
	bool result;
	char name[MAX_ID_NAME - 2];

	/* if real library, don't rename */
	if (ID_IS_LINKED_DATABLOCK(id))
		return false;

	/* if no libdata given, look up based on ID */
	if (lb == NULL)
		lb = which_libbase(G.main, GS(id->name));

	/* if no name given, use name of current ID
	 * else make a copy (tname args can be const) */
	if (tname == NULL)
		tname = id->name + 2;

	BLI_strncpy(name, tname, sizeof(name));

	if (name[0] == '\0') {
		/* disallow empty names */
		BLI_strncpy(name, DATA_(ID_FALLBACK_NAME), sizeof(name));
	}
	else {
		/* disallow non utf8 chars,
		 * the interface checks for this but new ID's based on file names don't */
		BLI_utf8_invalid_strip(name, strlen(name));
	}

	result = check_for_dupid(lb, id, name);
	strcpy(id->name + 2, name);

	/* This was in 2.43 and previous releases
	 * however all data in blender should be sorted, not just duplicate names
	 * sorting should not hurt, but noting just incase it alters the way other
	 * functions work, so sort every time */
#if 0
	if (result)
		id_sort_by_name(lb, id);
#endif

	id_sort_by_name(lb, id);
	
	return result;
}

/**
 * Pull an ID out of a library (make it local). Only call this for IDs that
 * don't have other library users.
 */
void id_clear_lib_data_ex(Main *bmain, ID *id, const bool id_in_mainlist)
{
	bNodeTree *ntree = NULL;
	Key *key = NULL;

	BKE_id_lib_local_paths(bmain, id->lib, id);

	id_fake_user_clear(id);

	id->lib = NULL;
	id->tag &= ~(LIB_TAG_INDIRECT | LIB_TAG_EXTERN);
	if (id_in_mainlist)
		new_id(which_libbase(bmain, GS(id->name)), id, NULL);

	/* Internal bNodeTree blocks inside datablocks also stores id->lib, make sure this stays in sync. */
	if ((ntree = ntreeFromID(id))) {
		id_clear_lib_data_ex(bmain, &ntree->id, false);  /* Datablocks' nodetree is never in Main. */
	}

	/* Same goes for shapekeys. */
	if ((key = BKE_key_from_id(id))) {
		id_clear_lib_data_ex(bmain, &key->id, id_in_mainlist);  /* sigh, why are keys in Main? */
	}
}

void id_clear_lib_data(Main *bmain, ID *id)
{
	id_clear_lib_data_ex(bmain, id, true);
}

/* next to indirect usage in read/writefile also in editobject.c scene.c */
void BKE_main_id_clear_newpoins(Main *bmain)
{
	ListBase *lbarray[MAX_LIBARRAY];
	ID *id;
	int a;

	a = set_listbasepointers(bmain, lbarray);
	while (a--) {
		id = lbarray[a]->first;
		while (id) {
			id->newid = NULL;
			id->tag &= ~LIB_TAG_NEW;
			id = id->next;
		}
	}
}

/** Make linked datablocks local.
 *
 * \param bmain Almost certainly G.main.
 * \param lib If not NULL, only make local datablocks from this library.
 * \param untagged_only If true, only make local datablocks not tagged with LIB_TAG_PRE_EXISTING.
 * \param set_fake If true, set fake user on all localized datablocks (except group and objects ones).
 */
/* Note: Old (2.77) version was simply making (tagging) datablocks as local, without actually making any check whether
 * they were also indirectly used or not...
 *
 * Current version uses regular id_make_local callback, which is not super-efficient since this ends up
 * duplicating some IDs and then removing original ones (due to missing knowledge of which ID uses some other ID).
 *
 * However, we now have a first check that allows us to use 'direct localization' of a lot of IDs, so performances
 * are now *reasonably* OK.
 */
void BKE_library_make_local(
        Main *bmain, const Library *lib, GHash *old_to_new_ids, const bool untagged_only, const bool set_fake)
{
	ListBase *lbarray[MAX_LIBARRAY];
	ID *id;
	int a;

	LinkNode *todo_ids = NULL;
	LinkNode *copied_ids = NULL;
	LinkNode *linked_loop_candidates = NULL;
	MemArena *linklist_mem = BLI_memarena_new(512 * sizeof(*todo_ids), __func__);

	/* Step 1: Detect datablocks to make local. */
	for (a = set_listbasepointers(bmain, lbarray); a--; ) {
		id = lbarray[a]->first;

		/* Do not explicitly make local non-linkable IDs (shapekeys, in fact), they are assumed to be handled
		 * by real datablocks responsible of them. */
		const bool do_skip = (id && !BKE_idcode_is_linkable(GS(id->name)));

		for (; id; id = id->next) {
			id->tag &= ~LIB_TAG_DOIT;

			if (id->lib == NULL) {
				id->tag &= ~(LIB_TAG_EXTERN | LIB_TAG_INDIRECT | LIB_TAG_NEW);
			}
			/* The check on the fourth line (LIB_TAG_PRE_EXISTING) is done so its
			 * possible to tag data you don't want to be made local, used for
			 * appending data, so any libdata already linked wont become local
			 * (very nasty to discover all your links are lost after appending).
			 * Also, never ever make proxified objects local, would not make any sense. */
			else if (!do_skip && id->tag & (LIB_TAG_EXTERN | LIB_TAG_INDIRECT | LIB_TAG_NEW) &&
			         ELEM(lib, NULL, id->lib) &&
			         !(GS(id->name) == ID_OB && ((Object *)id)->proxy_from != NULL) &&
			         ((untagged_only == false) || !(id->tag & LIB_TAG_PRE_EXISTING)))
			{
				BLI_linklist_prepend_arena(&todo_ids, id, linklist_mem);
				id->tag |= LIB_TAG_DOIT;
			}
		}
	}

	/* Step 2: Check which datablocks we can directly make local (because they are only used by already, or future,
	 * local data), others will need to be duplicated and further processed later. */
	BKE_library_indirectly_used_data_tag_clear(bmain);

	/* Step 3: Make IDs local, either directly (quick and simple), or using generic process,
	 * which involves more complex checks and might instead create a local copy of original linked ID. */
	for (LinkNode *it = todo_ids, *it_next; it; it = it_next) {
		it_next = it->next;
		id = it->link;

		if (id->tag & LIB_TAG_DOIT) {
			/* We know all users of this object are local or will be made fully local, even if currently there are
			 * some indirect usages. So instead of making a copy that se'll likely get rid of later, directly make
			 * that data block local. Saves a tremendous amount of time with complex scenes... */
			id_clear_lib_data_ex(bmain, id, true);
			BKE_id_expand_local(id);
			id->tag &= ~LIB_TAG_DOIT;
		}
		else {
			/* In this specific case, we do want to make ID local even if it has no local usage yet... */
			if (GS(id->name) == ID_OB) {
				/* Special case for objects because we don't want proxy pointers to be
				 * cleared yet. This will happen down the road in this function.
				 */
				BKE_object_make_local_ex(bmain, (Object*)id, true, false);
			}
			else {
				id_make_local(bmain, id, false, true);
			}

			if (id->newid) {
				/* Reuse already allocated LinkNode (transferring it from todo_ids to copied_ids). */
				BLI_linklist_prepend_nlink(&copied_ids, id, it);
			}
		}

		if (set_fake) {
			if (!ELEM(GS(id->name), ID_OB, ID_GR)) {
				/* do not set fake user on objects, groups (instancing) */
				id_fake_user_set(id);
			}
		}
	}

	/* At this point, we are done with directly made local IDs. Now we have to handle duplicated ones, since their
	 * remaining linked original counterpart may not be needed anymore... */
	todo_ids = NULL;

	/* Step 4: We have to remap local usages of old (linked) ID to new (local) id in a separated loop,
	 * as lbarray ordering is not enough to ensure us we did catch all dependencies
	 * (e.g. if making local a parent object before its child...). See T48907. */
	for (LinkNode *it = copied_ids; it; it = it->next) {
		id = it->link;

		BLI_assert(id->newid != NULL);
		BLI_assert(id->lib != NULL);

		BKE_libblock_remap(bmain, id, id->newid, ID_REMAP_SKIP_INDIRECT_USAGE);
		if (old_to_new_ids) {
			BLI_ghash_insert(old_to_new_ids, id, id->newid);
		}

		/* Special hack for groups... Thing is, since we can't instantiate them here, we need to ensure
		 * they remain 'alive' (only instantiation is a real group 'user'... *sigh* See T49722. */
		if (GS(id->name) == ID_GR && (id->tag & LIB_TAG_INDIRECT) != 0) {
			id_us_ensure_real(id->newid);
		}
	}

	/* Step 5: remove datablocks that have been copied to be localized and are no more used in the end...
	 * Note that we may have to loop more than once here, to tackle dependencies between linked objects... */
	bool do_loop = true;
	while (do_loop) {
		do_loop = false;
		for (LinkNode *it = copied_ids; it; it = it->next) {
			if ((id = it->link) == NULL) {
				continue;
			}

			bool is_local = false, is_lib = false;

			BKE_library_ID_test_usages(bmain, id, &is_local, &is_lib);

			/* Attempt to re-link copied proxy objects. This allows appending of an entire scene
			 * from another blend file into this one, even when that blend file contains proxified
			 * armatures that have local references. Since the proxified object needs to be linked
			 * (not local), this will only work when the "Localize all" checkbox is disabled.
			 * TL;DR: this is a dirty hack on top of an already weak feature (proxies). */
			if (GS(id->name) == ID_OB && ((Object *)id)->proxy != NULL) {
				Object *ob = (Object *)id;
				Object *ob_new = (Object *)id->newid;

				/* Proxies only work when the proxified object is linked-in from a library. */
				if (ob->proxy->id.lib == NULL) {
					printf("Warning, proxy object %s will loose its link to %s, because the "
						   "proxified object is local.\n", id->newid->name, ob->proxy->id.name);
				}
				/* We can only switch the proxy'ing to a made-local proxy if it is no longer
				 * referred to from a library. Not checking for local use; if new local proxy
				 * was not used locally would be a nasty bug! */
				else if (is_local || is_lib) {
					printf("Warning, made-local proxy object %s will loose its link to %s, "
						   "because the linked-in proxy is referenced (is_local=%i, is_lib=%i).\n",
						   id->newid->name, ob->proxy->id.name, is_local, is_lib);
				}
				else {
					/* we can switch the proxy'ing from the linked-in to the made-local proxy.
					 * BKE_object_make_proxy() shouldn't be used here, as it allocates memory that
					 * was already allocated by BKE_object_make_local_ex() (which called BKE_object_copy_ex). */
					ob_new->proxy = ob->proxy;
					ob_new->proxy_group = ob->proxy_group;
					ob_new->proxy_from = ob->proxy_from;
					ob_new->proxy->proxy_from = ob_new;
					ob->proxy = ob->proxy_from = ob->proxy_group = NULL;
				}
			}

			if (!is_local) {
				if (!is_lib) {  /* Not used at all, we can free it! */
					BKE_libblock_free(bmain, id);
					it->link = NULL;
					do_loop = true;
				}
				/* Only used by linked data, potential candidate to ugly lib-only dependency cycles... */
				else if ((id->tag & LIB_TAG_DOIT) == 0) {  /* Check TAG_DOIT to avoid adding same ID several times... */
					/* Note that we store the node, not directly ID pointer, that way if it->link is set to NULL
					 * later we can skip it in lib-dependency cycles search later. */
					BLI_linklist_prepend_arena(&linked_loop_candidates, it, linklist_mem);
					id->tag |= LIB_TAG_DOIT;

					/* Grrrrrrr... those half-datablocks-stuff... grrrrrrrrrrr...
					 * Here we have to also tag them as potential candidates, otherwise they would falsy report
					 * ID they used as 'directly used' in fourth step. */
					ID *ntree = (ID *)ntreeFromID(id);
					if (ntree != NULL) {
						ntree->tag |= LIB_TAG_DOIT;
					}
				}
			}
		}
	}

	/* Step 6: Try to find circle dependencies between indirectly-linked-only datablocks.
	 * Those are fake 'usages' that prevent their deletion. See T49775 for nice ugly case. */
	BKE_library_unused_linked_data_set_tag(bmain, false);
	for (LinkNode *it = linked_loop_candidates; it; it = it->next) {
		if (it->link == NULL) {
			continue;
		}
		if ((id = ((LinkNode *)it->link)->link) == NULL) {
			it->link = NULL;
			continue;
		}

		/* Note: in theory here we are only handling datablocks forming exclusive linked dependency-cycles-based
		 * archipelagos, so no need to check again after we have deleted one, as done in previous step. */
		if (id->tag & LIB_TAG_DOIT) {
			/* Object's deletion rely on valid ob->data, but ob->data may have already been freed here...
			 * Setting it to NULL may not be 100% correct, but should be safe and do the work. */
			if (GS(id->name) == ID_OB) {
				((Object *)id)->data = NULL;
			}

			/* Note: *in theory* IDs tagged here are fully *outside* of file scope, totally unused, so we can
			 *       directly wipe them out without caring about clearing their usages.
			 *       However, this is a highly-risky presumption, and nice crasher in case something goes wrong here.
			 *       So for 2.78a will keep the safe option, and switch to more efficient one in master later. */
#if 1
			BKE_libblock_free_ex(bmain, id, false, true);
#else
			BKE_libblock_unlink(bmain, id, false, false);
			BKE_libblock_free(bmain, id);
#endif
			((LinkNode *)it->link)->link = NULL;  /* Not strictly necessary, but safer (see T49903)... */
			it->link = NULL;
		}
	}

	BKE_main_id_clear_newpoins(bmain);
	BLI_memarena_free(linklist_mem);
}


/**
 * Use after setting the ID's name
 * When name exists: call 'new_id'
 */
void BLI_libblock_ensure_unique_name(Main *bmain, const char *name)
{
	ListBase *lb;
	ID *idtest;


	lb = which_libbase(bmain, GS(name));
	if (lb == NULL) return;
	
	/* search for id */
	idtest = BLI_findstring(lb, name + 2, offsetof(ID, name) + 2);

	if (idtest && !new_id(lb, idtest, idtest->name + 2)) {
		id_sort_by_name(lb, idtest);
	}
}

/**
 * Sets the name of a block to name, suitably adjusted for uniqueness.
 */
void BKE_libblock_rename(Main *bmain, ID *id, const char *name)
{
	ListBase *lb = which_libbase(bmain, GS(id->name));
	new_id(lb, id, name);
}

/**
 * Returns in name the name of the block, with a 3-character prefix prepended
 * indicating whether it comes from a library, has a fake user, or no users.
 */
void BKE_id_ui_prefix(char name[MAX_ID_NAME + 1], const ID *id)
{
	name[0] = id->lib ? (ID_MISSING(id) ? 'M' : 'L') : ' ';
	name[1] = (id->flag & LIB_FAKEUSER) ? 'F' : ((id->us == 0) ? '0' : ' ');
	name[2] = ' ';

	strcpy(name + 3, id->name + 2);
}

void BKE_library_filepath_set(Library *lib, const char *filepath)
{
	if (lib->flag & LIBRARY_FLAG_VIRTUAL) {
		/* Setting path for virtual libraries makes no sense. */
		return;
	}

	/* in some cases this is used to update the absolute path from the
	 * relative */
	if (lib->name != filepath) {
		BLI_strncpy(lib->name, filepath, sizeof(lib->name));
	}

	BLI_strncpy(lib->filepath, filepath, sizeof(lib->filepath));

	/* not essential but set filepath is an absolute copy of value which
	 * is more useful if its kept in sync */
	if (BLI_path_is_rel(lib->filepath)) {
		/* note that the file may be unsaved, in this case, setting the
		 * filepath on an indirectly linked path is not allowed from the
		 * outliner, and its not really supported but allow from here for now
		 * since making local could cause this to be directly linked - campbell
		 */
		const char *basepath = lib->parent ? lib->parent->filepath : G.main->name;
		BLI_path_abs(lib->filepath, basepath);
	}
}

void BKE_id_tag_set_atomic(ID *id, int tag)
{
	atomic_fetch_and_or_uint32((uint32_t *)&id->tag, tag);
}

void BKE_id_tag_clear_atomic(ID *id, int tag)
{
	atomic_fetch_and_and_uint32((uint32_t *)&id->tag, ~tag);
}<|MERGE_RESOLUTION|>--- conflicted
+++ resolved
@@ -79,8 +79,6 @@
 
 #include "BLI_threads.h"
 #include "BLT_translation.h"
-
-#include "RNA_access.h"
 
 #include "BKE_action.h"
 #include "BKE_animsys.h"
@@ -125,6 +123,8 @@
 #include "BKE_world.h"
 
 #include "DEG_depsgraph.h"
+
+#include "RNA_access.h"
 
 #include "IMB_imbuf.h"
 #include "IMB_imbuf_types.h"
@@ -1177,34 +1177,6 @@
 	return idn;
 }
 
-<<<<<<< HEAD
-static int id_relink_looper(void *UNUSED(user_data), ID *UNUSED(self_id), ID **id_pointer, const int cd_flag)
-{
-	ID *id = *id_pointer;
-	if (id) {
-		/* See: NEW_ID macro */
-		if (id->newid) {
-			BKE_library_update_ID_link_user(id->newid, id, cd_flag);
-			*id_pointer = id->newid;
-		}
-		else if (id->tag & LIB_TAG_NEW) {
-			id->tag &= ~LIB_TAG_NEW;
-			BKE_libblock_relink(id);
-		}
-	}
-	return IDWALK_RET_NOP;
-}
-
-void BKE_libblock_relink(ID *id)
-{
-	if (ID_IS_LINKED(id))
-		return;
-
-	BKE_library_foreach_ID_link(id, id_relink_looper, NULL, 0);
-}
-
-=======
->>>>>>> 5f852a43
 void BKE_library_free(Library *lib)
 {
 	if (lib->packedfile)
@@ -1891,7 +1863,6 @@
 	BLI_memarena_free(linklist_mem);
 }
 
-
 /**
  * Use after setting the ID's name
  * When name exists: call 'new_id'
