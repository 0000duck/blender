--- conflicted
+++ resolved
@@ -249,20 +249,12 @@
 			CALLBACK_INVOKE(scene->world, IDWALK_USER);
 			CALLBACK_INVOKE(scene->set, IDWALK_NOP);
 			CALLBACK_INVOKE(scene->clip, IDWALK_NOP);
-<<<<<<< HEAD
 			if (scene->nodetree) {
 				/* nodetree **are owned by IDs**, treat them as mere sub-data and not real ID! */
 				BKE_library_foreach_ID_link((ID *)scene->nodetree, callback, user_data, flag);
 			}
-			if (scene->basact) {
-				/* Eeeek... baseact is also in scene->base list, any good reason to call this twice? */
-				CALLBACK_INVOKE(scene->basact->object, IDWALK_USER);
-			}
-=======
-			CALLBACK_INVOKE(scene->nodetree, IDWALK_NOP);
 			/* DO NOT handle scene->basact here, it’s doubling with the loop over whole scene->base later,
 			 * since basact is just a pointer to one of those items. */
->>>>>>> f798c791
 			CALLBACK_INVOKE(scene->obedit, IDWALK_NOP);
 
 			for (srl = scene->r.layers.first; srl; srl = srl->next) {
