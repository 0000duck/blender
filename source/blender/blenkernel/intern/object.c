--- conflicted
+++ resolved
@@ -735,11 +735,8 @@
 		case OB_ARMATURE:  return BKE_armature_add(bmain, name);
 		case OB_SPEAKER:   return BKE_speaker_add(bmain, name);
 		case OB_LIGHTPROBE:return BKE_lightprobe_add(bmain, name);
-<<<<<<< HEAD
+		case OB_GPENCIL:   return BKE_gpencil_data_addnew(bmain, name);
 		case OB_GROOM:     return BKE_groom_add(bmain, name);
-=======
-		case OB_GPENCIL:   return BKE_gpencil_data_addnew(bmain, name);
->>>>>>> dc2d841b
 		case OB_EMPTY:     return NULL;
 		default:
 			printf("%s: Internal error, bad type: %d\n", __func__, type);
