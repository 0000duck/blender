/*
 * ***** BEGIN GPL LICENSE BLOCK *****
 *
 * This program is free software; you can redistribute it and/or
 * modify it under the terms of the GNU General Public License
 * as published by the Free Software Foundation; either version 2
 * of the License, or (at your option) any later version.
 *
 * This program is distributed in the hope that it will be useful,
 * but WITHOUT ANY WARRANTY; without even the implied warranty of
 * MERCHANTABILITY or FITNESS FOR A PARTICULAR PURPOSE.  See the
 * GNU General Public License for more details.
 *
 * You should have received a copy of the GNU General Public License
 * along with this program; if not, write to the Free Software Foundation,
 * Inc., 51 Franklin Street, Fifth Floor, Boston, MA 02110-1301, USA.
 *
 * The Original Code is Copyright (C) 2001-2002 by NaN Holding BV.
 * All rights reserved.
 *
 * The Original Code is: all of this file.
 *
 * Contributor(s): none yet.
 *
 * ***** END GPL LICENSE BLOCK *****
 */

/** \file blender/blenkernel/intern/object.c
 *  \ingroup bke
 */


#include <string.h>
#include <math.h>
#include <stdio.h>			

#include "MEM_guardedalloc.h"

#include "DNA_anim_types.h"
#include "DNA_armature_types.h"
#include "DNA_camera_types.h"
#include "DNA_constraint_types.h"
#include "DNA_group_types.h"
#include "DNA_key_types.h"
#include "DNA_lattice_types.h"
#include "DNA_material_types.h"
#include "DNA_meta_types.h"
#include "DNA_mesh_types.h"
#include "DNA_meshdata_types.h"
#include "DNA_movieclip_types.h"
#include "DNA_scene_types.h"
#include "DNA_screen_types.h"
#include "DNA_sequence_types.h"
#include "DNA_smoke_types.h"
#include "DNA_sound_types.h"
#include "DNA_space_types.h"
#include "DNA_view3d_types.h"
#include "DNA_world_types.h"
#include "DNA_object_types.h"

#include "BLI_blenlib.h"
#include "BLI_bpath.h"
#include "BLI_math.h"
#include "BLI_pbvh.h"
#include "BLI_utildefines.h"

#include "BKE_main.h"
#include "BKE_global.h"
#include "BKE_idprop.h"
#include "BKE_armature.h"
#include "BKE_action.h"
#include "BKE_bullet.h"
#include "BKE_colortools.h"
#include "BKE_deform.h"
#include "BKE_DerivedMesh.h"
#include "BKE_animsys.h"
#include "BKE_anim.h"
#include "BKE_constraint.h"
#include "BKE_curve.h"
#include "BKE_displist.h"
#include "BKE_effect.h"
#include "BKE_fcurve.h"
#include "BKE_group.h"
#include "BKE_icons.h"
#include "BKE_key.h"
#include "BKE_lamp.h"
#include "BKE_lattice.h"
#include "BKE_library.h"
#include "BKE_mesh.h"
#include "BKE_tessmesh.h"
#include "BKE_mball.h"
#include "BKE_modifier.h"
#include "BKE_node.h"
#include "BKE_object.h"
#include "BKE_paint.h"
#include "BKE_particle.h"
#include "BKE_pointcache.h"
#include "BKE_property.h"
#include "BKE_sca.h"
#include "BKE_scene.h"
#include "BKE_sequencer.h"
#include "BKE_speaker.h"
#include "BKE_softbody.h"
#include "BKE_material.h"
#include "BKE_camera.h"

#ifdef WITH_MOD_FLUID
#include "LBM_fluidsim.h"
#endif

#ifdef WITH_PYTHON
#include "BPY_extern.h"
#endif

#include "GPU_material.h"

/* Local function protos */
static void solve_parenting(Scene *scene, Object *ob, Object *par, float obmat[][4], float slowmat[][4], int simul);

float originmat[3][3];  /* after BKE_object_where_is_calc(), can be used in other functions (bad!) */

void BKE_object_workob_clear(Object *workob)
{
	memset(workob, 0, sizeof(Object));
	
	workob->size[0] = workob->size[1] = workob->size[2] = 1.0f;
	workob->dscale[0] = workob->dscale[1] = workob->dscale[2] = 1.0f;
	workob->rotmode = ROT_MODE_EUL;
}

void BKE_object_update_base_layer(struct Scene *scene, Object *ob)
{
	Base *base = scene->base.first;

	while (base) {
		if (base->object == ob) base->lay = ob->lay;
		base = base->next;
	}
}

void BKE_object_free_particlesystems(Object *ob)
{
	while (ob->particlesystem.first) {
		ParticleSystem *psys = ob->particlesystem.first;
		
		BLI_remlink(&ob->particlesystem, psys);
		
		psys_free(ob, psys);
	}
}

void BKE_object_free_softbody(Object *ob)
{
	if (ob->soft) {
		sbFree(ob->soft);
		ob->soft = NULL;
	}
}

void BKE_object_free_bulletsoftbody(Object *ob)
{
	if (ob->bsoft) {
		bsbFree(ob->bsoft);
		ob->bsoft = NULL;
	}
}

void BKE_object_free_modifiers(Object *ob)
{
	while (ob->modifiers.first) {
		ModifierData *md = ob->modifiers.first;
		
		BLI_remlink(&ob->modifiers, md);
		
		modifier_free(md);
	}

	/* particle modifiers were freed, so free the particlesystems as well */
	BKE_object_free_particlesystems(ob);

	/* same for softbody */
	BKE_object_free_softbody(ob);
}

int BKE_object_support_modifier_type_check(Object *ob, int modifier_type)
{
	ModifierTypeInfo *mti;

	mti = modifierType_getInfo(modifier_type);

	if (!((mti->flags & eModifierTypeFlag_AcceptsCVs) ||
	      (ob->type == OB_MESH && (mti->flags & eModifierTypeFlag_AcceptsMesh))))
	{
		return FALSE;
	}

	return TRUE;
}

void BKE_object_link_modifiers(struct Object *ob, struct Object *from)
{
	ModifierData *md;
	BKE_object_free_modifiers(ob);

	if (!ELEM5(ob->type, OB_MESH, OB_CURVE, OB_SURF, OB_FONT, OB_LATTICE)) {
		/* only objects listed above can have modifiers and linking them to objects
		 * which doesn't have modifiers stack is quite silly */
		return;
	}

	for (md = from->modifiers.first; md; md = md->next) {
		ModifierData *nmd = NULL;

		if (ELEM4(md->type, eModifierType_Hook, eModifierType_Softbody, eModifierType_ParticleInstance, eModifierType_Collision)) continue;

		if (!BKE_object_support_modifier_type_check(ob, md->type))
			continue;

		nmd = modifier_new(md->type);
		modifier_copyData(md, nmd);
		BLI_addtail(&ob->modifiers, nmd);
	}

	BKE_object_copy_particlesystems(ob, from);
	BKE_object_copy_softbody(ob, from);

	// TODO: smoke?, cloth?
}

/* here we will collect all local displist stuff */
/* also (ab)used in depsgraph */
void BKE_object_free_display(Object *ob)
{
	if (ob->derivedDeform) {
		ob->derivedDeform->needsFree = 1;
		ob->derivedDeform->release(ob->derivedDeform);
		ob->derivedDeform = NULL;
	}
	if (ob->derivedFinal) {
		ob->derivedFinal->needsFree = 1;
		ob->derivedFinal->release(ob->derivedFinal);
		ob->derivedFinal = NULL;
	}
	
	BKE_displist_free(&ob->disp);
}

void free_sculptsession_deformMats(SculptSession *ss)
{
	if (ss->orig_cos) MEM_freeN(ss->orig_cos);
	if (ss->deform_cos) MEM_freeN(ss->deform_cos);
	if (ss->deform_imats) MEM_freeN(ss->deform_imats);

	ss->orig_cos = NULL;
	ss->deform_cos = NULL;
	ss->deform_imats = NULL;
}

void free_sculptsession(Object *ob)
{
	if (ob && ob->sculpt) {
		SculptSession *ss = ob->sculpt;
		DerivedMesh *dm = ob->derivedFinal;

		if (ss->pbvh)
			BLI_pbvh_free(ss->pbvh);
		if (dm && dm->getPBVH)
			dm->getPBVH(NULL, dm);  /* signal to clear */

		if (ss->texcache)
			MEM_freeN(ss->texcache);

		if (ss->layer_co)
			MEM_freeN(ss->layer_co);

		if (ss->orig_cos)
			MEM_freeN(ss->orig_cos);
		if (ss->deform_cos)
			MEM_freeN(ss->deform_cos);
		if (ss->deform_imats)
			MEM_freeN(ss->deform_imats);

		MEM_freeN(ss);

		ob->sculpt = NULL;
	}
}


/* do not free object itself */
void BKE_object_free(Object *ob)
{
	int a;
	
	BKE_object_free_display(ob);
	
	/* disconnect specific data */
	if (ob->data) {
		ID *id = ob->data;
		id->us--;
		if (id->us == 0) {
			if (ob->type == OB_MESH) BKE_mesh_unlink(ob->data);
			else if (ob->type == OB_CURVE) BKE_curve_unlink(ob->data);
			else if (ob->type == OB_MBALL) BKE_mball_unlink(ob->data);
		}
		ob->data = NULL;
	}
	
	for (a = 0; a < ob->totcol; a++) {
		if (ob->mat[a]) ob->mat[a]->id.us--;
	}
	if (ob->mat) MEM_freeN(ob->mat);
	if (ob->matbits) MEM_freeN(ob->matbits);
	ob->mat = NULL;
	ob->matbits = NULL;
	if (ob->bb) MEM_freeN(ob->bb); 
	ob->bb = NULL;
	if (ob->adt) BKE_free_animdata((ID *)ob);
	if (ob->poselib) ob->poselib->id.us--;
	if (ob->gpd) ((ID *)ob->gpd)->us--;
	if (ob->defbase.first)
		BLI_freelistN(&ob->defbase);
	if (ob->pose)
		BKE_pose_free(ob->pose);
	if (ob->mpath)
		animviz_free_motionpath(ob->mpath);
	free_properties(&ob->prop);
	BKE_object_free_modifiers(ob);
	
	free_sensors(&ob->sensors);
	free_controllers(&ob->controllers);
	free_actuators(&ob->actuators);
	
	free_constraints(&ob->constraints);
	
	free_partdeflect(ob->pd);

	if (ob->soft) sbFree(ob->soft);
	if (ob->bsoft) bsbFree(ob->bsoft);
	if (ob->gpulamp.first) GPU_lamp_free(ob);

	free_sculptsession(ob);

	if (ob->pc_ids.first) BLI_freelistN(&ob->pc_ids);
}

static void unlink_object__unlinkModifierLinks(void *userData, Object *ob, Object **obpoin)
{
	Object *unlinkOb = userData;

	if (*obpoin == unlinkOb) {
		*obpoin = NULL;
		ob->recalc |= OB_RECALC_OB | OB_RECALC_DATA | OB_RECALC_TIME; // XXX: should this just be OB_RECALC_DATA?
	}
}

void BKE_object_unlink(Object *ob)
{
	Main *bmain = G.main;
	Object *obt;
	Material *mat;
	World *wrld;
	bScreen *sc;
	Scene *sce;
	Curve *cu;
	Tex *tex;
	Group *group;
	Camera *camera;
	bConstraint *con;
	//bActionStrip *strip; // XXX animsys 
	ModifierData *md;
	ARegion *ar;
	RegionView3D *rv3d;
	int a, found;
	
	unlink_controllers(&ob->controllers);
	unlink_actuators(&ob->actuators);
	
	/* check all objects: parents en bevels and fields, also from libraries */
	// FIXME: need to check all animation blocks (drivers)
	obt = bmain->object.first;
	while (obt) {
		if (obt->proxy == ob)
			obt->proxy = NULL;
		if (obt->proxy_from == ob) {
			obt->proxy_from = NULL;
			obt->recalc |= OB_RECALC_OB;
		}
		if (obt->proxy_group == ob)
			obt->proxy_group = NULL;
		
		if (obt->parent == ob) {
			obt->parent = NULL;
			obt->recalc |= OB_RECALC_OB | OB_RECALC_DATA | OB_RECALC_TIME;
		}
		
		modifiers_foreachObjectLink(obt, unlink_object__unlinkModifierLinks, ob);
		
		if (ELEM(obt->type, OB_CURVE, OB_FONT)) {
			cu = obt->data;

			if (cu->bevobj == ob) {
				cu->bevobj = NULL;
				obt->recalc |= OB_RECALC_OB | OB_RECALC_DATA | OB_RECALC_TIME;
			}
			if (cu->taperobj == ob) {
				cu->taperobj = NULL;
				obt->recalc |= OB_RECALC_OB | OB_RECALC_DATA | OB_RECALC_TIME;
			}
			if (cu->textoncurve == ob) {
				cu->textoncurve = NULL;
				obt->recalc |= OB_RECALC_OB | OB_RECALC_DATA | OB_RECALC_TIME;
			}
		}
		else if (obt->type == OB_ARMATURE && obt->pose) {
			bPoseChannel *pchan;
			for (pchan = obt->pose->chanbase.first; pchan; pchan = pchan->next) {
				for (con = pchan->constraints.first; con; con = con->next) {
					bConstraintTypeInfo *cti = constraint_get_typeinfo(con);
					ListBase targets = {NULL, NULL};
					bConstraintTarget *ct;
					
					if (cti && cti->get_constraint_targets) {
						cti->get_constraint_targets(con, &targets);
						
						for (ct = targets.first; ct; ct = ct->next) {
							if (ct->tar == ob) {
								ct->tar = NULL;
								ct->subtarget[0] = '\0';
								obt->recalc |= OB_RECALC_DATA;
							}
						}
						
						if (cti->flush_constraint_targets)
							cti->flush_constraint_targets(con, &targets, 0);
					}
				}
				if (pchan->custom == ob)
					pchan->custom = NULL;
			}
		} 
		else if (ELEM(OB_MBALL, ob->type, obt->type)) {
			if (BKE_mball_is_basis_for(obt, ob))
				obt->recalc |= OB_RECALC_DATA;
		}
		
		sca_remove_ob_poin(obt, ob);
		
		for (con = obt->constraints.first; con; con = con->next) {
			bConstraintTypeInfo *cti = constraint_get_typeinfo(con);
			ListBase targets = {NULL, NULL};
			bConstraintTarget *ct;
			
			if (cti && cti->get_constraint_targets) {
				cti->get_constraint_targets(con, &targets);
				
				for (ct = targets.first; ct; ct = ct->next) {
					if (ct->tar == ob) {
						ct->tar = NULL;
						ct->subtarget[0] = '\0';
						obt->recalc |= OB_RECALC_DATA;
					}
				}
				
				if (cti->flush_constraint_targets)
					cti->flush_constraint_targets(con, &targets, 0);
			}
		}
		
		/* object is deflector or field */
		if (ob->pd) {
			if (obt->soft)
				obt->recalc |= OB_RECALC_DATA;

			/* cloth */
			for (md = obt->modifiers.first; md; md = md->next)
				if (md->type == eModifierType_Cloth)
					obt->recalc |= OB_RECALC_DATA;
		}
		
		/* strips */
#if 0 // XXX old animation system
		for (strip = obt->nlastrips.first; strip; strip = strip->next) {
			if (strip->object == ob)
				strip->object = NULL;
			
			if (strip->modifiers.first) {
				bActionModifier *amod;
				for (amod = strip->modifiers.first; amod; amod = amod->next)
					if (amod->ob == ob)
						amod->ob = NULL;
			}
		}
#endif // XXX old animation system

		/* particle systems */
		if (obt->particlesystem.first) {
			ParticleSystem *tpsys = obt->particlesystem.first;
			for (; tpsys; tpsys = tpsys->next) {
				BoidState *state = NULL;
				BoidRule *rule = NULL;

				ParticleTarget *pt = tpsys->targets.first;
				for (; pt; pt = pt->next) {
					if (pt->ob == ob) {
						pt->ob = NULL;
						obt->recalc |= OB_RECALC_DATA;
						break;
					}
				}

				if (tpsys->target_ob == ob) {
					tpsys->target_ob = NULL;
					obt->recalc |= OB_RECALC_DATA;
				}

				if (tpsys->part->dup_ob == ob)
					tpsys->part->dup_ob = NULL;

				if (tpsys->part->phystype == PART_PHYS_BOIDS) {
					ParticleData *pa;
					BoidParticle *bpa;
					int p;

					for (p = 0, pa = tpsys->particles; p < tpsys->totpart; p++, pa++) {
						bpa = pa->boid;
						if (bpa->ground == ob)
							bpa->ground = NULL;
					}
				}
				if (tpsys->part->boids) {
					for (state = tpsys->part->boids->states.first; state; state = state->next) {
						for (rule = state->rules.first; rule; rule = rule->next) {
							if (rule->type == eBoidRuleType_Avoid) {
								BoidRuleGoalAvoid *gabr = (BoidRuleGoalAvoid *)rule;
								if (gabr->ob == ob)
									gabr->ob = NULL;
							}
							else if (rule->type == eBoidRuleType_FollowLeader) {
								BoidRuleFollowLeader *flbr = (BoidRuleFollowLeader *)rule;
								if (flbr->ob == ob)
									flbr->ob = NULL;
							}
						}
					}
				}
			}
			if (ob->pd)
				obt->recalc |= OB_RECALC_DATA;
		}

		obt = obt->id.next;
	}
	
	/* materials */
	mat = bmain->mat.first;
	while (mat) {
	
		for (a = 0; a < MAX_MTEX; a++) {
			if (mat->mtex[a] && ob == mat->mtex[a]->object) {
				/* actually, test for lib here... to do */
				mat->mtex[a]->object = NULL;
			}
		}

		mat = mat->id.next;
	}
	
	/* textures */
	for (tex = bmain->tex.first; tex; tex = tex->id.next) {
		if (tex->env && (ob == tex->env->object)) tex->env->object = NULL;
		if (tex->pd  && (ob == tex->pd->object)) tex->pd->object = NULL;
		if (tex->vd  && (ob == tex->vd->object)) tex->vd->object = NULL;
	}

	/* worlds */
	wrld = bmain->world.first;
	while (wrld) {
		if (wrld->id.lib == NULL) {
			for (a = 0; a < MAX_MTEX; a++) {
				if (wrld->mtex[a] && ob == wrld->mtex[a]->object)
					wrld->mtex[a]->object = NULL;
			}
		}
		
		wrld = wrld->id.next;
	}
		
	/* scenes */
	sce = bmain->scene.first;
	while (sce) {
		if (sce->id.lib == NULL) {
			if (sce->camera == ob) sce->camera = NULL;
			if (sce->toolsettings->skgen_template == ob) sce->toolsettings->skgen_template = NULL;
			if (sce->toolsettings->particle.object == ob) sce->toolsettings->particle.object = NULL;

#ifdef DURIAN_CAMERA_SWITCH
			{
				TimeMarker *m;

				for (m = sce->markers.first; m; m = m->next) {
					if (m->camera == ob)
						m->camera = NULL;
				}
			}
#endif
			if (sce->ed) {
				Sequence *seq;
				SEQ_BEGIN(sce->ed, seq)
				{
					if (seq->scene_camera == ob) {
						seq->scene_camera = NULL;
					}
				}
				SEQ_END
			}
		}

		sce = sce->id.next;
	}
	
	/* screens */
	sc = bmain->screen.first;
	while (sc) {
		ScrArea *sa = sc->areabase.first;
		while (sa) {
			SpaceLink *sl;

			for (sl = sa->spacedata.first; sl; sl = sl->next) {
				if (sl->spacetype == SPACE_VIEW3D) {
					View3D *v3d = (View3D *) sl;

					/* found doesn't need to be set here */
					if (v3d->ob_centre == ob) {
						v3d->ob_centre = NULL;
						v3d->ob_centre_bone[0] = '\0';
					}
					if (v3d->localvd && v3d->localvd->ob_centre == ob) {
						v3d->localvd->ob_centre = NULL;
						v3d->localvd->ob_centre_bone[0] = '\0';
					}

					found = 0;
					if (v3d->camera == ob) {
						v3d->camera = NULL;
						found = 1;
					}
					if (v3d->localvd && v3d->localvd->camera == ob) {
						v3d->localvd->camera = NULL;
						found += 2;
					}

					if (found) {
						if (sa->spacetype == SPACE_VIEW3D) {
							for (ar = sa->regionbase.first; ar; ar = ar->next) {
								if (ar->regiontype == RGN_TYPE_WINDOW) {
									rv3d = (RegionView3D *)ar->regiondata;
									if (found == 1 || found == 3) {
										if (rv3d->persp == RV3D_CAMOB)
											rv3d->persp = RV3D_PERSP;
									}
									if (found == 2 || found == 3) {
										if (rv3d->localvd && rv3d->localvd->persp == RV3D_CAMOB)
											rv3d->localvd->persp = RV3D_PERSP;
									}
								}
							}
						}
					}
				}
				else if (sl->spacetype == SPACE_OUTLINER) {
					SpaceOops *so = (SpaceOops *)sl;

					if (so->treestore) {
						TreeStoreElem *tselem = so->treestore->data;
						int a;
						for (a = 0; a < so->treestore->usedelem; a++, tselem++) {
							if (tselem->id == (ID *)ob) tselem->id = NULL;
						}
					}
				}
				else if (sl->spacetype == SPACE_BUTS) {
					SpaceButs *sbuts = (SpaceButs *)sl;

					if (sbuts->pinid == (ID *)ob) {
						sbuts->flag &= ~SB_PIN_CONTEXT;
						sbuts->pinid = NULL;
					}
				}
			}

			sa = sa->next;
		}
		sc = sc->id.next;
	}

	/* groups */
	group = bmain->group.first;
	while (group) {
		rem_from_group(group, ob, NULL, NULL);
		group = group->id.next;
	}
	
	/* cameras */
	camera = bmain->camera.first;
	while (camera) {
		if (camera->dof_ob == ob) {
			camera->dof_ob = NULL;
		}
		camera = camera->id.next;
	}
}

int BKE_object_exists_check(Object *obtest)
{
	Object *ob;
	
	if (obtest == NULL) return 0;
	
	ob = G.main->object.first;
	while (ob) {
		if (ob == obtest) return 1;
		ob = ob->id.next;
	}
	return 0;
}

/* *************************************************** */

void *BKE_object_obdata_add_from_type(int type)
{
	switch (type) {
		case OB_MESH:      return BKE_mesh_add("Mesh");
		case OB_CURVE:     return BKE_curve_add("Curve", OB_CURVE);
		case OB_SURF:      return BKE_curve_add("Surf", OB_SURF);
		case OB_FONT:      return BKE_curve_add("Text", OB_FONT);
		case OB_MBALL:     return BKE_mball_add("Meta");
		case OB_CAMERA:    return BKE_camera_add("Camera");
		case OB_LAMP:      return BKE_lamp_add("Lamp");
		case OB_LATTICE:   return BKE_lattice_add("Lattice");
		case OB_ARMATURE:  return BKE_armature_add("Armature");
		case OB_SPEAKER:   return BKE_speaker_add("Speaker");
		case OB_EMPTY:     return NULL;
		default:
			printf("BKE_object_obdata_add_from_type: Internal error, bad type: %d\n", type);
			return NULL;
	}
}

static const char *get_obdata_defname(int type)
{
	switch (type) {
		case OB_MESH: return "Mesh";
		case OB_CURVE: return "Curve";
		case OB_SURF: return "Surf";
		case OB_FONT: return "Text";
		case OB_MBALL: return "Mball";
		case OB_CAMERA: return "Camera";
		case OB_LAMP: return "Lamp";
		case OB_LATTICE: return "Lattice";
		case OB_ARMATURE: return "Armature";
		case OB_SPEAKER: return "Speaker";
		case OB_EMPTY: return "Empty";
		default:
			printf("get_obdata_defname: Internal error, bad type: %d\n", type);
			return "Empty";
	}
}

/* more general add: creates minimum required data, but without vertices etc. */
Object *BKE_object_add_only_object(int type, const char *name)
{
	Object *ob;

	if (!name)
		name = get_obdata_defname(type);

	ob = BKE_libblock_alloc(&G.main->object, ID_OB, name);

	/* default object vars */
	ob->type = type;
	
	ob->col[0] = ob->col[1] = ob->col[2] = 1.0;
	ob->col[3] = 1.0;
	
	ob->size[0] = ob->size[1] = ob->size[2] = 1.0;
	ob->dscale[0] = ob->dscale[1] = ob->dscale[2] = 1.0;
	
	/* objects should default to having Euler XYZ rotations, 
	 * but rotations default to quaternions 
	 */
	ob->rotmode = ROT_MODE_EUL;

	unit_axis_angle(ob->rotAxis, &ob->rotAngle);
	unit_axis_angle(ob->drotAxis, &ob->drotAngle);

	unit_qt(ob->quat);
	unit_qt(ob->dquat);

	/* rotation locks should be 4D for 4 component rotations by default... */
	ob->protectflag = OB_LOCK_ROT4D;
	
	unit_m4(ob->constinv);
	unit_m4(ob->parentinv);
	unit_m4(ob->obmat);
	ob->dt = OB_TEXTURE;
	ob->empty_drawtype = OB_PLAINAXES;
	ob->empty_drawsize = 1.0;

	if (type == OB_CAMERA || type == OB_LAMP || type == OB_SPEAKER) {
		ob->trackflag = OB_NEGZ;
		ob->upflag = OB_POSY;
	}
	else {
		ob->trackflag = OB_POSY;
		ob->upflag = OB_POSZ;
	}
	
	ob->dupon = 1; ob->dupoff = 0;
	ob->dupsta = 1; ob->dupend = 100;
	ob->dupfacesca = 1.0;

	/* Game engine defaults*/
	ob->mass = ob->inertia = 1.0f;
	ob->formfactor = 0.4f;
	ob->damping = 0.04f;
	ob->rdamping = 0.1f;
	ob->anisotropicFriction[0] = 1.0f;
	ob->anisotropicFriction[1] = 1.0f;
	ob->anisotropicFriction[2] = 1.0f;
	ob->gameflag = OB_PROP | OB_COLLISION;
	ob->margin = 0.0;
	ob->init_state = 1;
	ob->state = 1;
	/* ob->pad3 == Contact Processing Threshold */
	ob->m_contactProcessingThreshold = 1.0f;
	ob->obstacleRad = 1.0f;
	
	/* NT fluid sim defaults */
	ob->fluidsimSettings = NULL;

	ob->pc_ids.first = ob->pc_ids.last = NULL;
	
	/* Animation Visualisation defaults */
	animviz_settings_init(&ob->avs);

	return ob;
}

/* general add: to scene, with layer from area and default name */
/* creates minimum required data, but without vertices etc. */
Object *BKE_object_add(struct Scene *scene, int type)
{
	Object *ob;
	Base *base;
	char name[MAX_ID_NAME];

	BLI_strncpy(name, get_obdata_defname(type), sizeof(name));
	ob = BKE_object_add_only_object(type, name);

	ob->data = BKE_object_obdata_add_from_type(type);

	ob->lay = scene->lay;
	
	base = BKE_scene_base_add(scene, ob);
	BKE_scene_base_deselect_all(scene);
	BKE_scene_base_select(scene, base);
	ob->recalc |= OB_RECALC_OB | OB_RECALC_DATA | OB_RECALC_TIME;

	return ob;
}

SoftBody *copy_softbody(SoftBody *sb)
{
	SoftBody *sbn;
	
	if (sb == NULL) return(NULL);
	
	sbn = MEM_dupallocN(sb);
	sbn->totspring = sbn->totpoint = 0;
	sbn->bpoint = NULL;
	sbn->bspring = NULL;
	
	sbn->keys = NULL;
	sbn->totkey = sbn->totpointkey = 0;
	
	sbn->scratch = NULL;

	sbn->pointcache = BKE_ptcache_copy_list(&sbn->ptcaches, &sb->ptcaches);

	if (sb->effector_weights)
		sbn->effector_weights = MEM_dupallocN(sb->effector_weights);

	return sbn;
}

BulletSoftBody *copy_bulletsoftbody(BulletSoftBody *bsb)
{
	BulletSoftBody *bsbn;

	if (bsb == NULL)
		return NULL;
	bsbn = MEM_dupallocN(bsb);
	/* no pointer in this structure yet */
	return bsbn;
}

static ParticleSystem *copy_particlesystem(ParticleSystem *psys)
{
	ParticleSystem *psysn;
	ParticleData *pa;
	int p;

	psysn = MEM_dupallocN(psys);
	psysn->particles = MEM_dupallocN(psys->particles);
	psysn->child = MEM_dupallocN(psys->child);

	if (psys->part->type == PART_HAIR) {
		for (p = 0, pa = psysn->particles; p < psysn->totpart; p++, pa++)
			pa->hair = MEM_dupallocN(pa->hair);
	}

	if (psysn->particles && (psysn->particles->keys || psysn->particles->boid)) {
		ParticleKey *key = psysn->particles->keys;
		BoidParticle *boid = psysn->particles->boid;

		if (key)
			key = MEM_dupallocN(key);
		
		if (boid)
			boid = MEM_dupallocN(boid);
		
		for (p = 0, pa = psysn->particles; p < psysn->totpart; p++, pa++) {
			if (boid)
				pa->boid = boid++;
			if (key) {
				pa->keys = key;
				key += pa->totkey;
			}
		}
	}

	if (psys->clmd) {
		psysn->clmd = (ClothModifierData *)modifier_new(eModifierType_Cloth);
		modifier_copyData((ModifierData *)psys->clmd, (ModifierData *)psysn->clmd);
		psys->hair_in_dm = psys->hair_out_dm = NULL;
	}

	BLI_duplicatelist(&psysn->targets, &psys->targets);

	psysn->pathcache = NULL;
	psysn->childcache = NULL;
	psysn->edit = NULL;
	psysn->frand = NULL;
	psysn->pdd = NULL;
	psysn->effectors = NULL;
	
	psysn->pathcachebufs.first = psysn->pathcachebufs.last = NULL;
	psysn->childcachebufs.first = psysn->childcachebufs.last = NULL;
	psysn->renderdata = NULL;
	
	psysn->pointcache = BKE_ptcache_copy_list(&psysn->ptcaches, &psys->ptcaches);

	/* XXX - from reading existing code this seems correct but intended usage of
	 * pointcache should /w cloth should be added in 'ParticleSystem' - campbell */
	if (psysn->clmd) {
		psysn->clmd->point_cache = psysn->pointcache;
	}

	id_us_plus((ID *)psysn->part);

	return psysn;
}

void BKE_object_copy_particlesystems(Object *obn, Object *ob)
{
	ParticleSystem *psys, *npsys;
	ModifierData *md;

	if (obn->type != OB_MESH) {
		/* currently only mesh objects can have soft body */
		return;
	}

	obn->particlesystem.first = obn->particlesystem.last = NULL;
	for (psys = ob->particlesystem.first; psys; psys = psys->next) {
		npsys = copy_particlesystem(psys);

		BLI_addtail(&obn->particlesystem, npsys);

		/* need to update particle modifiers too */
		for (md = obn->modifiers.first; md; md = md->next) {
			if (md->type == eModifierType_ParticleSystem) {
				ParticleSystemModifierData *psmd = (ParticleSystemModifierData *)md;
				if (psmd->psys == psys)
					psmd->psys = npsys;
			}
			else if (md->type == eModifierType_DynamicPaint) {
				DynamicPaintModifierData *pmd = (DynamicPaintModifierData *)md;
				if (pmd->brush) {
					if (pmd->brush->psys == psys) {
						pmd->brush->psys = npsys;
					}
				}
			}
			else if (md->type == eModifierType_Smoke) {
				SmokeModifierData *smd = (SmokeModifierData *) md;
				
				if (smd->type == MOD_SMOKE_TYPE_FLOW) {
					if (smd->flow) {
						if (smd->flow->psys == psys)
							smd->flow->psys = npsys;
					}
				}
			}
		}
	}
}

void BKE_object_copy_softbody(Object *obn, Object *ob)
{
	if (ob->soft)
		obn->soft = copy_softbody(ob->soft);
}

static void copy_object_pose(Object *obn, Object *ob)
{
	bPoseChannel *chan;
	
	/* note: need to clear obn->pose pointer first, so that BKE_pose_copy_data works (otherwise there's a crash) */
	obn->pose = NULL;
	BKE_pose_copy_data(&obn->pose, ob->pose, 1);    /* 1 = copy constraints */

	for (chan = obn->pose->chanbase.first; chan; chan = chan->next) {
		bConstraint *con;
		
		chan->flag &= ~(POSE_LOC | POSE_ROT | POSE_SIZE);
		
		if (chan->custom) {
			id_us_plus(&chan->custom->id);
		}
		
		for (con = chan->constraints.first; con; con = con->next) {
			bConstraintTypeInfo *cti = constraint_get_typeinfo(con);
			ListBase targets = {NULL, NULL};
			bConstraintTarget *ct;
			
			if (cti && cti->get_constraint_targets) {
				cti->get_constraint_targets(con, &targets);
				
				for (ct = targets.first; ct; ct = ct->next) {
					if (ct->tar == ob)
						ct->tar = obn;
				}
				
				if (cti->flush_constraint_targets)
					cti->flush_constraint_targets(con, &targets, 0);
			}
		}
	}
}

static int object_pose_context(Object *ob)
{
	if ( (ob) &&
	     (ob->type == OB_ARMATURE) &&
	     (ob->pose) &&
	     (ob->mode & OB_MODE_POSE))
	{
		return 1;
	}
	else {
		return 0;
	}
}

Object *BKE_object_pose_armature_get(Object *ob)
{
	if (ob == NULL)
		return NULL;

	if (object_pose_context(ob))
		return ob;

	ob = modifiers_isDeformedByArmature(ob);

	if (object_pose_context(ob))
		return ob;

	return NULL;
}

void BKE_object_transform_copy(Object *ob_tar, const Object *ob_src)
{
	copy_v3_v3(ob_tar->loc, ob_src->loc);
	copy_v3_v3(ob_tar->rot, ob_src->rot);
	copy_v3_v3(ob_tar->quat, ob_src->quat);
	copy_v3_v3(ob_tar->rotAxis, ob_src->rotAxis);
	ob_tar->rotAngle = ob_src->rotAngle;
	ob_tar->rotmode = ob_src->rotmode;
	copy_v3_v3(ob_tar->size, ob_src->size);
}

Object *BKE_object_copy(Object *ob)
{
	Object *obn;
	ModifierData *md;
	int a;

	obn = BKE_libblock_copy(&ob->id);
	
	if (ob->totcol) {
		obn->mat = MEM_dupallocN(ob->mat);
		obn->matbits = MEM_dupallocN(ob->matbits);
		obn->totcol = ob->totcol;
	}
	
	if (ob->bb) obn->bb = MEM_dupallocN(ob->bb);
	obn->flag &= ~OB_FROMGROUP;
	
	obn->modifiers.first = obn->modifiers.last = NULL;
	
	for (md = ob->modifiers.first; md; md = md->next) {
		ModifierData *nmd = modifier_new(md->type);
		BLI_strncpy(nmd->name, md->name, sizeof(nmd->name));
		modifier_copyData(md, nmd);
		BLI_addtail(&obn->modifiers, nmd);
	}

	obn->prop.first = obn->prop.last = NULL;
	copy_properties(&obn->prop, &ob->prop);
	
	copy_sensors(&obn->sensors, &ob->sensors);
	copy_controllers(&obn->controllers, &ob->controllers);
	copy_actuators(&obn->actuators, &ob->actuators);
	
	if (ob->pose) {
		copy_object_pose(obn, ob);
		/* backwards compat... non-armatures can get poses in older files? */
		if (ob->type == OB_ARMATURE)
			BKE_pose_rebuild(obn, obn->data);
	}
	defgroup_copy_list(&obn->defbase, &ob->defbase);
	copy_constraints(&obn->constraints, &ob->constraints, TRUE);

	obn->mode = 0;
	obn->sculpt = NULL;

	/* increase user numbers */
	id_us_plus((ID *)obn->data);
	id_us_plus((ID *)obn->gpd);
	id_lib_extern((ID *)obn->dup_group);

	for (a = 0; a < obn->totcol; a++) id_us_plus((ID *)obn->mat[a]);
	
	obn->disp.first = obn->disp.last = NULL;
	
	if (ob->pd) {
		obn->pd = MEM_dupallocN(ob->pd);
		if (obn->pd->tex)
			id_us_plus(&(obn->pd->tex->id));
		if (obn->pd->rng)
			obn->pd->rng = MEM_dupallocN(ob->pd->rng);
	}
	obn->soft = copy_softbody(ob->soft);
	obn->bsoft = copy_bulletsoftbody(ob->bsoft);

	BKE_object_copy_particlesystems(obn, ob);
	
	obn->derivedDeform = NULL;
	obn->derivedFinal = NULL;

	obn->gpulamp.first = obn->gpulamp.last = NULL;
	obn->pc_ids.first = obn->pc_ids.last = NULL;

	obn->mpath = NULL;
	
	return obn;
}

static void extern_local_object(Object *ob)
{
	ParticleSystem *psys;

	id_lib_extern((ID *)ob->data);
	id_lib_extern((ID *)ob->dup_group);
	id_lib_extern((ID *)ob->poselib);
	id_lib_extern((ID *)ob->gpd);

	extern_local_matarar(ob->mat, ob->totcol);

	for (psys = ob->particlesystem.first; psys; psys = psys->next)
		id_lib_extern((ID *)psys->part);
}

void BKE_object_make_local(Object *ob)
{
	Main *bmain = G.main;
	Scene *sce;
	Base *base;
	int is_local = FALSE, is_lib = FALSE;

	/* - only lib users: do nothing
	 * - only local users: set flag
	 * - mixed: make copy
	 */

	if (ob->id.lib == NULL) return;
	
	ob->proxy = ob->proxy_from = NULL;
	
	if (ob->id.us == 1) {
		id_clear_lib_data(bmain, &ob->id);
		extern_local_object(ob);
	}
	else {
		for (sce = bmain->scene.first; sce && ELEM(0, is_lib, is_local); sce = sce->id.next) {
			if (BKE_scene_base_find(sce, ob)) {
				if (sce->id.lib) is_lib = TRUE;
				else is_local = TRUE;
			}
		}

		if (is_local && is_lib == FALSE) {
			id_clear_lib_data(bmain, &ob->id);
			extern_local_object(ob);
		}
		else if (is_local && is_lib) {
			Object *ob_new = BKE_object_copy(ob);

			ob_new->id.us = 0;
			
			/* Remap paths of new ID using old library as base. */
			BKE_id_lib_local_paths(bmain, ob->id.lib, &ob_new->id);

			sce = bmain->scene.first;
			while (sce) {
				if (sce->id.lib == NULL) {
					base = sce->base.first;
					while (base) {
						if (base->object == ob) {
							base->object = ob_new;
							ob_new->id.us++;
							ob->id.us--;
						}
						base = base->next;
					}
				}
				sce = sce->id.next;
			}
		}
	}
}

/*
 * Returns true if the Object is a from an external blend file (libdata)
 */
int BKE_object_is_libdata(Object *ob)
{
	if (!ob) return 0;
	if (ob->proxy) return 0;
	if (ob->id.lib) return 1;
	return 0;
}

/* Returns true if the Object data is a from an external blend file (libdata) */
int BKE_object_obdata_is_libdata(Object *ob)
{
	if (!ob) return 0;
	if (ob->proxy && (ob->data == NULL || ((ID *)ob->data)->lib == NULL)) return 0;
	if (ob->id.lib) return 1;
	if (ob->data == NULL) return 0;
	if (((ID *)ob->data)->lib) return 1;

	return 0;
}

/* *************** PROXY **************** */

/* when you make proxy, ensure the exposed layers are extern */
static void armature_set_id_extern(Object *ob)
{
	bArmature *arm = ob->data;
	bPoseChannel *pchan;
	unsigned int lay = arm->layer_protected;
	
	for (pchan = ob->pose->chanbase.first; pchan; pchan = pchan->next) {
		if (!(pchan->bone->layer & lay))
			id_lib_extern((ID *)pchan->custom);
	}
			
}

void BKE_object_copy_proxy_drivers(Object *ob, Object *target)
{
	if ((target->adt) && (target->adt->drivers.first)) {
		FCurve *fcu;
		
		/* add new animdata block */
		if (!ob->adt)
			ob->adt = BKE_id_add_animdata(&ob->id);
		
		/* make a copy of all the drivers (for now), then correct any links that need fixing */
		free_fcurves(&ob->adt->drivers);
		copy_fcurves(&ob->adt->drivers, &target->adt->drivers);
		
		for (fcu = ob->adt->drivers.first; fcu; fcu = fcu->next) {
			ChannelDriver *driver = fcu->driver;
			DriverVar *dvar;
			
			for (dvar = driver->variables.first; dvar; dvar = dvar->next) {
				/* all drivers */
				DRIVER_TARGETS_LOOPER(dvar) 
				{
					if (dtar->id) {
						if ((Object *)dtar->id == target)
							dtar->id = (ID *)ob;
						else {
							/* only on local objects because this causes indirect links a -> b -> c, blend to point directly to a.blend
							 * when a.blend has a proxy thats linked into c.blend  */
							if (ob->id.lib == NULL)
								id_lib_extern((ID *)dtar->id);
						}
					}
				}
				DRIVER_TARGETS_LOOPER_END
			}
		}
	}
}

/* proxy rule: lib_object->proxy_from == the one we borrow from, set temporally while object_update */
/*             local_object->proxy == pointer to library object, saved in files and read */
/*             local_object->proxy_group == pointer to group dupli-object, saved in files and read */

void BKE_object_make_proxy(Object *ob, Object *target, Object *gob)
{
	/* paranoia checks */
	if (ob->id.lib || target->id.lib == NULL) {
		printf("cannot make proxy\n");
		return;
	}
	
	ob->proxy = target;
	ob->proxy_group = gob;
	id_lib_extern(&target->id);
	
	ob->recalc = target->recalc = OB_RECALC_OB | OB_RECALC_DATA | OB_RECALC_TIME;
	
	/* copy transform
	 * - gob means this proxy comes from a group, just apply the matrix
	 *   so the object wont move from its dupli-transform.
	 *
	 * - no gob means this is being made from a linked object,
	 *   this is closer to making a copy of the object - in-place. */
	if (gob) {
		ob->rotmode = target->rotmode;
		mult_m4_m4m4(ob->obmat, gob->obmat, target->obmat);
		if (gob->dup_group) { /* should always be true */
			float tvec[3];
			copy_v3_v3(tvec, gob->dup_group->dupli_ofs);
			mul_mat3_m4_v3(ob->obmat, tvec);
			sub_v3_v3(ob->obmat[3], tvec);
		}
		BKE_object_apply_mat4(ob, ob->obmat, FALSE, TRUE);
	}
	else {
		BKE_object_transform_copy(ob, target);
		ob->parent = target->parent; /* libdata */
		copy_m4_m4(ob->parentinv, target->parentinv);
	}
	
	/* copy animdata stuff - drivers only for now... */
	BKE_object_copy_proxy_drivers(ob, target);

	/* skip constraints? */
	// FIXME: this is considered by many as a bug
	
	/* set object type and link to data */
	ob->type = target->type;
	ob->data = target->data;
	id_us_plus((ID *)ob->data);     /* ensures lib data becomes LIB_EXTERN */
	
	/* copy material and index information */
	ob->actcol = ob->totcol = 0;
	if (ob->mat) MEM_freeN(ob->mat);
	if (ob->matbits) MEM_freeN(ob->matbits);
	ob->mat = NULL;
	ob->matbits = NULL;
	if ((target->totcol) && (target->mat) && OB_TYPE_SUPPORT_MATERIAL(ob->type)) {
		int i;
		
		ob->actcol = target->actcol;
		ob->totcol = target->totcol;
		
		ob->mat = MEM_dupallocN(target->mat);
		ob->matbits = MEM_dupallocN(target->matbits);
		for (i = 0; i < target->totcol; i++) {
			/* don't need to run test_object_materials since we know this object is new and not used elsewhere */
			id_us_plus((ID *)ob->mat[i]); 
		}
	}
	
	/* type conversions */
	if (target->type == OB_ARMATURE) {
		copy_object_pose(ob, target);   /* data copy, object pointers in constraints */
		BKE_pose_rest(ob->pose);            /* clear all transforms in channels */
		BKE_pose_rebuild(ob, ob->data); /* set all internal links */
		
		armature_set_id_extern(ob);
	}
	else if (target->type == OB_EMPTY) {
		ob->empty_drawtype = target->empty_drawtype;
		ob->empty_drawsize = target->empty_drawsize;
	}

	/* copy IDProperties */
	if (ob->id.properties) {
		IDP_FreeProperty(ob->id.properties);
		MEM_freeN(ob->id.properties);
		ob->id.properties = NULL;
	}
	if (target->id.properties) {
		ob->id.properties = IDP_CopyProperty(target->id.properties);
	}

	/* copy drawtype info */
	ob->dt = target->dt;
}


/* *************** CALC ****************** */

void BKE_object_scale_to_mat3(Object *ob, float mat[][3])
{
	float vec[3];
	mul_v3_v3v3(vec, ob->size, ob->dscale);
	size_to_mat3(mat, vec);
}

void BKE_object_rot_to_mat3(Object *ob, float mat[][3])
{
	float rmat[3][3], dmat[3][3];
	
	/* 'dmat' is the delta-rotation matrix, which will get (pre)multiplied
	 * with the rotation matrix to yield the appropriate rotation
	 */

	/* rotations may either be quats, eulers (with various rotation orders), or axis-angle */
	if (ob->rotmode > 0) {
		/* euler rotations (will cause gimble lock, but this can be alleviated a bit with rotation orders) */
		eulO_to_mat3(rmat, ob->rot, ob->rotmode);
		eulO_to_mat3(dmat, ob->drot, ob->rotmode);
	}
	else if (ob->rotmode == ROT_MODE_AXISANGLE) {
		/* axis-angle -  not really that great for 3D-changing orientations */
		axis_angle_to_mat3(rmat, ob->rotAxis, ob->rotAngle);
		axis_angle_to_mat3(dmat, ob->drotAxis, ob->drotAngle);
	}
	else {
		/* quats are normalised before use to eliminate scaling issues */
		float tquat[4];
		
		normalize_qt_qt(tquat, ob->quat);
		quat_to_mat3(rmat, tquat);
		
		normalize_qt_qt(tquat, ob->dquat);
		quat_to_mat3(dmat, tquat);
	}
	
	/* combine these rotations */
	mul_m3_m3m3(mat, dmat, rmat);
}

void BKE_object_mat3_to_rot(Object *ob, float mat[][3], short use_compat)
{
	switch (ob->rotmode) {
		case ROT_MODE_QUAT:
		{
			float dquat[4];
			mat3_to_quat(ob->quat, mat);
			normalize_qt_qt(dquat, ob->dquat);
			invert_qt(dquat);
			mul_qt_qtqt(ob->quat, dquat, ob->quat);
		}
		break;
		case ROT_MODE_AXISANGLE:
			mat3_to_axis_angle(ob->rotAxis, &ob->rotAngle, mat);
			sub_v3_v3(ob->rotAxis, ob->drotAxis);
			ob->rotAngle -= ob->drotAngle;
			break;
		default: /* euler */
		{
			float quat[4];
			float dquat[4];
			float tmat[3][3];

			/* without drot we could apply 'mat' directly */
			mat3_to_quat(quat, mat);
			eulO_to_quat(dquat, ob->drot, ob->rotmode);
			invert_qt(dquat);
			mul_qt_qtqt(quat, dquat, quat);
			quat_to_mat3(tmat, quat);
			/* end drot correction */

			if (use_compat) mat3_to_compatible_eulO(ob->rot, ob->rot, ob->rotmode, tmat);
			else mat3_to_eulO(ob->rot, ob->rotmode, tmat);
		}
	}
}

void BKE_object_tfm_protected_backup(const Object *ob,
                                     ObjectTfmProtectedChannels *obtfm)
{

#define TFMCPY(_v) (obtfm->_v = ob->_v)
#define TFMCPY3D(_v) copy_v3_v3(obtfm->_v, ob->_v)
#define TFMCPY4D(_v) copy_v4_v4(obtfm->_v, ob->_v)

	TFMCPY3D(loc);
	TFMCPY3D(dloc);
	TFMCPY3D(size);
	TFMCPY3D(dscale);
	TFMCPY3D(rot);
	TFMCPY3D(drot);
	TFMCPY4D(quat);
	TFMCPY4D(dquat);
	TFMCPY3D(rotAxis);
	TFMCPY3D(drotAxis);
	TFMCPY(rotAngle);
	TFMCPY(drotAngle);

#undef TFMCPY
#undef TFMCPY3D
#undef TFMCPY4D

}

void BKE_object_tfm_protected_restore(Object *ob,
                                      const ObjectTfmProtectedChannels *obtfm,
                                      const short protectflag)
{
	unsigned int i;

	for (i = 0; i < 3; i++) {
		if (protectflag & (OB_LOCK_LOCX << i)) {
			ob->loc[i] =  obtfm->loc[i];
			ob->dloc[i] = obtfm->dloc[i];
		}

		if (protectflag & (OB_LOCK_SCALEX << i)) {
			ob->size[i] =  obtfm->size[i];
			ob->dscale[i] = obtfm->dscale[i];
		}

		if (protectflag & (OB_LOCK_ROTX << i)) {
			ob->rot[i] =  obtfm->rot[i];
			ob->drot[i] = obtfm->drot[i];

			ob->quat[i + 1] =  obtfm->quat[i + 1];
			ob->dquat[i + 1] = obtfm->dquat[i + 1];

			ob->rotAxis[i] =  obtfm->rotAxis[i];
			ob->drotAxis[i] = obtfm->drotAxis[i];
		}
	}

	if ((protectflag & OB_LOCK_ROT4D) && (protectflag & OB_LOCK_ROTW)) {
		ob->quat[0] =  obtfm->quat[0];
		ob->dquat[0] = obtfm->dquat[0];

		ob->rotAngle =  obtfm->rotAngle;
		ob->drotAngle = obtfm->drotAngle;
	}
}

/* see BKE_pchan_apply_mat4() for the equivalent 'pchan' function */
void BKE_object_apply_mat4(Object *ob, float mat[][4], const short use_compat, const short use_parent)
{
	float rot[3][3];

	if (use_parent && ob->parent) {
		float rmat[4][4], diff_mat[4][4], imat[4][4];
		mult_m4_m4m4(diff_mat, ob->parent->obmat, ob->parentinv);
		invert_m4_m4(imat, diff_mat);
		mult_m4_m4m4(rmat, imat, mat); /* get the parent relative matrix */
		BKE_object_apply_mat4(ob, rmat, use_compat, FALSE);
		
		/* same as below, use rmat rather than mat */
		mat4_to_loc_rot_size(ob->loc, rot, ob->size, rmat);
		BKE_object_mat3_to_rot(ob, rot, use_compat);
	}
	else {
		mat4_to_loc_rot_size(ob->loc, rot, ob->size, mat);
		BKE_object_mat3_to_rot(ob, rot, use_compat);
	}
	
	sub_v3_v3(ob->loc, ob->dloc);

	if (ob->dscale[0] != 0.0f) ob->size[0] /= ob->dscale[0];
	if (ob->dscale[1] != 0.0f) ob->size[1] /= ob->dscale[1];
	if (ob->dscale[2] != 0.0f) ob->size[2] /= ob->dscale[2];

	/* BKE_object_mat3_to_rot handles delta rotations */
}

void BKE_object_to_mat3(Object *ob, float mat[][3]) /* no parent */
{
	float smat[3][3];
	float rmat[3][3];
	/*float q1[4];*/
	
	/* size */
	BKE_object_scale_to_mat3(ob, smat);

	/* rot */
	BKE_object_rot_to_mat3(ob, rmat);
	mul_m3_m3m3(mat, rmat, smat);
}

void BKE_object_to_mat4(Object *ob, float mat[][4])
{
	float tmat[3][3];
	
	BKE_object_to_mat3(ob, tmat);
	
	copy_m4_m3(mat, tmat);

	add_v3_v3v3(mat[3], ob->loc, ob->dloc);
}

/* extern */
int enable_cu_speed = 1;

static void ob_parcurve(Scene *scene, Object *ob, Object *par, float mat[][4])
{
	Curve *cu;
	float vec[4], dir[3], quat[4], radius, ctime;
	float timeoffs = 0.0, sf_orig = 0.0;
	
	unit_m4(mat);
	
	cu = par->data;
	if (cu->path == NULL || cu->path->data == NULL) /* only happens on reload file, but violates depsgraph still... fix! */
		BKE_displist_make_curveTypes(scene, par, 0);
	if (cu->path == NULL) return;
	
	/* catch exceptions: feature for nla stride editing */
	if (ob->ipoflag & OB_DISABLE_PATH) {
		ctime = 0.0f;
	}
	/* catch exceptions: curve paths used as a duplicator */
	else if (enable_cu_speed) {
		/* ctime is now a proper var setting of Curve which gets set by Animato like any other var that's animated,
		 * but this will only work if it actually is animated... 
		 *
		 * we divide the curvetime calculated in the previous step by the length of the path, to get a time
		 * factor, which then gets clamped to lie within 0.0 - 1.0 range
		 */
		if (IS_EQF(cu->pathlen, 0.0f) == 0)
			ctime = cu->ctime / cu->pathlen;
		else
			ctime = cu->ctime;

		CLAMP(ctime, 0.0f, 1.0f);
	}
	else {
		ctime = scene->r.cfra;
		if (IS_EQF(cu->pathlen, 0.0f) == 0)
			ctime /= cu->pathlen;
		
		CLAMP(ctime, 0.0f, 1.0f);
	}
	
	/* time calculus is correct, now apply distance offset */
	if (cu->flag & CU_OFFS_PATHDIST) {
		ctime += timeoffs / cu->path->totdist;

		/* restore */
		SWAP(float, sf_orig, ob->sf);
	}
	
	
	/* vec: 4 items! */
	if (where_on_path(par, ctime, vec, dir, cu->flag & CU_FOLLOW ? quat : NULL, &radius, NULL)) {

		if (cu->flag & CU_FOLLOW) {
#if 0
			float x1, q[4];
			vec_to_quat(quat, dir, ob->trackflag, ob->upflag);
			
			/* the tilt */
			normalize_v3(dir);
			q[0] = (float)cos(0.5 * vec[3]);
			x1 = (float)sin(0.5 * vec[3]);
			q[1] = -x1 * dir[0];
			q[2] = -x1 * dir[1];
			q[3] = -x1 * dir[2];
			mul_qt_qtqt(quat, q, quat);
#else
			quat_apply_track(quat, ob->trackflag, ob->upflag);
#endif
			normalize_qt(quat);
			quat_to_mat4(mat, quat);
		}
		
		if (cu->flag & CU_PATH_RADIUS) {
			float tmat[4][4], rmat[4][4];
			scale_m4_fl(tmat, radius);
			mult_m4_m4m4(rmat, tmat, mat);
			copy_m4_m4(mat, rmat);
		}

		copy_v3_v3(mat[3], vec);
		
	}
}

static void ob_parbone(Object *ob, Object *par, float mat[][4])
{	
	bPoseChannel *pchan;
	float vec[3];
	
	if (par->type != OB_ARMATURE) {
		unit_m4(mat);
		return;
	}
	
	/* Make sure the bone is still valid */
	pchan = BKE_pose_channel_find_name(par->pose, ob->parsubstr);
	if (!pchan) {
		printf("Object %s with Bone parent: bone %s doesn't exist\n", ob->id.name + 2, ob->parsubstr);
		unit_m4(mat);
		return;
	}

	/* get bone transform */
	copy_m4_m4(mat, pchan->pose_mat);

	/* but for backwards compatibility, the child has to move to the tail */
	copy_v3_v3(vec, mat[1]);
	mul_v3_fl(vec, pchan->bone->length);
	add_v3_v3(mat[3], vec);
}

static void give_parvert(Object *par, int nr, float vec[3])
{
	BMEditMesh *em;
	int a, count;
	
	vec[0] = vec[1] = vec[2] = 0.0f;
	
	if (par->type == OB_MESH) {
		Mesh *me = par->data;
		DerivedMesh *dm;

		em = me->edit_btmesh;

#if 0   /* this was bmesh only, better, evaluate why this was needed - campbell*/
		if (em) {
			BMVert *eve;
			BMIter iter;

			BM_ITER_MESH (eve, &iter, em->bm, BM_VERTS_OF_MESH) {
				int *keyindex = CustomData_bmesh_get(&em->bm->vdata, eve->head.data, CD_SHAPE_KEYINDEX);
				
				if (keyindex && *keyindex == nr) {
					copy_v3_v3(vec, eve->co);
					break;
				}
			}
		}
#endif

		dm = (em) ? em->derivedFinal : par->derivedFinal;
			
		if (dm) {
			MVert *mvert = dm->getVertArray(dm);
			int *index = (int *)dm->getVertDataArray(dm, CD_ORIGINDEX);
			int i, vindex, numVerts = dm->getNumVerts(dm);

			/* get the average of all verts with (original index == nr) */
			count = 0;
			for (i = 0; i < numVerts; i++) {
				vindex = (index) ? index[i] : i;

				if (vindex == nr) {
					add_v3_v3(vec, mvert[i].co);
					count++;
				}
			}

			if (count == 0) {
				/* keep as 0, 0, 0 */
			}
			else if (count > 0) {
				mul_v3_fl(vec, 1.0f / count);
			}
			else {
				/* use first index if its out of range */
				dm->getVertCo(dm, 0, vec);
			}
		}
		else fprintf(stderr, "%s: DerivedMesh is needed to solve parenting, object position can be wrong now\n", __func__);
	}
	else if (ELEM(par->type, OB_CURVE, OB_SURF)) {
		Nurb *nu;
		Curve *cu;
		BPoint *bp;
		BezTriple *bezt;
		int found = 0;
		ListBase *nurbs;

		cu = par->data;
		nurbs = BKE_curve_nurbs_get(cu);
		nu = nurbs->first;

		count = 0;
		while (nu && !found) {
			if (nu->type == CU_BEZIER) {
				bezt = nu->bezt;
				a = nu->pntsu;
				while (a--) {
					if (count == nr) {
						found = 1;
						copy_v3_v3(vec, bezt->vec[1]);
						break;
					}
					count++;
					bezt++;
				}
			}
			else {
				bp = nu->bp;
				a = nu->pntsu * nu->pntsv;
				while (a--) {
					if (count == nr) {
						found = 1;
						memcpy(vec, bp->vec, sizeof(float) * 3);
						break;
					}
					count++;
					bp++;
				}
			}
			nu = nu->next;
		}

	}
	else if (par->type == OB_LATTICE) {
		Lattice *latt = par->data;
		BPoint *bp;
		DispList *dl = BKE_displist_find(&par->disp, DL_VERTS);
		float *co = dl ? dl->verts : NULL;
		
		if (latt->editlatt) latt = latt->editlatt->latt;
		
		a = latt->pntsu * latt->pntsv * latt->pntsw;
		count = 0;
		bp = latt->def;
		while (a--) {
			if (count == nr) {
				if (co)
					memcpy(vec, co, 3 * sizeof(float));
				else
					memcpy(vec, bp->vec, 3 * sizeof(float));
				break;
			}
			count++;
			if (co) co += 3;
			else bp++;
		}
	}
}

static void ob_parvert3(Object *ob, Object *par, float mat[][4])
{
	float cmat[3][3], v1[3], v2[3], v3[3], q[4];

	/* in local ob space */
	unit_m4(mat);
	
	if (ELEM4(par->type, OB_MESH, OB_SURF, OB_CURVE, OB_LATTICE)) {
		
		give_parvert(par, ob->par1, v1);
		give_parvert(par, ob->par2, v2);
		give_parvert(par, ob->par3, v3);
				
		tri_to_quat(q, v1, v2, v3);
		quat_to_mat3(cmat, q);
		copy_m4_m3(mat, cmat);
		
		if (ob->type == OB_CURVE) {
			copy_v3_v3(mat[3], v1);
		}
		else {
			add_v3_v3v3(mat[3], v1, v2);
			add_v3_v3(mat[3], v3);
			mul_v3_fl(mat[3], 0.3333333f);
		}
	}
}

static int where_is_object_parslow(Object *ob, float obmat[4][4], float slowmat[4][4])
{
	float *fp1, *fp2;
	float fac1, fac2;
	int a;

	// include framerate
	fac1 = (1.0f / (1.0f + fabsf(ob->sf)) );
	if (fac1 >= 1.0f) return 0;
	fac2 = 1.0f - fac1;

	fp1 = obmat[0];
	fp2 = slowmat[0];
	for (a = 0; a < 16; a++, fp1++, fp2++) {
		fp1[0] = fac1 * fp1[0] + fac2 * fp2[0];
	}

	return 1;
}

void BKE_object_where_is_calc_time(Scene *scene, Object *ob, float ctime)
{
	float slowmat[4][4] = MAT4_UNITY;
	float stime = ctime;
	
	/* new version: correct parent+vertexparent and track+parent */
	/* this one only calculates direct attached parent and track */
	/* is faster, but should keep track of timeoffs */
	
	if (ob == NULL) return;
	
	/* execute drivers only, as animation has already been done */
	BKE_animsys_evaluate_animdata(scene, &ob->id, ob->adt, ctime, ADT_RECALC_DRIVERS);
	
	if (ob->parent) {
		Object *par = ob->parent;
		
		/* hurms, code below conflicts with depgraph... (ton) */
		/* and even worse, it gives bad effects for NLA stride too (try ctime != par->ctime, with MBlur) */
		if (stime != par->ctime) {
			// only for ipo systems? 
			Object tmp = *par;
			
			if (par->proxy_from) ;  // was a copied matrix, no where_is! bad...
			else BKE_object_where_is_calc_time(scene, par, ctime);
			
			solve_parenting(scene, ob, par, ob->obmat, slowmat, 0);
			
			*par = tmp;
		}
		else
			solve_parenting(scene, ob, par, ob->obmat, slowmat, 0);
		
		/* "slow parent" is definitely not threadsafe, and may also give bad results jumping around 
		 * An old-fashioned hack which probably doesn't really cut it anymore
		 */
		if (ob->partype & PARSLOW) {
			if (!where_is_object_parslow(ob, ob->obmat, slowmat))
				return;
		}
	}
	else {
		BKE_object_to_mat4(ob, ob->obmat);
	}

	/* solve constraints */
	if (ob->constraints.first && !(ob->transflag & OB_NO_CONSTRAINTS)) {
		bConstraintOb *cob;
		
		cob = constraints_make_evalob(scene, ob, NULL, CONSTRAINT_OBTYPE_OBJECT);
		
		/* constraints need ctime, not stime. Some call BKE_object_where_is_calc_time and bsystem_time */
		solve_constraints(&ob->constraints, cob, ctime);
		
		constraints_clear_evalob(cob);
	}
	
	/* set negative scale flag in object */
	if (is_negative_m4(ob->obmat)) ob->transflag |= OB_NEG_SCALE;
	else ob->transflag &= ~OB_NEG_SCALE;
}

/* get object transformation matrix without recalculating dependencies and
 * constraints -- assume dependencies are already solved by depsgraph.
 * no changes to object and it's parent would be done.
 * used for bundles orientation in 3d space relative to parented blender camera */
void BKE_object_where_is_calc_mat4(Scene *scene, Object *ob, float obmat[4][4])
{
	float slowmat[4][4] = MAT4_UNITY;

	if (ob->parent) {
		Object *par = ob->parent;

		solve_parenting(scene, ob, par, obmat, slowmat, 1);

		if (ob->partype & PARSLOW)
			where_is_object_parslow(ob, obmat, slowmat);
	}
	else {
		BKE_object_to_mat4(ob, obmat);
	}
}

static void solve_parenting(Scene *scene, Object *ob, Object *par, float obmat[][4], float slowmat[][4], int simul)
{
	float totmat[4][4];
	float tmat[4][4];
	float locmat[4][4];
	float vec[3];
	int ok;
	
	BKE_object_to_mat4(ob, locmat);
	
	if (ob->partype & PARSLOW) copy_m4_m4(slowmat, obmat);

	switch (ob->partype & PARTYPE) {
		case PAROBJECT:
			ok = 0;
			if (par->type == OB_CURVE) {
				if (((Curve *)par->data)->flag & CU_PATH) {
					ob_parcurve(scene, ob, par, tmat);
					ok = 1;
				}
			}
		
			if (ok) mul_serie_m4(totmat, par->obmat, tmat,
				                 NULL, NULL, NULL, NULL, NULL, NULL);
			else copy_m4_m4(totmat, par->obmat);
		
			break;
		case PARBONE:
			ob_parbone(ob, par, tmat);
			mul_serie_m4(totmat, par->obmat, tmat,
			             NULL, NULL, NULL, NULL, NULL, NULL);
			break;
		
		case PARVERT1:
			unit_m4(totmat);
			if (simul) {
				copy_v3_v3(totmat[3], par->obmat[3]);
			}
			else {
				give_parvert(par, ob->par1, vec);
				mul_v3_m4v3(totmat[3], par->obmat, vec);
			}
			break;
		case PARVERT3:
			ob_parvert3(ob, par, tmat);
		
			mul_serie_m4(totmat, par->obmat, tmat,
			             NULL, NULL, NULL, NULL, NULL, NULL);
			break;
		
		case PARSKEL:
			copy_m4_m4(totmat, par->obmat);
			break;
	}
	
	// total 
	mul_serie_m4(tmat, totmat, ob->parentinv,         
	             NULL, NULL, NULL, NULL, NULL, NULL);
	mul_serie_m4(obmat, tmat, locmat,         
	             NULL, NULL, NULL, NULL, NULL, NULL);
	
	if (simul) {

	}
	else {
		// external usable originmat 
		copy_m3_m4(originmat, tmat);
		
		// origin, voor help line
		if ((ob->partype & PARTYPE) == PARSKEL) {
			copy_v3_v3(ob->orig, par->obmat[3]);
		}
		else {
			copy_v3_v3(ob->orig, totmat[3]);
		}
	}

}

void BKE_object_where_is_calc(struct Scene *scene, Object *ob)
{
	BKE_object_where_is_calc_time(scene, ob, (float)scene->r.cfra);
}


void BKE_object_where_is_calc_simul(Scene *scene, Object *ob)
/* was written for the old game engine (until 2.04) */
/* It seems that this function is only called
 * for a lamp that is the child of another object */
{
	Object *par;
	float *fp1, *fp2;
	float slowmat[4][4];
	float fac1, fac2;
	int a;
	
	/* NO TIMEOFFS */
	if (ob->parent) {
		par = ob->parent;
		
		solve_parenting(scene, ob, par, ob->obmat, slowmat, 1);
		
		if (ob->partype & PARSLOW) {
			fac1 = (float)(1.0 / (1.0 + fabs(ob->sf)));
			fac2 = 1.0f - fac1;
			fp1 = ob->obmat[0];
			fp2 = slowmat[0];
			for (a = 0; a < 16; a++, fp1++, fp2++) {
				fp1[0] = fac1 * fp1[0] + fac2 * fp2[0];
			}
		}
	}
	else {
		BKE_object_to_mat4(ob, ob->obmat);
	}
	
	/* solve constraints */
	if (ob->constraints.first) {
		bConstraintOb *cob;
		
		cob = constraints_make_evalob(scene, ob, NULL, CONSTRAINT_OBTYPE_OBJECT);
		solve_constraints(&ob->constraints, cob, (float)scene->r.cfra);
		constraints_clear_evalob(cob);
	}
}

/* for calculation of the inverse parent transform, only used for editor */
void BKE_object_workob_calc_parent(Scene *scene, Object *ob, Object *workob)
{
	BKE_object_workob_clear(workob);
	
	unit_m4(workob->obmat);
	unit_m4(workob->parentinv);
	unit_m4(workob->constinv);
	workob->parent = ob->parent;

	workob->trackflag = ob->trackflag;
	workob->upflag = ob->upflag;
	
	workob->partype = ob->partype;
	workob->par1 = ob->par1;
	workob->par2 = ob->par2;
	workob->par3 = ob->par3;

	workob->constraints.first = ob->constraints.first;
	workob->constraints.last = ob->constraints.last;

	BLI_strncpy(workob->parsubstr, ob->parsubstr, sizeof(workob->parsubstr));

	BKE_object_where_is_calc(scene, workob);
}

BoundBox *BKE_boundbox_alloc_unit(void)
{
	BoundBox *bb;
	float min[3] = {-1.0f, -1.0f, -1.0f}, max[3] = {-1.0f, -1.0f, -1.0f};

	bb = MEM_callocN(sizeof(BoundBox), "OB-BoundBox");
	BKE_boundbox_init_from_minmax(bb, min, max);
	
	return bb;
}

void BKE_boundbox_init_from_minmax(BoundBox *bb, float min[3], float max[3])
{
	bb->vec[0][0] = bb->vec[1][0] = bb->vec[2][0] = bb->vec[3][0] = min[0];
	bb->vec[4][0] = bb->vec[5][0] = bb->vec[6][0] = bb->vec[7][0] = max[0];
	
	bb->vec[0][1] = bb->vec[1][1] = bb->vec[4][1] = bb->vec[5][1] = min[1];
	bb->vec[2][1] = bb->vec[3][1] = bb->vec[6][1] = bb->vec[7][1] = max[1];

	bb->vec[0][2] = bb->vec[3][2] = bb->vec[4][2] = bb->vec[7][2] = min[2];
	bb->vec[1][2] = bb->vec[2][2] = bb->vec[5][2] = bb->vec[6][2] = max[2];
}

BoundBox *BKE_object_boundbox_get(Object *ob)
{
	BoundBox *bb = NULL;
	
	if (ob->type == OB_MESH) {
		bb = BKE_mesh_boundbox_get(ob);
	}
	else if (ELEM3(ob->type, OB_CURVE, OB_SURF, OB_FONT)) {
		bb = ob->bb ? ob->bb : ((Curve *)ob->data)->bb;
	}
	else if (ob->type == OB_MBALL) {
		bb = ob->bb;
	}
	return bb;
}

/* used to temporally disable/enable boundbox */
void BKE_object_boundbox_flag(Object *ob, int flag, int set)
{
	BoundBox *bb = BKE_object_boundbox_get(ob);
	if (bb) {
		if (set) bb->flag |= flag;
		else bb->flag &= ~flag;
	}
}

void BKE_object_dimensions_get(Object *ob, float vec[3])
{
	BoundBox *bb = NULL;
	
	bb = BKE_object_boundbox_get(ob);
	if (bb) {
		float scale[3];
		
		mat4_to_size(scale, ob->obmat);
		
		vec[0] = fabsf(scale[0]) * (bb->vec[4][0] - bb->vec[0][0]);
		vec[1] = fabsf(scale[1]) * (bb->vec[2][1] - bb->vec[0][1]);
		vec[2] = fabsf(scale[2]) * (bb->vec[1][2] - bb->vec[0][2]);
	}
	else {
		zero_v3(vec);
	}
}

void BKE_object_dimensions_set(Object *ob, const float *value)
{
	BoundBox *bb = NULL;
	
	bb = BKE_object_boundbox_get(ob);
	if (bb) {
		float scale[3], len[3];
		
		mat4_to_size(scale, ob->obmat);
		
		len[0] = bb->vec[4][0] - bb->vec[0][0];
		len[1] = bb->vec[2][1] - bb->vec[0][1];
		len[2] = bb->vec[1][2] - bb->vec[0][2];
		
		if (len[0] > 0.f) ob->size[0] = value[0] / len[0];
		if (len[1] > 0.f) ob->size[1] = value[1] / len[1];
		if (len[2] > 0.f) ob->size[2] = value[2] / len[2];
	}
}

void BKE_object_minmax(Object *ob, float min_r[3], float max_r[3])
{
	BoundBox bb;
	float vec[3];
	int a;
	short change = FALSE;
	
	switch (ob->type) {
		case OB_CURVE:
		case OB_FONT:
		case OB_SURF:
		{
			Curve *cu = ob->data;

			if (cu->bb == NULL) BKE_curve_texspace_calc(cu);
			bb = *(cu->bb);

			for (a = 0; a < 8; a++) {
				mul_m4_v3(ob->obmat, bb.vec[a]);
				minmax_v3v3_v3(min_r, max_r, bb.vec[a]);
			}
			change = TRUE;
		}
		break;
		case OB_LATTICE:
		{
			Lattice *lt = ob->data;
			BPoint *bp = lt->def;
			int u, v, w;

			for (w = 0; w < lt->pntsw; w++) {
				for (v = 0; v < lt->pntsv; v++) {
					for (u = 0; u < lt->pntsu; u++, bp++) {
						mul_v3_m4v3(vec, ob->obmat, bp->vec);
						minmax_v3v3_v3(min_r, max_r, vec);
					}
				}
			}
			change = TRUE;
		}
		break;
		case OB_ARMATURE:
			if (ob->pose) {
				bPoseChannel *pchan;
				for (pchan = ob->pose->chanbase.first; pchan; pchan = pchan->next) {
					mul_v3_m4v3(vec, ob->obmat, pchan->pose_head);
					minmax_v3v3_v3(min_r, max_r, vec);
					mul_v3_m4v3(vec, ob->obmat, pchan->pose_tail);
					minmax_v3v3_v3(min_r, max_r, vec);
				}
				change = TRUE;
			}
			break;
		case OB_MESH:
		{
			Mesh *me = BKE_mesh_from_object(ob);

			if (me) {
				bb = *BKE_mesh_boundbox_get(ob);

				for (a = 0; a < 8; a++) {
					mul_m4_v3(ob->obmat, bb.vec[a]);
					minmax_v3v3_v3(min_r, max_r, bb.vec[a]);
				}
				change = TRUE;
			}
		}
		break;
	}

	if (change == FALSE) {
		minmax_v3v3_v3(min_r, max_r, ob->obmat[3]);

		copy_v3_v3(vec, ob->obmat[3]);
		add_v3_v3(vec, ob->size);
		minmax_v3v3_v3(min_r, max_r, vec);

		copy_v3_v3(vec, ob->obmat[3]);
		sub_v3_v3(vec, ob->size);
		minmax_v3v3_v3(min_r, max_r, vec);
	}
}

int BKE_object_minmax_dupli(Scene *scene, Object *ob, float r_min[3], float r_max[3])
{
	int ok = 0;
	if ((ob->transflag & OB_DUPLI) == 0) {
		return ok;
	}
	else {
		ListBase *lb;
		DupliObject *dob;
		
		lb = object_duplilist(scene, ob);
		for (dob = lb->first; dob; dob = dob->next) {
			if (dob->no_draw == 0) {
				BoundBox *bb = BKE_object_boundbox_get(dob->ob);

				if (bb) {
					int i;
					for (i = 0; i < 8; i++) {
						float vec[3];
						mul_v3_m4v3(vec, dob->mat, bb->vec[i]);
						minmax_v3v3_v3(r_min, r_max, vec);
					}

					ok = 1;
				}
			}
		}
		free_object_duplilist(lb);  /* does restore */
	}

	return ok;
}

void BKE_object_foreach_display_point(
        Object *ob, float obmat[4][4],
        void (*func_cb)(const float[3], void *), void *user_data)
{
	float co[3];

	if (ob->derivedFinal) {
		DerivedMesh *dm = ob->derivedFinal;
		MVert *mv = dm->getVertArray(dm);
		int totvert = dm->getNumVerts(dm);
		int i;

		for (i = 0; i < totvert; i++, mv++) {
			mul_v3_m4v3(co, obmat, mv->co);
			func_cb(co, user_data);
		}
	}
	else if (ob->disp.first) {
		DispList *dl;

		for (dl = ob->disp.first; dl; dl = dl->next) {
			float *v3 = dl->verts;
			int totvert = dl->nr;
			int i;

			for (i = 0; i < totvert; i++, v3 += 3) {
				mul_v3_m4v3(co, obmat, v3);
				func_cb(co, user_data);
			}
		}
	}
}

void BKE_scene_foreach_display_point(
        Scene *scene, View3D *v3d, const short flag,
        void (*func_cb)(const float[3], void *), void *user_data)
{
	Base *base;
	Object *ob;

	for (base = FIRSTBASE; base; base = base->next) {
		if (BASE_VISIBLE(v3d, base) && (base->flag & flag) == flag) {
			ob = base->object;

			if ((ob->transflag & OB_DUPLI) == 0) {
				BKE_object_foreach_display_point(ob, ob->obmat, func_cb, user_data);
			}
			else {
				ListBase *lb;
				DupliObject *dob;

				lb = object_duplilist(scene, ob);
				for (dob = lb->first; dob; dob = dob->next) {
					if (dob->no_draw == 0) {
						BKE_object_foreach_display_point(dob->ob, dob->mat, func_cb, user_data);
					}
				}
				free_object_duplilist(lb);  /* does restore */
			}
		}
	}
}

/* copied from DNA_object_types.h */
typedef struct ObTfmBack {
	float loc[3], dloc[3], orig[3];
	float size[3], dscale[3];   /* scale and delta scale */
	float rot[3], drot[3];      /* euler rotation */
	float quat[4], dquat[4];    /* quaternion rotation */
	float rotAxis[3], drotAxis[3];  /* axis angle rotation - axis part */
	float rotAngle, drotAngle;  /* axis angle rotation - angle part */
	float obmat[4][4];      /* final worldspace matrix with constraints & animsys applied */
	float parentinv[4][4]; /* inverse result of parent, so that object doesn't 'stick' to parent */
	float constinv[4][4]; /* inverse result of constraints. doesn't include effect of parent or object local transform */
	float imat[4][4];   /* inverse matrix of 'obmat' for during render, old game engine, temporally: ipokeys of transform  */
} ObTfmBack;

void *BKE_object_tfm_backup(Object *ob)
{
	ObTfmBack *obtfm = MEM_mallocN(sizeof(ObTfmBack), "ObTfmBack");
	copy_v3_v3(obtfm->loc, ob->loc);
	copy_v3_v3(obtfm->dloc, ob->dloc);
	copy_v3_v3(obtfm->orig, ob->orig);
	copy_v3_v3(obtfm->size, ob->size);
	copy_v3_v3(obtfm->dscale, ob->dscale);
	copy_v3_v3(obtfm->rot, ob->rot);
	copy_v3_v3(obtfm->drot, ob->drot);
	copy_qt_qt(obtfm->quat, ob->quat);
	copy_qt_qt(obtfm->dquat, ob->dquat);
	copy_v3_v3(obtfm->rotAxis, ob->rotAxis);
	copy_v3_v3(obtfm->drotAxis, ob->drotAxis);
	obtfm->rotAngle = ob->rotAngle;
	obtfm->drotAngle = ob->drotAngle;
	copy_m4_m4(obtfm->obmat, ob->obmat);
	copy_m4_m4(obtfm->parentinv, ob->parentinv);
	copy_m4_m4(obtfm->constinv, ob->constinv);
	copy_m4_m4(obtfm->imat, ob->imat);

	return (void *)obtfm;
}

void BKE_object_tfm_restore(Object *ob, void *obtfm_pt)
{
	ObTfmBack *obtfm = (ObTfmBack *)obtfm_pt;
	copy_v3_v3(ob->loc, obtfm->loc);
	copy_v3_v3(ob->dloc, obtfm->dloc);
	copy_v3_v3(ob->orig, obtfm->orig);
	copy_v3_v3(ob->size, obtfm->size);
	copy_v3_v3(ob->dscale, obtfm->dscale);
	copy_v3_v3(ob->rot, obtfm->rot);
	copy_v3_v3(ob->drot, obtfm->drot);
	copy_qt_qt(ob->quat, obtfm->quat);
	copy_qt_qt(ob->dquat, obtfm->dquat);
	copy_v3_v3(ob->rotAxis, obtfm->rotAxis);
	copy_v3_v3(ob->drotAxis, obtfm->drotAxis);
	ob->rotAngle = obtfm->rotAngle;
	ob->drotAngle = obtfm->drotAngle;
	copy_m4_m4(ob->obmat, obtfm->obmat);
	copy_m4_m4(ob->parentinv, obtfm->parentinv);
	copy_m4_m4(ob->constinv, obtfm->constinv);
	copy_m4_m4(ob->imat, obtfm->imat);
}

int BKE_object_parent_loop_check(const Object *par, const Object *ob)
{
	/* test if 'ob' is a parent somewhere in par's parents */
	if (par == NULL) return 0;
	if (ob == par) return 1;
	return BKE_object_parent_loop_check(par->parent, ob);
}

/* proxy rule: lib_object->proxy_from == the one we borrow from, only set temporal and cleared here */
/*           local_object->proxy      == pointer to library object, saved in files and read */

/* function below is polluted with proxy exceptions, cleanup will follow! */

/* the main object update call, for object matrix, constraints, keys and displist (modifiers) */
/* requires flags to be set! */
void BKE_object_handle_update(Scene *scene, Object *ob)
{
	if (ob->recalc & OB_RECALC_ALL) {
		/* speed optimization for animation lookups */
		if (ob->pose)
			BKE_pose_channels_hash_make(ob->pose);

		if (ob->recalc & OB_RECALC_DATA) {
			if (ob->type == OB_ARMATURE) {
				/* this happens for reading old files and to match library armatures
				 * with poses we do it ahead of BKE_object_where_is_calc to ensure animation
				 * is evaluated on the rebuilt pose, otherwise we get incorrect poses
				 * on file load */
				if (ob->pose == NULL || (ob->pose->flag & POSE_RECALC))
					BKE_pose_rebuild(ob, ob->data);
			}
		}

		/* XXX new animsys warning: depsgraph tag OB_RECALC_DATA should not skip drivers, 
		 * which is only in BKE_object_where_is_calc now */
		// XXX: should this case be OB_RECALC_OB instead?
		if (ob->recalc & OB_RECALC_ALL) {
			
			if (G.debug & G_DEBUG)
				printf("recalcob %s\n", ob->id.name + 2);
			
			/* handle proxy copy for target */
			if (ob->id.lib && ob->proxy_from) {
				// printf("ob proxy copy, lib ob %s proxy %s\n", ob->id.name, ob->proxy_from->id.name);
				if (ob->proxy_from->proxy_group) { /* transform proxy into group space */
					Object *obg = ob->proxy_from->proxy_group;
					invert_m4_m4(obg->imat, obg->obmat);
					mult_m4_m4m4(ob->obmat, obg->imat, ob->proxy_from->obmat);
					if (obg->dup_group) { /* should always be true */
						add_v3_v3(ob->obmat[3], obg->dup_group->dupli_ofs);
					}
				}
				else
					copy_m4_m4(ob->obmat, ob->proxy_from->obmat);
			}
			else
				BKE_object_where_is_calc(scene, ob);
		}
		
		if (ob->recalc & OB_RECALC_DATA) {
			ID *data_id = (ID *)ob->data;
			AnimData *adt = BKE_animdata_from_id(data_id);
			float ctime = (float)scene->r.cfra; // XXX this is bad...
			ListBase pidlist;
			PTCacheID *pid;
			
			if (G.debug & G_DEBUG)
				printf("recalcdata %s\n", ob->id.name + 2);

			if (adt) {
				/* evaluate drivers */
				// XXX: for mesh types, should we push this to derivedmesh instead?
				BKE_animsys_evaluate_animdata(scene, data_id, adt, ctime, ADT_RECALC_DRIVERS);
			}

			/* includes all keys and modifiers */
			switch (ob->type) {
				case OB_MESH:
				{
#if 0               // XXX, comment for 2.56a release, background wont set 'scene->customdata_mask'
					BMEditMesh *em = (ob == scene->obedit) ? BMEdit_FromObject(ob) : NULL;
					BLI_assert((scene->customdata_mask & CD_MASK_BAREMESH) == CD_MASK_BAREMESH);
					if (em) {
						makeDerivedMesh(scene, ob, em,  scene->customdata_mask, 0); /* was CD_MASK_BAREMESH */
					}
					else {
						makeDerivedMesh(scene, ob, NULL, scene->customdata_mask, 0);
					}

#else               /* ensure CD_MASK_BAREMESH for now */
					BMEditMesh *em = (ob == scene->obedit) ? BMEdit_FromObject(ob) : NULL;
					uint64_t data_mask = scene->customdata_mask | ob->customdata_mask | CD_MASK_BAREMESH;
					if (em) {
						makeDerivedMesh(scene, ob, em,  data_mask, 0); /* was CD_MASK_BAREMESH */
					}
					else {
						makeDerivedMesh(scene, ob, NULL, data_mask, 0);
					}
#endif

				}
				break;

				case OB_ARMATURE:
					if (ob->id.lib && ob->proxy_from) {
						// printf("pose proxy copy, lib ob %s proxy %s\n", ob->id.name, ob->proxy_from->id.name);
						BKE_pose_copy_result(ob->pose, ob->proxy_from->pose);
					}
					else {
						BKE_pose_where_is(scene, ob);
					}
					break;

				case OB_MBALL:
					BKE_displist_make_mball(scene, ob);
					break;

				case OB_CURVE:
				case OB_SURF:
				case OB_FONT:
					BKE_displist_make_curveTypes(scene, ob, 0);
					break;
				
				case OB_LATTICE:
					BKE_lattice_modifiers_calc(scene, ob);
					break;
			}


			if (ob->particlesystem.first) {
				ParticleSystem *tpsys, *psys;
				DerivedMesh *dm;
				ob->transflag &= ~OB_DUPLIPARTS;
				
				psys = ob->particlesystem.first;
				while (psys) {
					if (psys_check_enabled(ob, psys)) {
						/* check use of dupli objects here */
						if (psys->part && (psys->part->draw_as == PART_DRAW_REND || G.rendering) &&
						    ((psys->part->ren_as == PART_DRAW_OB && psys->part->dup_ob) ||
						     (psys->part->ren_as == PART_DRAW_GR && psys->part->dup_group)))
						{
							ob->transflag |= OB_DUPLIPARTS;
						}

						particle_system_update(scene, ob, psys);
						psys = psys->next;
					}
					else if (psys->flag & PSYS_DELETE) {
						tpsys = psys->next;
						BLI_remlink(&ob->particlesystem, psys);
						psys_free(ob, psys);
						psys = tpsys;
					}
					else
						psys = psys->next;
				}

				if (G.rendering && ob->transflag & OB_DUPLIPARTS) {
					/* this is to make sure we get render level duplis in groups:
					 * the derivedmesh must be created before init_render_mesh,
					 * since object_duplilist does dupliparticles before that */
					dm = mesh_create_derived_render(scene, ob, CD_MASK_BAREMESH | CD_MASK_MTFACE | CD_MASK_MCOL);
					dm->release(dm);

					for (psys = ob->particlesystem.first; psys; psys = psys->next)
						psys_get_modifier(ob, psys)->flag &= ~eParticleSystemFlag_psys_updated;
				}
			}

			/* check if quick cache is needed */
			BKE_ptcache_ids_from_object(&pidlist, ob, scene, MAX_DUPLI_RECUR);

			for (pid = pidlist.first; pid; pid = pid->next) {
				if ((pid->cache->flag & PTCACHE_BAKED) ||
				    (pid->cache->flag & PTCACHE_QUICK_CACHE) == 0)
				{
					continue;
				}

				if (pid->cache->flag & PTCACHE_OUTDATED || (pid->cache->flag & PTCACHE_SIMULATION_VALID) == 0) {
					scene->physics_settings.quick_cache_step =
					        scene->physics_settings.quick_cache_step ?
					        MIN2(scene->physics_settings.quick_cache_step, pid->cache->step) :
					        pid->cache->step;
				}
			}

			BLI_freelistN(&pidlist);
		}

		/* the no-group proxy case, we call update */
		if (ob->proxy && ob->proxy_group == NULL) {
			/* set pointer in library proxy target, for copying, but restore it */
			ob->proxy->proxy_from = ob;
			// printf("call update, lib ob %s proxy %s\n", ob->proxy->id.name, ob->id.name);
			BKE_object_handle_update(scene, ob->proxy);
		}
	
		ob->recalc &= ~OB_RECALC_ALL;
	}

	/* the case when this is a group proxy, object_update is called in group.c */
	if (ob->proxy) {
		ob->proxy->proxy_from = ob;
		// printf("set proxy pointer for later group stuff %s\n", ob->id.name);
	}
}

void BKE_object_sculpt_modifiers_changed(Object *ob)
{
	SculptSession *ss = ob->sculpt;

	if (!ss->cache) {
		/* we free pbvh on changes, except during sculpt since it can't deal with
		 * changing PVBH node organization, we hope topology does not change in
		 * the meantime .. weak */
		if (ss->pbvh) {
			BLI_pbvh_free(ss->pbvh);
			ss->pbvh = NULL;
		}

		free_sculptsession_deformMats(ob->sculpt);
	}
	else {
		PBVHNode **nodes;
		int n, totnode;

		BLI_pbvh_search_gather(ss->pbvh, NULL, NULL, &nodes, &totnode);

		for (n = 0; n < totnode; n++)
			BLI_pbvh_node_mark_update(nodes[n]);

		MEM_freeN(nodes);
	}
}

int BKE_object_obdata_texspace_get(Object *ob, short **r_texflag, float **r_loc, float **r_size, float **r_rot)
{
	
	if (ob->data == NULL)
		return 0;
	
	switch (GS(((ID *)ob->data)->name)) {
		case ID_ME:
		{
			Mesh *me = ob->data;
			if (r_texflag) *r_texflag = &me->texflag;
			if (r_loc) *r_loc = me->loc;
			if (r_size) *r_size = me->size;
			if (r_rot) *r_rot = me->rot;
			break;
		}
		case ID_CU:
		{
			Curve *cu = ob->data;
			if (r_texflag) *r_texflag = &cu->texflag;
			if (r_loc) *r_loc = cu->loc;
			if (r_size) *r_size = cu->size;
			if (r_rot) *r_rot = cu->rot;
			break;
		}
		case ID_MB:
		{
			MetaBall *mb = ob->data;
			if (r_texflag) *r_texflag = &mb->texflag;
			if (r_loc) *r_loc = mb->loc;
			if (r_size) *r_size = mb->size;
			if (r_rot) *r_rot = mb->rot;
			break;
		}
		default:
			return 0;
	}
	return 1;
}

/*
 * Test a bounding box for ray intersection
 * assumes the ray is already local to the boundbox space
 */
int BKE_boundbox_ray_hit_check(struct BoundBox *bb, float ray_start[3], float ray_normal[3])
{
	static int triangle_indexes[12][3] = {{0, 1, 2}, {0, 2, 3},
	                                      {3, 2, 6}, {3, 6, 7},
	                                      {1, 2, 6}, {1, 6, 5},
	                                      {5, 6, 7}, {4, 5, 7},
	                                      {0, 3, 7}, {0, 4, 7},
	                                      {0, 1, 5}, {0, 4, 5}};
	int result = 0;
	int i;
	
	for (i = 0; i < 12 && result == 0; i++) {
		float lambda;
		int v1, v2, v3;
		v1 = triangle_indexes[i][0];
		v2 = triangle_indexes[i][1];
		v3 = triangle_indexes[i][2];
		result = isect_ray_tri_v3(ray_start, ray_normal, bb->vec[v1], bb->vec[v2], bb->vec[v3], &lambda, NULL);
	}
	
	return result;
}

static int pc_cmp(void *a, void *b)
{
	LinkData *ad = a, *bd = b;
	if (GET_INT_FROM_POINTER(ad->data) > GET_INT_FROM_POINTER(bd->data))
		return 1;
	else return 0;
}

int BKE_object_insert_ptcache(Object *ob) 
{
	LinkData *link = NULL;
	int i = 0;

	BLI_sortlist(&ob->pc_ids, pc_cmp);

	for (link = ob->pc_ids.first, i = 0; link; link = link->next, i++) {
		int index = GET_INT_FROM_POINTER(link->data);

		if (i < index)
			break;
	}

	link = MEM_callocN(sizeof(LinkData), "PCLink");
	link->data = SET_INT_IN_POINTER(i);
	BLI_addtail(&ob->pc_ids, link);

	return i;
}

#if 0
static int pc_findindex(ListBase *listbase, int index)
{
	LinkData *link = NULL;
	int number = 0;
	
	if (listbase == NULL) return -1;
	
	link = listbase->first;
	while (link) {
		if ((int)link->data == index)
			return number;
		
		number++;
		link = link->next;
	}
	
	return -1;
}

void object_delete_ptcache(Object *ob, int index) 
{
	int list_index = pc_findindex(&ob->pc_ids, index);
	LinkData *link = BLI_findlink(&ob->pc_ids, list_index);
	BLI_freelinkN(&ob->pc_ids, link);
}
#endif

/* shape key utility function */

/************************* Mesh ************************/
static KeyBlock *insert_meshkey(Scene *scene, Object *ob, const char *name, int from_mix)
{
	Mesh *me = ob->data;
	Key *key = me->key;
	KeyBlock *kb;
	int newkey = 0;

	if (key == NULL) {
		key = me->key = add_key((ID *)me);
		key->type = KEY_RELATIVE;
		newkey = 1;
	}

	if (newkey || from_mix == FALSE) {
		/* create from mesh */
		kb = add_keyblock_ctime(key, name, FALSE);
		mesh_to_key(me, kb);
	}
	else {
		/* copy from current values */
		float *data = do_ob_key(scene, ob);

		/* create new block with prepared data */
		kb = add_keyblock_ctime(key, name, FALSE);
		kb->data = data;
		kb->totelem = me->totvert;
	}

	return kb;
}
/************************* Lattice ************************/
static KeyBlock *insert_lattkey(Scene *scene, Object *ob, const char *name, int from_mix)
{
	Lattice *lt = ob->data;
	Key *key = lt->key;
	KeyBlock *kb;
	int newkey = 0;

	if (key == NULL) {
		key = lt->key = add_key((ID *)lt);
		key->type = KEY_RELATIVE;
		newkey = 1;
	}

	if (newkey || from_mix == FALSE) {
		kb = add_keyblock_ctime(key, name, FALSE);
		if (!newkey) {
			KeyBlock *basekb = (KeyBlock *)key->block.first;
			kb->data = MEM_dupallocN(basekb->data);
			kb->totelem = basekb->totelem;
		}
		else {
			latt_to_key(lt, kb);
		}
	}
	else {
		/* copy from current values */
		float *data = do_ob_key(scene, ob);

		/* create new block with prepared data */
		kb = add_keyblock_ctime(key, name, FALSE);
		kb->totelem = lt->pntsu * lt->pntsv * lt->pntsw;
		kb->data = data;
	}

	return kb;
}
/************************* Curve ************************/
static KeyBlock *insert_curvekey(Scene *scene, Object *ob, const char *name, int from_mix)
{
	Curve *cu = ob->data;
	Key *key = cu->key;
	KeyBlock *kb;
	ListBase *lb = BKE_curve_nurbs_get(cu);
	int newkey = 0;

	if (key == NULL) {
		key = cu->key = add_key((ID *)cu);
		key->type = KEY_RELATIVE;
		newkey = 1;
	}

	if (newkey || from_mix == FALSE) {
		/* create from curve */
		kb = add_keyblock_ctime(key, name, FALSE);
		if (!newkey) {
			KeyBlock *basekb = (KeyBlock *)key->block.first;
			kb->data = MEM_dupallocN(basekb->data);
			kb->totelem = basekb->totelem;
		}
		else {
			curve_to_key(cu, kb, lb);
		}
	}
	else {
		/* copy from current values */
		float *data = do_ob_key(scene, ob);

		/* create new block with prepared data */
		kb = add_keyblock_ctime(key, name, FALSE);
		kb->totelem = BKE_nurbList_verts_count(lb);
		kb->data = data;
	}

	return kb;
}

KeyBlock *BKE_object_insert_shape_key(Scene *scene, Object *ob, const char *name, int from_mix)
{	
	switch (ob->type) {
		case OB_MESH:
			return insert_meshkey(scene, ob, name, from_mix);
		case OB_CURVE:
		case OB_SURF:
			return insert_curvekey(scene, ob, name, from_mix);
		case OB_LATTICE:
			return insert_lattkey(scene, ob, name, from_mix);
		default:
			return NULL;
	}

}

/* most important if this is modified it should _always_ return True, in certain
 * cases false positives are hard to avoid (shape keys for example) */
int BKE_object_is_modified(Scene *scene, Object *ob)
{
	int flag = 0;

	if (ob_get_key(ob)) {
		flag |= eModifierMode_Render;
	}
	else {
		ModifierData *md;
		/* cloth */
		for (md = modifiers_getVirtualModifierList(ob);
		     md && (flag != (eModifierMode_Render | eModifierMode_Realtime));
		     md = md->next)
		{
			if ((flag & eModifierMode_Render) == 0 && modifier_isEnabled(scene, md, eModifierMode_Render))
				flag |= eModifierMode_Render;

			if ((flag & eModifierMode_Realtime) == 0 && modifier_isEnabled(scene, md, eModifierMode_Realtime))
				flag |= eModifierMode_Realtime;
		}
	}

	return flag;
}

/* test if object is affected by deforming modifiers (for motion blur). again
 * most important is to avoid false positives, this is to skip computations
 * and we can still if there was actual deformation afterwards */
int BKE_object_is_deform_modified(Scene *scene, Object *ob)
{
	ModifierData *md;
	int flag = 0;

	/* cloth */
	for (md = modifiers_getVirtualModifierList(ob);
	     md && (flag != (eModifierMode_Render | eModifierMode_Realtime));
	     md = md->next)
	{
		ModifierTypeInfo *mti = modifierType_getInfo(md->type);

		if (mti->type == eModifierTypeType_OnlyDeform) {
			if (!(flag & eModifierMode_Render) && modifier_isEnabled(scene, md, eModifierMode_Render))
				flag |= eModifierMode_Render;

			if (!(flag & eModifierMode_Realtime) && modifier_isEnabled(scene, md, eModifierMode_Realtime))
				flag |= eModifierMode_Realtime;
		}
	}

	return flag;
}

/* See if an object is using an animated modifier */
int BKE_object_is_animated(Scene *scene, Object *ob)
{
	ModifierData *md;

	for (md = modifiers_getVirtualModifierList(ob); md; md = md->next)
<<<<<<< HEAD
		if(modifier_dependsOnTime(md) && 
			(modifier_isEnabled(scene, md, eModifierMode_Realtime) || 
			modifier_isEnabled(scene, md, eModifierMode_Render)))
			return 1;
=======
		if (modifier_dependsOnTime(md) &&
		    (modifier_isEnabled(scene, md, eModifierMode_Realtime) ||
		     modifier_isEnabled(scene, md, eModifierMode_Render)))
		{
			return 1;
		}
>>>>>>> dab1d8e4
	return 0;
}

static void copy_object__forwardModifierLinks(void *UNUSED(userData), Object *UNUSED(ob), ID **idpoin)
{
	/* this is copied from ID_NEW; it might be better to have a macro */
	if (*idpoin && (*idpoin)->newid) *idpoin = (*idpoin)->newid;
}

void BKE_object_relink(Object *ob)
{
	if (ob->id.lib)
		return;

	relink_constraints(&ob->constraints);
	if (ob->pose) {
		bPoseChannel *chan;
		for (chan = ob->pose->chanbase.first; chan; chan = chan->next) {
			relink_constraints(&chan->constraints);
		}
	}
	modifiers_foreachIDLink(ob, copy_object__forwardModifierLinks, NULL);

	if (ob->adt)
		BKE_relink_animdata(ob->adt);

	ID_NEW(ob->parent);

	ID_NEW(ob->proxy);
	ID_NEW(ob->proxy_group);
}

MovieClip *BKE_object_movieclip_get(Scene *scene, Object *ob, int use_default)
{
	MovieClip *clip = use_default ? scene->clip : NULL;
	bConstraint *con = ob->constraints.first, *scon = NULL;

	while (con) {
		if (con->type == CONSTRAINT_TYPE_CAMERASOLVER) {
			if (scon == NULL || (scon->flag & CONSTRAINT_OFF))
				scon = con;
		}

		con = con->next;
	}

	if (scon) {
		bCameraSolverConstraint *solver = scon->data;
		if ((solver->flag & CAMERASOLVER_ACTIVECLIP) == 0)
			clip = solver->clip;
		else
			clip = scene->clip;
	}

	return clip;
}<|MERGE_RESOLUTION|>--- conflicted
+++ resolved
@@ -3030,19 +3030,12 @@
 	ModifierData *md;
 
 	for (md = modifiers_getVirtualModifierList(ob); md; md = md->next)
-<<<<<<< HEAD
-		if(modifier_dependsOnTime(md) && 
-			(modifier_isEnabled(scene, md, eModifierMode_Realtime) || 
-			modifier_isEnabled(scene, md, eModifierMode_Render)))
-			return 1;
-=======
 		if (modifier_dependsOnTime(md) &&
 		    (modifier_isEnabled(scene, md, eModifierMode_Realtime) ||
 		     modifier_isEnabled(scene, md, eModifierMode_Render)))
 		{
 			return 1;
 		}
->>>>>>> dab1d8e4
 	return 0;
 }
 
