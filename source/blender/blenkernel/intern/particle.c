/*
 * ***** BEGIN GPL LICENSE BLOCK *****
 *
 * This program is free software; you can redistribute it and/or
 * modify it under the terms of the GNU General Public License
 * as published by the Free Software Foundation; either version 2
 * of the License, or (at your option) any later version.
 *
 * This program is distributed in the hope that it will be useful,
 * but WITHOUT ANY WARRANTY; without even the implied warranty of
 * MERCHANTABILITY or FITNESS FOR A PARTICULAR PURPOSE.  See the
 * GNU General Public License for more details.
 *
 * You should have received a copy of the GNU General Public License
 * along with this program; if not, write to the Free Software Foundation,
 * Inc., 51 Franklin Street, Fifth Floor, Boston, MA 02110-1301, USA.
 *
 * The Original Code is Copyright (C) 2007 by Janne Karhu.
 * All rights reserved.
 *
 * The Original Code is: all of this file.
 *
 * Contributor(s): none yet.
 *
 * ***** END GPL LICENSE BLOCK *****
 */

/** \file blender/blenkernel/intern/particle.c
 *  \ingroup bke
 */


#include <stdlib.h>
#include <math.h>
#include <string.h>

#include "MEM_guardedalloc.h"

#include "DNA_curve_types.h"
#include "DNA_group_types.h"
#include "DNA_key_types.h"
#include "DNA_material_types.h"
#include "DNA_mesh_types.h"
#include "DNA_meshdata_types.h"
#include "DNA_particle_types.h"
#include "DNA_smoke_types.h"
#include "DNA_scene_types.h"
#include "DNA_dynamicpaint_types.h"

#include "BLI_blenlib.h"
#include "BLI_noise.h"
#include "BLI_math.h"
#include "BLI_utildefines.h"
#include "BLI_kdtree.h"
#include "BLI_rand.h"
#include "BLI_task.h"
#include "BLI_threads.h"
#include "BLI_linklist.h"

#include "BLT_translation.h"

#include "BKE_anim.h"
#include "BKE_animsys.h"

#include "BKE_boids.h"
#include "BKE_cloth.h"
#include "BKE_colortools.h"
#include "BKE_effect.h"
#include "BKE_global.h"
#include "BKE_group.h"
#include "BKE_main.h"
#include "BKE_lattice.h"

#include "BKE_displist.h"
#include "BKE_particle.h"
#include "BKE_material.h"
#include "BKE_key.h"
#include "BKE_library.h"
#include "BKE_depsgraph.h"
#include "BKE_modifier.h"
#include "BKE_mesh.h"
#include "BKE_cdderivedmesh.h"
#include "BKE_pointcache.h"
#include "BKE_scene.h"
#include "BKE_deform.h"

#include "RE_render_ext.h"

unsigned int PSYS_FRAND_SEED_OFFSET[PSYS_FRAND_COUNT];
unsigned int PSYS_FRAND_SEED_MULTIPLIER[PSYS_FRAND_COUNT];
float PSYS_FRAND_BASE[PSYS_FRAND_COUNT];

void psys_init_rng(void)
{
	int i;
	BLI_srandom(5831); /* arbitrary */
	for (i = 0; i < PSYS_FRAND_COUNT; ++i) {
		PSYS_FRAND_BASE[i] = BLI_frand();
		PSYS_FRAND_SEED_OFFSET[i] = (unsigned int)BLI_rand();
		PSYS_FRAND_SEED_MULTIPLIER[i] = (unsigned int)BLI_rand();
	}
}

static void get_child_modifier_parameters(ParticleSettings *part, ParticleThreadContext *ctx,
                                          ChildParticle *cpa, short cpa_from, int cpa_num, float *cpa_fuv, float *orco, ParticleTexture *ptex);
static void get_cpa_texture(DerivedMesh *dm, ParticleSystem *psys, ParticleSettings *part, ParticleData *par,
							int child_index, int face_index, const float fw[4], float *orco, ParticleTexture *ptex, int event, float cfra);
extern void do_child_modifiers(ParticleSimulationData *sim,
                               ParticleTexture *ptex, const float par_co[3], const float par_vel[3], const float par_rot[4], const float par_orco[3],
                               ChildParticle *cpa, const float orco[3], float mat[4][4], ParticleKey *state, float t);

/* few helpers for countall etc. */
int count_particles(ParticleSystem *psys)
{
	ParticleSettings *part = psys->part;
	PARTICLE_P;
	int tot = 0;

	LOOP_SHOWN_PARTICLES {
		if (pa->alive == PARS_UNBORN && (part->flag & PART_UNBORN) == 0) {}
		else if (pa->alive == PARS_DEAD && (part->flag & PART_DIED) == 0) {}
		else tot++;
	}
	return tot;
}
int count_particles_mod(ParticleSystem *psys, int totgr, int cur)
{
	ParticleSettings *part = psys->part;
	PARTICLE_P;
	int tot = 0;

	LOOP_SHOWN_PARTICLES {
		if (pa->alive == PARS_UNBORN && (part->flag & PART_UNBORN) == 0) {}
		else if (pa->alive == PARS_DEAD && (part->flag & PART_DIED) == 0) {}
		else if (p % totgr == cur) tot++;
	}
	return tot;
}
/* we allocate path cache memory in chunks instead of a big contiguous
 * chunk, windows' memory allocater fails to find big blocks of memory often */

#define PATH_CACHE_BUF_SIZE 1024

static ParticleCacheKey **psys_alloc_path_cache_buffers(ListBase *bufs, int tot, int totkeys)
{
	LinkData *buf;
	ParticleCacheKey **cache;
	int i, totkey, totbufkey;

	tot = MAX2(tot, 1);
	totkey = 0;
	cache = MEM_callocN(tot * sizeof(void *), "PathCacheArray");

	while (totkey < tot) {
		totbufkey = MIN2(tot - totkey, PATH_CACHE_BUF_SIZE);
		buf = MEM_callocN(sizeof(LinkData), "PathCacheLinkData");
		buf->data = MEM_callocN(sizeof(ParticleCacheKey) * totbufkey * totkeys, "ParticleCacheKey");

		for (i = 0; i < totbufkey; i++)
			cache[totkey + i] = ((ParticleCacheKey *)buf->data) + i * totkeys;

		totkey += totbufkey;
		BLI_addtail(bufs, buf);
	}

	return cache;
}

static void psys_free_path_cache_buffers(ParticleCacheKey **cache, ListBase *bufs)
{
	LinkData *buf;

	if (cache)
		MEM_freeN(cache);

	for (buf = bufs->first; buf; buf = buf->next)
		MEM_freeN(buf->data);
	BLI_freelistN(bufs);
}

/************************************************/
/*			Getting stuff						*/
/************************************************/
/* get object's active particle system safely */
ParticleSystem *psys_get_current(Object *ob)
{
	ParticleSystem *psys;
	if (ob == NULL) return NULL;

	for (psys = ob->particlesystem.first; psys; psys = psys->next) {
		if (psys->flag & PSYS_CURRENT)
			return psys;
	}
	
	return NULL;
}
short psys_get_current_num(Object *ob)
{
	ParticleSystem *psys;
	short i;

	if (ob == NULL) return 0;

	for (psys = ob->particlesystem.first, i = 0; psys; psys = psys->next, i++)
		if (psys->flag & PSYS_CURRENT)
			return i;
	
	return i;
}
void psys_set_current_num(Object *ob, int index)
{
	ParticleSystem *psys;
	short i;

	if (ob == NULL) return;

	for (psys = ob->particlesystem.first, i = 0; psys; psys = psys->next, i++) {
		if (i == index)
			psys->flag |= PSYS_CURRENT;
		else
			psys->flag &= ~PSYS_CURRENT;
	}
}

#if 0 /* UNUSED */
Object *psys_find_object(Scene *scene, ParticleSystem *psys)
{
	Base *base;
	ParticleSystem *tpsys;

	for (base = scene->base.first; base; base = base->next) {
		for (tpsys = base->object->particlesystem.first; psys; psys = psys->next) {
			if (tpsys == psys)
				return base->object;
		}
	}

	return NULL;
}
#endif

struct LatticeDeformData *psys_create_lattice_deform_data(ParticleSimulationData *sim)
{
	struct LatticeDeformData *lattice_deform_data = NULL;

	if (psys_in_edit_mode(sim->scene, sim->psys) == 0) {
		Object *lattice = NULL;
		ModifierData *md = (ModifierData *)psys_get_modifier(sim->ob, sim->psys);

		for (; md; md = md->next) {
			if (md->type == eModifierType_Lattice) {
				LatticeModifierData *lmd = (LatticeModifierData *)md;
				lattice = lmd->object;
				break;
			}
		}
		if (lattice)
			lattice_deform_data = init_latt_deform(lattice, NULL);
	}

	return lattice_deform_data;
}
void psys_disable_all(Object *ob)
{
	ParticleSystem *psys = ob->particlesystem.first;

	for (; psys; psys = psys->next)
		psys->flag |= PSYS_DISABLED;
}
void psys_enable_all(Object *ob)
{
	ParticleSystem *psys = ob->particlesystem.first;

	for (; psys; psys = psys->next)
		psys->flag &= ~PSYS_DISABLED;
}
bool psys_in_edit_mode(Scene *scene, ParticleSystem *psys)
{
	return (scene->basact && (scene->basact->object->mode & OB_MODE_PARTICLE_EDIT) && psys == psys_get_current((scene->basact)->object) && (psys->edit || psys->pointcache->edit) && !psys->renderdata);
}
bool psys_check_enabled(Object *ob, ParticleSystem *psys)
{
	ParticleSystemModifierData *psmd;

	if (psys->flag & PSYS_DISABLED || psys->flag & PSYS_DELETE || !psys->part)
		return 0;

	psmd = psys_get_modifier(ob, psys);
	if (psys->renderdata || G.is_rendering) {
		if (!(psmd->modifier.mode & eModifierMode_Render))
			return 0;
	}
	else if (!(psmd->modifier.mode & eModifierMode_Realtime))
		return 0;

	return 1;
}

bool psys_check_edited(ParticleSystem *psys)
{
	if (psys->part && psys->part->type == PART_HAIR)
		return (psys->flag & PSYS_EDITED || (psys->edit && psys->edit->edited));
	else
		return (psys->pointcache->edit && psys->pointcache->edit->edited);
}

void psys_check_group_weights(ParticleSettings *part)
{
	ParticleDupliWeight *dw, *tdw;
	GroupObject *go;
	int current = 0;

	if (part->ren_as == PART_DRAW_GR && part->dup_group && part->dup_group->gobject.first) {
		/* first remove all weights that don't have an object in the group */
		dw = part->dupliweights.first;
		while (dw) {
			if (!BKE_group_object_exists(part->dup_group, dw->ob)) {
				tdw = dw->next;
				BLI_freelinkN(&part->dupliweights, dw);
				dw = tdw;
			}
			else
				dw = dw->next;
		}

		/* then add objects in the group to new list */
		go = part->dup_group->gobject.first;
		while (go) {
			dw = part->dupliweights.first;
			while (dw && dw->ob != go->ob)
				dw = dw->next;
			
			if (!dw) {
				dw = MEM_callocN(sizeof(ParticleDupliWeight), "ParticleDupliWeight");
				dw->ob = go->ob;
				dw->count = 1;
				BLI_addtail(&part->dupliweights, dw);
			}

			go = go->next;
		}

		dw = part->dupliweights.first;
		for (; dw; dw = dw->next) {
			if (dw->flag & PART_DUPLIW_CURRENT) {
				current = 1;
				break;
			}
		}

		if (!current) {
			dw = part->dupliweights.first;
			if (dw)
				dw->flag |= PART_DUPLIW_CURRENT;
		}
	}
	else {
		BLI_freelistN(&part->dupliweights);
	}
}
int psys_uses_gravity(ParticleSimulationData *sim)
{
	return sim->scene->physics_settings.flag & PHYS_GLOBAL_GRAVITY && sim->psys->part && sim->psys->part->effector_weights->global_gravity != 0.0f;
}
/************************************************/
/*			Freeing stuff						*/
/************************************************/
static void fluid_free_settings(SPHFluidSettings *fluid)
{
	if (fluid)
		MEM_freeN(fluid); 
}

/**
<<<<<<< HEAD
 * Release all datablocks (ID) used by this partsett (datablocks are never freed, they are just unreferenced).
 *
 * \param part The particle settings which has to release its data.
 */
void BKE_particlesettings_release_datablocks(ParticleSettings *part)
=======
 * Free (or release) any data used by this particle settings (does not free the partsett itself).
 *
 * \param part The particle settings to free.
 * \param do_id_user When \a true, ID datablocks used (referenced) by this partsett are 'released'
 *                   (their user count is decreased).
 */
void BKE_particlesettings_free(ParticleSettings *part, const bool do_id_user)
>>>>>>> 794a977b
{
	int a;

<<<<<<< HEAD
	for (a = 0; a < MAX_MTEX; a++) {
		mtex = part->mtex[a];
		if (mtex && mtex->tex) {
			id_us_min(&mtex->tex->id);
			mtex->tex = NULL;
		}
	}

	/* No ID refcount here... */
	part->dup_group = NULL;
	part->dup_ob = NULL;
	part->bb_ob = NULL;
}

/**
 * Free (or release) any data used by this particle settings (does not free the partsett itself).
 *
 * \param part The particle settings to free.
 * \param do_id_user When \a true, ID datablocks used (referenced) by this partsett are 'released'
 *                   (their user count is decreased).
 */
void BKE_particlesettings_free(ParticleSettings *part, const bool do_id_user)
{
	int a;

	if (do_id_user) {
		BKE_particlesettings_release_datablocks(part);
=======
	if (do_id_user) {
		MTex *mtex;

		for (a = 0; a < MAX_MTEX; a++) {
			mtex = part->mtex[a];
			if (mtex && mtex->tex) {
				id_us_min(&mtex->tex->id);
				mtex->tex = NULL;
			}
		}

		/* No ID refcount here... */
		part->dup_group = NULL;
		part->dup_ob = NULL;
		part->bb_ob = NULL;
>>>>>>> 794a977b
	}

	BKE_animdata_free(&part->id);
	
	for (a = 0; a < MAX_MTEX; a++) {
		MEM_SAFE_FREE(part->mtex[a]);
	}

	if (part->clumpcurve)
		curvemapping_free(part->clumpcurve);
	if (part->roughcurve)
		curvemapping_free(part->roughcurve);
	
	free_partdeflect(part->pd);
	free_partdeflect(part->pd2);

	MEM_SAFE_FREE(part->effector_weights);

	BLI_freelistN(&part->dupliweights);

	boid_free_settings(part->boids);
	fluid_free_settings(part->fluid);

<<<<<<< HEAD
	for (a = 0; a < MAX_MTEX; a++) {
		MEM_SAFE_FREE(part->mtex[a]);
	}
=======
>>>>>>> 794a977b
}

void free_hair(Object *UNUSED(ob), ParticleSystem *psys, int dynamics)
{
	PARTICLE_P;

	LOOP_PARTICLES {
		if (pa->hair)
			MEM_freeN(pa->hair);
		pa->hair = NULL;
		pa->totkey = 0;
	}

	psys->flag &= ~PSYS_HAIR_DONE;

	if (psys->clmd) {
		if (dynamics) {
			BKE_ptcache_free_list(&psys->ptcaches);
			psys->pointcache = NULL;

			modifier_free((ModifierData *)psys->clmd);
			
			psys->clmd = NULL;
			psys->pointcache = BKE_ptcache_add(&psys->ptcaches);
		}
		else {
			cloth_free_modifier(psys->clmd);
		}
	}

	if (psys->hair_in_dm)
		psys->hair_in_dm->release(psys->hair_in_dm);
	psys->hair_in_dm = NULL;

	if (psys->hair_out_dm)
		psys->hair_out_dm->release(psys->hair_out_dm);
	psys->hair_out_dm = NULL;
}
void free_keyed_keys(ParticleSystem *psys)
{
	PARTICLE_P;

	if (psys->part->type == PART_HAIR)
		return;

	if (psys->particles && psys->particles->keys) {
		MEM_freeN(psys->particles->keys);

		LOOP_PARTICLES {
			if (pa->keys) {
				pa->keys = NULL;
				pa->totkey = 0;
			}
		}
	}
}
static void free_child_path_cache(ParticleSystem *psys)
{
	psys_free_path_cache_buffers(psys->childcache, &psys->childcachebufs);
	psys->childcache = NULL;
	psys->totchildcache = 0;
}
void psys_free_path_cache(ParticleSystem *psys, PTCacheEdit *edit)
{
	if (edit) {
		psys_free_path_cache_buffers(edit->pathcache, &edit->pathcachebufs);
		edit->pathcache = NULL;
		edit->totcached = 0;
	}
	if (psys) {
		psys_free_path_cache_buffers(psys->pathcache, &psys->pathcachebufs);
		psys->pathcache = NULL;
		psys->totcached = 0;

		free_child_path_cache(psys);
	}
}
void psys_free_children(ParticleSystem *psys)
{
	if (psys->child) {
		MEM_freeN(psys->child);
		psys->child = NULL;
		psys->totchild = 0;
	}

	free_child_path_cache(psys);
}
void psys_free_particles(ParticleSystem *psys)
{
	PARTICLE_P;

	if (psys->particles) {
		if (psys->part->type == PART_HAIR) {
			LOOP_PARTICLES {
				if (pa->hair)
					MEM_freeN(pa->hair);
			}
		}
		
		if (psys->particles->keys)
			MEM_freeN(psys->particles->keys);
		
		if (psys->particles->boid)
			MEM_freeN(psys->particles->boid);

		MEM_freeN(psys->particles);
		psys->particles = NULL;
		psys->totpart = 0;
	}
}
void psys_free_pdd(ParticleSystem *psys)
{
	if (psys->pdd) {
		if (psys->pdd->cdata)
			MEM_freeN(psys->pdd->cdata);
		psys->pdd->cdata = NULL;

		if (psys->pdd->vdata)
			MEM_freeN(psys->pdd->vdata);
		psys->pdd->vdata = NULL;

		if (psys->pdd->ndata)
			MEM_freeN(psys->pdd->ndata);
		psys->pdd->ndata = NULL;

		if (psys->pdd->vedata)
			MEM_freeN(psys->pdd->vedata);
		psys->pdd->vedata = NULL;

		psys->pdd->totpoint = 0;
		psys->pdd->tot_vec_size = 0;
	}
}
/* free everything */
void psys_free(Object *ob, ParticleSystem *psys)
{	
	if (psys) {
		int nr = 0;
		ParticleSystem *tpsys;
		
		psys_free_path_cache(psys, NULL);

		free_hair(ob, psys, 1);

		psys_free_particles(psys);

		if (psys->edit && psys->free_edit)
			psys->free_edit(psys->edit);

		if (psys->child) {
			MEM_freeN(psys->child);
			psys->child = NULL;
			psys->totchild = 0;
		}
		
		/* check if we are last non-visible particle system */
		for (tpsys = ob->particlesystem.first; tpsys; tpsys = tpsys->next) {
			if (tpsys->part) {
				if (ELEM(tpsys->part->ren_as, PART_DRAW_OB, PART_DRAW_GR)) {
					nr++;
					break;
				}
			}
		}
		/* clear do-not-draw-flag */
		if (!nr)
			ob->transflag &= ~OB_DUPLIPARTS;

		if (psys->part) {
			psys->part->id.us--;
			psys->part = NULL;
		}

		BKE_ptcache_free_list(&psys->ptcaches);
		psys->pointcache = NULL;
		
		BLI_freelistN(&psys->targets);

		BLI_bvhtree_free(psys->bvhtree);
		BLI_kdtree_free(psys->tree);
 
		if (psys->fluid_springs)
			MEM_freeN(psys->fluid_springs);

		pdEndEffectors(&psys->effectors);

		if (psys->pdd) {
			psys_free_pdd(psys);
			MEM_freeN(psys->pdd);
		}

		MEM_freeN(psys);
	}
}

/************************************************/
/*			Rendering							*/
/************************************************/
/* these functions move away particle data and bring it back after
 * rendering, to make different render settings possible without
 * removing the previous data. this should be solved properly once */

void psys_render_set(Object *ob, ParticleSystem *psys, float viewmat[4][4], float winmat[4][4], int winx, int winy, int timeoffset)
{
	ParticleRenderData *data;
	ParticleSystemModifierData *psmd = psys_get_modifier(ob, psys);

	if (psys->renderdata)
		return;

	data = MEM_callocN(sizeof(ParticleRenderData), "ParticleRenderData");

	data->child = psys->child;
	data->totchild = psys->totchild;
	data->pathcache = psys->pathcache;
	data->pathcachebufs.first = psys->pathcachebufs.first;
	data->pathcachebufs.last = psys->pathcachebufs.last;
	data->totcached = psys->totcached;
	data->childcache = psys->childcache;
	data->childcachebufs.first = psys->childcachebufs.first;
	data->childcachebufs.last = psys->childcachebufs.last;
	data->totchildcache = psys->totchildcache;

	if (psmd->dm)
		data->dm = CDDM_copy(psmd->dm);
	data->totdmvert = psmd->totdmvert;
	data->totdmedge = psmd->totdmedge;
	data->totdmface = psmd->totdmface;

	psys->child = NULL;
	psys->pathcache = NULL;
	psys->childcache = NULL;
	psys->totchild = psys->totcached = psys->totchildcache = 0;
	BLI_listbase_clear(&psys->pathcachebufs);
	BLI_listbase_clear(&psys->childcachebufs);

	copy_m4_m4(data->winmat, winmat);
	mul_m4_m4m4(data->viewmat, viewmat, ob->obmat);
	mul_m4_m4m4(data->mat, winmat, data->viewmat);
	data->winx = winx;
	data->winy = winy;

	data->timeoffset = timeoffset;

	psys->renderdata = data;

	/* Hair can and has to be recalculated if everything isn't displayed. */
	if (psys->part->disp != 100 && psys->part->type == PART_HAIR)
		psys->recalc |= PSYS_RECALC_RESET;
}

void psys_render_restore(Object *ob, ParticleSystem *psys)
{
	ParticleRenderData *data;
	ParticleSystemModifierData *psmd = psys_get_modifier(ob, psys);
	float render_disp = psys_get_current_display_percentage(psys);
	float disp;

	data = psys->renderdata;
	if (!data)
		return;
	
	if (data->elems)
		MEM_freeN(data->elems);

	if (psmd->dm) {
		psmd->dm->needsFree = 1;
		psmd->dm->release(psmd->dm);
	}

	psys_free_path_cache(psys, NULL);

	if (psys->child) {
		MEM_freeN(psys->child);
		psys->child = 0;
		psys->totchild = 0;
	}

	psys->child = data->child;
	psys->totchild = data->totchild;
	psys->pathcache = data->pathcache;
	psys->pathcachebufs.first = data->pathcachebufs.first;
	psys->pathcachebufs.last = data->pathcachebufs.last;
	psys->totcached = data->totcached;
	psys->childcache = data->childcache;
	psys->childcachebufs.first = data->childcachebufs.first;
	psys->childcachebufs.last = data->childcachebufs.last;
	psys->totchildcache = data->totchildcache;

	psmd->dm = data->dm;
	psmd->totdmvert = data->totdmvert;
	psmd->totdmedge = data->totdmedge;
	psmd->totdmface = data->totdmface;
	psmd->flag &= ~eParticleSystemFlag_psys_updated;

	if (psmd->dm)
		psys_calc_dmcache(ob, psmd->dm, psys);

	MEM_freeN(data);
	psys->renderdata = NULL;

	/* restore particle display percentage */
	disp = psys_get_current_display_percentage(psys);

	if (disp != render_disp) {
		PARTICLE_P;

		LOOP_PARTICLES {
			if (psys_frand(psys, p) > disp)
				pa->flag |= PARS_NO_DISP;
			else
				pa->flag &= ~PARS_NO_DISP;
		}
	}
}

bool psys_render_simplify_params(ParticleSystem *psys, ChildParticle *cpa, float *params)
{
	ParticleRenderData *data;
	ParticleRenderElem *elem;
	float x, w, scale, alpha, lambda, t, scalemin, scalemax;
	int b;

	if (!(psys->renderdata && (psys->part->simplify_flag & PART_SIMPLIFY_ENABLE)))
		return false;
	
	data = psys->renderdata;
	if (!data->do_simplify)
		return false;
	b = (data->index_mf_to_mpoly) ? DM_origindex_mface_mpoly(data->index_mf_to_mpoly, data->index_mp_to_orig, cpa->num) : cpa->num;
	if (b == ORIGINDEX_NONE) {
		return false;
	}

	elem = &data->elems[b];

	lambda = elem->lambda;
	t = elem->t;
	scalemin = elem->scalemin;
	scalemax = elem->scalemax;

	if (!elem->reduce) {
		scale = scalemin;
		alpha = 1.0f;
	}
	else {
		x = (elem->curchild + 0.5f) / elem->totchild;
		if (x < lambda - t) {
			scale = scalemax;
			alpha = 1.0f;
		}
		else if (x >= lambda + t) {
			scale = scalemin;
			alpha = 0.0f;
		}
		else {
			w = (lambda + t - x) / (2.0f * t);
			scale = scalemin + (scalemax - scalemin) * w;
			alpha = w;
		}
	}

	params[0] = scale;
	params[1] = alpha;

	elem->curchild++;

	return 1;
}

/************************************************/
/*			Interpolation						*/
/************************************************/
static float interpolate_particle_value(float v1, float v2, float v3, float v4, const float w[4], int four)
{
	float value;

	value = w[0] * v1 + w[1] * v2 + w[2] * v3;
	if (four)
		value += w[3] * v4;

	CLAMP(value, 0.f, 1.f);
	
	return value;
}

void psys_interpolate_particle(short type, ParticleKey keys[4], float dt, ParticleKey *result, bool velocity)
{
	float t[4];

	if (type < 0) {
		interp_cubic_v3(result->co, result->vel, keys[1].co, keys[1].vel, keys[2].co, keys[2].vel, dt);
	}
	else {
		key_curve_position_weights(dt, t, type);

		interp_v3_v3v3v3v3(result->co, keys[0].co, keys[1].co, keys[2].co, keys[3].co, t);

		if (velocity) {
			float temp[3];

			if (dt > 0.999f) {
				key_curve_position_weights(dt - 0.001f, t, type);
				interp_v3_v3v3v3v3(temp, keys[0].co, keys[1].co, keys[2].co, keys[3].co, t);
				sub_v3_v3v3(result->vel, result->co, temp);
			}
			else {
				key_curve_position_weights(dt + 0.001f, t, type);
				interp_v3_v3v3v3v3(temp, keys[0].co, keys[1].co, keys[2].co, keys[3].co, t);
				sub_v3_v3v3(result->vel, temp, result->co);
			}
		}
	}
}


typedef struct ParticleInterpolationData {
	HairKey *hkey[2];

	DerivedMesh *dm;
	MVert *mvert[2];

	int keyed;
	ParticleKey *kkey[2];

	PointCache *cache;
	PTCacheMem *pm;

	PTCacheEditPoint *epoint;
	PTCacheEditKey *ekey[2];

	float birthtime, dietime;
	int bspline;
} ParticleInterpolationData;
/* Assumes pointcache->mem_cache exists, so for disk cached particles call psys_make_temp_pointcache() before use */
/* It uses ParticleInterpolationData->pm to store the current memory cache frame so it's thread safe. */
static void get_pointcache_keys_for_time(Object *UNUSED(ob), PointCache *cache, PTCacheMem **cur, int index, float t, ParticleKey *key1, ParticleKey *key2)
{
	static PTCacheMem *pm = NULL;
	int index1, index2;

	if (index < 0) { /* initialize */
		*cur = cache->mem_cache.first;

		if (*cur)
			*cur = (*cur)->next;
	}
	else {
		if (*cur) {
			while (*cur && (*cur)->next && (float)(*cur)->frame < t)
				*cur = (*cur)->next;

			pm = *cur;

			index2 = BKE_ptcache_mem_index_find(pm, index);
			index1 = BKE_ptcache_mem_index_find(pm->prev, index);

			BKE_ptcache_make_particle_key(key2, index2, pm->data, (float)pm->frame);
			if (index1 < 0)
				copy_particle_key(key1, key2, 1);
			else
				BKE_ptcache_make_particle_key(key1, index1, pm->prev->data, (float)pm->prev->frame);
		}
		else if (cache->mem_cache.first) {
			pm = cache->mem_cache.first;
			index2 = BKE_ptcache_mem_index_find(pm, index);
			BKE_ptcache_make_particle_key(key2, index2, pm->data, (float)pm->frame);
			copy_particle_key(key1, key2, 1);
		}
	}
}
static int get_pointcache_times_for_particle(PointCache *cache, int index, float *start, float *end)
{
	PTCacheMem *pm;
	int ret = 0;

	for (pm = cache->mem_cache.first; pm; pm = pm->next) {
		if (BKE_ptcache_mem_index_find(pm, index) >= 0) {
			*start = pm->frame;
			ret++;
			break;
		}
	}

	for (pm = cache->mem_cache.last; pm; pm = pm->prev) {
		if (BKE_ptcache_mem_index_find(pm, index) >= 0) {
			*end = pm->frame;
			ret++;
			break;
		}
	}

	return ret == 2;
}

float psys_get_dietime_from_cache(PointCache *cache, int index)
{
	PTCacheMem *pm;
	int dietime = 10000000; /* some max value so that we can default to pa->time+lifetime */

	for (pm = cache->mem_cache.last; pm; pm = pm->prev) {
		if (BKE_ptcache_mem_index_find(pm, index) >= 0)
			return (float)pm->frame;
	}

	return (float)dietime;
}

static void init_particle_interpolation(Object *ob, ParticleSystem *psys, ParticleData *pa, ParticleInterpolationData *pind)
{

	if (pind->epoint) {
		PTCacheEditPoint *point = pind->epoint;

		pind->ekey[0] = point->keys;
		pind->ekey[1] = point->totkey > 1 ? point->keys + 1 : NULL;

		pind->birthtime = *(point->keys->time);
		pind->dietime = *((point->keys + point->totkey - 1)->time);
	}
	else if (pind->keyed) {
		ParticleKey *key = pa->keys;
		pind->kkey[0] = key;
		pind->kkey[1] = pa->totkey > 1 ? key + 1 : NULL;

		pind->birthtime = key->time;
		pind->dietime = (key + pa->totkey - 1)->time;
	}
	else if (pind->cache) {
		float start = 0.0f, end = 0.0f;
		get_pointcache_keys_for_time(ob, pind->cache, &pind->pm, -1, 0.0f, NULL, NULL);
		pind->birthtime = pa ? pa->time : pind->cache->startframe;
		pind->dietime = pa ? pa->dietime : pind->cache->endframe;

		if (get_pointcache_times_for_particle(pind->cache, pa - psys->particles, &start, &end)) {
			pind->birthtime = MAX2(pind->birthtime, start);
			pind->dietime = MIN2(pind->dietime, end);
		}
	}
	else {
		HairKey *key = pa->hair;
		pind->hkey[0] = key;
		pind->hkey[1] = key + 1;

		pind->birthtime = key->time;
		pind->dietime = (key + pa->totkey - 1)->time;

		if (pind->dm) {
			pind->mvert[0] = CDDM_get_vert(pind->dm, pa->hair_index);
			pind->mvert[1] = pind->mvert[0] + 1;
		}
	}
}
static void edit_to_particle(ParticleKey *key, PTCacheEditKey *ekey)
{
	copy_v3_v3(key->co, ekey->co);
	if (ekey->vel) {
		copy_v3_v3(key->vel, ekey->vel);
	}
	key->time = *(ekey->time);
}
static void hair_to_particle(ParticleKey *key, HairKey *hkey)
{
	copy_v3_v3(key->co, hkey->co);
	key->time = hkey->time;
}

static void mvert_to_particle(ParticleKey *key, MVert *mvert, HairKey *hkey)
{
	copy_v3_v3(key->co, mvert->co);
	key->time = hkey->time;
}

static void do_particle_interpolation(ParticleSystem *psys, int p, ParticleData *pa, float t, ParticleInterpolationData *pind, ParticleKey *result)
{
	PTCacheEditPoint *point = pind->epoint;
	ParticleKey keys[4];
	int point_vel = (point && point->keys->vel);
	float real_t, dfra, keytime, invdt = 1.f;

	/* billboards wont fill in all of these, so start cleared */
	memset(keys, 0, sizeof(keys));

	/* interpret timing and find keys */
	if (point) {
		if (result->time < 0.0f)
			real_t = -result->time;
		else
			real_t = *(pind->ekey[0]->time) + t * (*(pind->ekey[0][point->totkey - 1].time) - *(pind->ekey[0]->time));

		while (*(pind->ekey[1]->time) < real_t)
			pind->ekey[1]++;

		pind->ekey[0] = pind->ekey[1] - 1;
	}
	else if (pind->keyed) {
		/* we have only one key, so let's use that */
		if (pind->kkey[1] == NULL) {
			copy_particle_key(result, pind->kkey[0], 1);
			return;
		}

		if (result->time < 0.0f)
			real_t = -result->time;
		else
			real_t = pind->kkey[0]->time + t * (pind->kkey[0][pa->totkey - 1].time - pind->kkey[0]->time);

		if (psys->part->phystype == PART_PHYS_KEYED && psys->flag & PSYS_KEYED_TIMING) {
			ParticleTarget *pt = psys->targets.first;

			pt = pt->next;

			while (pt && pa->time + pt->time < real_t)
				pt = pt->next;

			if (pt) {
				pt = pt->prev;

				if (pa->time + pt->time + pt->duration > real_t)
					real_t = pa->time + pt->time;
			}
			else
				real_t = pa->time + ((ParticleTarget *)psys->targets.last)->time;
		}

		CLAMP(real_t, pa->time, pa->dietime);

		while (pind->kkey[1]->time < real_t)
			pind->kkey[1]++;
		
		pind->kkey[0] = pind->kkey[1] - 1;
	}
	else if (pind->cache) {
		if (result->time < 0.0f) /* flag for time in frames */
			real_t = -result->time;
		else
			real_t = pa->time + t * (pa->dietime - pa->time);
	}
	else {
		if (result->time < 0.0f)
			real_t = -result->time;
		else
			real_t = pind->hkey[0]->time + t * (pind->hkey[0][pa->totkey - 1].time - pind->hkey[0]->time);

		while (pind->hkey[1]->time < real_t) {
			pind->hkey[1]++;
			pind->mvert[1]++;
		}

		pind->hkey[0] = pind->hkey[1] - 1;
	}

	/* set actual interpolation keys */
	if (point) {
		edit_to_particle(keys + 1, pind->ekey[0]);
		edit_to_particle(keys + 2, pind->ekey[1]);
	}
	else if (pind->dm) {
		pind->mvert[0] = pind->mvert[1] - 1;
		mvert_to_particle(keys + 1, pind->mvert[0], pind->hkey[0]);
		mvert_to_particle(keys + 2, pind->mvert[1], pind->hkey[1]);
	}
	else if (pind->keyed) {
		memcpy(keys + 1, pind->kkey[0], sizeof(ParticleKey));
		memcpy(keys + 2, pind->kkey[1], sizeof(ParticleKey));
	}
	else if (pind->cache) {
		get_pointcache_keys_for_time(NULL, pind->cache, &pind->pm, p, real_t, keys + 1, keys + 2);
	}
	else {
		hair_to_particle(keys + 1, pind->hkey[0]);
		hair_to_particle(keys + 2, pind->hkey[1]);
	}

	/* set secondary interpolation keys for hair */
	if (!pind->keyed && !pind->cache && !point_vel) {
		if (point) {
			if (pind->ekey[0] != point->keys)
				edit_to_particle(keys, pind->ekey[0] - 1);
			else
				edit_to_particle(keys, pind->ekey[0]);
		}
		else if (pind->dm) {
			if (pind->hkey[0] != pa->hair)
				mvert_to_particle(keys, pind->mvert[0] - 1, pind->hkey[0] - 1);
			else
				mvert_to_particle(keys, pind->mvert[0], pind->hkey[0]);
		}
		else {
			if (pind->hkey[0] != pa->hair)
				hair_to_particle(keys, pind->hkey[0] - 1);
			else
				hair_to_particle(keys, pind->hkey[0]);
		}

		if (point) {
			if (pind->ekey[1] != point->keys + point->totkey - 1)
				edit_to_particle(keys + 3, pind->ekey[1] + 1);
			else
				edit_to_particle(keys + 3, pind->ekey[1]);
		}
		else if (pind->dm) {
			if (pind->hkey[1] != pa->hair + pa->totkey - 1)
				mvert_to_particle(keys + 3, pind->mvert[1] + 1, pind->hkey[1] + 1);
			else
				mvert_to_particle(keys + 3, pind->mvert[1], pind->hkey[1]);
		}
		else {
			if (pind->hkey[1] != pa->hair + pa->totkey - 1)
				hair_to_particle(keys + 3, pind->hkey[1] + 1);
			else
				hair_to_particle(keys + 3, pind->hkey[1]);
		}
	}

	dfra = keys[2].time - keys[1].time;
	keytime = (real_t - keys[1].time) / dfra;

	/* convert velocity to timestep size */
	if (pind->keyed || pind->cache || point_vel) {
		invdt = dfra * 0.04f * (psys ? psys->part->timetweak : 1.f);
		mul_v3_fl(keys[1].vel, invdt);
		mul_v3_fl(keys[2].vel, invdt);
		interp_qt_qtqt(result->rot, keys[1].rot, keys[2].rot, keytime);
	}

	/* now we should have in chronologiacl order k1<=k2<=t<=k3<=k4 with keytime between [0, 1]->[k2, k3] (k1 & k4 used for cardinal & bspline interpolation)*/
	psys_interpolate_particle((pind->keyed || pind->cache || point_vel) ? -1 /* signal for cubic interpolation */
	                          : (pind->bspline ? KEY_BSPLINE : KEY_CARDINAL),
	                          keys, keytime, result, 1);

	/* the velocity needs to be converted back from cubic interpolation */
	if (pind->keyed || pind->cache || point_vel)
		mul_v3_fl(result->vel, 1.f / invdt);
}

static void interpolate_pathcache(ParticleCacheKey *first, float t, ParticleCacheKey *result)
{
	int i = 0;
	ParticleCacheKey *cur = first;

	/* scale the requested time to fit the entire path even if the path is cut early */
	t *= (first + first->segments)->time;

	while (i < first->segments && cur->time < t)
		cur++;

	if (cur->time == t)
		*result = *cur;
	else {
		float dt = (t - (cur - 1)->time) / (cur->time - (cur - 1)->time);
		interp_v3_v3v3(result->co, (cur - 1)->co, cur->co, dt);
		interp_v3_v3v3(result->vel, (cur - 1)->vel, cur->vel, dt);
		interp_qt_qtqt(result->rot, (cur - 1)->rot, cur->rot, dt);
		result->time = t;
	}

	/* first is actual base rotation, others are incremental from first */
	if (cur == first || cur - 1 == first)
		copy_qt_qt(result->rot, first->rot);
	else
		mul_qt_qtqt(result->rot, first->rot, result->rot);
}

/************************************************/
/*			Particles on a dm					*/
/************************************************/
/* interpolate a location on a face based on face coordinates */
void psys_interpolate_face(MVert *mvert, MFace *mface, MTFace *tface, float (*orcodata)[3],
                           float w[4], float vec[3], float nor[3], float utan[3], float vtan[3],
                           float orco[3], float ornor[3])
{
	float *v1 = 0, *v2 = 0, *v3 = 0, *v4 = 0;
	float e1[3], e2[3], s1, s2, t1, t2;
	float *uv1, *uv2, *uv3, *uv4;
	float n1[3], n2[3], n3[3], n4[3];
	float tuv[4][2];
	float *o1, *o2, *o3, *o4;

	v1 = mvert[mface->v1].co;
	v2 = mvert[mface->v2].co;
	v3 = mvert[mface->v3].co;

	normal_short_to_float_v3(n1, mvert[mface->v1].no);
	normal_short_to_float_v3(n2, mvert[mface->v2].no);
	normal_short_to_float_v3(n3, mvert[mface->v3].no);

	if (mface->v4) {
		v4 = mvert[mface->v4].co;
		normal_short_to_float_v3(n4, mvert[mface->v4].no);
		
		interp_v3_v3v3v3v3(vec, v1, v2, v3, v4, w);

		if (nor) {
			if (mface->flag & ME_SMOOTH)
				interp_v3_v3v3v3v3(nor, n1, n2, n3, n4, w);
			else
				normal_quad_v3(nor, v1, v2, v3, v4);
		}
	}
	else {
		interp_v3_v3v3v3(vec, v1, v2, v3, w);

		if (nor) {
			if (mface->flag & ME_SMOOTH)
				interp_v3_v3v3v3(nor, n1, n2, n3, w);
			else
				normal_tri_v3(nor, v1, v2, v3);
		}
	}
	
	/* calculate tangent vectors */
	if (utan && vtan) {
		if (tface) {
			uv1 = tface->uv[0];
			uv2 = tface->uv[1];
			uv3 = tface->uv[2];
			uv4 = tface->uv[3];
		}
		else {
			uv1 = tuv[0]; uv2 = tuv[1]; uv3 = tuv[2]; uv4 = tuv[3];
			map_to_sphere(uv1, uv1 + 1, v1[0], v1[1], v1[2]);
			map_to_sphere(uv2, uv2 + 1, v2[0], v2[1], v2[2]);
			map_to_sphere(uv3, uv3 + 1, v3[0], v3[1], v3[2]);
			if (v4)
				map_to_sphere(uv4, uv4 + 1, v4[0], v4[1], v4[2]);
		}

		if (v4) {
			s1 = uv3[0] - uv1[0];
			s2 = uv4[0] - uv1[0];

			t1 = uv3[1] - uv1[1];
			t2 = uv4[1] - uv1[1];

			sub_v3_v3v3(e1, v3, v1);
			sub_v3_v3v3(e2, v4, v1);
		}
		else {
			s1 = uv2[0] - uv1[0];
			s2 = uv3[0] - uv1[0];

			t1 = uv2[1] - uv1[1];
			t2 = uv3[1] - uv1[1];

			sub_v3_v3v3(e1, v2, v1);
			sub_v3_v3v3(e2, v3, v1);
		}

		vtan[0] = (s1 * e2[0] - s2 * e1[0]);
		vtan[1] = (s1 * e2[1] - s2 * e1[1]);
		vtan[2] = (s1 * e2[2] - s2 * e1[2]);

		utan[0] = (t1 * e2[0] - t2 * e1[0]);
		utan[1] = (t1 * e2[1] - t2 * e1[1]);
		utan[2] = (t1 * e2[2] - t2 * e1[2]);
	}

	if (orco) {
		if (orcodata) {
			o1 = orcodata[mface->v1];
			o2 = orcodata[mface->v2];
			o3 = orcodata[mface->v3];

			if (mface->v4) {
				o4 = orcodata[mface->v4];

				interp_v3_v3v3v3v3(orco, o1, o2, o3, o4, w);

				if (ornor)
					normal_quad_v3(ornor, o1, o2, o3, o4);
			}
			else {
				interp_v3_v3v3v3(orco, o1, o2, o3, w);

				if (ornor)
					normal_tri_v3(ornor, o1, o2, o3);
			}
		}
		else {
			copy_v3_v3(orco, vec);
			if (ornor && nor)
				copy_v3_v3(ornor, nor);
		}
	}
}
void psys_interpolate_uvs(const MTFace *tface, int quad, const float w[4], float uvco[2])
{
	float v10 = tface->uv[0][0];
	float v11 = tface->uv[0][1];
	float v20 = tface->uv[1][0];
	float v21 = tface->uv[1][1];
	float v30 = tface->uv[2][0];
	float v31 = tface->uv[2][1];
	float v40, v41;

	if (quad) {
		v40 = tface->uv[3][0];
		v41 = tface->uv[3][1];

		uvco[0] = w[0] * v10 + w[1] * v20 + w[2] * v30 + w[3] * v40;
		uvco[1] = w[0] * v11 + w[1] * v21 + w[2] * v31 + w[3] * v41;
	}
	else {
		uvco[0] = w[0] * v10 + w[1] * v20 + w[2] * v30;
		uvco[1] = w[0] * v11 + w[1] * v21 + w[2] * v31;
	}
}

void psys_interpolate_mcol(const MCol *mcol, int quad, const float w[4], MCol *mc)
{
	const char *cp1, *cp2, *cp3, *cp4;
	char *cp;

	cp = (char *)mc;
	cp1 = (const char *)&mcol[0];
	cp2 = (const char *)&mcol[1];
	cp3 = (const char *)&mcol[2];
	
	if (quad) {
		cp4 = (char *)&mcol[3];

		cp[0] = (int)(w[0] * cp1[0] + w[1] * cp2[0] + w[2] * cp3[0] + w[3] * cp4[0]);
		cp[1] = (int)(w[0] * cp1[1] + w[1] * cp2[1] + w[2] * cp3[1] + w[3] * cp4[1]);
		cp[2] = (int)(w[0] * cp1[2] + w[1] * cp2[2] + w[2] * cp3[2] + w[3] * cp4[2]);
		cp[3] = (int)(w[0] * cp1[3] + w[1] * cp2[3] + w[2] * cp3[3] + w[3] * cp4[3]);
	}
	else {
		cp[0] = (int)(w[0] * cp1[0] + w[1] * cp2[0] + w[2] * cp3[0]);
		cp[1] = (int)(w[0] * cp1[1] + w[1] * cp2[1] + w[2] * cp3[1]);
		cp[2] = (int)(w[0] * cp1[2] + w[1] * cp2[2] + w[2] * cp3[2]);
		cp[3] = (int)(w[0] * cp1[3] + w[1] * cp2[3] + w[2] * cp3[3]);
	}
}

static float psys_interpolate_value_from_verts(DerivedMesh *dm, short from, int index, const float fw[4], const float *values)
{
	if (values == 0 || index == -1)
		return 0.0;

	switch (from) {
		case PART_FROM_VERT:
			return values[index];
		case PART_FROM_FACE:
		case PART_FROM_VOLUME:
		{
			MFace *mf = dm->getTessFaceData(dm, index, CD_MFACE);
			return interpolate_particle_value(values[mf->v1], values[mf->v2], values[mf->v3], values[mf->v4], fw, mf->v4);
		}
			
	}
	return 0.0f;
}

/* conversion of pa->fw to origspace layer coordinates */
static void psys_w_to_origspace(const float w[4], float uv[2])
{
	uv[0] = w[1] + w[2];
	uv[1] = w[2] + w[3];
}

/* conversion of pa->fw to weights in face from origspace */
static void psys_origspace_to_w(OrigSpaceFace *osface, int quad, const float w[4], float neww[4])
{
	float v[4][3], co[3];

	v[0][0] = osface->uv[0][0]; v[0][1] = osface->uv[0][1]; v[0][2] = 0.0f;
	v[1][0] = osface->uv[1][0]; v[1][1] = osface->uv[1][1]; v[1][2] = 0.0f;
	v[2][0] = osface->uv[2][0]; v[2][1] = osface->uv[2][1]; v[2][2] = 0.0f;

	psys_w_to_origspace(w, co);
	co[2] = 0.0f;
	
	if (quad) {
		v[3][0] = osface->uv[3][0]; v[3][1] = osface->uv[3][1]; v[3][2] = 0.0f;
		interp_weights_poly_v3(neww, v, 4, co);
	}
	else {
		interp_weights_poly_v3(neww, v, 3, co);
		neww[3] = 0.0f;
	}
}

/* find the derived mesh face for a particle, set the mf passed. this is slow
 * and can be optimized but only for many lookups. returns the face index. */
int psys_particle_dm_face_lookup(Object *ob, DerivedMesh *dm, int index, const float fw[4], struct LinkNode *node)
{
	Mesh *me = (Mesh *)ob->data;
	MPoly *mpoly;
	OrigSpaceFace *osface;
	int quad, findex, totface;
	float uv[2], (*faceuv)[2];

	/* double lookup */
	const int *index_mf_to_mpoly = dm->getTessFaceDataArray(dm, CD_ORIGINDEX);
	const int *index_mp_to_orig  = dm->getPolyDataArray(dm, CD_ORIGINDEX);
	if (index_mf_to_mpoly == NULL) {
		index_mp_to_orig = NULL;
	}

	totface = dm->getNumTessFaces(dm);
	if (!totface) {
		return DMCACHE_NOTFOUND;
	}

	mpoly = dm->getPolyArray(dm);
	osface = dm->getTessFaceDataArray(dm, CD_ORIGSPACE);

	if (osface == NULL || index_mf_to_mpoly == NULL) {
		/* Assume we don't need osface data */
		if (index < totface) {
			//printf("\tNO CD_ORIGSPACE, assuming not needed\n");
			return index;
		}
		else {
			printf("\tNO CD_ORIGSPACE, error out of range\n");
			return DMCACHE_NOTFOUND;
		}
	}
	else if (index >= me->totpoly)
		return DMCACHE_NOTFOUND;  /* index not in the original mesh */

	psys_w_to_origspace(fw, uv);
	
	if (node) { /* we have a linked list of faces that we use, faster! */
		for (; node; node = node->next) {
			findex = GET_INT_FROM_POINTER(node->link);
			faceuv = osface[findex].uv;
			quad = (mpoly[findex].totloop == 4);

			/* check that this intersects - Its possible this misses :/ -
			 * could also check its not between */
			if (quad) {
				if (isect_point_quad_v2(uv, faceuv[0], faceuv[1], faceuv[2], faceuv[3]))
					return findex;
			}
			else if (isect_point_tri_v2(uv, faceuv[0], faceuv[1], faceuv[2]))
				return findex;
		}
	}
	else { /* if we have no node, try every face */
		for (findex = 0; findex < totface; findex++) {
			const int findex_orig = DM_origindex_mface_mpoly(index_mf_to_mpoly, index_mp_to_orig, findex);
			if (findex_orig == index) {
				faceuv = osface[findex].uv;
				quad = (mpoly[findex].totloop == 4);

				/* check that this intersects - Its possible this misses :/ -
				 * could also check its not between */
				if (quad) {
					if (isect_point_quad_v2(uv, faceuv[0], faceuv[1], faceuv[2], faceuv[3]))
						return findex;
				}
				else if (isect_point_tri_v2(uv, faceuv[0], faceuv[1], faceuv[2]))
					return findex;
			}
		}
	}

	return DMCACHE_NOTFOUND;
}

static int psys_map_index_on_dm(DerivedMesh *dm, int from, int index, int index_dmcache, const float fw[4], float UNUSED(foffset), int *mapindex, float mapfw[4])
{
	if (index < 0)
		return 0;

	if (dm->deformedOnly || index_dmcache == DMCACHE_ISCHILD) {
		/* for meshes that are either only deformed or for child particles, the
		 * index and fw do not require any mapping, so we can directly use it */
		if (from == PART_FROM_VERT) {
			if (index >= dm->getNumVerts(dm))
				return 0;

			*mapindex = index;
		}
		else { /* FROM_FACE/FROM_VOLUME */
			if (index >= dm->getNumTessFaces(dm))
				return 0;

			*mapindex = index;
			copy_v4_v4(mapfw, fw);
		}
	}
	else {
		/* for other meshes that have been modified, we try to map the particle
		 * to their new location, which means a different index, and for faces
		 * also a new face interpolation weights */
		if (from == PART_FROM_VERT) {
			if (index_dmcache == DMCACHE_NOTFOUND || index_dmcache > dm->getNumVerts(dm))
				return 0;

			*mapindex = index_dmcache;
		}
		else { /* FROM_FACE/FROM_VOLUME */
			   /* find a face on the derived mesh that uses this face */
			MFace *mface;
			OrigSpaceFace *osface;
			int i;

			i = index_dmcache;

			if (i == DMCACHE_NOTFOUND || i >= dm->getNumTessFaces(dm))
				return 0;

			*mapindex = i;

			/* modify the original weights to become
			 * weights for the derived mesh face */
			osface = dm->getTessFaceDataArray(dm, CD_ORIGSPACE);
			mface = dm->getTessFaceData(dm, i, CD_MFACE);

			if (osface == NULL)
				mapfw[0] = mapfw[1] = mapfw[2] = mapfw[3] = 0.0f;
			else
				psys_origspace_to_w(&osface[i], mface->v4, fw, mapfw);
		}
	}

	return 1;
}

/* interprets particle data to get a point on a mesh in object space */
void psys_particle_on_dm(DerivedMesh *dm, int from, int index, int index_dmcache,
                         const float fw[4], float foffset, float vec[3], float nor[3], float utan[3], float vtan[3],
                         float orco[3], float ornor[3])
{
	float tmpnor[3], mapfw[4];
	float (*orcodata)[3];
	int mapindex;

	if (!psys_map_index_on_dm(dm, from, index, index_dmcache, fw, foffset, &mapindex, mapfw)) {
		if (vec) { vec[0] = vec[1] = vec[2] = 0.0; }
		if (nor) { nor[0] = nor[1] = 0.0; nor[2] = 1.0; }
		if (orco) { orco[0] = orco[1] = orco[2] = 0.0; }
		if (ornor) { ornor[0] = ornor[1] = 0.0; ornor[2] = 1.0; }
		if (utan) { utan[0] = utan[1] = utan[2] = 0.0; }
		if (vtan) { vtan[0] = vtan[1] = vtan[2] = 0.0; }

		return;
	}

	orcodata = dm->getVertDataArray(dm, CD_ORCO);

	if (from == PART_FROM_VERT) {
		dm->getVertCo(dm, mapindex, vec);

		if (nor) {
			dm->getVertNo(dm, mapindex, nor);
			normalize_v3(nor);
		}

		if (orco)
			copy_v3_v3(orco, orcodata[mapindex]);

		if (ornor) {
			dm->getVertNo(dm, mapindex, ornor);
			normalize_v3(ornor);
		}

		if (utan && vtan) {
			utan[0] = utan[1] = utan[2] = 0.0f;
			vtan[0] = vtan[1] = vtan[2] = 0.0f;
		}
	}
	else { /* PART_FROM_FACE / PART_FROM_VOLUME */
		MFace *mface;
		MTFace *mtface;
		MVert *mvert;

		mface = dm->getTessFaceData(dm, mapindex, CD_MFACE);
		mvert = dm->getVertDataArray(dm, CD_MVERT);
		mtface = CustomData_get_layer(&dm->faceData, CD_MTFACE);

		if (mtface)
			mtface += mapindex;

		if (from == PART_FROM_VOLUME) {
			psys_interpolate_face(mvert, mface, mtface, orcodata, mapfw, vec, tmpnor, utan, vtan, orco, ornor);
			if (nor)
				copy_v3_v3(nor, tmpnor);

			normalize_v3(tmpnor);  /* XXX Why not normalize tmpnor before copying it into nor??? -- mont29 */
			mul_v3_fl(tmpnor, -foffset);
			add_v3_v3(vec, tmpnor);
		}
		else
			psys_interpolate_face(mvert, mface, mtface, orcodata, mapfw, vec, nor, utan, vtan, orco, ornor);
	}
}

float psys_particle_value_from_verts(DerivedMesh *dm, short from, ParticleData *pa, float *values)
{
	float mapfw[4];
	int mapindex;

	if (!psys_map_index_on_dm(dm, from, pa->num, pa->num_dmcache, pa->fuv, pa->foffset, &mapindex, mapfw))
		return 0.0f;
	
	return psys_interpolate_value_from_verts(dm, from, mapindex, mapfw, values);
}

ParticleSystemModifierData *psys_get_modifier(Object *ob, ParticleSystem *psys)
{
	ModifierData *md;
	ParticleSystemModifierData *psmd;

	for (md = ob->modifiers.first; md; md = md->next) {
		if (md->type == eModifierType_ParticleSystem) {
			psmd = (ParticleSystemModifierData *) md;
			if (psmd->psys == psys) {
				return psmd;
			}
		}
	}
	return NULL;
}
/************************************************/
/*			Particles on a shape				*/
/************************************************/
/* ready for future use */
static void psys_particle_on_shape(int UNUSED(distr), int UNUSED(index),
                                   float *UNUSED(fuv), float vec[3], float nor[3], float utan[3], float vtan[3],
                                   float orco[3], float ornor[3])
{
	/* TODO */
	float zerovec[3] = {0.0f, 0.0f, 0.0f};
	if (vec) {
		copy_v3_v3(vec, zerovec);
	}
	if (nor) {
		copy_v3_v3(nor, zerovec);
	}
	if (utan) {
		copy_v3_v3(utan, zerovec);
	}
	if (vtan) {
		copy_v3_v3(vtan, zerovec);
	}
	if (orco) {
		copy_v3_v3(orco, zerovec);
	}
	if (ornor) {
		copy_v3_v3(ornor, zerovec);
	}
}
/************************************************/
/*			Particles on emitter				*/
/************************************************/

CustomDataMask psys_emitter_customdata_mask(ParticleSystem *psys)
{
	CustomDataMask dataMask = 0;
	MTex *mtex;
	int i;

	if (!psys->part)
		return 0;

	for (i = 0; i < MAX_MTEX; i++) {
		mtex = psys->part->mtex[i];
		if (mtex && mtex->mapto && (mtex->texco & TEXCO_UV))
			dataMask |= CD_MASK_MTFACE;
	}

	if (psys->part->tanfac != 0.0f)
		dataMask |= CD_MASK_MTFACE;

	/* ask for vertexgroups if we need them */
	for (i = 0; i < PSYS_TOT_VG; i++) {
		if (psys->vgroup[i]) {
			dataMask |= CD_MASK_MDEFORMVERT;
			break;
		}
	}
	
	/* particles only need this if they are after a non deform modifier, and
	 * the modifier stack will only create them in that case. */
	dataMask |= CD_MASK_ORIGSPACE_MLOOP | CD_MASK_ORIGINDEX;

	dataMask |= CD_MASK_ORCO;
	
	return dataMask;
}

void psys_particle_on_emitter(ParticleSystemModifierData *psmd, int from, int index, int index_dmcache,
                              float fuv[4], float foffset, float vec[3], float nor[3], float utan[3], float vtan[3],
                              float orco[3], float ornor[3])
{
	if (psmd && psmd->dm) {
		if (psmd->psys->part->distr == PART_DISTR_GRID && psmd->psys->part->from != PART_FROM_VERT) {
			if (vec)
				copy_v3_v3(vec, fuv);

			if (orco)
				copy_v3_v3(orco, fuv);
			return;
		}
		/* we cant use the num_dmcache */
		psys_particle_on_dm(psmd->dm, from, index, index_dmcache, fuv, foffset, vec, nor, utan, vtan, orco, ornor);
	}
	else
		psys_particle_on_shape(from, index, fuv, vec, nor, utan, vtan, orco, ornor);

}
/************************************************/
/*			Path Cache							*/
/************************************************/

extern void do_kink(ParticleKey *state, const float par_co[3], const float par_vel[3], const float par_rot[4], float time, float freq, float shape, float amplitude, float flat,
                    short type, short axis, float obmat[4][4], int smooth_start);
extern float do_clump(ParticleKey *state, const float par_co[3], float time, const float orco_offset[3], float clumpfac, float clumppow, float pa_clump,
                      bool use_clump_noise, float clump_noise_size, CurveMapping *clumpcurve);

void precalc_guides(ParticleSimulationData *sim, ListBase *effectors)
{
	EffectedPoint point;
	ParticleKey state;
	EffectorData efd;
	EffectorCache *eff;
	ParticleSystem *psys = sim->psys;
	EffectorWeights *weights = sim->psys->part->effector_weights;
	GuideEffectorData *data;
	PARTICLE_P;

	if (!effectors)
		return;

	LOOP_PARTICLES {
		psys_particle_on_emitter(sim->psmd, sim->psys->part->from, pa->num, pa->num_dmcache, pa->fuv, pa->foffset, state.co, 0, 0, 0, 0, 0);
		
		mul_m4_v3(sim->ob->obmat, state.co);
		mul_mat3_m4_v3(sim->ob->obmat, state.vel);
		
		pd_point_from_particle(sim, pa, &state, &point);

		for (eff = effectors->first; eff; eff = eff->next) {
			if (eff->pd->forcefield != PFIELD_GUIDE)
				continue;

			if (!eff->guide_data)
				eff->guide_data = MEM_callocN(sizeof(GuideEffectorData) * psys->totpart, "GuideEffectorData");

			data = eff->guide_data + p;

			sub_v3_v3v3(efd.vec_to_point, state.co, eff->guide_loc);
			copy_v3_v3(efd.nor, eff->guide_dir);
			efd.distance = len_v3(efd.vec_to_point);

			copy_v3_v3(data->vec_to_point, efd.vec_to_point);
			data->strength = effector_falloff(eff, &efd, &point, weights);
		}
	}
}

int do_guides(ParticleSettings *part, ListBase *effectors, ParticleKey *state, int index, float time)
{
	CurveMapping *clumpcurve = (part->child_flag & PART_CHILD_USE_CLUMP_CURVE) ? part->clumpcurve : NULL;
	CurveMapping *roughcurve = (part->child_flag & PART_CHILD_USE_ROUGH_CURVE) ? part->roughcurve : NULL;
	EffectorCache *eff;
	PartDeflect *pd;
	Curve *cu;
	GuideEffectorData *data;

	float effect[3] = {0.0f, 0.0f, 0.0f}, veffect[3] = {0.0f, 0.0f, 0.0f};
	float guidevec[4], guidedir[3], rot2[4], temp[3];
	float guidetime, radius, weight, angle, totstrength = 0.0f;
	float vec_to_point[3];

	if (effectors) for (eff = effectors->first; eff; eff = eff->next) {
		pd = eff->pd;
		
		if (pd->forcefield != PFIELD_GUIDE)
			continue;
		
		data = eff->guide_data + index;
		
		if (data->strength <= 0.0f)
			continue;
		
		guidetime = time / (1.0f - pd->free_end);
		
		if (guidetime > 1.0f)
			continue;
		
		cu = (Curve *)eff->ob->data;
		
		if (pd->flag & PFIELD_GUIDE_PATH_ADD) {
			if (where_on_path(eff->ob, data->strength * guidetime, guidevec, guidedir, NULL, &radius, &weight) == 0)
				return 0;
		}
		else {
			if (where_on_path(eff->ob, guidetime, guidevec, guidedir, NULL, &radius, &weight) == 0)
				return 0;
		}
		
		mul_m4_v3(eff->ob->obmat, guidevec);
		mul_mat3_m4_v3(eff->ob->obmat, guidedir);
		
		normalize_v3(guidedir);
		
		copy_v3_v3(vec_to_point, data->vec_to_point);
		
		if (guidetime != 0.0f) {
			/* curve direction */
			cross_v3_v3v3(temp, eff->guide_dir, guidedir);
			angle = dot_v3v3(eff->guide_dir, guidedir) / (len_v3(eff->guide_dir));
			angle = saacos(angle);
			axis_angle_to_quat(rot2, temp, angle);
			mul_qt_v3(rot2, vec_to_point);
			
			/* curve tilt */
			axis_angle_to_quat(rot2, guidedir, guidevec[3] - eff->guide_loc[3]);
			mul_qt_v3(rot2, vec_to_point);
		}
		
		/* curve taper */
		if (cu->taperobj)
			mul_v3_fl(vec_to_point, BKE_displist_calc_taper(eff->scene, cu->taperobj, (int)(data->strength * guidetime * 100.0f), 100));
		
		else { /* curve size*/
			if (cu->flag & CU_PATH_RADIUS) {
				mul_v3_fl(vec_to_point, radius);
			}
		}
		
		if (clumpcurve)
			curvemapping_changed_all(clumpcurve);
		if (roughcurve)
			curvemapping_changed_all(roughcurve);
		
		{
			ParticleKey key;
			float par_co[3] = {0.0f, 0.0f, 0.0f};
			float par_vel[3] = {0.0f, 0.0f, 0.0f};
			float par_rot[4] = {1.0f, 0.0f, 0.0f, 0.0f};
			float orco_offset[3] = {0.0f, 0.0f, 0.0f};
			
			copy_v3_v3(key.co, vec_to_point);
			do_kink(&key, par_co, par_vel, par_rot, guidetime, pd->kink_freq, pd->kink_shape, pd->kink_amp, 0.f, pd->kink, pd->kink_axis, 0, 0);
			do_clump(&key, par_co, guidetime, orco_offset, pd->clump_fac, pd->clump_pow, 1.0f,
			         part->child_flag & PART_CHILD_USE_CLUMP_NOISE, part->clump_noise_size, clumpcurve);
			copy_v3_v3(vec_to_point, key.co);
		}
		
		add_v3_v3(vec_to_point, guidevec);
		
		//sub_v3_v3v3(pa_loc, pa_loc, pa_zero);
		madd_v3_v3fl(effect, vec_to_point, data->strength);
		madd_v3_v3fl(veffect, guidedir, data->strength);
		totstrength += data->strength;
		
		if (pd->flag & PFIELD_GUIDE_PATH_WEIGHT)
			totstrength *= weight;
	}
	
	if (totstrength != 0.0f) {
		if (totstrength > 1.0f)
			mul_v3_fl(effect, 1.0f / totstrength);
		CLAMP(totstrength, 0.0f, 1.0f);
		//add_v3_v3(effect, pa_zero);
		interp_v3_v3v3(state->co, state->co, effect, totstrength);

		normalize_v3(veffect);
		mul_v3_fl(veffect, len_v3(state->vel));
		copy_v3_v3(state->vel, veffect);
		return 1;
	}
	return 0;
}

static void do_path_effectors(ParticleSimulationData *sim, int i, ParticleCacheKey *ca, int k, int steps, float *UNUSED(rootco), float effector, float UNUSED(dfra), float UNUSED(cfra), float *length, float *vec)
{
	float force[3] = {0.0f, 0.0f, 0.0f};
	ParticleKey eff_key;
	EffectedPoint epoint;

	/* Don't apply effectors for dynamic hair, otherwise the effectors don't get applied twice. */
	if (sim->psys->flag & PSYS_HAIR_DYNAMICS)
		return;

	copy_v3_v3(eff_key.co, (ca - 1)->co);
	copy_v3_v3(eff_key.vel, (ca - 1)->vel);
	copy_qt_qt(eff_key.rot, (ca - 1)->rot);

	pd_point_from_particle(sim, sim->psys->particles + i, &eff_key, &epoint);
	pdDoEffectors(sim->psys->effectors, sim->colliders, sim->psys->part->effector_weights, &epoint, force, NULL);

	mul_v3_fl(force, effector * powf((float)k / (float)steps, 100.0f * sim->psys->part->eff_hair) / (float)steps);

	add_v3_v3(force, vec);

	normalize_v3(force);

	if (k < steps)
		sub_v3_v3v3(vec, (ca + 1)->co, ca->co);

	madd_v3_v3v3fl(ca->co, (ca - 1)->co, force, *length);

	if (k < steps)
		*length = len_v3(vec);
}
static void offset_child(ChildParticle *cpa, ParticleKey *par, float *par_rot, ParticleKey *child, float flat, float radius)
{
	copy_v3_v3(child->co, cpa->fuv);
	mul_v3_fl(child->co, radius);

	child->co[0] *= flat;

	copy_v3_v3(child->vel, par->vel);

	if (par_rot) {
		mul_qt_v3(par_rot, child->co);
		copy_qt_qt(child->rot, par_rot);
	}
	else
		unit_qt(child->rot);

	add_v3_v3(child->co, par->co);
}
float *psys_cache_vgroup(DerivedMesh *dm, ParticleSystem *psys, int vgroup)
{
	float *vg = 0;

	if (vgroup < 0) {
		/* hair dynamics pinning vgroup */

	}
	else if (psys->vgroup[vgroup]) {
		MDeformVert *dvert = dm->getVertDataArray(dm, CD_MDEFORMVERT);
		if (dvert) {
			int totvert = dm->getNumVerts(dm), i;
			vg = MEM_callocN(sizeof(float) * totvert, "vg_cache");
			if (psys->vg_neg & (1 << vgroup)) {
				for (i = 0; i < totvert; i++)
					vg[i] = 1.0f - defvert_find_weight(&dvert[i], psys->vgroup[vgroup] - 1);
			}
			else {
				for (i = 0; i < totvert; i++)
					vg[i] =  defvert_find_weight(&dvert[i], psys->vgroup[vgroup] - 1);
			}
		}
	}
	return vg;
}
void psys_find_parents(ParticleSimulationData *sim)
{
	ParticleSystem *psys = sim->psys;
	ParticleSettings *part = sim->psys->part;
	KDTree *tree;
	ChildParticle *cpa;
	ParticleTexture ptex;
	int p, totparent, totchild = sim->psys->totchild;
	float co[3], orco[3];
	int from = PART_FROM_FACE;
	totparent = (int)(totchild * part->parents * 0.3f);

	if ((sim->psys->renderdata || G.is_rendering) && part->child_nbr && part->ren_child_nbr)
		totparent *= (float)part->child_nbr / (float)part->ren_child_nbr;

	/* hard limit, workaround for it being ignored above */
	if (sim->psys->totpart < totparent) {
		totparent = sim->psys->totpart;
	}

	tree = BLI_kdtree_new(totparent);

	for (p = 0, cpa = sim->psys->child; p < totparent; p++, cpa++) {
		psys_particle_on_emitter(sim->psmd, from, cpa->num, DMCACHE_ISCHILD, cpa->fuv, cpa->foffset, co, 0, 0, 0, orco, 0);

		/* Check if particle doesn't exist because of texture influence. Insert only existing particles into kdtree. */
		get_cpa_texture(sim->psmd->dm, psys, part, psys->particles + cpa->pa[0], p, cpa->num, cpa->fuv, orco, &ptex, PAMAP_DENS | PAMAP_CHILD, psys->cfra);

		if (ptex.exist >= psys_frand(psys, p + 24)) {
			BLI_kdtree_insert(tree, p, orco);
		}
	}

	BLI_kdtree_balance(tree);

	for (; p < totchild; p++, cpa++) {
		psys_particle_on_emitter(sim->psmd, from, cpa->num, DMCACHE_ISCHILD, cpa->fuv, cpa->foffset, co, 0, 0, 0, orco, 0);
		cpa->parent = BLI_kdtree_find_nearest(tree, orco, NULL);
	}

	BLI_kdtree_free(tree);
}

static bool psys_thread_context_init_path(ParticleThreadContext *ctx, ParticleSimulationData *sim, Scene *scene, float cfra, int editupdate)
{
	ParticleSystem *psys = sim->psys;
	ParticleSettings *part = psys->part;
	int totparent = 0, between = 0;
	int segments = 1 << part->draw_step;
	int totchild = psys->totchild;

	psys_thread_context_init(ctx, sim);

	/*---start figuring out what is actually wanted---*/
	if (psys_in_edit_mode(scene, psys)) {
		ParticleEditSettings *pset = &scene->toolsettings->particle;

		if ((psys->renderdata == 0 && G.is_rendering == 0) && (psys->edit == NULL || pset->flag & PE_DRAW_PART) == 0)
			totchild = 0;

		segments = 1 << pset->draw_step;
	}

	if (totchild && part->childtype == PART_CHILD_FACES) {
		totparent = (int)(totchild * part->parents * 0.3f);
		
		if ((psys->renderdata || G.is_rendering) && part->child_nbr && part->ren_child_nbr)
			totparent *= (float)part->child_nbr / (float)part->ren_child_nbr;

		/* part->parents could still be 0 so we can't test with totparent */
		between = 1;
	}

	if (psys->renderdata || G.is_rendering)
		segments = 1 << part->ren_step;
	else {
		totchild = (int)((float)totchild * (float)part->disp / 100.0f);
		totparent = MIN2(totparent, totchild);
	}

	if (totchild == 0)
		return false;

	/* fill context values */
	ctx->between = between;
	ctx->segments = segments;
	if (ELEM(part->kink, PART_KINK_SPIRAL))
		ctx->extra_segments = max_ii(part->kink_extra_steps, 1);
	else
		ctx->extra_segments = 0;
	ctx->totchild = totchild;
	ctx->totparent = totparent;
	ctx->parent_pass = 0;
	ctx->cfra = cfra;
	ctx->editupdate = editupdate;

	psys->lattice_deform_data = psys_create_lattice_deform_data(&ctx->sim);

	/* cache all relevant vertex groups if they exist */
	ctx->vg_length = psys_cache_vgroup(ctx->dm, psys, PSYS_VG_LENGTH);
	ctx->vg_clump = psys_cache_vgroup(ctx->dm, psys, PSYS_VG_CLUMP);
	ctx->vg_kink = psys_cache_vgroup(ctx->dm, psys, PSYS_VG_KINK);
	ctx->vg_rough1 = psys_cache_vgroup(ctx->dm, psys, PSYS_VG_ROUGH1);
	ctx->vg_rough2 = psys_cache_vgroup(ctx->dm, psys, PSYS_VG_ROUGH2);
	ctx->vg_roughe = psys_cache_vgroup(ctx->dm, psys, PSYS_VG_ROUGHE);
	if (psys->part->flag & PART_CHILD_EFFECT)
		ctx->vg_effector = psys_cache_vgroup(ctx->dm, psys, PSYS_VG_EFFECTOR);

	/* prepare curvemapping tables */
	if ((part->child_flag & PART_CHILD_USE_CLUMP_CURVE) && part->clumpcurve)
		curvemapping_changed_all(part->clumpcurve);
	if ((part->child_flag & PART_CHILD_USE_ROUGH_CURVE) && part->roughcurve)
		curvemapping_changed_all(part->roughcurve);

	return true;
}

static void psys_task_init_path(ParticleTask *task, ParticleSimulationData *sim)
{
	/* init random number generator */
	int seed = 31415926 + sim->psys->seed;
	
	task->rng_path = BLI_rng_new(seed);
}

/* note: this function must be thread safe, except for branching! */
static void psys_thread_create_path(ParticleTask *task, struct ChildParticle *cpa, ParticleCacheKey *child_keys, int i)
{
	ParticleThreadContext *ctx = task->ctx;
	Object *ob = ctx->sim.ob;
	ParticleSystem *psys = ctx->sim.psys;
	ParticleSettings *part = psys->part;
	ParticleCacheKey **cache = psys->childcache;
	ParticleCacheKey **pcache = psys_in_edit_mode(ctx->sim.scene, psys) && psys->edit ? psys->edit->pathcache : psys->pathcache;
	ParticleCacheKey *child, *key[4];
	ParticleTexture ptex;
	float *cpa_fuv = 0, *par_rot = 0, rot[4];
	float orco[3], ornor[3], hairmat[4][4], dvec[3], off1[4][3], off2[4][3];
	float eff_length, eff_vec[3], weight[4];
	int k, cpa_num;
	short cpa_from;

	if (!pcache)
		return;

	if (ctx->between) {
		ParticleData *pa = psys->particles + cpa->pa[0];
		int w, needupdate;
		float foffset, wsum = 0.f;
		float co[3];
		float p_min = part->parting_min;
		float p_max = part->parting_max;
		/* Virtual parents don't work nicely with parting. */
		float p_fac = part->parents > 0.f ? 0.f : part->parting_fac;

		if (ctx->editupdate) {
			needupdate = 0;
			w = 0;
			while (w < 4 && cpa->pa[w] >= 0) {
				if (psys->edit->points[cpa->pa[w]].flag & PEP_EDIT_RECALC) {
					needupdate = 1;
					break;
				}
				w++;
			}

			if (!needupdate)
				return;
			else
				memset(child_keys, 0, sizeof(*child_keys) * (ctx->segments + 1));
		}

		/* get parent paths */
		for (w = 0; w < 4; w++) {
			if (cpa->pa[w] >= 0) {
				key[w] = pcache[cpa->pa[w]];
				weight[w] = cpa->w[w];
			}
			else {
				key[w] = pcache[0];
				weight[w] = 0.f;
			}
		}

		/* modify weights to create parting */
		if (p_fac > 0.f) {
			for (w = 0; w < 4; w++) {
				if (w && weight[w] > 0.f) {
					float d;
					if (part->flag & PART_CHILD_LONG_HAIR) {
						/* For long hair use tip distance/root distance as parting factor instead of root to tip angle. */
						float d1 = len_v3v3(key[0]->co, key[w]->co);
						float d2 = len_v3v3((key[0] + key[0]->segments - 1)->co, (key[w] + key[w]->segments - 1)->co);

						d = d1 > 0.f ? d2 / d1 - 1.f : 10000.f;
					}
					else {
						float v1[3], v2[3];
						sub_v3_v3v3(v1, (key[0] + key[0]->segments - 1)->co, key[0]->co);
						sub_v3_v3v3(v2, (key[w] + key[w]->segments - 1)->co, key[w]->co);
						normalize_v3(v1);
						normalize_v3(v2);

						d = RAD2DEGF(saacos(dot_v3v3(v1, v2)));
					}

					if (p_max > p_min)
						d = (d - p_min) / (p_max - p_min);
					else
						d = (d - p_min) <= 0.f ? 0.f : 1.f;

					CLAMP(d, 0.f, 1.f);

					if (d > 0.f)
						weight[w] *= (1.f - d);
				}
				wsum += weight[w];
			}
			for (w = 0; w < 4; w++)
				weight[w] /= wsum;

			interp_v4_v4v4(weight, cpa->w, weight, p_fac);
		}

		/* get the original coordinates (orco) for texture usage */
		cpa_num = cpa->num;
		
		foffset = cpa->foffset;
		cpa_fuv = cpa->fuv;
		cpa_from = PART_FROM_FACE;

		psys_particle_on_emitter(ctx->sim.psmd, cpa_from, cpa_num, DMCACHE_ISCHILD, cpa->fuv, foffset, co, ornor, 0, 0, orco, 0);

		mul_m4_v3(ob->obmat, co);

		for (w = 0; w < 4; w++)
			sub_v3_v3v3(off1[w], co, key[w]->co);

		psys_mat_hair_to_global(ob, ctx->sim.psmd->dm, psys->part->from, pa, hairmat);
	}
	else {
		ParticleData *pa = psys->particles + cpa->parent;
		float co[3];
		if (ctx->editupdate) {
			if (!(psys->edit->points[cpa->parent].flag & PEP_EDIT_RECALC))
				return;

			memset(child_keys, 0, sizeof(*child_keys) * (ctx->segments + 1));
		}

		/* get the parent path */
		key[0] = pcache[cpa->parent];

		/* get the original coordinates (orco) for texture usage */
		cpa_from = part->from;
		cpa_num = pa->num;
		/* XXX hack to avoid messed up particle num and subsequent crash (#40733) */
		if (cpa_num > ctx->sim.psmd->dm->getNumTessFaces(ctx->sim.psmd->dm))
			cpa_num = 0;
		cpa_fuv = pa->fuv;

		psys_particle_on_emitter(ctx->sim.psmd, cpa_from, cpa_num, DMCACHE_ISCHILD, cpa_fuv, pa->foffset, co, ornor, 0, 0, orco, 0);

		psys_mat_hair_to_global(ob, ctx->sim.psmd->dm, psys->part->from, pa, hairmat);
	}

	child_keys->segments = ctx->segments;

	/* get different child parameters from textures & vgroups */
	get_child_modifier_parameters(part, ctx, cpa, cpa_from, cpa_num, cpa_fuv, orco, &ptex);

	if (ptex.exist < psys_frand(psys, i + 24)) {
		child_keys->segments = -1;
		return;
	}

	/* create the child path */
	for (k = 0, child = child_keys; k <= ctx->segments; k++, child++) {
		if (ctx->between) {
			int w = 0;

			zero_v3(child->co);
			zero_v3(child->vel);
			unit_qt(child->rot);

			for (w = 0; w < 4; w++) {
				copy_v3_v3(off2[w], off1[w]);

				if (part->flag & PART_CHILD_LONG_HAIR) {
					/* Use parent rotation (in addition to emission location) to determine child offset. */
					if (k)
						mul_qt_v3((key[w] + k)->rot, off2[w]);

					/* Fade the effect of rotation for even lengths in the end */
					project_v3_v3v3(dvec, off2[w], (key[w] + k)->vel);
					madd_v3_v3fl(off2[w], dvec, -(float)k / (float)ctx->segments);
				}

				add_v3_v3(off2[w], (key[w] + k)->co);
			}

			/* child position is the weighted sum of parent positions */
			interp_v3_v3v3v3v3(child->co, off2[0], off2[1], off2[2], off2[3], weight);
			interp_v3_v3v3v3v3(child->vel, (key[0] + k)->vel, (key[1] + k)->vel, (key[2] + k)->vel, (key[3] + k)->vel, weight);

			copy_qt_qt(child->rot, (key[0] + k)->rot);
		}
		else {
			if (k) {
				mul_qt_qtqt(rot, (key[0] + k)->rot, key[0]->rot);
				par_rot = rot;
			}
			else {
				par_rot = key[0]->rot;
			}
			/* offset the child from the parent position */
			offset_child(cpa, (ParticleKey *)(key[0] + k), par_rot, (ParticleKey *)child, part->childflat, part->childrad);
		}

		child->time = (float)k / (float)ctx->segments;
	}

	/* apply effectors */
	if (part->flag & PART_CHILD_EFFECT) {
		for (k = 0, child = child_keys; k <= ctx->segments; k++, child++) {
			if (k) {
				do_path_effectors(&ctx->sim, cpa->pa[0], child, k, ctx->segments, child_keys->co, ptex.effector, 0.0f, ctx->cfra, &eff_length, eff_vec);
			}
			else {
				sub_v3_v3v3(eff_vec, (child + 1)->co, child->co);
				eff_length = len_v3(eff_vec);
			}
		}
	}

	{
		ParticleData *pa = NULL;
		ParticleCacheKey *par = NULL;
		float par_co[3];
		float par_orco[3];

		if (ctx->totparent) {
			if (i >= ctx->totparent) {
				pa = &psys->particles[cpa->parent];
				/* this is now threadsafe, virtual parents are calculated before rest of children */
				BLI_assert(cpa->parent < psys->totchildcache);
				par = cache[cpa->parent];
			}
		}
		else if (cpa->parent >= 0) {
			pa = &psys->particles[cpa->parent];
			par = pcache[cpa->parent];

			/* If particle is unexisting, try to pick a viable parent from particles used for interpolation. */
			for (k = 0; k < 4 && pa && (pa->flag & PARS_UNEXIST); k++) {
				if (cpa->pa[k] >= 0) {
					pa = &psys->particles[cpa->pa[k]];
					par = pcache[cpa->pa[k]];
				}
			}

			if (pa->flag & PARS_UNEXIST) pa = NULL;
		}
		
		if (pa) {
			ListBase modifiers;
			BLI_listbase_clear(&modifiers);
			
			psys_particle_on_emitter(ctx->sim.psmd, part->from, pa->num, pa->num_dmcache, pa->fuv, pa->foffset,
			                         par_co, NULL, NULL, NULL, par_orco, NULL);
			
			psys_apply_child_modifiers(ctx, &modifiers, cpa, &ptex, orco, ornor, hairmat, child_keys, par, par_orco);
		}
		else
			zero_v3(par_orco);
	}

	/* Hide virtual parents */
	if (i < ctx->totparent)
		child_keys->segments = -1;
}

static void exec_child_path_cache(TaskPool *UNUSED(pool), void *taskdata, int UNUSED(threadid))
{
	ParticleTask *task = taskdata;
	ParticleThreadContext *ctx = task->ctx;
	ParticleSystem *psys = ctx->sim.psys;
	ParticleCacheKey **cache = psys->childcache;
	ChildParticle *cpa;
	int i;

	cpa = psys->child + task->begin;
	for (i = task->begin; i < task->end; ++i, ++cpa) {
		BLI_assert(i < psys->totchildcache);
		psys_thread_create_path(task, cpa, cache[i], i);
	}
}

void psys_cache_child_paths(ParticleSimulationData *sim, float cfra, int editupdate)
{
	TaskScheduler *task_scheduler;
	TaskPool *task_pool;
	ParticleThreadContext ctx;
	ParticleTask *tasks_parent, *tasks_child;
	int numtasks_parent, numtasks_child;
	int i, totchild, totparent;
	
	if (sim->psys->flag & PSYS_GLOBAL_HAIR)
		return;
	
	/* create a task pool for child path tasks */
	if (!psys_thread_context_init_path(&ctx, sim, sim->scene, cfra, editupdate))
		return;
	
	task_scheduler = BLI_task_scheduler_get();
	task_pool = BLI_task_pool_create(task_scheduler, &ctx);
	totchild = ctx.totchild;
	totparent = ctx.totparent;
	
	if (editupdate && sim->psys->childcache && totchild == sim->psys->totchildcache) {
		; /* just overwrite the existing cache */
	}
	else {
		/* clear out old and create new empty path cache */
		free_child_path_cache(sim->psys);
		
		sim->psys->childcache = psys_alloc_path_cache_buffers(&sim->psys->childcachebufs, totchild, ctx.segments + ctx.extra_segments + 1);
		sim->psys->totchildcache = totchild;
	}
	
	/* cache parent paths */
	ctx.parent_pass = 1;
	psys_tasks_create(&ctx, 0, totparent, &tasks_parent, &numtasks_parent);
	for (i = 0; i < numtasks_parent; ++i) {
		ParticleTask *task = &tasks_parent[i];
		
		psys_task_init_path(task, sim);
		BLI_task_pool_push(task_pool, exec_child_path_cache, task, false, TASK_PRIORITY_LOW);
	}
	BLI_task_pool_work_and_wait(task_pool);
	
	/* cache child paths */
	ctx.parent_pass = 0;
	psys_tasks_create(&ctx, totparent, totchild, &tasks_child, &numtasks_child);
	for (i = 0; i < numtasks_child; ++i) {
		ParticleTask *task = &tasks_child[i];
		
		psys_task_init_path(task, sim);
		BLI_task_pool_push(task_pool, exec_child_path_cache, task, false, TASK_PRIORITY_LOW);
	}
	BLI_task_pool_work_and_wait(task_pool);

	BLI_task_pool_free(task_pool);
	
	psys_tasks_free(tasks_parent, numtasks_parent);
	psys_tasks_free(tasks_child, numtasks_child);
	
	psys_thread_context_free(&ctx);
}

/* figure out incremental rotations along path starting from unit quat */
static void cache_key_incremental_rotation(ParticleCacheKey *key0, ParticleCacheKey *key1, ParticleCacheKey *key2, float *prev_tangent, int i)
{
	float cosangle, angle, tangent[3], normal[3], q[4];

	switch (i) {
		case 0:
			/* start from second key */
			break;
		case 1:
			/* calculate initial tangent for incremental rotations */
			sub_v3_v3v3(prev_tangent, key0->co, key1->co);
			normalize_v3(prev_tangent);
			unit_qt(key1->rot);
			break;
		default:
			sub_v3_v3v3(tangent, key0->co, key1->co);
			normalize_v3(tangent);

			cosangle = dot_v3v3(tangent, prev_tangent);

			/* note we do the comparison on cosangle instead of
			 * angle, since floating point accuracy makes it give
			 * different results across platforms */
			if (cosangle > 0.999999f) {
				copy_v4_v4(key1->rot, key2->rot);
			}
			else {
				angle = saacos(cosangle);
				cross_v3_v3v3(normal, prev_tangent, tangent);
				axis_angle_to_quat(q, normal, angle);
				mul_qt_qtqt(key1->rot, q, key2->rot);
			}

			copy_v3_v3(prev_tangent, tangent);
	}
}

/**
 * Calculates paths ready for drawing/rendering
 * - Useful for making use of opengl vertex arrays for super fast strand drawing.
 * - Makes child strands possible and creates them too into the cache.
 * - Cached path data is also used to determine cut position for the editmode tool. */
void psys_cache_paths(ParticleSimulationData *sim, float cfra)
{
	PARTICLE_PSMD;
	ParticleEditSettings *pset = &sim->scene->toolsettings->particle;
	ParticleSystem *psys = sim->psys;
	ParticleSettings *part = psys->part;
	ParticleCacheKey *ca, **cache;

	DerivedMesh *hair_dm = (psys->part->type == PART_HAIR && psys->flag & PSYS_HAIR_DYNAMICS) ? psys->hair_out_dm : NULL;
	
	ParticleKey result;
	
	Material *ma;
	ParticleInterpolationData pind;
	ParticleTexture ptex;

	PARTICLE_P;
	
	float birthtime = 0.0, dietime = 0.0;
	float t, time = 0.0, dfra = 1.0 /* , frs_sec = sim->scene->r.frs_sec*/ /*UNUSED*/;
	float col[4] = {0.5f, 0.5f, 0.5f, 1.0f};
	float prev_tangent[3] = {0.0f, 0.0f, 0.0f}, hairmat[4][4];
	float rotmat[3][3];
	int k;
	int segments = (int)pow(2.0, (double)((psys->renderdata || G.is_rendering) ? part->ren_step : part->draw_step));
	int totpart = psys->totpart;
	float length, vec[3];
	float *vg_effector = NULL;
	float *vg_length = NULL, pa_length = 1.0f;
	int keyed, baked;

	/* we don't have anything valid to create paths from so let's quit here */
	if ((psys->flag & PSYS_HAIR_DONE || psys->flag & PSYS_KEYED || psys->pointcache) == 0)
		return;

	if (psys_in_edit_mode(sim->scene, psys))
		if (psys->renderdata == 0 && (psys->edit == NULL || pset->flag & PE_DRAW_PART) == 0)
			return;

	keyed = psys->flag & PSYS_KEYED;
	baked = psys->pointcache->mem_cache.first && psys->part->type != PART_HAIR;

	/* clear out old and create new empty path cache */
	psys_free_path_cache(psys, psys->edit);
	cache = psys->pathcache = psys_alloc_path_cache_buffers(&psys->pathcachebufs, totpart, segments + 1);

	psys->lattice_deform_data = psys_create_lattice_deform_data(sim);
	ma = give_current_material(sim->ob, psys->part->omat);
	if (ma && (psys->part->draw_col == PART_DRAW_COL_MAT))
		copy_v3_v3(col, &ma->r);

	if ((psys->flag & PSYS_GLOBAL_HAIR) == 0) {
		if ((psys->part->flag & PART_CHILD_EFFECT) == 0)
			vg_effector = psys_cache_vgroup(psmd->dm, psys, PSYS_VG_EFFECTOR);
		
		if (!psys->totchild)
			vg_length = psys_cache_vgroup(psmd->dm, psys, PSYS_VG_LENGTH);
	}

	/* ensure we have tessfaces to be used for mapping */
	if (part->from != PART_FROM_VERT) {
		DM_ensure_tessface(psmd->dm);
	}

	/*---first main loop: create all actual particles' paths---*/
	LOOP_PARTICLES {
		if (!psys->totchild) {
			psys_get_texture(sim, pa, &ptex, PAMAP_LENGTH, 0.f);
			pa_length = ptex.length * (1.0f - part->randlength * psys_frand(psys, psys->seed + p));
			if (vg_length)
				pa_length *= psys_particle_value_from_verts(psmd->dm, part->from, pa, vg_length);
		}

		pind.keyed = keyed;
		pind.cache = baked ? psys->pointcache : NULL;
		pind.epoint = NULL;
		pind.bspline = (psys->part->flag & PART_HAIR_BSPLINE);
		pind.dm = hair_dm;

		memset(cache[p], 0, sizeof(*cache[p]) * (segments + 1));

		cache[p]->segments = segments;

		/*--get the first data points--*/
		init_particle_interpolation(sim->ob, sim->psys, pa, &pind);

		/* hairmat is needed for for non-hair particle too so we get proper rotations */
		psys_mat_hair_to_global(sim->ob, psmd->dm, psys->part->from, pa, hairmat);
		copy_v3_v3(rotmat[0], hairmat[2]);
		copy_v3_v3(rotmat[1], hairmat[1]);
		copy_v3_v3(rotmat[2], hairmat[0]);

		if (part->draw & PART_ABS_PATH_TIME) {
			birthtime = MAX2(pind.birthtime, part->path_start);
			dietime = MIN2(pind.dietime, part->path_end);
		}
		else {
			float tb = pind.birthtime;
			birthtime = tb + part->path_start * (pind.dietime - tb);
			dietime = tb + part->path_end * (pind.dietime - tb);
		}

		if (birthtime >= dietime) {
			cache[p]->segments = -1;
			continue;
		}

		dietime = birthtime + pa_length * (dietime - birthtime);

		/*--interpolate actual path from data points--*/
		for (k = 0, ca = cache[p]; k <= segments; k++, ca++) {
			time = (float)k / (float)segments;
			t = birthtime + time * (dietime - birthtime);
			result.time = -t;
			do_particle_interpolation(psys, p, pa, t, &pind, &result);
			copy_v3_v3(ca->co, result.co);

			/* dynamic hair is in object space */
			/* keyed and baked are already in global space */
			if (hair_dm)
				mul_m4_v3(sim->ob->obmat, ca->co);
			else if (!keyed && !baked && !(psys->flag & PSYS_GLOBAL_HAIR))
				mul_m4_v3(hairmat, ca->co);

			copy_v3_v3(ca->col, col);
		}

		if (part->type == PART_HAIR) {
			HairKey *hkey;
			
			for (k = 0, hkey = pa->hair; k < pa->totkey; ++k, ++hkey) {
				mul_v3_m4v3(hkey->world_co, hairmat, hkey->co);
			}
		}

		/*--modify paths and calculate rotation & velocity--*/

		if (!(psys->flag & PSYS_GLOBAL_HAIR)) {
			/* apply effectors */
			if ((psys->part->flag & PART_CHILD_EFFECT) == 0) {
				float effector = 1.0f;
				if (vg_effector)
					effector *= psys_particle_value_from_verts(psmd->dm, psys->part->from, pa, vg_effector);

				sub_v3_v3v3(vec, (cache[p] + 1)->co, cache[p]->co);
				length = len_v3(vec);

				for (k = 1, ca = cache[p] + 1; k <= segments; k++, ca++)
					do_path_effectors(sim, p, ca, k, segments, cache[p]->co, effector, dfra, cfra, &length, vec);
			}

			/* apply guide curves to path data */
			if (sim->psys->effectors && (psys->part->flag & PART_CHILD_EFFECT) == 0) {
				for (k = 0, ca = cache[p]; k <= segments; k++, ca++)
					/* ca is safe to cast, since only co and vel are used */
					do_guides(sim->psys->part, sim->psys->effectors, (ParticleKey *)ca, p, (float)k / (float)segments);
			}

			/* lattices have to be calculated separately to avoid mixups between effector calculations */
			if (psys->lattice_deform_data) {
				for (k = 0, ca = cache[p]; k <= segments; k++, ca++)
					calc_latt_deform(psys->lattice_deform_data, ca->co, 1.0f);
			}
		}

		/* finally do rotation & velocity */
		for (k = 1, ca = cache[p] + 1; k <= segments; k++, ca++) {
			cache_key_incremental_rotation(ca, ca - 1, ca - 2, prev_tangent, k);

			if (k == segments)
				copy_qt_qt(ca->rot, (ca - 1)->rot);

			/* set velocity */
			sub_v3_v3v3(ca->vel, ca->co, (ca - 1)->co);

			if (k == 1)
				copy_v3_v3((ca - 1)->vel, ca->vel);

			ca->time = (float)k / (float)segments;
		}
		/* First rotation is based on emitting face orientation.
		 * This is way better than having flipping rotations resulting
		 * from using a global axis as a rotation pole (vec_to_quat()).
		 * It's not an ideal solution though since it disregards the
		 * initial tangent, but taking that in to account will allow
		 * the possibility of flipping again. -jahka
		 */
		mat3_to_quat_is_ok(cache[p]->rot, rotmat);
	}

	psys->totcached = totpart;

	if (psys->lattice_deform_data) {
		end_latt_deform(psys->lattice_deform_data);
		psys->lattice_deform_data = NULL;
	}

	if (vg_effector)
		MEM_freeN(vg_effector);

	if (vg_length)
		MEM_freeN(vg_length);
}
void psys_cache_edit_paths(Scene *scene, Object *ob, PTCacheEdit *edit, float cfra)
{
	ParticleCacheKey *ca, **cache = edit->pathcache;
	ParticleEditSettings *pset = &scene->toolsettings->particle;
	
	PTCacheEditPoint *point = NULL;
	PTCacheEditKey *ekey = NULL;

	ParticleSystem *psys = edit->psys;
	ParticleSystemModifierData *psmd = psys_get_modifier(ob, psys);
	ParticleData *pa = psys ? psys->particles : NULL;

	ParticleInterpolationData pind;
	ParticleKey result;
	
	float birthtime = 0.0f, dietime = 0.0f;
	float t, time = 0.0f, keytime = 0.0f /*, frs_sec */;
	float hairmat[4][4], rotmat[3][3], prev_tangent[3] = {0.0f, 0.0f, 0.0f};
	int k, i;
	int segments = 1 << pset->draw_step;
	int totpart = edit->totpoint, recalc_set = 0;
	float sel_col[3];
	float nosel_col[3];

	segments = MAX2(segments, 4);

	if (!cache || edit->totpoint != edit->totcached) {
		/* clear out old and create new empty path cache */
		psys_free_path_cache(edit->psys, edit);
		cache = edit->pathcache = psys_alloc_path_cache_buffers(&edit->pathcachebufs, totpart, segments + 1);

		/* set flag for update (child particles check this too) */
		for (i = 0, point = edit->points; i < totpart; i++, point++)
			point->flag |= PEP_EDIT_RECALC;
		recalc_set = 1;
	}

	/* frs_sec = (psys || edit->pid.flag & PTCACHE_VEL_PER_SEC) ? 25.0f : 1.0f; */ /* UNUSED */

	if (pset->brushtype == PE_BRUSH_WEIGHT) {
		; /* use weight painting colors now... */
	}
	else {
		sel_col[0] = (float)edit->sel_col[0] / 255.0f;
		sel_col[1] = (float)edit->sel_col[1] / 255.0f;
		sel_col[2] = (float)edit->sel_col[2] / 255.0f;
		nosel_col[0] = (float)edit->nosel_col[0] / 255.0f;
		nosel_col[1] = (float)edit->nosel_col[1] / 255.0f;
		nosel_col[2] = (float)edit->nosel_col[2] / 255.0f;
	}

	/*---first main loop: create all actual particles' paths---*/
	for (i = 0, point = edit->points; i < totpart; i++, pa += pa ? 1 : 0, point++) {
		if (edit->totcached && !(point->flag & PEP_EDIT_RECALC))
			continue;

		if (point->totkey == 0)
			continue;

		ekey = point->keys;

		pind.keyed = 0;
		pind.cache = NULL;
		pind.epoint = point;
		pind.bspline = psys ? (psys->part->flag & PART_HAIR_BSPLINE) : 0;
		pind.dm = NULL;


		/* should init_particle_interpolation set this ? */
		if (pset->brushtype == PE_BRUSH_WEIGHT) {
			pind.hkey[0] = NULL;
			/* pa != NULL since the weight brush is only available for hair */
			pind.hkey[1] = pa->hair;
		}


		memset(cache[i], 0, sizeof(*cache[i]) * (segments + 1));

		cache[i]->segments = segments;

		/*--get the first data points--*/
		init_particle_interpolation(ob, psys, pa, &pind);

		if (psys) {
			psys_mat_hair_to_global(ob, psmd->dm, psys->part->from, pa, hairmat);
			copy_v3_v3(rotmat[0], hairmat[2]);
			copy_v3_v3(rotmat[1], hairmat[1]);
			copy_v3_v3(rotmat[2], hairmat[0]);
		}

		birthtime = pind.birthtime;
		dietime = pind.dietime;

		if (birthtime >= dietime) {
			cache[i]->segments = -1;
			continue;
		}

		/*--interpolate actual path from data points--*/
		for (k = 0, ca = cache[i]; k <= segments; k++, ca++) {
			time = (float)k / (float)segments;
			t = birthtime + time * (dietime - birthtime);
			result.time = -t;
			do_particle_interpolation(psys, i, pa, t, &pind, &result);
			copy_v3_v3(ca->co, result.co);

			/* non-hair points are already in global space */
			if (psys && !(psys->flag & PSYS_GLOBAL_HAIR)) {
				mul_m4_v3(hairmat, ca->co);

				if (k) {
					cache_key_incremental_rotation(ca, ca - 1, ca - 2, prev_tangent, k);

					if (k == segments)
						copy_qt_qt(ca->rot, (ca - 1)->rot);

					/* set velocity */
					sub_v3_v3v3(ca->vel, ca->co, (ca - 1)->co);

					if (k == 1)
						copy_v3_v3((ca - 1)->vel, ca->vel);
				}
			}
			else {
				ca->vel[0] = ca->vel[1] = 0.0f;
				ca->vel[2] = 1.0f;
			}

			/* selection coloring in edit mode */
			if (pset->brushtype == PE_BRUSH_WEIGHT) {
				float t2;

				if (k == 0) {
					weight_to_rgb(ca->col, pind.hkey[1]->weight);
				}
				else {
					float w1[3], w2[3];
					keytime = (t - (*pind.ekey[0]->time)) / ((*pind.ekey[1]->time) - (*pind.ekey[0]->time));

					weight_to_rgb(w1, pind.hkey[0]->weight);
					weight_to_rgb(w2, pind.hkey[1]->weight);

					interp_v3_v3v3(ca->col, w1, w2, keytime);
				}

				/* at the moment this is only used for weight painting.
				 * will need to move out of this check if its used elsewhere. */
				t2 = birthtime + ((float)k / (float)segments) * (dietime - birthtime);

				while (pind.hkey[1]->time < t2) pind.hkey[1]++;
				pind.hkey[0] = pind.hkey[1] - 1;
			}
			else {
				if ((ekey + (pind.ekey[0] - point->keys))->flag & PEK_SELECT) {
					if ((ekey + (pind.ekey[1] - point->keys))->flag & PEK_SELECT) {
						copy_v3_v3(ca->col, sel_col);
					}
					else {
						keytime = (t - (*pind.ekey[0]->time)) / ((*pind.ekey[1]->time) - (*pind.ekey[0]->time));
						interp_v3_v3v3(ca->col, sel_col, nosel_col, keytime);
					}
				}
				else {
					if ((ekey + (pind.ekey[1] - point->keys))->flag & PEK_SELECT) {
						keytime = (t - (*pind.ekey[0]->time)) / ((*pind.ekey[1]->time) - (*pind.ekey[0]->time));
						interp_v3_v3v3(ca->col, nosel_col, sel_col, keytime);
					}
					else {
						copy_v3_v3(ca->col, nosel_col);
					}
				}
			}

			ca->time = t;
		}
		if (psys && !(psys->flag & PSYS_GLOBAL_HAIR)) {
			/* First rotation is based on emitting face orientation.
			 * This is way better than having flipping rotations resulting
			 * from using a global axis as a rotation pole (vec_to_quat()).
			 * It's not an ideal solution though since it disregards the
			 * initial tangent, but taking that in to account will allow
			 * the possibility of flipping again. -jahka
			 */
			mat3_to_quat_is_ok(cache[i]->rot, rotmat);
		}
	}

	edit->totcached = totpart;

	if (psys) {
		ParticleSimulationData sim = {0};
		sim.scene = scene;
		sim.ob = ob;
		sim.psys = psys;
		sim.psmd = psys_get_modifier(ob, psys);

		psys_cache_child_paths(&sim, cfra, 1);
	}

	/* clear recalc flag if set here */
	if (recalc_set) {
		for (i = 0, point = edit->points; i < totpart; i++, point++)
			point->flag &= ~PEP_EDIT_RECALC;
	}
}
/************************************************/
/*			Particle Key handling				*/
/************************************************/
void copy_particle_key(ParticleKey *to, ParticleKey *from, int time)
{
	if (time) {
		memcpy(to, from, sizeof(ParticleKey));
	}
	else {
		float to_time = to->time;
		memcpy(to, from, sizeof(ParticleKey));
		to->time = to_time;
	}
}
void psys_get_from_key(ParticleKey *key, float loc[3], float vel[3], float rot[4], float *time)
{
	if (loc) copy_v3_v3(loc, key->co);
	if (vel) copy_v3_v3(vel, key->vel);
	if (rot) copy_qt_qt(rot, key->rot);
	if (time) *time = key->time;
}
/*-------changing particle keys from space to another-------*/
#if 0
static void key_from_object(Object *ob, ParticleKey *key)
{
	float q[4];

	add_v3_v3(key->vel, key->co);

	mul_m4_v3(ob->obmat, key->co);
	mul_m4_v3(ob->obmat, key->vel);
	mat4_to_quat(q, ob->obmat);

	sub_v3_v3v3(key->vel, key->vel, key->co);
	mul_qt_qtqt(key->rot, q, key->rot);
}
#endif

static void triatomat(float *v1, float *v2, float *v3, float (*uv)[2], float mat[4][4])
{
	float det, w1, w2, d1[2], d2[2];

	memset(mat, 0, sizeof(float) * 4 * 4);
	mat[3][3] = 1.0f;

	/* first axis is the normal */
	normal_tri_v3(mat[2], v1, v2, v3);

	/* second axis along (1, 0) in uv space */
	if (uv) {
		d1[0] = uv[1][0] - uv[0][0];
		d1[1] = uv[1][1] - uv[0][1];
		d2[0] = uv[2][0] - uv[0][0];
		d2[1] = uv[2][1] - uv[0][1];

		det = d2[0] * d1[1] - d2[1] * d1[0];

		if (det != 0.0f) {
			det = 1.0f / det;
			w1 = -d2[1] * det;
			w2 = d1[1] * det;

			mat[1][0] = w1 * (v2[0] - v1[0]) + w2 * (v3[0] - v1[0]);
			mat[1][1] = w1 * (v2[1] - v1[1]) + w2 * (v3[1] - v1[1]);
			mat[1][2] = w1 * (v2[2] - v1[2]) + w2 * (v3[2] - v1[2]);
			normalize_v3(mat[1]);
		}
		else
			mat[1][0] = mat[1][1] = mat[1][2] = 0.0f;
	}
	else {
		sub_v3_v3v3(mat[1], v2, v1);
		normalize_v3(mat[1]);
	}
	
	/* third as a cross product */
	cross_v3_v3v3(mat[0], mat[1], mat[2]);
}

static void psys_face_mat(Object *ob, DerivedMesh *dm, ParticleData *pa, float mat[4][4], int orco)
{
	float v[3][3];
	MFace *mface;
	OrigSpaceFace *osface;
	float (*orcodata)[3];

	int i = (ELEM(pa->num_dmcache, DMCACHE_ISCHILD, DMCACHE_NOTFOUND)) ? pa->num : pa->num_dmcache;
	if (i == -1 || i >= dm->getNumTessFaces(dm)) { unit_m4(mat); return; }

	mface = dm->getTessFaceData(dm, i, CD_MFACE);
	osface = dm->getTessFaceData(dm, i, CD_ORIGSPACE);
	
	if (orco && (orcodata = dm->getVertDataArray(dm, CD_ORCO))) {
		copy_v3_v3(v[0], orcodata[mface->v1]);
		copy_v3_v3(v[1], orcodata[mface->v2]);
		copy_v3_v3(v[2], orcodata[mface->v3]);

		/* ugly hack to use non-transformed orcos, since only those
		 * give symmetric results for mirroring in particle mode */
		if (DM_get_vert_data_layer(dm, CD_ORIGINDEX))
			BKE_mesh_orco_verts_transform(ob->data, v, 3, 1);
	}
	else {
		dm->getVertCo(dm, mface->v1, v[0]);
		dm->getVertCo(dm, mface->v2, v[1]);
		dm->getVertCo(dm, mface->v3, v[2]);
	}

	triatomat(v[0], v[1], v[2], (osface) ? osface->uv : NULL, mat);
}

void psys_mat_hair_to_object(Object *UNUSED(ob), DerivedMesh *dm, short from, ParticleData *pa, float hairmat[4][4])
{
	float vec[3];

	/* can happen when called from a different object's modifier */
	if (!dm) {
		unit_m4(hairmat);
		return;
	}
	
	psys_face_mat(0, dm, pa, hairmat, 0);
	psys_particle_on_dm(dm, from, pa->num, pa->num_dmcache, pa->fuv, pa->foffset, vec, 0, 0, 0, 0, 0);
	copy_v3_v3(hairmat[3], vec);
}

void psys_mat_hair_to_orco(Object *ob, DerivedMesh *dm, short from, ParticleData *pa, float hairmat[4][4])
{
	float vec[3], orco[3];

	psys_face_mat(ob, dm, pa, hairmat, 1);
	psys_particle_on_dm(dm, from, pa->num, pa->num_dmcache, pa->fuv, pa->foffset, vec, 0, 0, 0, orco, 0);

	/* see psys_face_mat for why this function is called */
	if (DM_get_vert_data_layer(dm, CD_ORIGINDEX))
		BKE_mesh_orco_verts_transform(ob->data, &orco, 1, 1);
	copy_v3_v3(hairmat[3], orco);
}

void psys_vec_rot_to_face(DerivedMesh *dm, ParticleData *pa, float vec[3])
{
	float mat[4][4];

	psys_face_mat(0, dm, pa, mat, 0);
	transpose_m4(mat); /* cheap inverse for rotation matrix */
	mul_mat3_m4_v3(mat, vec);
}

void psys_mat_hair_to_global(Object *ob, DerivedMesh *dm, short from, ParticleData *pa, float hairmat[4][4])
{
	float facemat[4][4];

	psys_mat_hair_to_object(ob, dm, from, pa, facemat);

	mul_m4_m4m4(hairmat, ob->obmat, facemat);
}

/************************************************/
/*			ParticleSettings handling			*/
/************************************************/
ModifierData *object_add_particle_system(Scene *scene, Object *ob, const char *name)
{
	ParticleSystem *psys;
	ModifierData *md;
	ParticleSystemModifierData *psmd;

	if (!ob || ob->type != OB_MESH)
		return NULL;

	psys = ob->particlesystem.first;
	for (; psys; psys = psys->next)
		psys->flag &= ~PSYS_CURRENT;

	psys = MEM_callocN(sizeof(ParticleSystem), "particle_system");
	psys->pointcache = BKE_ptcache_add(&psys->ptcaches);
	BLI_addtail(&ob->particlesystem, psys);

	psys->part = psys_new_settings(DATA_("ParticleSettings"), NULL);

	if (BLI_listbase_count_ex(&ob->particlesystem, 2) > 1)
		BLI_snprintf(psys->name, sizeof(psys->name), DATA_("ParticleSystem %i"), BLI_listbase_count(&ob->particlesystem));
	else
		BLI_strncpy(psys->name, DATA_("ParticleSystem"), sizeof(psys->name));

	md = modifier_new(eModifierType_ParticleSystem);

	if (name)
		BLI_strncpy_utf8(md->name, name, sizeof(md->name));
	else
		BLI_snprintf(md->name, sizeof(md->name), DATA_("ParticleSystem %i"), BLI_listbase_count(&ob->particlesystem));
	modifier_unique_name(&ob->modifiers, md);

	psmd = (ParticleSystemModifierData *) md;
	psmd->psys = psys;
	BLI_addtail(&ob->modifiers, md);

	psys->totpart = 0;
	psys->flag = PSYS_CURRENT;
	psys->cfra = BKE_scene_frame_get_from_ctime(scene, CFRA + 1);

	DAG_relations_tag_update(G.main);
	DAG_id_tag_update(&ob->id, OB_RECALC_DATA);

	return md;
}
void object_remove_particle_system(Scene *UNUSED(scene), Object *ob)
{
	ParticleSystem *psys = psys_get_current(ob);
	ParticleSystemModifierData *psmd;
	ModifierData *md;

	if (!psys)
		return;

	/* clear all other appearances of this pointer (like on smoke flow modifier) */
	if ((md = modifiers_findByType(ob, eModifierType_Smoke))) {
		SmokeModifierData *smd = (SmokeModifierData *)md;
		if ((smd->type == MOD_SMOKE_TYPE_FLOW) && smd->flow && smd->flow->psys)
			if (smd->flow->psys == psys)
				smd->flow->psys = NULL;
	}

	if ((md = modifiers_findByType(ob, eModifierType_DynamicPaint))) {
		DynamicPaintModifierData *pmd = (DynamicPaintModifierData *)md;
		if (pmd->brush && pmd->brush->psys)
			if (pmd->brush->psys == psys)
				pmd->brush->psys = NULL;
	}

	/* clear modifier */
	psmd = psys_get_modifier(ob, psys);
	BLI_remlink(&ob->modifiers, psmd);
	modifier_free((ModifierData *)psmd);

	/* clear particle system */
	BLI_remlink(&ob->particlesystem, psys);
	psys_free(ob, psys);

	if (ob->particlesystem.first)
		((ParticleSystem *) ob->particlesystem.first)->flag |= PSYS_CURRENT;
	else
		ob->mode &= ~OB_MODE_PARTICLE_EDIT;

	DAG_relations_tag_update(G.main);
	DAG_id_tag_update(&ob->id, OB_RECALC_DATA);
}

static void default_particle_settings(ParticleSettings *part)
{
	part->type = PART_EMITTER;
	part->distr = PART_DISTR_JIT;
	part->draw_as = PART_DRAW_REND;
	part->ren_as = PART_DRAW_HALO;
	part->bb_uv_split = 1;
	part->bb_align = PART_BB_VIEW;
	part->bb_split_offset = PART_BB_OFF_LINEAR;
	part->flag = PART_EDISTR | PART_TRAND | PART_HIDE_ADVANCED_HAIR;

	part->sta = 1.0;
	part->end = 200.0;
	part->lifetime = 50.0;
	part->jitfac = 1.0;
	part->totpart = 1000;
	part->grid_res = 10;
	part->timetweak = 1.0;
	part->courant_target = 0.2;
	
	part->integrator = PART_INT_MIDPOINT;
	part->phystype = PART_PHYS_NEWTON;
	part->hair_step = 5;
	part->keys_step = 5;
	part->draw_step = 2;
	part->ren_step = 3;
	part->adapt_angle = 5;
	part->adapt_pix = 3;
	part->kink_axis = 2;
	part->kink_amp_clump = 1.f;
	part->kink_extra_steps = 4;
	part->clump_noise_size = 1.0f;
	part->reactevent = PART_EVENT_DEATH;
	part->disp = 100;
	part->from = PART_FROM_FACE;

	part->normfac = 1.0f;

	part->mass = 1.0;
	part->size = 0.05;
	part->childsize = 1.0;

	part->rotmode = PART_ROT_VEL;
	part->avemode = PART_AVE_VELOCITY;

	part->child_nbr = 10;
	part->ren_child_nbr = 100;
	part->childrad = 0.2f;
	part->childflat = 0.0f;
	part->clumppow = 0.0f;
	part->kink_amp = 0.2f;
	part->kink_freq = 2.0;

	part->rough1_size = 1.0;
	part->rough2_size = 1.0;
	part->rough_end_shape = 1.0;

	part->clength = 1.0f;
	part->clength_thres = 0.0f;

	part->draw = PART_DRAW_EMITTER;
	part->draw_line[0] = 0.5;
	part->path_start = 0.0f;
	part->path_end = 1.0f;

	part->bb_size[0] = part->bb_size[1] = 1.0f;

	part->keyed_loops = 1;

	part->color_vec_max = 1.f;
	part->draw_col = PART_DRAW_COL_MAT;

	part->simplify_refsize = 1920;
	part->simplify_rate = 1.0f;
	part->simplify_transition = 0.1f;
	part->simplify_viewport = 0.8;

	if (!part->effector_weights)
		part->effector_weights = BKE_add_effector_weights(NULL);

	part->omat = 1;
	part->use_modifier_stack = false;
}


ParticleSettings *psys_new_settings(const char *name, Main *main)
{
	ParticleSettings *part;

	if (main == NULL)
		main = G.main;

	part = BKE_libblock_alloc(main, ID_PA, name);
	
	default_particle_settings(part);

	return part;
}

void BKE_particlesettings_clump_curve_init(ParticleSettings *part)
{
	CurveMapping *cumap = curvemapping_add(1, 0.0f, 0.0f, 1.0f, 1.0f);
	
	cumap->cm[0].curve[0].x = 0.0f;
	cumap->cm[0].curve[0].y = 1.0f;
	cumap->cm[0].curve[1].x = 1.0f;
	cumap->cm[0].curve[1].y = 1.0f;
	
	part->clumpcurve = cumap;
}

void BKE_particlesettings_rough_curve_init(ParticleSettings *part)
{
	CurveMapping *cumap = curvemapping_add(1, 0.0f, 0.0f, 1.0f, 1.0f);
	
	cumap->cm[0].curve[0].x = 0.0f;
	cumap->cm[0].curve[0].y = 1.0f;
	cumap->cm[0].curve[1].x = 1.0f;
	cumap->cm[0].curve[1].y = 1.0f;
	
	part->roughcurve = cumap;
}

ParticleSettings *BKE_particlesettings_copy(ParticleSettings *part)
{
	ParticleSettings *partn;
	int a;

	partn = BKE_libblock_copy(&part->id);
	partn->pd = MEM_dupallocN(part->pd);
	partn->pd2 = MEM_dupallocN(part->pd2);
	partn->effector_weights = MEM_dupallocN(part->effector_weights);
	partn->fluid = MEM_dupallocN(part->fluid);

	if (part->clumpcurve)
		partn->clumpcurve = curvemapping_copy(part->clumpcurve);
	if (part->roughcurve)
		partn->roughcurve = curvemapping_copy(part->roughcurve);
	
	partn->boids = boid_copy_settings(part->boids);

	for (a = 0; a < MAX_MTEX; a++) {
		if (part->mtex[a]) {
			partn->mtex[a] = MEM_mallocN(sizeof(MTex), "psys_copy_tex");
			memcpy(partn->mtex[a], part->mtex[a], sizeof(MTex));
			id_us_plus((ID *)partn->mtex[a]->tex);
		}
	}

	BLI_duplicatelist(&partn->dupliweights, &part->dupliweights);
	
	if (part->id.lib) {
		BKE_id_lib_local_paths(G.main, part->id.lib, &partn->id);
	}

	return partn;
}

static void expand_local_particlesettings(ParticleSettings *part)
{
	int i;
	id_lib_extern((ID *)part->dup_group);

	for (i = 0; i < MAX_MTEX; i++) {
		if (part->mtex[i]) id_lib_extern((ID *)part->mtex[i]->tex);
	}
}

void BKE_particlesettings_make_local(ParticleSettings *part)
{
	Main *bmain = G.main;
	Object *ob;
	bool is_local = false, is_lib = false;

	/* - only lib users: do nothing
	 * - only local users: set flag
	 * - mixed: make copy
	 */
	
	if (part->id.lib == 0) return;
	if (part->id.us == 1) {
		id_clear_lib_data(bmain, &part->id);
		expand_local_particlesettings(part);
		return;
	}

	/* test objects */
	for (ob = bmain->object.first; ob && ELEM(false, is_lib, is_local); ob = ob->id.next) {
		ParticleSystem *psys = ob->particlesystem.first;
		for (; psys; psys = psys->next) {
			if (psys->part == part) {
				if (ob->id.lib) is_lib = true;
				else is_local = true;
			}
		}
	}
	
	if (is_local && is_lib == false) {
		id_clear_lib_data(bmain, &part->id);
		expand_local_particlesettings(part);
	}
	else if (is_local && is_lib) {
		ParticleSettings *part_new = BKE_particlesettings_copy(part);
		part_new->id.us = 0;

		/* Remap paths of new ID using old library as base. */
		BKE_id_lib_local_paths(bmain, part->id.lib, &part_new->id);

		/* do objects */
		for (ob = bmain->object.first; ob; ob = ob->id.next) {
			ParticleSystem *psys;
			for (psys = ob->particlesystem.first; psys; psys = psys->next) {
				if (psys->part == part && ob->id.lib == 0) {
					psys->part = part_new;
					part_new->id.us++;
					part->id.us--;
				}
			}
		}
	}
}

/************************************************/
/*			Textures							*/
/************************************************/

static int get_particle_uv(DerivedMesh *dm, ParticleData *pa, int face_index, const float fuv[4], char *name, float *texco)
{
	MFace *mf;
	MTFace *tf;
	int i;
	
	tf = CustomData_get_layer_named(&dm->faceData, CD_MTFACE, name);

	if (tf == NULL)
		tf = CustomData_get_layer(&dm->faceData, CD_MTFACE);

	if (tf == NULL)
		return 0;

	if (pa) {
		i = ELEM(pa->num_dmcache, DMCACHE_NOTFOUND, DMCACHE_ISCHILD) ? pa->num : pa->num_dmcache;
		if (i >= dm->getNumTessFaces(dm))
			i = -1;
	}
	else
		i = face_index;

	if (i == -1) {
		texco[0] = 0.0f;
		texco[1] = 0.0f;
		texco[2] = 0.0f;
	}
	else {
		mf = dm->getTessFaceData(dm, i, CD_MFACE);

		psys_interpolate_uvs(&tf[i], mf->v4, fuv, texco);

		texco[0] = texco[0] * 2.0f - 1.0f;
		texco[1] = texco[1] * 2.0f - 1.0f;
		texco[2] = 0.0f;
	}

	return 1;
}

#define SET_PARTICLE_TEXTURE(type, pvalue, texfac)                            \
	if ((event & mtex->mapto) & type) {                                       \
		pvalue = texture_value_blend(def, pvalue, value, texfac, blend);      \
	} (void)0

#define CLAMP_PARTICLE_TEXTURE_POS(type, pvalue)                              \
	if (event & type) {                                                       \
		if (pvalue < 0.0f)                                                    \
			pvalue = 1.0f + pvalue;                                           \
		CLAMP(pvalue, 0.0f, 1.0f);                                            \
	} (void)0

#define CLAMP_PARTICLE_TEXTURE_POSNEG(type, pvalue)                           \
	if (event & type) {                                                       \
		CLAMP(pvalue, -1.0f, 1.0f);                                           \
	} (void)0

static void get_cpa_texture(DerivedMesh *dm, ParticleSystem *psys, ParticleSettings *part, ParticleData *par, int child_index, int face_index, const float fw[4], float *orco, ParticleTexture *ptex, int event, float cfra)
{
	MTex *mtex, **mtexp = part->mtex;
	int m;
	float value, rgba[4], texvec[3];

	ptex->ivel = ptex->life = ptex->exist = ptex->size = ptex->damp =
	ptex->gravity = ptex->field = ptex->time = ptex->clump = ptex->kink_freq = ptex->kink_amp =
	ptex->effector = ptex->rough1 = ptex->rough2 = ptex->roughe = 1.0f;

	ptex->length = 1.0f - part->randlength * psys_frand(psys, child_index + 26);
	ptex->length *= part->clength_thres < psys_frand(psys, child_index + 27) ? part->clength : 1.0f;

	for (m = 0; m < MAX_MTEX; m++, mtexp++) {
		mtex = *mtexp;
		if (mtex && mtex->tex && mtex->mapto) {
			float def = mtex->def_var;
			short blend = mtex->blendtype;
			short texco = mtex->texco;

			if (ELEM(texco, TEXCO_UV, TEXCO_ORCO) && (ELEM(part->from, PART_FROM_FACE, PART_FROM_VOLUME) == 0 || part->distr == PART_DISTR_GRID))
				texco = TEXCO_GLOB;

			switch (texco) {
				case TEXCO_GLOB:
					copy_v3_v3(texvec, par->state.co);
					break;
				case TEXCO_OBJECT:
					copy_v3_v3(texvec, par->state.co);
					if (mtex->object)
						mul_m4_v3(mtex->object->imat, texvec);
					break;
				case TEXCO_UV:
					if (fw && get_particle_uv(dm, NULL, face_index, fw, mtex->uvname, texvec))
						break;
				/* no break, failed to get uv's, so let's try orco's */
				case TEXCO_ORCO:
					copy_v3_v3(texvec, orco);
					break;
				case TEXCO_PARTICLE:
					/* texture coordinates in range [-1, 1] */
					texvec[0] = 2.f * (cfra - par->time) / (par->dietime - par->time) - 1.f;
					texvec[1] = 0.f;
					texvec[2] = 0.f;
					break;
			}

			externtex(mtex, texvec, &value, rgba, rgba + 1, rgba + 2, rgba + 3, 0, NULL, false);

			if ((event & mtex->mapto) & PAMAP_ROUGH)
				ptex->rough1 = ptex->rough2 = ptex->roughe = texture_value_blend(def, ptex->rough1, value, mtex->roughfac, blend);

			SET_PARTICLE_TEXTURE(PAMAP_LENGTH, ptex->length, mtex->lengthfac);
			SET_PARTICLE_TEXTURE(PAMAP_CLUMP, ptex->clump, mtex->clumpfac);
			SET_PARTICLE_TEXTURE(PAMAP_KINK_AMP, ptex->kink_amp, mtex->kinkampfac);
			SET_PARTICLE_TEXTURE(PAMAP_KINK_FREQ, ptex->kink_freq, mtex->kinkfac);
			SET_PARTICLE_TEXTURE(PAMAP_DENS, ptex->exist, mtex->padensfac);
		}
	}

	CLAMP_PARTICLE_TEXTURE_POS(PAMAP_LENGTH, ptex->length);
	CLAMP_PARTICLE_TEXTURE_POS(PAMAP_CLUMP, ptex->clump);
	CLAMP_PARTICLE_TEXTURE_POS(PAMAP_KINK_AMP, ptex->kink_amp);
	CLAMP_PARTICLE_TEXTURE_POS(PAMAP_KINK_FREQ, ptex->kink_freq);
	CLAMP_PARTICLE_TEXTURE_POS(PAMAP_ROUGH, ptex->rough1);
	CLAMP_PARTICLE_TEXTURE_POS(PAMAP_DENS, ptex->exist);
}
void psys_get_texture(ParticleSimulationData *sim, ParticleData *pa, ParticleTexture *ptex, int event, float cfra)
{
	Object *ob = sim->ob;
	Mesh *me = (Mesh *)ob->data;
	ParticleSettings *part = sim->psys->part;
	MTex **mtexp = part->mtex;
	MTex *mtex;
	int m;
	float value, rgba[4], co[3], texvec[3];
	int setvars = 0;

	/* initialize ptex */
	ptex->ivel = ptex->life = ptex->exist = ptex->size = ptex->damp =
	ptex->gravity = ptex->field = ptex->length = ptex->clump = ptex->kink_freq = ptex->kink_amp =
	ptex->effector = ptex->rough1 = ptex->rough2 = ptex->roughe = 1.0f;

	ptex->time = (float)(pa - sim->psys->particles) / (float)sim->psys->totpart;

	for (m = 0; m < MAX_MTEX; m++, mtexp++) {
		mtex = *mtexp;
		if (mtex && mtex->tex && mtex->mapto) {
			float def = mtex->def_var;
			short blend = mtex->blendtype;
			short texco = mtex->texco;

			if (texco == TEXCO_UV && (ELEM(part->from, PART_FROM_FACE, PART_FROM_VOLUME) == 0 || part->distr == PART_DISTR_GRID))
				texco = TEXCO_GLOB;

			switch (texco) {
				case TEXCO_GLOB:
					copy_v3_v3(texvec, pa->state.co);
					break;
				case TEXCO_OBJECT:
					copy_v3_v3(texvec, pa->state.co);
					if (mtex->object)
						mul_m4_v3(mtex->object->imat, texvec);
					break;
				case TEXCO_UV:
					if (get_particle_uv(sim->psmd->dm, pa, 0, pa->fuv, mtex->uvname, texvec))
						break;
				/* no break, failed to get uv's, so let's try orco's */
				case TEXCO_ORCO:
					psys_particle_on_emitter(sim->psmd, sim->psys->part->from, pa->num, pa->num_dmcache, pa->fuv, pa->foffset, co, 0, 0, 0, texvec, 0);
					
					if (me->bb == NULL || (me->bb->flag & BOUNDBOX_DIRTY)) {
						BKE_mesh_texspace_calc(me);
					}
					sub_v3_v3(texvec, me->loc);
					if (me->size[0] != 0.0f) texvec[0] /= me->size[0];
					if (me->size[1] != 0.0f) texvec[1] /= me->size[1];
					if (me->size[2] != 0.0f) texvec[2] /= me->size[2];
					break;
				case TEXCO_PARTICLE:
					/* texture coordinates in range [-1, 1] */
					texvec[0] = 2.f * (cfra - pa->time) / (pa->dietime - pa->time) - 1.f;
					if (sim->psys->totpart > 0)
						texvec[1] = 2.f * (float)(pa - sim->psys->particles) / (float)sim->psys->totpart - 1.f;
					else
						texvec[1] = 0.0f;
					texvec[2] = 0.f;
					break;
			}

			externtex(mtex, texvec, &value, rgba, rgba + 1, rgba + 2, rgba + 3, 0, NULL, false);

			if ((event & mtex->mapto) & PAMAP_TIME) {
				/* the first time has to set the base value for time regardless of blend mode */
				if ((setvars & MAP_PA_TIME) == 0) {
					int flip = (mtex->timefac < 0.0f);
					float timefac = fabsf(mtex->timefac);
					ptex->time *= 1.0f - timefac;
					ptex->time += timefac * ((flip) ? 1.0f - value : value);
					setvars |= MAP_PA_TIME;
				}
				else
					ptex->time = texture_value_blend(def, ptex->time, value, mtex->timefac, blend);
			}
			SET_PARTICLE_TEXTURE(PAMAP_LIFE, ptex->life, mtex->lifefac);
			SET_PARTICLE_TEXTURE(PAMAP_DENS, ptex->exist, mtex->padensfac);
			SET_PARTICLE_TEXTURE(PAMAP_SIZE, ptex->size, mtex->sizefac);
			SET_PARTICLE_TEXTURE(PAMAP_IVEL, ptex->ivel, mtex->ivelfac);
			SET_PARTICLE_TEXTURE(PAMAP_FIELD, ptex->field, mtex->fieldfac);
			SET_PARTICLE_TEXTURE(PAMAP_GRAVITY, ptex->gravity, mtex->gravityfac);
			SET_PARTICLE_TEXTURE(PAMAP_DAMP, ptex->damp, mtex->dampfac);
			SET_PARTICLE_TEXTURE(PAMAP_LENGTH, ptex->length, mtex->lengthfac);
		}
	}

	CLAMP_PARTICLE_TEXTURE_POS(PAMAP_TIME, ptex->time);
	CLAMP_PARTICLE_TEXTURE_POS(PAMAP_LIFE, ptex->life);
	CLAMP_PARTICLE_TEXTURE_POS(PAMAP_DENS, ptex->exist);
	CLAMP_PARTICLE_TEXTURE_POS(PAMAP_SIZE, ptex->size);
	CLAMP_PARTICLE_TEXTURE_POSNEG(PAMAP_IVEL, ptex->ivel);
	CLAMP_PARTICLE_TEXTURE_POSNEG(PAMAP_FIELD, ptex->field);
	CLAMP_PARTICLE_TEXTURE_POSNEG(PAMAP_GRAVITY, ptex->gravity);
	CLAMP_PARTICLE_TEXTURE_POS(PAMAP_DAMP, ptex->damp);
	CLAMP_PARTICLE_TEXTURE_POS(PAMAP_LENGTH, ptex->length);
}
/************************************************/
/*			Particle State						*/
/************************************************/
float psys_get_timestep(ParticleSimulationData *sim)
{
	return 0.04f * sim->psys->part->timetweak;
}
float psys_get_child_time(ParticleSystem *psys, ChildParticle *cpa, float cfra, float *birthtime, float *dietime)
{
	ParticleSettings *part = psys->part;
	float time, life;

	if (part->childtype == PART_CHILD_FACES) {
		int w = 0;
		time = 0.0;
		while (w < 4 && cpa->pa[w] >= 0) {
			time += cpa->w[w] * (psys->particles + cpa->pa[w])->time;
			w++;
		}

		life = part->lifetime * (1.0f - part->randlife * psys_frand(psys, cpa - psys->child + 25));
	}
	else {
		ParticleData *pa = psys->particles + cpa->parent;

		time = pa->time;
		life = pa->lifetime;
	}

	if (birthtime)
		*birthtime = time;
	if (dietime)
		*dietime = time + life;

	return (cfra - time) / life;
}
float psys_get_child_size(ParticleSystem *psys, ChildParticle *cpa, float UNUSED(cfra), float *UNUSED(pa_time))
{
	ParticleSettings *part = psys->part;
	float size; // time XXX
	
	if (part->childtype == PART_CHILD_FACES)
		size = part->size;
	else
		size = psys->particles[cpa->parent].size;

	size *= part->childsize;

	if (part->childrandsize != 0.0f)
		size *= 1.0f - part->childrandsize * psys_frand(psys, cpa - psys->child + 26);

	return size;
}
static void get_child_modifier_parameters(ParticleSettings *part, ParticleThreadContext *ctx, ChildParticle *cpa, short cpa_from, int cpa_num, float *cpa_fuv, float *orco, ParticleTexture *ptex)
{
	ParticleSystem *psys = ctx->sim.psys;
	int i = cpa - psys->child;

	get_cpa_texture(ctx->dm, psys, part, psys->particles + cpa->pa[0], i, cpa_num, cpa_fuv, orco, ptex, PAMAP_DENS | PAMAP_CHILD, psys->cfra);


	if (ptex->exist < psys_frand(psys, i + 24))
		return;

	if (ctx->vg_length)
		ptex->length *= psys_interpolate_value_from_verts(ctx->dm, cpa_from, cpa_num, cpa_fuv, ctx->vg_length);
	if (ctx->vg_clump)
		ptex->clump *= psys_interpolate_value_from_verts(ctx->dm, cpa_from, cpa_num, cpa_fuv, ctx->vg_clump);
	if (ctx->vg_kink)
		ptex->kink_freq *= psys_interpolate_value_from_verts(ctx->dm, cpa_from, cpa_num, cpa_fuv, ctx->vg_kink);
	if (ctx->vg_rough1)
		ptex->rough1 *= psys_interpolate_value_from_verts(ctx->dm, cpa_from, cpa_num, cpa_fuv, ctx->vg_rough1);
	if (ctx->vg_rough2)
		ptex->rough2 *= psys_interpolate_value_from_verts(ctx->dm, cpa_from, cpa_num, cpa_fuv, ctx->vg_rough2);
	if (ctx->vg_roughe)
		ptex->roughe *= psys_interpolate_value_from_verts(ctx->dm, cpa_from, cpa_num, cpa_fuv, ctx->vg_roughe);
	if (ctx->vg_effector)
		ptex->effector *= psys_interpolate_value_from_verts(ctx->dm, cpa_from, cpa_num, cpa_fuv, ctx->vg_effector);
}
/* get's hair (or keyed) particles state at the "path time" specified in state->time */
void psys_get_particle_on_path(ParticleSimulationData *sim, int p, ParticleKey *state, const bool vel)
{
	PARTICLE_PSMD;
	ParticleSystem *psys = sim->psys;
	ParticleSettings *part = sim->psys->part;
	Material *ma = give_current_material(sim->ob, part->omat);
	ParticleData *pa;
	ChildParticle *cpa;
	ParticleTexture ptex;
	ParticleKey *par = 0, keys[4], tstate;
	ParticleThreadContext ctx; /* fake thread context for child modifiers */
	ParticleInterpolationData pind;

	float t;
	float co[3], orco[3];
	float hairmat[4][4];
	int totpart = psys->totpart;
	int totchild = psys->totchild;
	short between = 0, edit = 0;

	int keyed = part->phystype & PART_PHYS_KEYED && psys->flag & PSYS_KEYED;
	int cached = !keyed && part->type != PART_HAIR;

	float *cpa_fuv; int cpa_num; short cpa_from;

	/* initialize keys to zero */
	memset(keys, 0, 4 * sizeof(ParticleKey));

	t = state->time;
	CLAMP(t, 0.0f, 1.0f);

	if (p < totpart) {
		/* interpolate pathcache directly if it exist */
		if (psys->pathcache) {
			ParticleCacheKey result;
			interpolate_pathcache(psys->pathcache[p], t, &result);
			copy_v3_v3(state->co, result.co);
			copy_v3_v3(state->vel, result.vel);
			copy_qt_qt(state->rot, result.rot);
		}
		/* otherwise interpolate with other means */
		else {
			pa = psys->particles + p;

			pind.keyed = keyed;
			pind.cache = cached ? psys->pointcache : NULL;
			pind.epoint = NULL;
			pind.bspline = (psys->part->flag & PART_HAIR_BSPLINE);
			/* pind.dm disabled in editmode means we don't get effectors taken into
			 * account when subdividing for instance */
			pind.dm = psys_in_edit_mode(sim->scene, psys) ? NULL : psys->hair_out_dm;
			init_particle_interpolation(sim->ob, psys, pa, &pind);
			do_particle_interpolation(psys, p, pa, t, &pind, state);

			if (pind.dm) {
				mul_m4_v3(sim->ob->obmat, state->co);
				mul_mat3_m4_v3(sim->ob->obmat, state->vel);
			}
			else if (!keyed && !cached && !(psys->flag & PSYS_GLOBAL_HAIR)) {
				if ((pa->flag & PARS_REKEY) == 0) {
					psys_mat_hair_to_global(sim->ob, sim->psmd->dm, part->from, pa, hairmat);
					mul_m4_v3(hairmat, state->co);
					mul_mat3_m4_v3(hairmat, state->vel);

					if (sim->psys->effectors && (part->flag & PART_CHILD_GUIDE) == 0) {
						do_guides(sim->psys->part, sim->psys->effectors, state, p, state->time);
						/* TODO: proper velocity handling */
					}

					if (psys->lattice_deform_data && edit == 0)
						calc_latt_deform(psys->lattice_deform_data, state->co, 1.0f);
				}
			}
		}
	}
	else if (totchild) {
		//invert_m4_m4(imat, ob->obmat);

		/* interpolate childcache directly if it exists */
		if (psys->childcache) {
			ParticleCacheKey result;
			interpolate_pathcache(psys->childcache[p - totpart], t, &result);
			copy_v3_v3(state->co, result.co);
			copy_v3_v3(state->vel, result.vel);
			copy_qt_qt(state->rot, result.rot);
		}
		else {
			float par_co[3], par_orco[3];
			
			cpa = psys->child + p - totpart;

			if (state->time < 0.0f)
				t = psys_get_child_time(psys, cpa, -state->time, NULL, NULL);

			if (totchild && part->childtype == PART_CHILD_FACES) {
				/* part->parents could still be 0 so we can't test with totparent */
				between = 1;
			}
			if (between) {
				int w = 0;
				float foffset;

				/* get parent states */
				while (w < 4 && cpa->pa[w] >= 0) {
					keys[w].time = state->time;
					psys_get_particle_on_path(sim, cpa->pa[w], keys + w, 1);
					w++;
				}

				/* get the original coordinates (orco) for texture usage */
				cpa_num = cpa->num;

				foffset = cpa->foffset;
				cpa_fuv = cpa->fuv;
				cpa_from = PART_FROM_FACE;

				psys_particle_on_emitter(psmd, cpa_from, cpa_num, DMCACHE_ISCHILD, cpa->fuv, foffset, co, 0, 0, 0, orco, 0);

				/* we need to save the actual root position of the child for positioning it accurately to the surface of the emitter */
				//copy_v3_v3(cpa_1st, co);

				//mul_m4_v3(ob->obmat, cpa_1st);

				pa = psys->particles + cpa->parent;

				psys_particle_on_emitter(psmd, part->from, pa->num, pa->num_dmcache, pa->fuv, pa->foffset, par_co, 0, 0, 0, par_orco, 0);
				if (part->type == PART_HAIR)
					psys_mat_hair_to_global(sim->ob, sim->psmd->dm, psys->part->from, pa, hairmat);
				else
					unit_m4(hairmat);

				pa = 0;
			}
			else {
				/* get the parent state */
				keys->time = state->time;
				psys_get_particle_on_path(sim, cpa->parent, keys, 1);

				/* get the original coordinates (orco) for texture usage */
				pa = psys->particles + cpa->parent;

				cpa_from = part->from;
				cpa_num = pa->num;
				cpa_fuv = pa->fuv;

				psys_particle_on_emitter(psmd, part->from, pa->num, pa->num_dmcache, pa->fuv, pa->foffset, par_co, 0, 0, 0, par_orco, 0);
				if (part->type == PART_HAIR) {
					psys_particle_on_emitter(psmd, cpa_from, cpa_num, DMCACHE_ISCHILD, cpa_fuv, pa->foffset, co, 0, 0, 0, orco, 0);
					psys_mat_hair_to_global(sim->ob, sim->psmd->dm, psys->part->from, pa, hairmat);
				}
				else {
					copy_v3_v3(orco, cpa->fuv);
					unit_m4(hairmat);
				}
			}

			/* correct child ipo timing */
#if 0 // XXX old animation system
			if ((part->flag & PART_ABS_TIME) == 0 && part->ipo) {
				calc_ipo(part->ipo, 100.0f * t);
				execute_ipo((ID *)part, part->ipo);
			}
#endif // XXX old animation system

			/* get different child parameters from textures & vgroups */
			memset(&ctx, 0, sizeof(ParticleThreadContext));
			ctx.sim = *sim;
			ctx.dm = psmd->dm;
			ctx.ma = ma;
			/* TODO: assign vertex groups */
			get_child_modifier_parameters(part, &ctx, cpa, cpa_from, cpa_num, cpa_fuv, orco, &ptex);

			if (between) {
				int w = 0;

				state->co[0] = state->co[1] = state->co[2] = 0.0f;
				state->vel[0] = state->vel[1] = state->vel[2] = 0.0f;

				/* child position is the weighted sum of parent positions */
				while (w < 4 && cpa->pa[w] >= 0) {
					state->co[0] += cpa->w[w] * keys[w].co[0];
					state->co[1] += cpa->w[w] * keys[w].co[1];
					state->co[2] += cpa->w[w] * keys[w].co[2];

					state->vel[0] += cpa->w[w] * keys[w].vel[0];
					state->vel[1] += cpa->w[w] * keys[w].vel[1];
					state->vel[2] += cpa->w[w] * keys[w].vel[2];
					w++;
				}
				/* apply offset for correct positioning */
				//add_v3_v3(state->co, cpa_1st);
			}
			else {
				/* offset the child from the parent position */
				offset_child(cpa, keys, keys->rot, state, part->childflat, part->childrad);
			}

			par = keys;

			if (vel)
				copy_particle_key(&tstate, state, 1);

			/* apply different deformations to the child path */
			do_child_modifiers(sim, &ptex, par->co, par->vel, par->rot, par_orco, cpa, orco, hairmat, state, t);

			/* try to estimate correct velocity */
			if (vel) {
				ParticleKey tstate;
				float length = len_v3(state->vel);

				if (t >= 0.001f) {
					tstate.time = t - 0.001f;
					psys_get_particle_on_path(sim, p, &tstate, 0);
					sub_v3_v3v3(state->vel, state->co, tstate.co);
					normalize_v3(state->vel);
				}
				else {
					tstate.time = t + 0.001f;
					psys_get_particle_on_path(sim, p, &tstate, 0);
					sub_v3_v3v3(state->vel, tstate.co, state->co);
					normalize_v3(state->vel);
				}

				mul_v3_fl(state->vel, length);
			}
		}
	}
}
/* gets particle's state at a time, returns 1 if particle exists and can be seen and 0 if not */
int psys_get_particle_state(ParticleSimulationData *sim, int p, ParticleKey *state, int always)
{
	ParticleSystem *psys = sim->psys;
	ParticleSettings *part = psys->part;
	ParticleData *pa = NULL;
	ChildParticle *cpa = NULL;
	float cfra;
	int totpart = psys->totpart;
	float timestep = psys_get_timestep(sim);

	/* negative time means "use current time" */
	cfra = state->time > 0 ? state->time : BKE_scene_frame_get(sim->scene);

	if (p >= totpart) {
		if (!psys->totchild)
			return 0;

		if (part->childtype == PART_CHILD_FACES) {
			if (!(psys->flag & PSYS_KEYED))
				return 0;

			cpa = psys->child + p - totpart;

			state->time = psys_get_child_time(psys, cpa, cfra, NULL, NULL);

			if (!always) {
				if ((state->time < 0.0f && !(part->flag & PART_UNBORN)) ||
				    (state->time > 1.0f && !(part->flag & PART_DIED)))
				{
					return 0;
				}
			}

			state->time = (cfra - (part->sta + (part->end - part->sta) * psys_frand(psys, p + 23))) / (part->lifetime * psys_frand(psys, p + 24));

			psys_get_particle_on_path(sim, p, state, 1);
			return 1;
		}
		else {
			cpa = sim->psys->child + p - totpart;
			pa = sim->psys->particles + cpa->parent;
		}
	}
	else {
		pa = sim->psys->particles + p;
	}

	if (pa) {
		if (!always) {
			if ((cfra < pa->time    && (part->flag & PART_UNBORN) == 0) ||
			    (cfra >= pa->dietime && (part->flag & PART_DIED)  == 0))
			{
				return 0;
			}
		}

		cfra = MIN2(cfra, pa->dietime);
	}

	if (sim->psys->flag & PSYS_KEYED) {
		state->time = -cfra;
		psys_get_particle_on_path(sim, p, state, 1);
		return 1;
	}
	else {
		if (cpa) {
			float mat[4][4];
			ParticleKey *key1;
			float t = (cfra - pa->time) / pa->lifetime;
			float par_orco[3] = {0.0f, 0.0f, 0.0f};

			key1 = &pa->state;
			offset_child(cpa, key1, key1->rot, state, part->childflat, part->childrad);

			CLAMP(t, 0.0f, 1.0f);

			unit_m4(mat);
			do_child_modifiers(sim, NULL, key1->co, key1->vel, key1->rot, par_orco, cpa, cpa->fuv, mat, state, t);

			if (psys->lattice_deform_data)
				calc_latt_deform(psys->lattice_deform_data, state->co, 1.0f);
		}
		else {
			if (pa->state.time == cfra || ELEM(part->phystype, PART_PHYS_NO, PART_PHYS_KEYED))
				copy_particle_key(state, &pa->state, 1);
			else if (pa->prev_state.time == cfra)
				copy_particle_key(state, &pa->prev_state, 1);
			else {
				float dfra, frs_sec = sim->scene->r.frs_sec;
				/* let's interpolate to try to be as accurate as possible */
				if (pa->state.time + 2.f >= state->time && pa->prev_state.time - 2.f <= state->time) {
					if (pa->prev_state.time >= pa->state.time || pa->prev_state.time < 0.f) {
						/* prev_state is wrong so let's not use it, this can happen at frames 1, 0 or particle birth */
						dfra = state->time - pa->state.time;

						copy_particle_key(state, &pa->state, 1);

						madd_v3_v3v3fl(state->co, state->co, state->vel, dfra / frs_sec);
					}
					else {
						ParticleKey keys[4];
						float keytime;

						copy_particle_key(keys + 1, &pa->prev_state, 1);
						copy_particle_key(keys + 2, &pa->state, 1);

						dfra = keys[2].time - keys[1].time;

						keytime = (state->time - keys[1].time) / dfra;

						/* convert velocity to timestep size */
						mul_v3_fl(keys[1].vel, dfra * timestep);
						mul_v3_fl(keys[2].vel, dfra * timestep);
						
						psys_interpolate_particle(-1, keys, keytime, state, 1);
						
						/* convert back to real velocity */
						mul_v3_fl(state->vel, 1.f / (dfra * timestep));

						interp_v3_v3v3(state->ave, keys[1].ave, keys[2].ave, keytime);
						interp_qt_qtqt(state->rot, keys[1].rot, keys[2].rot, keytime);
					}
				}
				else if (pa->state.time + 1.f >= state->time && pa->state.time - 1.f <= state->time) {
					/* linear interpolation using only pa->state */

					dfra = state->time - pa->state.time;

					copy_particle_key(state, &pa->state, 1);

					madd_v3_v3v3fl(state->co, state->co, state->vel, dfra / frs_sec);
				}
				else {
					/* extrapolating over big ranges is not accurate so let's just give something close to reasonable back */
					copy_particle_key(state, &pa->state, 0);
				}
			}

			if (sim->psys->lattice_deform_data)
				calc_latt_deform(sim->psys->lattice_deform_data, state->co, 1.0f);
		}
		
		return 1;
	}
}

void psys_get_dupli_texture(ParticleSystem *psys, ParticleSettings *part,
                            ParticleSystemModifierData *psmd, ParticleData *pa, ChildParticle *cpa,
                            float uv[2], float orco[3])
{
	MFace *mface;
	MTFace *mtface;
	float loc[3];
	int num;

	uv[0] = uv[1] = 0.f;

	if (cpa) {
		if (part->childtype == PART_CHILD_FACES) {
			mtface = CustomData_get_layer(&psmd->dm->faceData, CD_MTFACE);
			if (mtface) {
				mface = psmd->dm->getTessFaceData(psmd->dm, cpa->num, CD_MFACE);
				mtface += cpa->num;
				psys_interpolate_uvs(mtface, mface->v4, cpa->fuv, uv);
			}
		
			psys_particle_on_emitter(psmd, PART_FROM_FACE, cpa->num, DMCACHE_ISCHILD, cpa->fuv, cpa->foffset, loc, 0, 0, 0, orco, 0);
			return;
		}
		else {
			pa = psys->particles + cpa->pa[0];
		}
	}

	if (part->from == PART_FROM_FACE) {
		mtface = CustomData_get_layer(&psmd->dm->faceData, CD_MTFACE);
		num = pa->num_dmcache;

		if (num == DMCACHE_NOTFOUND)
			num = pa->num;

		if (num >= psmd->dm->getNumTessFaces(psmd->dm)) {
			/* happens when simplify is enabled
			 * gives invalid coords but would crash otherwise */
			num = DMCACHE_NOTFOUND;
		}

		if (mtface && !ELEM(num, DMCACHE_NOTFOUND, DMCACHE_ISCHILD)) {
			mface = psmd->dm->getTessFaceData(psmd->dm, num, CD_MFACE);
			mtface += num;
			psys_interpolate_uvs(mtface, mface->v4, pa->fuv, uv);
		}
	}

	psys_particle_on_emitter(psmd, part->from, pa->num, pa->num_dmcache, pa->fuv, pa->foffset, loc, 0, 0, 0, orco, 0);
}

void psys_get_dupli_path_transform(ParticleSimulationData *sim, ParticleData *pa, ChildParticle *cpa, ParticleCacheKey *cache, float mat[4][4], float *scale)
{
	Object *ob = sim->ob;
	ParticleSystem *psys = sim->psys;
	ParticleSystemModifierData *psmd = sim->psmd;
	float loc[3], nor[3], vec[3], side[3], len;
	float xvec[3] = {-1.0, 0.0, 0.0}, nmat[3][3];

	sub_v3_v3v3(vec, (cache + cache->segments)->co, cache->co);
	len = normalize_v3(vec);

	if (pa == NULL && psys->part->childflat != PART_CHILD_FACES)
		pa = psys->particles + cpa->pa[0];

	if (pa)
		psys_particle_on_emitter(psmd, sim->psys->part->from, pa->num, pa->num_dmcache, pa->fuv, pa->foffset, loc, nor, 0, 0, 0, 0);
	else
		psys_particle_on_emitter(psmd, PART_FROM_FACE, cpa->num, DMCACHE_ISCHILD, cpa->fuv, cpa->foffset, loc, nor, 0, 0, 0, 0);

	if (psys->part->rotmode == PART_ROT_VEL) {
		transpose_m3_m4(nmat, ob->imat);
		mul_m3_v3(nmat, nor);
		normalize_v3(nor);

		/* make sure that we get a proper side vector */
		if (fabsf(dot_v3v3(nor, vec)) > 0.999999f) {
			if (fabsf(dot_v3v3(nor, xvec)) > 0.999999f) {
				nor[0] = 0.0f;
				nor[1] = 1.0f;
				nor[2] = 0.0f;
			}
			else {
				nor[0] = 1.0f;
				nor[1] = 0.0f;
				nor[2] = 0.0f;
			}
		}
		cross_v3_v3v3(side, nor, vec);
		normalize_v3(side);

		/* rotate side vector around vec */
		if (psys->part->phasefac != 0) {
			float q_phase[4];
			float phasefac = psys->part->phasefac;
			if (psys->part->randphasefac != 0.0f)
				phasefac += psys->part->randphasefac * psys_frand(psys, (pa - psys->particles) + 20);
			axis_angle_to_quat(q_phase, vec, phasefac * (float)M_PI);

			mul_qt_v3(q_phase, side);
		}

		cross_v3_v3v3(nor, vec, side);

		unit_m4(mat);
		copy_v3_v3(mat[0], vec);
		copy_v3_v3(mat[1], side);
		copy_v3_v3(mat[2], nor);
	}
	else {
		quat_to_mat4(mat, pa->state.rot);
	}

	*scale = len;
}

void psys_make_billboard(ParticleBillboardData *bb, float xvec[3], float yvec[3], float zvec[3], float center[3])
{
	float onevec[3] = {0.0f, 0.0f, 0.0f}, tvec[3], tvec2[3];

	xvec[0] = 1.0f; xvec[1] = 0.0f; xvec[2] = 0.0f;
	yvec[0] = 0.0f; yvec[1] = 1.0f; yvec[2] = 0.0f;

	/* can happen with bad pointcache or physics calculation
	 * since this becomes geometry, nan's and inf's crash raytrace code.
	 * better not allow this. */
	if ((!finite(bb->vec[0])) || (!finite(bb->vec[1])) || (!finite(bb->vec[2])) ||
	    (!finite(bb->vel[0])) || (!finite(bb->vel[1])) || (!finite(bb->vel[2])) )
	{
		zero_v3(bb->vec);
		zero_v3(bb->vel);

		zero_v3(xvec);
		zero_v3(yvec);
		zero_v3(zvec);
		zero_v3(center);

		return;
	}

	if (bb->align < PART_BB_VIEW)
		onevec[bb->align] = 1.0f;

	if (bb->lock && (bb->align == PART_BB_VIEW)) {
		normalize_v3_v3(xvec, bb->ob->obmat[0]);
		normalize_v3_v3(yvec, bb->ob->obmat[1]);
		normalize_v3_v3(zvec, bb->ob->obmat[2]);
	}
	else if (bb->align == PART_BB_VEL) {
		float temp[3];

		normalize_v3_v3(temp, bb->vel);

		sub_v3_v3v3(zvec, bb->ob->obmat[3], bb->vec);

		if (bb->lock) {
			float fac = -dot_v3v3(zvec, temp);

			madd_v3_v3fl(zvec, temp, fac);
		}
		normalize_v3(zvec);

		cross_v3_v3v3(xvec, temp, zvec);
		normalize_v3(xvec);

		cross_v3_v3v3(yvec, zvec, xvec);
	}
	else {
		sub_v3_v3v3(zvec, bb->ob->obmat[3], bb->vec);
		if (bb->lock)
			zvec[bb->align] = 0.0f;
		normalize_v3(zvec);

		if (bb->align < PART_BB_VIEW)
			cross_v3_v3v3(xvec, onevec, zvec);
		else
			cross_v3_v3v3(xvec, bb->ob->obmat[1], zvec);
		normalize_v3(xvec);

		cross_v3_v3v3(yvec, zvec, xvec);
	}

	copy_v3_v3(tvec, xvec);
	copy_v3_v3(tvec2, yvec);

	mul_v3_fl(xvec, cosf(bb->tilt * (float)M_PI));
	mul_v3_fl(tvec2, sinf(bb->tilt * (float)M_PI));
	add_v3_v3(xvec, tvec2);

	mul_v3_fl(yvec, cosf(bb->tilt * (float)M_PI));
	mul_v3_fl(tvec, -sinf(bb->tilt * (float)M_PI));
	add_v3_v3(yvec, tvec);

	mul_v3_fl(xvec, bb->size[0]);
	mul_v3_fl(yvec, bb->size[1]);

	madd_v3_v3v3fl(center, bb->vec, xvec, bb->offset[0]);
	madd_v3_v3fl(center, yvec, bb->offset[1]);
}

void psys_apply_hair_lattice(Scene *scene, Object *ob, ParticleSystem *psys)
{
	ParticleSimulationData sim = {0};
	sim.scene = scene;
	sim.ob = ob;
	sim.psys = psys;
	sim.psmd = psys_get_modifier(ob, psys);

	psys->lattice_deform_data = psys_create_lattice_deform_data(&sim);

	if (psys->lattice_deform_data) {
		ParticleData *pa = psys->particles;
		HairKey *hkey;
		int p, h;
		float hairmat[4][4], imat[4][4];

		for (p = 0; p < psys->totpart; p++, pa++) {
			psys_mat_hair_to_global(sim.ob, sim.psmd->dm, psys->part->from, pa, hairmat);
			invert_m4_m4(imat, hairmat);

			hkey = pa->hair;
			for (h = 0; h < pa->totkey; h++, hkey++) {
				mul_m4_v3(hairmat, hkey->co);
				calc_latt_deform(psys->lattice_deform_data, hkey->co, 1.0f);
				mul_m4_v3(imat, hkey->co);
			}
		}
		
		end_latt_deform(psys->lattice_deform_data);
		psys->lattice_deform_data = NULL;

		/* protect the applied shape */
		psys->flag |= PSYS_EDITED;
	}
}<|MERGE_RESOLUTION|>--- conflicted
+++ resolved
@@ -372,13 +372,6 @@
 }
 
 /**
-<<<<<<< HEAD
- * Release all datablocks (ID) used by this partsett (datablocks are never freed, they are just unreferenced).
- *
- * \param part The particle settings which has to release its data.
- */
-void BKE_particlesettings_release_datablocks(ParticleSettings *part)
-=======
  * Free (or release) any data used by this particle settings (does not free the partsett itself).
  *
  * \param part The particle settings to free.
@@ -386,39 +379,9 @@
  *                   (their user count is decreased).
  */
 void BKE_particlesettings_free(ParticleSettings *part, const bool do_id_user)
->>>>>>> 794a977b
 {
 	int a;
 
-<<<<<<< HEAD
-	for (a = 0; a < MAX_MTEX; a++) {
-		mtex = part->mtex[a];
-		if (mtex && mtex->tex) {
-			id_us_min(&mtex->tex->id);
-			mtex->tex = NULL;
-		}
-	}
-
-	/* No ID refcount here... */
-	part->dup_group = NULL;
-	part->dup_ob = NULL;
-	part->bb_ob = NULL;
-}
-
-/**
- * Free (or release) any data used by this particle settings (does not free the partsett itself).
- *
- * \param part The particle settings to free.
- * \param do_id_user When \a true, ID datablocks used (referenced) by this partsett are 'released'
- *                   (their user count is decreased).
- */
-void BKE_particlesettings_free(ParticleSettings *part, const bool do_id_user)
-{
-	int a;
-
-	if (do_id_user) {
-		BKE_particlesettings_release_datablocks(part);
-=======
 	if (do_id_user) {
 		MTex *mtex;
 
@@ -434,7 +397,6 @@
 		part->dup_group = NULL;
 		part->dup_ob = NULL;
 		part->bb_ob = NULL;
->>>>>>> 794a977b
 	}
 
 	BKE_animdata_free(&part->id);
@@ -458,12 +420,6 @@
 	boid_free_settings(part->boids);
 	fluid_free_settings(part->fluid);
 
-<<<<<<< HEAD
-	for (a = 0; a < MAX_MTEX; a++) {
-		MEM_SAFE_FREE(part->mtex[a]);
-	}
-=======
->>>>>>> 794a977b
 }
 
 void free_hair(Object *UNUSED(ob), ParticleSystem *psys, int dynamics)
