--- conflicted
+++ resolved
@@ -1419,13 +1419,8 @@
 	wmWindowManager *wm = bmain->wm.first;
 	wmWindow *window;
 	for (window = wm->windows.first; window != NULL; window = window->next) {
-<<<<<<< HEAD
 		const bScreen *screen = BKE_workspace_active_screen_get(window->workspace_hook);
-
-		for (ScrArea *area = screen->areabase.first; area != NULL; area = area->next) {
-=======
-		bScreen *screen = window->screen;
-		Scene *scene = screen->scene;
+		Scene *scene = window->scene;
 		ScrArea *area;
 		RenderEngineType *type = RE_engines_find(scene->r.engine);
 		if ((type->draw_engine != NULL) || (type->render_to_view == NULL)) {
@@ -1433,7 +1428,6 @@
 		}
 		const bool use_legacy = (type->flag & RE_USE_LEGACY_PIPELINE) != 0;
 		for (area = screen->areabase.first; area != NULL; area = area->next) {
->>>>>>> 606d1f2b
 			View3D *v3d = area->spacedata.first;
 			if (area->spacetype != SPACE_VIEW3D) {
 				continue;
