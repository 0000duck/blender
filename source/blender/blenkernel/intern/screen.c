/*
 * ***** BEGIN GPL LICENSE BLOCK *****
 *
 * This program is free software; you can redistribute it and/or
 * modify it under the terms of the GNU General Public License
 * as published by the Free Software Foundation; either version 2
 * of the License, or (at your option) any later version.
 *
 * This program is distributed in the hope that it will be useful,
 * but WITHOUT ANY WARRANTY; without even the implied warranty of
 * MERCHANTABILITY or FITNESS FOR A PARTICULAR PURPOSE.  See the
 * GNU General Public License for more details.
 *
 * You should have received a copy of the GNU General Public License
 * along with this program; if not, write to the Free Software Foundation,
 * Inc., 51 Franklin Street, Fifth Floor, Boston, MA 02110-1301, USA.
 *
 * The Original Code is Copyright (C) 2001-2002 by NaN Holding BV.
 * All rights reserved.
 *
 * The Original Code is: all of this file.
 *
 * Contributor(s): none yet.
 *
 * ***** END GPL LICENSE BLOCK *****
 */

/** \file blender/blenkernel/intern/screen.c
 *  \ingroup bke
 */

#ifdef WIN32
#  include "BLI_winstuff.h"
#endif

#include <string.h>
#include <stdio.h>
#include <math.h>

#include "MEM_guardedalloc.h"

#include "DNA_scene_types.h"
#include "DNA_screen_types.h"
#include "DNA_space_types.h"
#include "DNA_view3d_types.h"

#include "BLI_listbase.h"
#include "BLI_utildefines.h"

#include "BKE_idprop.h"
#include "BKE_screen.h"

/* ************ Spacetype/regiontype handling ************** */

/* keep global; this has to be accessible outside of windowmanager */
static ListBase spacetypes = {NULL, NULL};

/* not SpaceType itself */
static void spacetype_free(SpaceType *st)
{
	ARegionType *art;
	PanelType *pt;
	HeaderType *ht;
	
	for (art = st->regiontypes.first; art; art = art->next) {
		BLI_freelistN(&art->drawcalls);

		for (pt = art->paneltypes.first; pt; pt = pt->next)
			if (pt->ext.free)
				pt->ext.free(pt->ext.data);

		for (ht = art->headertypes.first; ht; ht = ht->next)
			if (ht->ext.free)
				ht->ext.free(ht->ext.data);

		BLI_freelistN(&art->paneltypes);
		BLI_freelistN(&art->headertypes);
		BLI_freelistN(&art->menubartypes);
	}
	
	BLI_freelistN(&st->regiontypes);
	BLI_freelistN(&st->toolshelf);

}

void BKE_spacetypes_free(void)
{
	SpaceType *st;
	
	for (st = spacetypes.first; st; st = st->next) {
		spacetype_free(st);
	}
	
	BLI_freelistN(&spacetypes);
}

SpaceType *BKE_spacetype_from_id(int spaceid)
{
	SpaceType *st;
	
	for (st = spacetypes.first; st; st = st->next) {
		if (st->spaceid == spaceid)
			return st;
	}
	return NULL;
}

ARegionType *BKE_regiontype_from_id(SpaceType *st, int regionid)
{
	ARegionType *art;
	
	for (art = st->regiontypes.first; art; art = art->next)
		if (art->regionid == regionid)
			return art;
	
	printf("Error, region type missing in - name:\"%s\", id:%d\n", st->name, st->spaceid);
	return st->regiontypes.first;
}


const ListBase *BKE_spacetypes_list(void)
{
	return &spacetypes;
}

void BKE_spacetype_register(SpaceType *st)
{
	SpaceType *stype;
	
	/* sanity check */
	stype = BKE_spacetype_from_id(st->spaceid);
	if (stype) {
		printf("error: redefinition of spacetype %s\n", stype->name);
		spacetype_free(stype);
		MEM_freeN(stype);
	}
	
	BLI_addtail(&spacetypes, st);
}

int BKE_spacetype_exists(int spaceid)
{
	return BKE_spacetype_from_id(spaceid) != NULL;
}

/* ***************** Space handling ********************** */

void BKE_spacedata_freelist(ListBase *lb)
{
	SpaceLink *sl;
	ARegion *ar;
	
	for (sl = lb->first; sl; sl = sl->next) {
		SpaceType *st = BKE_spacetype_from_id(sl->spacetype);
		
		/* free regions for pushed spaces */
		for (ar = sl->regionbase.first; ar; ar = ar->next)
			BKE_area_region_free(st, ar);

		BLI_freelistN(&sl->regionbase);
		
		if (st && st->free) 
			st->free(sl);
	}
	
	BLI_freelistN(lb);
}

ARegion *BKE_area_region_copy(SpaceType *st, ARegion *ar)
{
	ARegion *newar = MEM_dupallocN(ar);
	Panel *pa, *newpa, *patab;
	
	newar->prev = newar->next = NULL;
	newar->handlers.first = newar->handlers.last = NULL;
	newar->uiblocks.first = newar->uiblocks.last = NULL;
	newar->ui_lists.first = newar->ui_lists.last = NULL;
	newar->swinid = 0;
	
	/* use optional regiondata callback */
	if (ar->regiondata) {
		ARegionType *art = BKE_regiontype_from_id(st, ar->regiontype);

		if (art && art->duplicate)
			newar->regiondata = art->duplicate(ar->regiondata);
		else
			newar->regiondata = MEM_dupallocN(ar->regiondata);
	}

	if (ar->v2d.tab_offset)
		newar->v2d.tab_offset = MEM_dupallocN(ar->v2d.tab_offset);
	
	newar->panels.first = newar->panels.last = NULL;
	BLI_duplicatelist(&newar->panels, &ar->panels);
	
	/* copy panel pointers */
	for (newpa = newar->panels.first; newpa; newpa = newpa->next) {
		patab = newar->panels.first;
		pa = ar->panels.first;
		while (patab) {
			if (newpa->paneltab == pa) {
				newpa->paneltab = patab;
				break;
			}
			patab = patab->next;
			pa = pa->next;
		}
	}
	
	return newar;
}


/* from lb2 to lb1, lb1 is supposed to be freed */
static void region_copylist(SpaceType *st, ListBase *lb1, ListBase *lb2)
{
	ARegion *ar;
	
	/* to be sure */
	lb1->first = lb1->last = NULL;
	
	for (ar = lb2->first; ar; ar = ar->next) {
		ARegion *arnew = BKE_area_region_copy(st, ar);
		BLI_addtail(lb1, arnew);
	}
}


/* lb1 should be empty */
void BKE_spacedata_copylist(ListBase *lb1, ListBase *lb2)
{
	SpaceLink *sl;
	
	lb1->first = lb1->last = NULL;    /* to be sure */
	
	for (sl = lb2->first; sl; sl = sl->next) {
		SpaceType *st = BKE_spacetype_from_id(sl->spacetype);
		
		if (st && st->duplicate) {
			SpaceLink *slnew = st->duplicate(sl);
			
			BLI_addtail(lb1, slnew);
			
			region_copylist(st, &slnew->regionbase, &sl->regionbase);
		}
	}
}

/* facility to set locks for drawing to survive (render) threads accessing drawing data */
/* lock can become bitflag too */
/* should be replaced in future by better local data handling for threads */
void BKE_spacedata_draw_locks(int set)
{
	SpaceType *st;
	
	for (st = spacetypes.first; st; st = st->next) {
		ARegionType *art;
	
		for (art = st->regiontypes.first; art; art = art->next) {
			if (set) 
				art->do_lock = art->lock;
			else 
				art->do_lock = FALSE;
		}
	}
}


/* not region itself */
void BKE_area_region_free(SpaceType *st, ARegion *ar)
{
<<<<<<< HEAD
	Panel *pa;
	
=======
	uiList *uilst;

>>>>>>> 107e6afd
	if (st) {
		ARegionType *art = BKE_regiontype_from_id(st, ar->regiontype);
		
		if (art && art->free)
			art->free(ar);
		
		if (ar->regiondata)
			printf("regiondata free error\n");
	}
	else if (ar->type && ar->type->free)
		ar->type->free(ar);
	
	if (ar->v2d.tab_offset) {
		MEM_freeN(ar->v2d.tab_offset);
		ar->v2d.tab_offset = NULL;
	}
	
	for (pa = ar->panels.first; pa; pa = pa->next) {
		BLI_freelistN(&pa->operators);
	}

	BLI_freelistN(&ar->panels);

	for (uilst = ar->ui_lists.first; uilst; uilst = uilst->next) {
		if (uilst->dyn_data) {
			uiListDyn *dyn_data = uilst->dyn_data;
			if (dyn_data->items_filter_flags) {
				MEM_freeN(dyn_data->items_filter_flags);
			}
			if (dyn_data->items_filter_neworder) {
				MEM_freeN(dyn_data->items_filter_neworder);
			}
			MEM_freeN(dyn_data);
		}
		if (uilst->properties) {
			IDP_FreeProperty(uilst->properties);
			MEM_freeN(uilst->properties);
		}
	}
	BLI_freelistN(&ar->ui_lists);
	BLI_freelistN(&ar->operators);
}

/* not area itself */
void BKE_screen_area_free(ScrArea *sa)
{
	SpaceType *st = BKE_spacetype_from_id(sa->spacetype);
	ARegion *ar;
	
	for (ar = sa->regionbase.first; ar; ar = ar->next)
		BKE_area_region_free(st, ar);

	BLI_freelistN(&sa->regionbase);
	
	BKE_spacedata_freelist(&sa->spacedata);
	
	BLI_freelistN(&sa->actionzones);
}

/* don't free screen itself */
void BKE_screen_free(bScreen *sc)
{
	ScrArea *sa, *san;
	ARegion *ar;
	
	for (ar = sc->regionbase.first; ar; ar = ar->next)
		BKE_area_region_free(NULL, ar);

	BLI_freelistN(&sc->regionbase);
	
	for (sa = sc->areabase.first; sa; sa = san) {
		san = sa->next;
		BKE_screen_area_free(sa);
	}
	
	BLI_freelistN(&sc->vertbase);
	BLI_freelistN(&sc->edgebase);
	BLI_freelistN(&sc->areabase);
}

/* for depsgraph */
unsigned int BKE_screen_visible_layers(bScreen *screen, Scene *scene)
{
	ScrArea *sa;
	unsigned int layer = 0;

	if (screen) {
		/* get all used view3d layers */
		for (sa = screen->areabase.first; sa; sa = sa->next)
			if (sa->spacetype == SPACE_VIEW3D)
				layer |= ((View3D *)sa->spacedata.first)->lay;
	}

	if (!layer)
		return scene->lay;

	return layer;
}

/* ***************** Utilities ********************** */

/* Find a region of the specified type from the given area */
ARegion *BKE_area_find_region_type(ScrArea *sa, int type)
{
	if (sa) {
		ARegion *ar;
		
		for (ar = sa->regionbase.first; ar; ar = ar->next) {
			if (ar->regiontype == type)
				return ar;
		}
	}
	return NULL;
}

ARegion *BKE_area_find_region_active_win(ScrArea *sa)
{
	if (sa) {
		ARegion *ar = BLI_findlink(&sa->regionbase, sa->region_active_win);
		if (ar && (ar->regiontype == RGN_TYPE_WINDOW)) {
			return ar;
		}

		/* fallback to any */
		return BKE_area_find_region_type(sa, RGN_TYPE_WINDOW);
	}
	return NULL;
}

/* Find a region of the specified type from the given area */
ARegion *BKE_spacelink_find_region_type(SpaceLink *sl, int type)
{
	if (sl) {
		ARegion *ar;
		
		for (ar = sl->regionbase.first; ar; ar = ar->next) {
			if (ar->regiontype == type)
				return ar;
		}
	}
	return NULL;
}

/* note, using this function is generally a last resort, you really want to be
 * using the context when you can - campbell
 * -1 for any type */
ScrArea *BKE_screen_find_big_area(bScreen *sc, const int spacetype, const short min)
{
	ScrArea *sa, *big = NULL;
	int size, maxsize = 0;

	for (sa = sc->areabase.first; sa; sa = sa->next) {
		if ((spacetype == -1) || sa->spacetype == spacetype) {
			if (min <= sa->winx && min <= sa->winy) {
				size = sa->winx * sa->winy;
				if (size > maxsize) {
					maxsize = size;
					big = sa;
				}
			}
		}
	}

	return big;
}

void BKE_screen_view3d_sync(struct View3D *v3d, struct Scene *scene)
{
	int bit;

	if (v3d->scenelock && v3d->localvd == NULL) {
		v3d->lay = scene->lay;
		v3d->camera = scene->camera;

		if (v3d->camera == NULL) {
			ARegion *ar;

			for (ar = v3d->regionbase.first; ar; ar = ar->next) {
				if (ar->regiontype == RGN_TYPE_WINDOW) {
					RegionView3D *rv3d = ar->regiondata;
					if (rv3d->persp == RV3D_CAMOB)
						rv3d->persp = RV3D_PERSP;
				}
			}
		}

		if ((v3d->lay & v3d->layact) == 0) {
			for (bit = 0; bit < 32; bit++) {
				if (v3d->lay & (1 << bit)) {
					v3d->layact = 1 << bit;
					break;
				}
			}
		}
	}
}

void BKE_screen_view3d_scene_sync(bScreen *sc)
{
	/* are there cameras in the views that are not in the scene? */
	ScrArea *sa;
	for (sa = sc->areabase.first; sa; sa = sa->next) {
		SpaceLink *sl;
		for (sl = sa->spacedata.first; sl; sl = sl->next) {
			if (sl->spacetype == SPACE_VIEW3D) {
				View3D *v3d = (View3D *) sl;
				BKE_screen_view3d_sync(v3d, sc->scene);
			}
		}
	}
}

void BKE_screen_view3d_main_sync(ListBase *screen_lb, Scene *scene)
{
	bScreen *sc;
	ScrArea *sa;
	SpaceLink *sl;

	/* from scene copy to the other views */
	for (sc = screen_lb->first; sc; sc = sc->id.next) {
		if (sc->scene != scene)
			continue;

		for (sa = sc->areabase.first; sa; sa = sa->next)
			for (sl = sa->spacedata.first; sl; sl = sl->next)
				if (sl->spacetype == SPACE_VIEW3D)
					BKE_screen_view3d_sync((View3D *)sl, scene);
	}
}

/* magic zoom calculation, no idea what
 * it signifies, if you find out, tell me! -zr
 */

/* simple, its magic dude!
 * well, to be honest, this gives a natural feeling zooming
 * with multiple keypad presses (ton)
 */
float BKE_screen_view3d_zoom_to_fac(float camzoom)
{
	return powf(((float)M_SQRT2 + camzoom / 50.0f), 2.0f) / 4.0f;
}

float BKE_screen_view3d_zoom_from_fac(float zoomfac)
{
	return ((sqrtf(4.0f * zoomfac) - (float)M_SQRT2) * 50.0f);
}<|MERGE_RESOLUTION|>--- conflicted
+++ resolved
@@ -269,13 +269,9 @@
 /* not region itself */
 void BKE_area_region_free(SpaceType *st, ARegion *ar)
 {
-<<<<<<< HEAD
 	Panel *pa;
-	
-=======
 	uiList *uilst;
 
->>>>>>> 107e6afd
 	if (st) {
 		ARegionType *art = BKE_regiontype_from_id(st, ar->regiontype);
 		
