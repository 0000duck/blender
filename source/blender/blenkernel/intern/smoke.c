/*
 * ***** BEGIN GPL LICENSE BLOCK *****
 *
 * This program is free software; you can redistribute it and/or
 * modify it under the terms of the GNU General Public License
 * as published by the Free Software Foundation; either version 2
 * of the License, or (at your option) any later version.
 *
 * This program is distributed in the hope that it will be useful,
 * but WITHOUT ANY WARRANTY; without even the implied warranty of
 * MERCHANTABILITY or FITNESS FOR A PARTICULAR PURPOSE.  See the
 * GNU General Public License for more details.
 *
 * You should have received a copy of the GNU General Public License
 * along with this program; if not, write to the Free Software Foundation,
 * Inc., 51 Franklin Street, Fifth Floor, Boston, MA 02110-1301, USA.
 *
 * The Original Code is Copyright (C) Blender Foundation.
 * All rights reserved.
 *
 * The Original Code is: all of this file.
 *
 * Contributor(s): Daniel Genrich
 *                 Blender Foundation
 *
 * ***** END GPL LICENSE BLOCK *****
 */

/** \file blender/blenkernel/intern/smoke.c
 *  \ingroup bke
 */


/* Part of the code copied from elbeem fluid library, copyright by Nils Thuerey */

#include "MEM_guardedalloc.h"

#include <float.h>
#include <math.h>
#include <stdio.h>
#include <string.h> /* memset */

#include "BLI_blenlib.h"
#include "BLI_math.h"
#include "BLI_kdtree.h"
#include "BLI_kdopbvh.h"
#include "BLI_task.h"
#include "BLI_threads.h"
#include "BLI_utildefines.h"
#include "BLI_voxel.h"

#include "DNA_anim_types.h"
#include "DNA_armature_types.h"
#include "DNA_constraint_types.h"
#include "DNA_customdata_types.h"
#include "DNA_lamp_types.h"
#include "DNA_meshdata_types.h"
#include "DNA_modifier_types.h"
#include "DNA_object_types.h"
#include "DNA_particle_types.h"
#include "DNA_scene_types.h"
#include "DNA_smoke_types.h"

#include "BKE_appdir.h"
#include "BKE_animsys.h"
#include "BKE_armature.h"
#include "BKE_bvhutils.h"
#include "BKE_cdderivedmesh.h"
#include "BKE_collision.h"
#include "BKE_colortools.h"
#include "BKE_constraint.h"
#include "BKE_customdata.h"
#include "BKE_deform.h"
#include "BKE_DerivedMesh.h"
#include "BKE_global.h"
#include "BKE_effect.h"
#include "BKE_main.h"
#include "BKE_modifier.h"
#include "BKE_object.h"
#include "BKE_particle.h"
#include "BKE_pointcache.h"
#include "BKE_scene.h"
#include "BKE_smoke.h"
#include "BKE_texture.h"

#include "RE_shader_ext.h"

#include "GPU_glew.h"

/* UNUSED so far, may be enabled later */
/* #define USE_SMOKE_COLLISION_DM */

//#define DEBUG_TIME

#ifdef DEBUG_TIME
#	include "PIL_time.h"
#endif

#ifdef WITH_MANTA
#	include "manta_fluid_API.h"
#endif

#ifdef WITH_SMOKE

static ThreadMutex object_update_lock = BLI_MUTEX_INITIALIZER;

struct Object;
struct Scene;
struct DerivedMesh;
struct SmokeModifierData;

// timestep default value for nice appearance 0.1f
#define DT_DEFAULT 0.1f

#define ADD_IF_LOWER_POS(a, b) (min_ff((a) + (b), max_ff((a), (b))))
#define ADD_IF_LOWER_NEG(a, b) (max_ff((a) + (b), min_ff((a), (b))))
#define ADD_IF_LOWER(a, b) (((b) > 0) ? ADD_IF_LOWER_POS((a), (b)) : ADD_IF_LOWER_NEG((a), (b)))

#else /* WITH_SMOKE */

/* Stubs to use when smoke is disabled */
struct WTURBULENCE *smoke_turbulence_init(int *UNUSED(res), int UNUSED(amplify), int UNUSED(noisetype), const char *UNUSED(noisefile_path), int UNUSED(use_fire), int UNUSED(use_colors)) { return NULL; }
//struct FLUID_3D *smoke_init(int *UNUSED(res), float *UNUSED(dx), float *UNUSED(dtdef), int UNUSED(use_heat), int UNUSED(use_fire), int UNUSED(use_colors)) { return NULL; }
void smoke_free(struct FLUID_3D *UNUSED(fluid)) {}
float *smoke_get_density(struct FLUID_3D *UNUSED(fluid)) { return NULL; }
void smoke_turbulence_free(struct WTURBULENCE *UNUSED(wt)) {}
void smoke_initWaveletBlenderRNA(struct WTURBULENCE *UNUSED(wt), float *UNUSED(strength)) {}
void smoke_initBlenderRNA(struct FLUID_3D *UNUSED(fluid), float *UNUSED(alpha), float *UNUSED(beta), float *UNUSED(dt_factor), float *UNUSED(vorticity),
                          int *UNUSED(border_colli), float *UNUSED(burning_rate), float *UNUSED(flame_smoke), float *UNUSED(flame_smoke_color),
                          float *UNUSED(flame_vorticity), float *UNUSED(flame_ignition_temp), float *UNUSED(flame_max_temp)) {}
struct DerivedMesh *smokeModifier_do(SmokeModifierData *UNUSED(smd), Scene *UNUSED(scene), Object *UNUSED(ob), DerivedMesh *UNUSED(dm)) { return NULL; }
float smoke_get_velocity_at(struct Object *UNUSED(ob), float UNUSED(position[3]), float UNUSED(velocity[3])) { return 0.0f; }

#endif /* WITH_SMOKE */

#ifdef WITH_SMOKE


void smoke_reallocate_fluid(SmokeDomainSettings *sds, int res[3], int free_old)
{
	if (free_old && sds->fluid)
		smoke_free(sds->fluid);
	if (!min_iii(res[0], res[1], res[2])) {
		sds->fluid = NULL;
		return;
	}
	
	sds->fluid = smoke_init(res, sds->smd);

	/* reallocate shadow buffer */
	if (sds->shadow)
		MEM_freeN(sds->shadow);
	sds->shadow = MEM_callocN(sizeof(float) * res[0] * res[1] * res[2], "SmokeDomainShadow");
}

void smoke_reallocate_highres_fluid(SmokeDomainSettings *sds, float dx, int res[3], int free_old)
{
<<<<<<< HEAD
=======
	int use_fire = (sds->active_fields & (SM_ACTIVE_HEAT | SM_ACTIVE_FIRE));
	int use_colors = (sds->active_fields & SM_ACTIVE_COLORS);

	if (free_old && sds->wt)
		smoke_turbulence_free(sds->wt);
	if (!min_iii(res[0], res[1], res[2])) {
		sds->wt = NULL;
		return;
	}

	/* smoke_turbulence_init uses non-threadsafe functions from fftw3 lib (like fftw_plan & co). */
	BLI_thread_lock(LOCK_FFTW);

	sds->wt = smoke_turbulence_init(res, sds->amplify + 1, sds->noise, BKE_tempdir_session(), use_fire, use_colors);

	BLI_thread_unlock(LOCK_FFTW);

>>>>>>> 0aec2dcd
	sds->res_wt[0] = res[0] * (sds->amplify + 1);
	sds->res_wt[1] = res[1] * (sds->amplify + 1);
	sds->res_wt[2] = res[2] * (sds->amplify + 1);
	sds->dx_wt = dx / (sds->amplify + 1);
}

/* convert global position to domain cell space */
static void smoke_pos_to_cell(SmokeDomainSettings *sds, float pos[3])
{
	mul_m4_v3(sds->imat, pos);
	sub_v3_v3(pos, sds->p0);
	pos[0] *= 1.0f / sds->cell_size[0];
	pos[1] *= 1.0f / sds->cell_size[1];
	pos[2] *= 1.0f / sds->cell_size[2];
}

/* set domain transformations and base resolution from object derivedmesh */
static void smoke_set_domain_from_derivedmesh(SmokeDomainSettings *sds, Object *ob, DerivedMesh *dm, bool init_resolution)
{
	size_t i;
	float min[3] = {FLT_MAX, FLT_MAX, FLT_MAX}, max[3] = {-FLT_MAX, -FLT_MAX, -FLT_MAX};
	float size[3];
	MVert *verts = dm->getVertArray(dm);
	float scale = 0.0;
	int res;

	res = sds->maxres;

	// get BB of domain
	for (i = 0; i < dm->getNumVerts(dm); i++)
	{
		// min BB
		min[0] = MIN2(min[0], verts[i].co[0]);
		min[1] = MIN2(min[1], verts[i].co[1]);
		min[2] = MIN2(min[2], verts[i].co[2]);

		// max BB
		max[0] = MAX2(max[0], verts[i].co[0]);
		max[1] = MAX2(max[1], verts[i].co[1]);
		max[2] = MAX2(max[2], verts[i].co[2]);
	}

	/* set domain bounds */
	copy_v3_v3(sds->p0, min);
	copy_v3_v3(sds->p1, max);
	sds->dx = 1.0f / res;

	/* calculate domain dimensions */
	sub_v3_v3v3(size, max, min);
	if (init_resolution) {
		zero_v3_int(sds->base_res);
		copy_v3_v3(sds->cell_size, size);
	}
	/* apply object scale */
	for (i = 0; i < 3; i++) {
		size[i] = fabsf(size[i] * ob->size[i]);
	}
	copy_v3_v3(sds->global_size, size);
	copy_v3_v3(sds->dp0, min);

	invert_m4_m4(sds->imat, ob->obmat);

	// prevent crash when initializing a plane as domain
	if (!init_resolution || (size[0] < FLT_EPSILON) || (size[1] < FLT_EPSILON) || (size[2] < FLT_EPSILON))
		return;

	/* define grid resolutions from longest domain side */
	if (size[0] >= MAX2(size[1], size[2])) {
		scale = res / size[0];
		sds->scale = size[0] / fabsf(ob->size[0]);
		sds->base_res[0] = res;
		sds->base_res[1] = max_ii((int)(size[1] * scale + 0.5f), 4);
		sds->base_res[2] = max_ii((int)(size[2] * scale + 0.5f), 4);
	}
	else if (size[1] >= MAX2(size[0], size[2])) {
		scale = res / size[1];
		sds->scale = size[1] / fabsf(ob->size[1]);
		sds->base_res[0] = max_ii((int)(size[0] * scale + 0.5f), 4);
		sds->base_res[1] = res;
		sds->base_res[2] = max_ii((int)(size[2] * scale + 0.5f), 4);
	}
	else {
		scale = res / size[2];
		sds->scale = size[2] / fabsf(ob->size[2]);
		sds->base_res[0] = max_ii((int)(size[0] * scale + 0.5f), 4);
		sds->base_res[1] = max_ii((int)(size[1] * scale + 0.5f), 4);
		sds->base_res[2] = res;
	}

	/* set cell size */
	sds->cell_size[0] /= (float)sds->base_res[0];
	sds->cell_size[1] /= (float)sds->base_res[1];
	sds->cell_size[2] /= (float)sds->base_res[2];
}

static void smoke_set_domain_gravity(Scene *scene, SmokeDomainSettings *sds)
{
	float gravity[3] = {0.0f, 0.0f, -1.0f};
	float gravity_mag;

	/* use global gravity if enabled */
	if (scene->physics_settings.flag & PHYS_GLOBAL_GRAVITY) {
		copy_v3_v3(gravity, scene->physics_settings.gravity);
		/* map default value to 1.0 */
		mul_v3_fl(gravity, 1.0f / 9.810f);
		
		/* convert gravity to domain space */
		gravity_mag = len_v3(gravity);
		mul_mat3_m4_v3(sds->imat, gravity);
		normalize_v3(gravity);
		mul_v3_fl(gravity, gravity_mag);
	
		sds->gravity[0] = gravity[0];
		sds->gravity[1] = gravity[1];
		sds->gravity[2] = gravity[2];
	}
}

static int smokeModifier_init(SmokeModifierData *smd, Object *ob, Scene *scene, DerivedMesh *dm)
{
	if ((smd->type & MOD_SMOKE_TYPE_DOMAIN) && smd->domain && !smd->domain->fluid)
	{
		SmokeDomainSettings *sds = smd->domain;
		int res[3];
		/* set domain dimensions from derivedmesh */
		smoke_set_domain_from_derivedmesh(sds, ob, dm, true);
		/* set domain gravity */
		smoke_set_domain_gravity(scene, sds);
		/* reset domain values */
		zero_v3_int(sds->shift);
		zero_v3(sds->shift_f);
		add_v3_fl(sds->shift_f, 0.5f);
		zero_v3(sds->prev_loc);
		mul_m4_v3(ob->obmat, sds->prev_loc);
		copy_m4_m4(sds->obmat, ob->obmat);

		/* set resolutions */
		if (smd->domain->flags & MOD_SMOKE_ADAPTIVE_DOMAIN) {
			res[0] = res[1] = res[2] = 1; /* use minimum res for adaptive init */
		}
		else {
			VECCOPY(res, sds->base_res);
		}
		VECCOPY(sds->res, res);
		sds->total_cells = sds->res[0] * sds->res[1] * sds->res[2];
		sds->res_min[0] = sds->res_min[1] = sds->res_min[2] = 0;
		VECCOPY(sds->res_max, res);

		/* allocate fluid */
		smoke_reallocate_fluid(sds, sds->res, 0);

		smd->time = scene->r.cfra;

		/* allocate highres fluid */
		if (sds->flags & MOD_SMOKE_HIGHRES) {
			smoke_reallocate_highres_fluid(sds, sds->dx, sds->res, 0);
		}
		/* allocate shadow buffer */
		if (!sds->shadow)
			sds->shadow = MEM_callocN(sizeof(float) * sds->res[0] * sds->res[1] * sds->res[2], "SmokeDomainShadow");

		return 1;
	}
	else if ((smd->type & MOD_SMOKE_TYPE_FLOW) && smd->flow)
	{
		smd->time = scene->r.cfra;

		return 1;
	}
	else if ((smd->type & MOD_SMOKE_TYPE_EFFEC))
	{
		if (!smd->effec)
		{
			smokeModifier_createType(smd);
		}

		smd->time = scene->r.cfra;

		return 1;
	}

	return 2;
}

#endif /* WITH_SMOKE */

static void smokeModifier_freeDomain(SmokeModifierData *smd)
{
	if (smd->domain)
	{
		if (smd->domain->shadow)
			MEM_freeN(smd->domain->shadow);
		smd->domain->shadow = NULL;

		if (smd->domain->fluid)
			smoke_free(smd->domain->fluid);

		if (smd->domain->fluid_mutex)
			BLI_rw_mutex_free(smd->domain->fluid_mutex);

		if (smd->domain->effector_weights)
			MEM_freeN(smd->domain->effector_weights);
		smd->domain->effector_weights = NULL;

		BKE_ptcache_free_list(&(smd->domain->ptcaches[0]));
		smd->domain->point_cache[0] = NULL;

		if (smd->domain->coba) {
			MEM_freeN(smd->domain->coba);
		}

		MEM_freeN(smd->domain);
		smd->domain = NULL;
	}
}

static void smokeModifier_freeFlow(SmokeModifierData *smd)
{
	if (smd->flow)
	{
		if (smd->flow->dm) smd->flow->dm->release(smd->flow->dm);
		if (smd->flow->verts_old) MEM_freeN(smd->flow->verts_old);
		MEM_freeN(smd->flow);
		smd->flow = NULL;
	}
}

static void smokeModifier_freeCollision(SmokeModifierData *smd)
{
	if (smd->effec)
	{
		SmokeCollSettings *scs = smd->effec;

		if (scs->numverts)
		{
			if (scs->verts_old)
			{
				MEM_freeN(scs->verts_old);
				scs->verts_old = NULL;
			}
		}

		if (smd->effec->dm)
			smd->effec->dm->release(smd->effec->dm);
		smd->effec->dm = NULL;

		MEM_freeN(smd->effec);
		smd->effec = NULL;
	}
}

static void smokeModifier_reset_ex(struct SmokeModifierData *smd, bool need_lock)
{
	if (smd)
	{
		if (smd->domain)
		{
			if (smd->domain->shadow)
				MEM_freeN(smd->domain->shadow);
			smd->domain->shadow = NULL;

			if (smd->domain->fluid)
			{
				if (need_lock)
					BLI_rw_mutex_lock(smd->domain->fluid_mutex, THREAD_LOCK_WRITE);

				smoke_free(smd->domain->fluid);
				smd->domain->fluid = NULL;

				if (need_lock)
					BLI_rw_mutex_unlock(smd->domain->fluid_mutex);
			}

			smd->time = -1;
			smd->domain->total_cells = 0;
			smd->domain->active_fields = 0;
		}
		else if (smd->flow)
		{
			if (smd->flow->verts_old) MEM_freeN(smd->flow->verts_old);
			smd->flow->verts_old = NULL;
			smd->flow->numverts = 0;
		}
		else if (smd->effec)
		{
			SmokeCollSettings *scs = smd->effec;

			if (scs->numverts && scs->verts_old)
			{
				MEM_freeN(scs->verts_old);
				scs->verts_old = NULL;
			}
		}
	}
}

void smokeModifier_reset(struct SmokeModifierData *smd)
{
	smokeModifier_reset_ex(smd, true);
}

void smokeModifier_free(SmokeModifierData *smd)
{
	if (smd)
	{
		smokeModifier_freeDomain(smd);
		smokeModifier_freeFlow(smd);
		smokeModifier_freeCollision(smd);
	}
}

void smokeModifier_createType(struct SmokeModifierData *smd)
{
	if (smd)
	{
		if (smd->type & MOD_SMOKE_TYPE_DOMAIN)
		{
			if (smd->domain)
				smokeModifier_freeDomain(smd);

			smd->domain = MEM_callocN(sizeof(SmokeDomainSettings), "SmokeDomain");

			smd->domain->smd = smd;

			smd->domain->point_cache[0] = BKE_ptcache_add(&(smd->domain->ptcaches[0]));
			smd->domain->point_cache[0]->flag |= PTCACHE_DISK_CACHE;
			smd->domain->point_cache[0]->step = 1;

			/* Deprecated */
			smd->domain->point_cache[1] = NULL;
			BLI_listbase_clear(&smd->domain->ptcaches[1]);
			/* set some standard values */
			smd->domain->fluid = NULL;
			smd->domain->fluid_mutex = BLI_rw_mutex_alloc();
			smd->domain->wt = NULL;
			smd->domain->eff_group = NULL;
			smd->domain->fluid_group = NULL;
			smd->domain->coll_group = NULL;
			smd->domain->maxres = 32;
			smd->domain->amplify = 1;
			smd->domain->alpha = -0.001;
			smd->domain->beta = 0.3;
			smd->domain->time_scale = 1.0;
			smd->domain->cfl_condition = 4.0;
			smd->domain->vorticity = 0.2;
			smd->domain->border_collisions = 0; // open domain
			smd->domain->flags = MOD_SMOKE_DISSOLVE_LOG | MOD_SMOKE_USE_VOLUME_CACHE | MOD_SMOKE_ADAPTIVE_TIME;
			smd->domain->highres_sampling = SM_HRES_FULLSAMPLE;
			smd->domain->strength = 1.0;
			smd->domain->noise = MOD_SMOKE_NOISEWAVE;
			smd->domain->diss_speed = 5;
			smd->domain->active_fields = 0;

			smd->domain->adapt_margin = 4;
			smd->domain->adapt_res = 0;
			smd->domain->adapt_threshold = 0.02f;

			smd->domain->burning_rate = 0.75f;
			smd->domain->flame_smoke = 1.0f;
			smd->domain->flame_vorticity = 0.5f;
			smd->domain->flame_ignition = 1.5f;
			smd->domain->flame_max_temp = 3.0f;
			/* color */
			smd->domain->flame_smoke_color[0] = 0.7f;
			smd->domain->flame_smoke_color[1] = 0.7f;
			smd->domain->flame_smoke_color[2] = 0.7f;

			/* Deprecated */
			smd->domain->viewsettings = 0;
			
			smd->domain->effector_weights = BKE_add_effector_weights(NULL);
			
			smd->domain->viewport_display_mode = SM_VIEWPORT_PREVIEW;
			smd->domain->render_display_mode = SM_VIEWPORT_FINAL;
			smd->domain->type = MOD_SMOKE_DOMAIN_TYPE_GAS;
			
			smd->domain->gravity[0] = 0.0f;
			smd->domain->gravity[1] = 0.0f;
			smd->domain->gravity[2] = -1.0f;

			/* liquid */
			smd->domain->particle_randomness = 0.1f;
			smd->domain->particle_number = 2;
			smd->domain->particle_minimum = 8;
			smd->domain->particle_maximum = 16;
			smd->domain->particle_radius = 1.0f;
			smd->domain->particle_band_width = 3.0f;
			smd->domain->particle_type = 0;

			smd->domain->particle_droplet_threshold = 2.0f;
			smd->domain->particle_droplet_amount = 2.5f;
			smd->domain->particle_droplet_life = 250.0f;
			smd->domain->particle_droplet_max = 4;

			smd->domain->particle_bubble_rise = 0.5f;
			smd->domain->particle_bubble_life = 250.0f;
			smd->domain->particle_bubble_max = 2;

			smd->domain->particle_floater_amount = 0.5f;
			smd->domain->particle_floater_life = 250.0f;
			smd->domain->particle_floater_max = 2;

			smd->domain->particle_tracer_amount = 0.5f;
			smd->domain->particle_tracer_life = 250.0f;
			smd->domain->particle_tracer_max = 2;

			smd->domain->surface_tension = 0.0f;
			smd->domain->viscosity_base = 1.0f;
			smd->domain->viscosity_exponent = 6.0f;
			smd->domain->domain_size = 0.5f;

			/* guiding */
			smd->domain->guiding_alpha = 2.0f;
			smd->domain->guiding_beta = 5;

			/*mantaflow settings*/
			smd->domain->manta_solver_res = 3;
			smd->domain->noise_pos_scale = 2.0f;
			smd->domain->noise_time_anim = 0.1f;
			BLI_make_file_string("/", smd->domain->manta_filepath, BKE_tempdir_base(), "manta_scene.py");

#ifdef WITH_OPENVDB_BLOSC
			smd->domain->openvdb_comp = VDB_COMPRESSION_BLOSC;
#else
			smd->domain->openvdb_comp = VDB_COMPRESSION_ZIP;
#endif
			smd->domain->data_depth = 0;
			smd->domain->cache_surface_format = PTCACHE_FILE_OBJECT;
			smd->domain->cache_volume_format = PTCACHE_FILE_PTCACHE;

			smd->domain->display_thickness = 1.0f;
			smd->domain->slice_method = MOD_SMOKE_SLICE_VIEW_ALIGNED;
			smd->domain->axis_slice_method = AXIS_SLICE_FULL;
			smd->domain->slice_per_voxel = 5.0f;
			smd->domain->slice_depth = 0.5f;
			smd->domain->slice_axis = 0;
			smd->domain->vector_scale = 1.0f;

			smd->domain->coba = NULL;
			smd->domain->coba_field = FLUID_FIELD_DENSITY;
		}
		else if (smd->type & MOD_SMOKE_TYPE_FLOW)
		{
			if (smd->flow)
				smokeModifier_freeFlow(smd);

			smd->flow = MEM_callocN(sizeof(SmokeFlowSettings), "SmokeFlow");

			smd->flow->smd = smd;

			/* set some standard values */
			smd->flow->density = 1.0f;
			smd->flow->fuel_amount = 1.0f;
			smd->flow->temp = 1.0f;
			smd->flow->flags = MOD_SMOKE_FLOW_ABSOLUTE | MOD_SMOKE_FLOW_USE_PART_SIZE | MOD_SMOKE_FLOW_USE_INFLOW;
			smd->flow->vel_multi = 1.0f;
			smd->flow->volume_density = 0.0f;
			smd->flow->surface_distance = 1.5f;
			smd->flow->source = MOD_SMOKE_FLOW_SOURCE_MESH;
			smd->flow->texture_size = 1.0f;
			smd->flow->particle_size = 1.0f;
			smd->flow->subframes = 0;

			smd->flow->color[0] = 0.7f;
			smd->flow->color[1] = 0.7f;
			smd->flow->color[2] = 0.7f;

			smd->flow->dm = NULL;
			smd->flow->psys = NULL;

		}
		else if (smd->type & MOD_SMOKE_TYPE_EFFEC)
		{
			if (smd->effec)
				smokeModifier_freeCollision(smd);

			smd->effec = MEM_callocN(sizeof(SmokeCollSettings), "SmokeColl");

			smd->effec->smd = smd;
			smd->effec->verts_old = NULL;
			smd->effec->numverts = 0;
			smd->effec->type = 0; // static obstacle
			smd->effec->dm = NULL;
			smd->effec->surface_distance = 0.5f;

#ifdef USE_SMOKE_COLLISION_DM
			smd->effec->dm = NULL;
#endif
		}
	}
}

void smokeModifier_copy(struct SmokeModifierData *smd, struct SmokeModifierData *tsmd)
{
	tsmd->type = smd->type;
	tsmd->time = smd->time;

	smokeModifier_createType(tsmd);

	if (tsmd->domain) {
		tsmd->domain->fluid_group = smd->domain->fluid_group;
		tsmd->domain->coll_group = smd->domain->coll_group;

		tsmd->domain->adapt_margin = smd->domain->adapt_margin;
		tsmd->domain->adapt_res = smd->domain->adapt_res;
		tsmd->domain->adapt_threshold = smd->domain->adapt_threshold;

		tsmd->domain->alpha = smd->domain->alpha;
		tsmd->domain->beta = smd->domain->beta;
		tsmd->domain->amplify = smd->domain->amplify;
		tsmd->domain->maxres = smd->domain->maxres;
		tsmd->domain->flags = smd->domain->flags;
		tsmd->domain->highres_sampling = smd->domain->highres_sampling;
		tsmd->domain->viewsettings = smd->domain->viewsettings;
		tsmd->domain->noise = smd->domain->noise;
		tsmd->domain->diss_speed = smd->domain->diss_speed;
		tsmd->domain->strength = smd->domain->strength;

		tsmd->domain->border_collisions = smd->domain->border_collisions;
		tsmd->domain->vorticity = smd->domain->vorticity;
		tsmd->domain->time_scale = smd->domain->time_scale;
		tsmd->domain->cfl_condition = smd->domain->cfl_condition;

		tsmd->domain->burning_rate = smd->domain->burning_rate;
		tsmd->domain->flame_smoke = smd->domain->flame_smoke;
		tsmd->domain->flame_vorticity = smd->domain->flame_vorticity;
		tsmd->domain->flame_ignition = smd->domain->flame_ignition;
		tsmd->domain->flame_max_temp = smd->domain->flame_max_temp;
		
		tsmd->domain->gravity[0] = smd->domain->gravity[0];
		tsmd->domain->gravity[1] = smd->domain->gravity[1];
		tsmd->domain->gravity[2] = smd->domain->gravity[2];

		tsmd->domain->particle_randomness = smd->domain->particle_randomness;
		tsmd->domain->particle_number = smd->domain->particle_number;
		tsmd->domain->particle_minimum = smd->domain->particle_minimum;
		tsmd->domain->particle_maximum = smd->domain->particle_maximum;
		tsmd->domain->particle_radius = smd->domain->particle_radius;
		tsmd->domain->particle_band_width = smd->domain->particle_band_width;
		tsmd->domain->particle_droplet_threshold = smd->domain->particle_droplet_threshold;
		tsmd->domain->particle_droplet_amount = smd->domain->particle_droplet_amount;
		tsmd->domain->particle_droplet_life = smd->domain->particle_droplet_life;
		tsmd->domain->particle_droplet_max = smd->domain->particle_droplet_max;
		tsmd->domain->particle_bubble_rise = smd->domain->particle_bubble_rise;
		tsmd->domain->particle_bubble_life = smd->domain->particle_bubble_life;
		tsmd->domain->particle_bubble_max = smd->domain->particle_bubble_max;
		tsmd->domain->particle_floater_amount = smd->domain->particle_floater_amount;
		tsmd->domain->particle_floater_life = smd->domain->particle_floater_life;
		tsmd->domain->particle_floater_max = smd->domain->particle_floater_max;
		tsmd->domain->particle_tracer_amount = smd->domain->particle_tracer_amount;
		tsmd->domain->particle_tracer_life = smd->domain->particle_tracer_life;
		tsmd->domain->particle_tracer_max = smd->domain->particle_tracer_max;

		tsmd->domain->surface_tension = smd->domain->surface_tension;
		tsmd->domain->viscosity_base = smd->domain->viscosity_base;
		tsmd->domain->viscosity_exponent = smd->domain->viscosity_exponent;
		tsmd->domain->domain_size = smd->domain->domain_size;

		tsmd->domain->guiding_alpha = smd->domain->guiding_alpha;
		tsmd->domain->guiding_beta = smd->domain->guiding_beta;

		tsmd->domain->manta_solver_res = smd->domain->manta_solver_res;
		tsmd->domain->noise_pos_scale = smd->domain->noise_pos_scale;
		tsmd->domain->noise_time_anim = smd->domain->noise_time_anim;
		
		tsmd->domain->viewport_display_mode = smd->domain->viewport_display_mode;
		tsmd->domain->render_display_mode = smd->domain->render_display_mode;
		tsmd->domain->type = smd->domain->type;

		copy_v3_v3(tsmd->domain->flame_smoke_color, smd->domain->flame_smoke_color);

		MEM_freeN(tsmd->domain->effector_weights);
		tsmd->domain->effector_weights = MEM_dupallocN(smd->domain->effector_weights);
		tsmd->domain->openvdb_comp = smd->domain->openvdb_comp;
		tsmd->domain->data_depth = smd->domain->data_depth;
		tsmd->domain->cache_surface_format = smd->domain->cache_surface_format;
		tsmd->domain->cache_volume_format = smd->domain->cache_volume_format;

		tsmd->domain->slice_method = smd->domain->slice_method;
		tsmd->domain->axis_slice_method = smd->domain->axis_slice_method;
		tsmd->domain->slice_per_voxel = smd->domain->slice_per_voxel;
		tsmd->domain->slice_depth = smd->domain->slice_depth;
		tsmd->domain->slice_axis = smd->domain->slice_axis;
		tsmd->domain->draw_velocity = smd->domain->draw_velocity;
		tsmd->domain->vector_draw_type = smd->domain->vector_draw_type;
		tsmd->domain->vector_scale = smd->domain->vector_scale;

		if (smd->domain->coba) {
			tsmd->domain->coba = MEM_dupallocN(smd->domain->coba);
		}
	}
	else if (tsmd->flow) {
		tsmd->flow->psys = smd->flow->psys;
		tsmd->flow->noise_texture = smd->flow->noise_texture;

		tsmd->flow->vel_multi = smd->flow->vel_multi;
		tsmd->flow->vel_normal = smd->flow->vel_normal;
		tsmd->flow->vel_random = smd->flow->vel_random;

		tsmd->flow->density = smd->flow->density;
		copy_v3_v3(tsmd->flow->color, smd->flow->color);
		tsmd->flow->fuel_amount = smd->flow->fuel_amount;
		tsmd->flow->temp = smd->flow->temp;
		tsmd->flow->volume_density = smd->flow->volume_density;
		tsmd->flow->surface_distance = smd->flow->surface_distance;
		tsmd->flow->particle_size = smd->flow->particle_size;
		tsmd->flow->subframes = smd->flow->subframes;

		tsmd->flow->texture_size = smd->flow->texture_size;
		tsmd->flow->texture_offset = smd->flow->texture_offset;
		BLI_strncpy(tsmd->flow->uvlayer_name, smd->flow->uvlayer_name, sizeof(tsmd->flow->uvlayer_name));
		tsmd->flow->vgroup_density = smd->flow->vgroup_density;

		tsmd->flow->type = smd->flow->type;
		tsmd->flow->source = smd->flow->source;
		tsmd->flow->texture_type = smd->flow->texture_type;
		tsmd->flow->flags = smd->flow->flags;
	}
	else if (tsmd->effec) {
		tsmd->effec->type = smd->effec->type;
		tsmd->effec->surface_distance = smd->effec->surface_distance;
	}
}

#ifdef WITH_SMOKE

// forward decleration
static void smoke_calc_transparency(SmokeDomainSettings *sds, Scene *scene);
static float calc_voxel_transp(float *result, float *input, int res[3], int *pixel, float *tRay, float correct);
static void update_mesh_distances(int index, float *mesh_distances, BVHTreeFromMesh *treeData, const float ray_start[3], float surface_thickness);

static int get_lamp(Scene *scene, float *light)
{
	Base *base_tmp = NULL;
	int found_lamp = 0;

	// try to find a lamp, preferably local
	for (base_tmp = scene->base.first; base_tmp; base_tmp = base_tmp->next) {
		if (base_tmp->object->type == OB_LAMP) {
			Lamp *la = base_tmp->object->data;

			if (la->type == LA_LOCAL) {
				copy_v3_v3(light, base_tmp->object->obmat[3]);
				return 1;
			}
			else if (!found_lamp) {
				copy_v3_v3(light, base_tmp->object->obmat[3]);
				found_lamp = 1;
			}
		}
	}

	return found_lamp;
}

/**********************************************************
 *	Obstacles
 **********************************************************/

typedef struct ObstaclesFromDMData {
	SmokeDomainSettings *sds;
	const MVert *mvert;
	const MLoop *mloop;
	const MLoopTri *looptri;
	BVHTreeFromMesh *tree;

	bool has_velocity;
	float *vert_vel;
	float *velocityX, *velocityY, *velocityZ;
	int *num_objects;
	float *distances_map;
	float surface_thickness;
} ObstaclesFromDMData;

static void obstacles_from_derivedmesh_task_cb(
        void *__restrict userdata,
        const int z,
        const ParallelRangeTLS *__restrict UNUSED(tls))
{
	ObstaclesFromDMData *data = userdata;
	SmokeDomainSettings *sds = data->sds;

	/* slightly rounded-up sqrt(3 * (0.5)^2) == max. distance of cell boundary along the diagonal */
	const float surface_distance = 2.0f; //0.867f;
	/* Note: Use larger surface distance to cover larger area with obvel. Manta will use these obvels and extrapolate them (inside and outside obstacle) */

	for (int x = sds->res_min[0]; x < sds->res_max[0]; x++) {
		for (int y = sds->res_min[1]; y < sds->res_max[1]; y++) {
			const int index = smoke_get_index(x - sds->res_min[0], sds->res[0], y - sds->res_min[1], sds->res[1], z - sds->res_min[2]);

			float ray_start[3] = {(float)x + 0.5f, (float)y + 0.5f, (float)z + 0.5f};
			BVHTreeNearest nearest = {0};
			nearest.index = -1;
			nearest.dist_sq = surface_distance * surface_distance; /* find_nearest uses squared distance */
			bool hasIncObj = false;

			/* find the nearest point on the mesh */
			if (BLI_bvhtree_find_nearest(data->tree->tree, ray_start, &nearest, data->tree->nearest_callback, data->tree) != -1) {
				const MLoopTri *lt = &data->looptri[nearest.index];
				float weights[3];
				int v1, v2, v3;

				/* calculate barycentric weights for nearest point */
				v1 = data->mloop[lt->tri[0]].v;
				v2 = data->mloop[lt->tri[1]].v;
				v3 = data->mloop[lt->tri[2]].v;
				interp_weights_tri_v3(weights, data->mvert[v1].co, data->mvert[v2].co, data->mvert[v3].co, nearest.co);

				// DG TODO
				if (data->has_velocity)
				{
					/* apply object velocity */
					float hit_vel[3];
					interp_v3_v3v3v3(hit_vel, &data->vert_vel[v1 * 3], &data->vert_vel[v2 * 3], &data->vert_vel[v3 * 3], weights);
					data->velocityX[index] += hit_vel[0];
					data->velocityY[index] += hit_vel[1];
					data->velocityZ[index] += hit_vel[2];
					// printf("adding obvel: [%f, %f, %f], dx is: %f\n", hit_vel[0], hit_vel[1], hit_vel[2], sds->dx);

					/* increase object count */
					data->num_objects[index]++;
					hasIncObj = true;
				}
			}

			/* Get distance to mesh surface from both within and outside grid (mantaflow phi grid) */
			if (data->distances_map) {
				update_mesh_distances(index, data->distances_map, data->tree, ray_start, data->surface_thickness);

				/* Ensure that num objects are also counted inside object. But dont count twice (see object inc for nearest point) */
				if (data->distances_map[index] < 0 && !hasIncObj) {
					data->num_objects[index]++;
				}
			}
		}
	}
}

static void obstacles_from_derivedmesh(
        Object *coll_ob, SmokeDomainSettings *sds, SmokeCollSettings *scs,
        float *distances_map, float *velocityX, float *velocityY, float *velocityZ, int *num_objects, float dt)
{
	if (!scs->dm) return;
	{
		DerivedMesh *dm = NULL;
		MVert *mvert = NULL;
		const MLoopTri *looptri;
		const MLoop *mloop;
		BVHTreeFromMesh treeData = {NULL};
		int numverts, i;

		float *vert_vel = NULL;
		bool has_velocity = false;

		dm = CDDM_copy(scs->dm);
		CDDM_calc_normals(dm);
		mvert = dm->getVertArray(dm);
		mloop = dm->getLoopArray(dm);
		looptri = dm->getLoopTriArray(dm);
		numverts = dm->getNumVerts(dm);

		// DG TODO
		// if (scs->type > SM_COLL_STATIC)
		// if line above is used, the code is in trouble if the object moves but is declared as "does not move"

		{
			vert_vel = MEM_callocN(sizeof(float) * numverts * 3, "smoke_obs_velocity");

			if (scs->numverts != numverts || !scs->verts_old) {
				if (scs->verts_old) MEM_freeN(scs->verts_old);
				scs->verts_old = MEM_callocN(sizeof(float) * numverts * 3, "smoke_obs_verts_old");
				scs->numverts = numverts;
			}
			else {
				has_velocity = true;
			}
		}

		/*	Transform collider vertices to
		 *   domain grid space for fast lookups */
		for (i = 0; i < numverts; i++) {
			float n[3];
			float co[3];

			/* vert pos */
			mul_m4_v3(coll_ob->obmat, mvert[i].co);
			smoke_pos_to_cell(sds, mvert[i].co);

			/* vert normal */
			normal_short_to_float_v3(n, mvert[i].no);
			mul_mat3_m4_v3(coll_ob->obmat, n);
			mul_mat3_m4_v3(sds->imat, n);
			normalize_v3(n);
			normal_float_to_short_v3(mvert[i].no, n);

			/* vert velocity */
			VECADD(co, mvert[i].co, sds->shift);
			if (has_velocity) {
				sub_v3_v3v3(&vert_vel[i * 3], co, &scs->verts_old[i * 3]);
				mul_v3_fl(&vert_vel[i * 3], sds->dx / dt);
			}
			copy_v3_v3(&scs->verts_old[i * 3], co);
		}

		if (bvhtree_from_mesh_looptri(&treeData, dm, 0.0f, 4, 6)) {
			ObstaclesFromDMData data = {
			    .sds = sds, .mvert = mvert, .mloop = mloop, .looptri = looptri,
			    .tree = &treeData, .has_velocity = has_velocity, .vert_vel = vert_vel,
			    .velocityX = velocityX, .velocityY = velocityY, .velocityZ = velocityZ,
			    .num_objects = num_objects, .distances_map = distances_map, .surface_thickness = scs->surface_distance
			};
			ParallelRangeSettings settings;
			BLI_parallel_range_settings_defaults(&settings);
			settings.scheduling_mode = TASK_SCHEDULING_DYNAMIC;
			BLI_task_parallel_range(sds->res_min[2], sds->res_max[2],
			                        &data,
			                        obstacles_from_derivedmesh_task_cb,
			                        &settings);
		}
		/* free bvh tree */
		free_bvhtree_from_mesh(&treeData);
		dm->release(dm);

		if (vert_vel) MEM_freeN(vert_vel);
	}
}

/* Animated obstacles: dx_step = ((x_new - x_old) / totalsteps) * substep */
static void update_obstacles(Scene *scene, Object *ob, SmokeDomainSettings *sds, float dt,
                             int UNUSED(substep), int UNUSED(totalsteps))
{
	Object **collobjs = NULL;
	unsigned int numcollobj = 0;

	unsigned int collIndex;
	int active_fields = sds->active_fields;

	collobjs = get_collisionobjects(scene, ob, sds->coll_group, &numcollobj, eModifierType_Smoke);

	/* check what type of effector objects present. then init according grids */
	for (collIndex = 0; collIndex < numcollobj; collIndex++)
	{
		Object *collob = collobjs[collIndex];
		SmokeModifierData *smd2 = (SmokeModifierData *)modifiers_findByType(collob, eModifierType_Smoke);

		if ((smd2->type & MOD_SMOKE_TYPE_EFFEC) && smd2->effec) {
			SmokeCollSettings *scs = smd2->effec;
			if (scs && (scs->type == SM_EFFECTOR_COLLISION)) {
				active_fields |= SM_ACTIVE_OBSTACLE;
				fluid_ensure_obstacle(sds->fluid, sds->smd);
			}
			if (scs && (scs->type == SM_EFFECTOR_GUIDE)) {
				active_fields |= SM_ACTIVE_GUIDING;
				fluid_ensure_guiding(sds->fluid, sds->smd);
			}
		}
	}
	sds->active_fields = active_fields;

	float *velx = smoke_get_ob_velocity_x(sds->fluid);
	float *vely = smoke_get_ob_velocity_y(sds->fluid);
	float *velz = smoke_get_ob_velocity_z(sds->fluid);
	float *velxGuide = smoke_get_guide_velocity_x(sds->fluid);
	float *velyGuide = smoke_get_guide_velocity_y(sds->fluid);
	float *velzGuide = smoke_get_guide_velocity_z(sds->fluid);
	float *velxOrig = smoke_get_velocity_x(sds->fluid);
	float *velyOrig = smoke_get_velocity_y(sds->fluid);
	float *velzOrig = smoke_get_velocity_z(sds->fluid);
	float *density = smoke_get_density(sds->fluid);
	float *fuel = smoke_get_fuel(sds->fluid);
	float *flame = smoke_get_flame(sds->fluid);
	float *r = smoke_get_color_r(sds->fluid);
	float *g = smoke_get_color_g(sds->fluid);
	float *b = smoke_get_color_b(sds->fluid);
	float *phiObsIn = liquid_get_phiobsin(sds->fluid);
	float *phiGuideIn = fluid_get_phiguidein(sds->fluid);
	int *obstacles = smoke_get_obstacle(sds->fluid);
	int *num_obstacles = fluid_get_num_obstacle(sds->fluid);
	int *num_guides = fluid_get_num_guide(sds->fluid);
	unsigned int z;

	/* Grid reset before writing again */
	for (z = 0; z < sds->res[0] * sds->res[1] * sds->res[2]; z++)
	{
		if (phiObsIn)
			phiObsIn[z] = 9999;
		if (phiGuideIn)
			phiGuideIn[z] = 9999;
		if (num_obstacles)
			num_obstacles[z] = 0;
		if (num_guides)
			num_guides[z] = 0;

		if (velx && vely && velz) {
			velx[z] = 0.0f;
			vely[z] = 0.0f;
			velz[z] = 0.0f;
		}
		if (velxGuide && velyGuide && velzGuide) {
			velxGuide[z] = 0.0f;
			velyGuide[z] = 0.0f;
			velzGuide[z] = 0.0f;
		}
	}

	// update obstacle tags in cells
	for (collIndex = 0; collIndex < numcollobj; collIndex++)
	{
		Object *collob = collobjs[collIndex];
		SmokeModifierData *smd2 = (SmokeModifierData *)modifiers_findByType(collob, eModifierType_Smoke);

		// DG TODO: check if modifier is active?

		if ((smd2->type & MOD_SMOKE_TYPE_EFFEC) && smd2->effec) {
			SmokeCollSettings *scs = smd2->effec;
			if (scs && (scs->type == SM_EFFECTOR_COLLISION)) {
				obstacles_from_derivedmesh(collob, sds, scs, phiObsIn, velx, vely, velz, num_obstacles, dt);
			}
			if (scs && (scs->type == SM_EFFECTOR_GUIDE)) {
				obstacles_from_derivedmesh(collob, sds, scs, phiGuideIn, velxGuide, velyGuide, velzGuide, num_guides, dt);
			}
		}
	}

	if (collobjs)
		MEM_freeN(collobjs);

	/* obstacle cells should not contain any velocity from the smoke simulation */
	for (z = 0; z < sds->res[0] * sds->res[1] * sds->res[2]; z++)
	{
		if (obstacles[z] & 2) // mantaflow convention: FlagObstacle
		{
			velxOrig[z] = 0;
			velyOrig[z] = 0;
			velzOrig[z] = 0;
			if (density) {
				density[z] = 0;
			}
			if (fuel) {
				fuel[z] = 0;
				flame[z] = 0;
			}
			if (r) {
				r[z] = 0;
				g[z] = 0;
				b[z] = 0;
			}
		}
		/* average velocities from multiple obstacles in one cell */
		if (num_obstacles && num_obstacles[z]) {
			velx[z] /= num_obstacles[z];
			vely[z] /= num_obstacles[z];
			velz[z] /= num_obstacles[z];
		}
		/* average velocities from multiple guides in one cell */
		if (num_guides && num_guides[z]) {
			velxGuide[z] /= num_guides[z];
			velyGuide[z] /= num_guides[z];
			velzGuide[z] /= num_guides[z];
		}
	}
}

/**********************************************************
 *	Object subframe update method from dynamicpaint.c
 **********************************************************/

/* set "ignore cache" flag for all caches on this object */
static void object_cacheIgnoreClear(Object *ob, bool state)
{
	ListBase pidlist;
	PTCacheID *pid;
	BKE_ptcache_ids_from_object(&pidlist, ob, NULL, 0);

	for (pid = pidlist.first; pid; pid = pid->next) {
		if (pid->cache) {
			if (state)
				pid->cache->flag |= PTCACHE_IGNORE_CLEAR;
			else
				pid->cache->flag &= ~PTCACHE_IGNORE_CLEAR;
		}
	}

	BLI_freelistN(&pidlist);
}

static bool subframe_updateObject(Scene *scene, Object *ob, int update_mesh, int parent_recursion, float frame, bool for_render)
{
	SmokeModifierData *smd = (SmokeModifierData *)modifiers_findByType(ob, eModifierType_Smoke);
	bConstraint *con;

	/* if other is dynamic paint canvas, don't update */
	if (smd && (smd->type & MOD_SMOKE_TYPE_DOMAIN))
		return true;

	/* if object has parents, update them too */
	if (parent_recursion) {
		int recursion = parent_recursion - 1;
		bool is_domain = false;
		if (ob->parent) is_domain |= subframe_updateObject(scene, ob->parent, 0, recursion, frame, for_render);
		if (ob->track) is_domain |= subframe_updateObject(scene, ob->track, 0, recursion, frame, for_render);

		/* skip subframe if object is parented
		 *  to vertex of a dynamic paint canvas */
		if (is_domain && (ob->partype == PARVERT1 || ob->partype == PARVERT3))
			return false;

		/* also update constraint targets */
		for (con = ob->constraints.first; con; con = con->next) {
			const bConstraintTypeInfo *cti = BKE_constraint_typeinfo_get(con);
			ListBase targets = {NULL, NULL};

			if (cti && cti->get_constraint_targets) {
				bConstraintTarget *ct;
				cti->get_constraint_targets(con, &targets);
				for (ct = targets.first; ct; ct = ct->next) {
					if (ct->tar)
						subframe_updateObject(scene, ct->tar, 0, recursion, frame, for_render);
				}
				/* free temp targets */
				if (cti->flush_constraint_targets)
					cti->flush_constraint_targets(con, &targets, 0);
			}
		}
	}

	/* was originally OB_RECALC_ALL - TODO - which flags are really needed??? */
	ob->recalc |= OB_RECALC_OB | OB_RECALC_DATA | OB_RECALC_TIME;
	BKE_animsys_evaluate_animdata(scene, &ob->id, ob->adt, frame, ADT_RECALC_ANIM);
	if (update_mesh) {
		/* ignore cache clear during subframe updates
		 *  to not mess up cache validity */
		object_cacheIgnoreClear(ob, 1);
		BKE_object_handle_update(G.main->eval_ctx, scene, ob);
		object_cacheIgnoreClear(ob, 0);
	}
	else
		BKE_object_where_is_calc_time(scene, ob, frame);

	/* for curve following objects, parented curve has to be updated too */
	if (ob->type == OB_CURVE) {
		Curve *cu = ob->data;
		BKE_animsys_evaluate_animdata(scene, &cu->id, cu->adt, frame, ADT_RECALC_ANIM);
	}
	/* and armatures... */
	if (ob->type == OB_ARMATURE) {
		bArmature *arm = ob->data;
		BKE_animsys_evaluate_animdata(scene, &arm->id, arm->adt, frame, ADT_RECALC_ANIM);
		BKE_pose_where_is(scene, ob);
	}

	return false;
}

/**********************************************************
 *	Flow emission code
 **********************************************************/

typedef struct EmissionMap {
	float *influence;
	float *influence_high;
	float *velocity;
	float* distances;
	float* distances_high;
	int min[3], max[3], res[3];
	int hmin[3], hmax[3], hres[3];
	int total_cells, valid;
} EmissionMap;

static void em_boundInsert(EmissionMap *em, float point[3])
{
	int i = 0;
	if (!em->valid) {
		for (; i < 3; i++) {
			em->min[i] = (int)floor(point[i]);
			em->max[i] = (int)ceil(point[i]);
		}
		em->valid = 1;
	}
	else {
		for (; i < 3; i++) {
			if (point[i] < em->min[i]) em->min[i] = (int)floor(point[i]);
			if (point[i] > em->max[i]) em->max[i] = (int)ceil(point[i]);
		}
	}
}

static void clampBoundsInDomain(SmokeDomainSettings *sds, int min[3], int max[3], float *min_vel, float *max_vel, int margin, float dt)
{
	int i;
	for (i = 0; i < 3; i++) {
		int adapt = (sds->flags & MOD_SMOKE_ADAPTIVE_DOMAIN) ? sds->adapt_res : 0;
		/* add margin */
		min[i] -= margin;
		max[i] += margin;

		/* adapt to velocity */
		if (min_vel && min_vel[i] < 0.0f) {
			min[i] += (int)floor(min_vel[i] * dt);
		}
		if (max_vel && max_vel[i] > 0.0f) {
			max[i] += (int)ceil(max_vel[i] * dt);
		}

		/* clamp within domain max size */
		CLAMP(min[i], -adapt, sds->base_res[i] + adapt);
		CLAMP(max[i], -adapt, sds->base_res[i] + adapt);
	}
}

static void em_allocateData(EmissionMap *em, bool use_velocity, int hires_mul)
{
	int i, res[3];

	for (i = 0; i < 3; i++) {
		res[i] = em->max[i] - em->min[i];
		if (res[i] <= 0)
			return;
	}
	em->total_cells = res[0] * res[1] * res[2];
	copy_v3_v3_int(em->res, res);


	em->influence = MEM_callocN(sizeof(float) * em->total_cells, "smoke_flow_influence");
	if (use_velocity)
		em->velocity = MEM_callocN(sizeof(float) * em->total_cells * 3, "smoke_flow_velocity");
	
	em->distances = MEM_callocN(sizeof(float) * em->total_cells, "fluid_flow_distances");
	memset(em->distances, 0x7f7f7f7f, sizeof(float) * em->total_cells); // init to inf

	/* allocate high resolution map if required */
	if (hires_mul > 1) {
		int total_cells_high = em->total_cells * (hires_mul * hires_mul * hires_mul);

		for (i = 0; i < 3; i++) {
			em->hmin[i] = em->min[i] * hires_mul;
			em->hmax[i] = em->max[i] * hires_mul;
			em->hres[i] = em->res[i] * hires_mul;
		}

		em->influence_high = MEM_callocN(sizeof(float) * total_cells_high, "smoke_flow_influence_high");
		em->distances_high = MEM_callocN(sizeof(float) * total_cells_high, "fluid_flow_distances_high");
		memset(em->distances_high, 0x7f7f7f7f, sizeof(float) * total_cells_high); // init to inf
	}
	em->valid = 1;
}

static void em_freeData(EmissionMap *em)
{
	if (em->influence)
		MEM_freeN(em->influence);
	if (em->influence_high)
		MEM_freeN(em->influence_high);
	if (em->velocity)
		MEM_freeN(em->velocity);
	if (em->distances)
		MEM_freeN(em->distances);
	if (em->distances_high)
		MEM_freeN(em->distances_high);
}

static void em_combineMaps(EmissionMap *output, EmissionMap *em2, int hires_multiplier, int additive, float sample_size)
{
	int i, x, y, z;

	/* copyfill input 1 struct and clear output for new allocation */
	EmissionMap em1;
	memcpy(&em1, output, sizeof(EmissionMap));
	memset(output, 0, sizeof(EmissionMap));

	for (i = 0; i < 3; i++) {
		if (em1.valid) {
			output->min[i] = MIN2(em1.min[i], em2->min[i]);
			output->max[i] = MAX2(em1.max[i], em2->max[i]);
		}
		else {
			output->min[i] = em2->min[i];
			output->max[i] = em2->max[i];
		}
	}
	/* allocate output map */
	em_allocateData(output, (em1.velocity || em2->velocity), hires_multiplier);

	/* base resolution inputs */
	for (x = output->min[0]; x < output->max[0]; x++)
		for (y = output->min[1]; y < output->max[1]; y++)
			for (z = output->min[2]; z < output->max[2]; z++) {
				int index_out = smoke_get_index(x - output->min[0], output->res[0], y - output->min[1], output->res[1], z - output->min[2]);

				/* initialize with first input if in range */
				if (x >= em1.min[0] && x < em1.max[0] &&
					y >= em1.min[1] && y < em1.max[1] &&
					z >= em1.min[2] && z < em1.max[2]) {
					int index_in = smoke_get_index(x - em1.min[0], em1.res[0], y - em1.min[1], em1.res[1], z - em1.min[2]);

					/* values */
					output->influence[index_out] = em1.influence[index_in];
					if (output->velocity && em1.velocity) {
						copy_v3_v3(&output->velocity[index_out * 3], &em1.velocity[index_in * 3]);
					}
				}

				/* apply second input if in range */
				if (x >= em2->min[0] && x < em2->max[0] &&
					y >= em2->min[1] && y < em2->max[1] &&
					z >= em2->min[2] && z < em2->max[2]) {
					int index_in = smoke_get_index(x - em2->min[0], em2->res[0], y - em2->min[1], em2->res[1], z - em2->min[2]);

					/* values */
					if (additive) {
						output->influence[index_out] += em2->influence[index_in] * sample_size;
						output->distances[index_out] += em2->distances[index_in] * sample_size;
					}
					else {
						output->influence[index_out] = MAX2(em2->influence[index_in], output->influence[index_out]);
						output->distances[index_out] = MAX2(em2->distances[index_in], output->distances[index_out]);
					}
					if (output->velocity && em2->velocity) {
						/* last sample replaces the velocity */
						output->velocity[index_out * 3]		= ADD_IF_LOWER(output->velocity[index_out * 3], em2->velocity[index_in * 3]);
						output->velocity[index_out * 3 + 1] = ADD_IF_LOWER(output->velocity[index_out * 3 + 1], em2->velocity[index_in * 3 + 1]);
						output->velocity[index_out * 3 + 2] = ADD_IF_LOWER(output->velocity[index_out * 3 + 2], em2->velocity[index_in * 3 + 2]);
					}
				}
	} // low res loop



	/* initialize high resolution input if available */
	if (output->influence_high) {
		for (x = output->hmin[0]; x < output->hmax[0]; x++)
			for (y = output->hmin[1]; y < output->hmax[1]; y++)
				for (z = output->hmin[2]; z < output->hmax[2]; z++) {
					int index_out = smoke_get_index(x - output->hmin[0], output->hres[0], y - output->hmin[1], output->hres[1], z - output->hmin[2]);

					/* initialize with first input if in range */
					if (x >= em1.hmin[0] && x < em1.hmax[0] &&
						y >= em1.hmin[1] && y < em1.hmax[1] &&
						z >= em1.hmin[2] && z < em1.hmax[2]) {
						int index_in = smoke_get_index(x - em1.hmin[0], em1.hres[0], y - em1.hmin[1], em1.hres[1], z - em1.hmin[2]);
						/* values */
						output->influence_high[index_out] = em1.influence_high[index_in];
					}

					/* apply second input if in range */
					if (x >= em2->hmin[0] && x < em2->hmax[0] &&
						y >= em2->hmin[1] && y < em2->hmax[1] &&
						z >= em2->hmin[2] && z < em2->hmax[2]) {
						int index_in = smoke_get_index(x - em2->hmin[0], em2->hres[0], y - em2->hmin[1], em2->hres[1], z - em2->hmin[2]);

						/* values */
						if (additive) {
							output->influence_high[index_out] += em2->distances_high[index_in] * sample_size;
							output->distances_high[index_out] += em2->distances_high[index_in] * sample_size;
						}
						else {
							output->distances_high[index_out] = MAX2(em2->distances_high[index_in], output->distances_high[index_out]);
							output->distances_high[index_out] = MAX2(em2->distances_high[index_in], output->distances_high[index_out]);
						}
					}
		} // high res loop
	}

	/* free original data */
	em_freeData(&em1);
}

typedef struct EmitFromParticlesData {
	SmokeFlowSettings *sfs;
	KDTree *tree;
	int hires_multiplier;

	EmissionMap *em;
	float *particle_vel;
	float hr;

	int *min, *max, *res;

	float solid;
	float smooth;
	float hr_smooth;
} EmitFromParticlesData;

static void emit_from_particles_task_cb(
        void *__restrict userdata,
        const int z,
        const ParallelRangeTLS *__restrict UNUSED(tls))
{
	EmitFromParticlesData *data = userdata;
	SmokeFlowSettings *sfs = data->sfs;
	EmissionMap *em = data->em;
	const int hires_multiplier = data->hires_multiplier;

	for (int x = data->min[0]; x < data->max[0]; x++) {
		for (int y = data->min[1]; y < data->max[1]; y++) {
			/* take low res samples where possible */
			if (hires_multiplier <= 1 || !(x % hires_multiplier || y % hires_multiplier || z % hires_multiplier)) {
				/* get low res space coordinates */
				const int lx = x / hires_multiplier;
				const int ly = y / hires_multiplier;
				const int lz = z / hires_multiplier;

				const int index = smoke_get_index(lx - em->min[0], em->res[0], ly - em->min[1], em->res[1], lz - em->min[2]);
				const float ray_start[3] = {((float)lx) + 0.5f, ((float)ly) + 0.5f, ((float)lz) + 0.5f};

				/* find particle distance from the kdtree */
				KDTreeNearest nearest;
				const float range = data->solid + data->smooth;
				BLI_kdtree_find_nearest(data->tree, ray_start, &nearest);

				if (nearest.dist < range) {
					em->influence[index] = (nearest.dist < data->solid) ?
					                       1.0f : (1.0f - (nearest.dist - data->solid) / data->smooth);
					/* Uses particle velocity as initial velocity for smoke */
					if (sfs->flags & MOD_SMOKE_FLOW_INITVELOCITY && (sfs->psys->part->phystype != PART_PHYS_NO)) {
						VECADDFAC(&em->velocity[index * 3], &em->velocity[index * 3],
						          &data->particle_vel[nearest.index * 3], sfs->vel_multi);
					}
				}
			}

			/* take high res samples if required */
			if (hires_multiplier > 1) {
				/* get low res space coordinates */
				const float lx = ((float)x) * data->hr;
				const float ly = ((float)y) * data->hr;
				const float lz = ((float)z) * data->hr;

				const int index = smoke_get_index(
				                      x - data->min[0], data->res[0], y - data->min[1], data->res[1], z - data->min[2]);
				const float ray_start[3] = {lx + 0.5f * data->hr, ly + 0.5f * data->hr, lz + 0.5f * data->hr};

				/* find particle distance from the kdtree */
				KDTreeNearest nearest;
				const float range = data->solid + data->hr_smooth;
				BLI_kdtree_find_nearest(data->tree, ray_start, &nearest);

				if (nearest.dist < range) {
					em->influence_high[index] = (nearest.dist < data->solid) ?
					                            1.0f : (1.0f - (nearest.dist - data->solid) / data->smooth);
				}
			}

		}
	}
}

static void emit_from_particles(
        Object *flow_ob, SmokeDomainSettings *sds, SmokeFlowSettings *sfs, EmissionMap *em, Scene *scene, float dt)
{
	if (sfs && sfs->psys && sfs->psys->part && ELEM(sfs->psys->part->type, PART_EMITTER, PART_FLUID)) // is particle system selected
	{
		ParticleSimulationData sim;
		ParticleSystem *psys = sfs->psys;
		float *particle_pos;
		float *particle_vel;
		int totpart = psys->totpart, totchild;
		int p = 0;
		int valid_particles = 0;
		int bounds_margin = 1;

		/* radius based flow */
		const float solid = sfs->particle_size * 0.5f;
		const float smooth = 0.5f; /* add 0.5 cells of linear falloff to reduce aliasing */
		int hires_multiplier = 1;
		KDTree *tree = NULL;

		sim.scene = scene;
		sim.ob = flow_ob;
		sim.psys = psys;

		/* prepare curvemapping tables */
		if ((psys->part->child_flag & PART_CHILD_USE_CLUMP_CURVE) && psys->part->clumpcurve)
			curvemapping_changed_all(psys->part->clumpcurve);
		if ((psys->part->child_flag & PART_CHILD_USE_ROUGH_CURVE) && psys->part->roughcurve)
			curvemapping_changed_all(psys->part->roughcurve);
		if ((psys->part->child_flag & PART_CHILD_USE_TWIST_CURVE) && psys->part->twistcurve)
			curvemapping_changed_all(psys->part->twistcurve);

		/* initialize particle cache */
		if (psys->part->type == PART_HAIR) {
			// TODO: PART_HAIR not supported whatsoever
			totchild = 0;
		}
		else {
			totchild = psys->totchild * psys->part->disp / 100;
		}

		particle_pos = MEM_callocN(sizeof(float) * (totpart + totchild) * 3, "smoke_flow_particles");
		particle_vel = MEM_callocN(sizeof(float) * (totpart + totchild) * 3, "smoke_flow_particles");

		/* setup particle radius emission if enabled */
		if (sfs->flags & MOD_SMOKE_FLOW_USE_PART_SIZE) {
			tree = BLI_kdtree_new(psys->totpart + psys->totchild);

			/* check need for high resolution map */
			if ((sds->flags & MOD_SMOKE_HIGHRES) && (sds->highres_sampling == SM_HRES_FULLSAMPLE)) {
				hires_multiplier = sds->amplify + 1;
			}

			bounds_margin = (int)ceil(solid + smooth);
		}

		/* calculate local position for each particle */
		for (p = 0; p < totpart + totchild; p++)
		{
			ParticleKey state;
			float *pos;
			if (p < totpart) {
				if (psys->particles[p].flag & (PARS_NO_DISP | PARS_UNEXIST))
					continue;
			}
			else {
				/* handle child particle */
				ChildParticle *cpa = &psys->child[p - totpart];
				if (psys->particles[cpa->parent].flag & (PARS_NO_DISP | PARS_UNEXIST))
					continue;
			}

			state.time = BKE_scene_frame_get(scene); /* use scene time */
			if (psys_get_particle_state(&sim, p, &state, 0) == 0)
				continue;

			/* location */
			pos = &particle_pos[valid_particles * 3];
			copy_v3_v3(pos, state.co);
			smoke_pos_to_cell(sds, pos);

			/* velocity */
			copy_v3_v3(&particle_vel[valid_particles * 3], state.vel);
			mul_mat3_m4_v3(sds->imat, &particle_vel[valid_particles * 3]);

			if (sfs->flags & MOD_SMOKE_FLOW_USE_PART_SIZE) {
				BLI_kdtree_insert(tree, valid_particles, pos);
			}

			/* calculate emission map bounds */
			em_boundInsert(em, pos);
			valid_particles++;
		}

		/* set emission map */
		clampBoundsInDomain(sds, em->min, em->max, NULL, NULL, bounds_margin, dt);
		em_allocateData(em, sfs->flags & MOD_SMOKE_FLOW_INITVELOCITY, hires_multiplier);

		if (!(sfs->flags & MOD_SMOKE_FLOW_USE_PART_SIZE)) {
			for (p = 0; p < valid_particles; p++)
			{
				int cell[3];
				size_t i = 0;
				size_t index = 0;
				int badcell = 0;

				/* 1. get corresponding cell */
				cell[0] = floor(particle_pos[p * 3]) - em->min[0];
				cell[1] = floor(particle_pos[p * 3 + 1]) - em->min[1];
				cell[2] = floor(particle_pos[p * 3 + 2]) - em->min[2];
				/* check if cell is valid (in the domain boundary) */
				for (i = 0; i < 3; i++) {
					if ((cell[i] > em->res[i] - 1) || (cell[i] < 0)) {
						badcell = 1;
						break;
					}
				}
				if (badcell)
					continue;
				/* get cell index */
				index = smoke_get_index(cell[0], em->res[0], cell[1], em->res[1], cell[2]);
				/* Add influence to emission map */
				em->influence[index] = 1.0f;
				/* Uses particle velocity as initial velocity for smoke */
				if (sfs->flags & MOD_SMOKE_FLOW_INITVELOCITY && (psys->part->phystype != PART_PHYS_NO))
				{
					VECADDFAC(&em->velocity[index * 3], &em->velocity[index * 3], &particle_vel[p * 3], sfs->vel_multi);
				}
			}   // particles loop
		}
		else if (valid_particles > 0) { // MOD_SMOKE_FLOW_USE_PART_SIZE
			int min[3], max[3], res[3];
			const float hr = 1.0f / ((float)hires_multiplier);
			/* slightly adjust high res antialias smoothness based on number of divisions
			 * to allow smaller details but yet not differing too much from the low res size */
			const float hr_smooth = smooth * powf(hr, 1.0f / 3.0f);

			/* setup loop bounds */
			for (int i = 0; i < 3; i++) {
				min[i] = em->min[i] * hires_multiplier;
				max[i] = em->max[i] * hires_multiplier;
				res[i] = em->res[i] * hires_multiplier;
			}

			BLI_kdtree_balance(tree);

			EmitFromParticlesData data = {
				.sfs = sfs, .tree = tree, .hires_multiplier = hires_multiplier, .hr = hr,
			    .em = em, .particle_vel = particle_vel, .min = min, .max = max, .res = res,
			    .solid = solid, .smooth = smooth, .hr_smooth = hr_smooth,
			};

			ParallelRangeSettings settings;
			BLI_parallel_range_settings_defaults(&settings);
			settings.scheduling_mode = TASK_SCHEDULING_DYNAMIC;
			BLI_task_parallel_range(min[2], max[2],
			                        &data,
			                        emit_from_particles_task_cb,
			                        &settings);
		}

		if (sfs->flags & MOD_SMOKE_FLOW_USE_PART_SIZE) {
			BLI_kdtree_free(tree);
		}

		/* free data */
		if (particle_pos)
			MEM_freeN(particle_pos);
		if (particle_vel)
			MEM_freeN(particle_vel);
	}
}

/* Calculate map of (minimum) distances to flow/obstacle surface. Distances outside mesh are positive, inside negative */
static void update_mesh_distances(int index, float *mesh_distances, BVHTreeFromMesh *treeData, const float ray_start[3], float surface_thickness) {

	float min_dist = 9999.f;

	/* Raycasts in 26 directions (6 main axis + 12 quadrant diagonals (2D) + 8 octant diagonals (3D)) */
	float ray_dirs[26][3] = { {  1.0f, 0.0f,  0.0f }, { 0.0f,  1.0f,  0.0f }, {  0.0f,  0.0f,  1.0f },
							  { -1.0f, 0.0f,  0.0f }, { 0.0f, -1.0f,  0.0f }, {  0.0f,  0.0f, -1.0f },
							  {  1.0f, 1.0f,  0.0f }, { 1.0f, -1.0f,  0.0f }, { -1.0f,  1.0f,  0.0f }, { -1.0f, -1.0f,  0.0f },
							  {  1.0f, 0.0f,  1.0f }, { 1.0f,  0.0f, -1.0f }, { -1.0f,  0.0f,  1.0f }, { -1.0f,  0.0f, -1.0f },
							  {  0.0f, 1.0f,  1.0f }, { 0.0f,  1.0f, -1.0f }, {  0.0f, -1.0f,  1.0f }, {  0.0f, -1.0f, -1.0f },
							  {  1.0f, 1.0f,  1.0f }, { 1.0f, -1.0f,  1.0f }, { -1.0f,  1.0f,  1.0f }, { -1.0f, -1.0f,  1.0f },
							  {  1.0f, 1.0f, -1.0f }, { 1.0f, -1.0f, -1.0f }, { -1.0f,  1.0f, -1.0f }, { -1.0f, -1.0f, -1.0f } };
	size_t ray_cnt = sizeof ray_dirs / sizeof ray_dirs[0];

	/* If stays true, a point is considered to be inside the mesh */
	bool inside = true;

	/* Check all ray directions */
	for (int i = 0; i < ray_cnt; i++) {
		BVHTreeRayHit hit_tree = {0};
		hit_tree.index = -1;
		hit_tree.dist = 9999;

		normalize_v3(ray_dirs[i]);
		BLI_bvhtree_ray_cast(treeData->tree, ray_start, ray_dirs[i], 0.0f, &hit_tree, treeData->raycast_callback, treeData);

		/* Ray did not hit mesh. Current point definitely not inside mesh. */
		if (hit_tree.index == -1) { inside = false; continue; }

		/* Save new minimum hit dist */
		min_dist = MIN2(min_dist, hit_tree.dist);

		/* Ray and normal are in opposing directions. Current point definitely not inside mesh. */
		if (dot_v3v3(ray_dirs[i], hit_tree.no) < 0) { inside = false; }
	}

	/* Levelset is negative inside mesh */
	if (inside) min_dist *= (-1.0f);

	/* Update mesh distance in map */
	mesh_distances[index] = MIN2(mesh_distances[index], min_dist-surface_thickness);
}

static void sample_derivedmesh(
        SmokeFlowSettings *sfs,
        const MVert *mvert, const MLoop *mloop, const MLoopTri *mlooptri, const MLoopUV *mloopuv,
        float *influence_map, float *velocity_map, int index, const int base_res[3], float flow_center[3],
        BVHTreeFromMesh *treeData, const float ray_start[3], const float *vert_vel,
        bool has_velocity, int defgrp_index, MDeformVert *dvert,
        float x, float y, float z)
{
	float ray_dir[3] = {1.0f, 0.0f, 0.0f};
	BVHTreeRayHit hit = {0};
	BVHTreeNearest nearest = {0};

	float volume_factor = 0.0f;
	float sample_str = 0.0f;

	hit.index = -1;
	hit.dist = 9999;
	nearest.index = -1;
	nearest.dist_sq = sfs->surface_distance * sfs->surface_distance; /* find_nearest uses squared distance */

	/* Check volume collision */
	if (sfs->volume_density) {
		if (BLI_bvhtree_ray_cast(treeData->tree, ray_start, ray_dir, 0.0f, &hit, treeData->raycast_callback, treeData) != -1) {
			float dot = ray_dir[0] * hit.no[0] + ray_dir[1] * hit.no[1] + ray_dir[2] * hit.no[2];
			/*  If ray and hit face normal are facing same direction
			 *	hit point is inside a closed mesh. */
			if (dot >= 0) {
				/* Also cast a ray in opposite direction to make sure
				 * point is at least surrounded by two faces */
				negate_v3(ray_dir);
				hit.index = -1;
				hit.dist = 9999;

				BLI_bvhtree_ray_cast(treeData->tree, ray_start, ray_dir, 0.0f, &hit, treeData->raycast_callback, treeData);
				if (hit.index != -1) {
					volume_factor = sfs->volume_density;
				}
			}
		}
	}

	/* find the nearest point on the mesh */
	if (BLI_bvhtree_find_nearest(treeData->tree, ray_start, &nearest, treeData->nearest_callback, treeData) != -1) {
		float weights[3];
		int v1, v2, v3, f_index = nearest.index;
		float n1[3], n2[3], n3[3], hit_normal[3];

		/* emit from surface based on distance */
		if (sfs->surface_distance) {
			sample_str = sqrtf(nearest.dist_sq) / sfs->surface_distance;
			CLAMP(sample_str, 0.0f, 1.0f);
			sample_str = pow(1.0f - sample_str, 0.5f);
		}
		else
			sample_str = 0.0f;

		/* calculate barycentric weights for nearest point */
		v1 = mloop[mlooptri[f_index].tri[0]].v;
		v2 = mloop[mlooptri[f_index].tri[1]].v;
		v3 = mloop[mlooptri[f_index].tri[2]].v;
		interp_weights_tri_v3(weights, mvert[v1].co, mvert[v2].co, mvert[v3].co, nearest.co);

		if (sfs->flags & MOD_SMOKE_FLOW_INITVELOCITY && velocity_map) {
			/* apply normal directional velocity */
			if (sfs->vel_normal) {
				/* interpolate vertex normal vectors to get nearest point normal */
				normal_short_to_float_v3(n1, mvert[v1].no);
				normal_short_to_float_v3(n2, mvert[v2].no);
				normal_short_to_float_v3(n3, mvert[v3].no);
				interp_v3_v3v3v3(hit_normal, n1, n2, n3, weights);
				normalize_v3(hit_normal);
				/* apply normal directional and random velocity
				 * - TODO: random disabled for now since it doesnt really work well as pressure calc smoothens it out... */
				velocity_map[index * 3]   += hit_normal[0] * sfs->vel_normal * 0.25f;
				velocity_map[index * 3 + 1] += hit_normal[1] * sfs->vel_normal * 0.25f;
				velocity_map[index * 3 + 2] += hit_normal[2] * sfs->vel_normal * 0.25f;
				/* TODO: for fire emitted from mesh surface we can use
				 *  Vf = Vs + (Ps/Pf - 1)*S to model gaseous expansion from solid to fuel */
			}
			/* apply object velocity */
			if (has_velocity && sfs->vel_multi) {
				float hit_vel[3];
				interp_v3_v3v3v3(hit_vel, &vert_vel[v1 * 3], &vert_vel[v2 * 3], &vert_vel[v3 * 3], weights);
				velocity_map[index * 3]   += hit_vel[0] * sfs->vel_multi;
				velocity_map[index * 3 + 1] += hit_vel[1] * sfs->vel_multi;
				velocity_map[index * 3 + 2] += hit_vel[2] * sfs->vel_multi;
			}
		}

		/* apply vertex group influence if used */
		if (defgrp_index != -1 && dvert) {
			float weight_mask = defvert_find_weight(&dvert[v1], defgrp_index) * weights[0] +
			                    defvert_find_weight(&dvert[v2], defgrp_index) * weights[1] +
			                    defvert_find_weight(&dvert[v3], defgrp_index) * weights[2];
			sample_str *= weight_mask;
		}

		/* apply emission texture */
		if ((sfs->flags & MOD_SMOKE_FLOW_TEXTUREEMIT) && sfs->noise_texture) {
			float tex_co[3] = {0};
			TexResult texres;

			if (sfs->texture_type == MOD_SMOKE_FLOW_TEXTURE_MAP_AUTO) {
				tex_co[0] = ((x - flow_center[0]) / base_res[0]) / sfs->texture_size;
				tex_co[1] = ((y - flow_center[1]) / base_res[1]) / sfs->texture_size;
				tex_co[2] = ((z - flow_center[2]) / base_res[2] - sfs->texture_offset) / sfs->texture_size;
			}
			else if (mloopuv) {
				const float *uv[3];
				uv[0] = mloopuv[mlooptri[f_index].tri[0]].uv;
				uv[1] = mloopuv[mlooptri[f_index].tri[1]].uv;
				uv[2] = mloopuv[mlooptri[f_index].tri[2]].uv;

				interp_v2_v2v2v2(tex_co, UNPACK3(uv), weights);

				/* map between -1.0f and 1.0f */
				tex_co[0] = tex_co[0] * 2.0f - 1.0f;
				tex_co[1] = tex_co[1] * 2.0f - 1.0f;
				tex_co[2] = sfs->texture_offset;
			}
			texres.nor = NULL;
			BKE_texture_get_value(NULL, sfs->noise_texture, tex_co, &texres, false);
			sample_str *= texres.tin;
		}
	}

	/* multiply initial velocity by emitter influence */
	if (sfs->flags & MOD_SMOKE_FLOW_INITVELOCITY && velocity_map) {
		mul_v3_fl(&velocity_map[index * 3], sample_str);
	}

	/* apply final influence based on volume factor */
	influence_map[index] = MAX2(volume_factor, sample_str);
}

typedef struct EmitFromDMData {
	SmokeDomainSettings *sds;
	SmokeFlowSettings *sfs;
	const MVert *mvert;
	const MLoop *mloop;
	const MLoopTri *mlooptri;
	const MLoopUV *mloopuv;
	MDeformVert *dvert;
	int defgrp_index;

	BVHTreeFromMesh *tree;
	int hires_multiplier;
	float hr;

	EmissionMap *em;
	bool has_velocity;
	float *vert_vel;

	float *flow_center;
	int *min, *max, *res;
} EmitFromDMData;

static void emit_from_derivedmesh_task_cb(
        void *__restrict userdata,
        const int z,
        const ParallelRangeTLS *__restrict UNUSED(tls))
{
	EmitFromDMData *data = userdata;
	EmissionMap *em = data->em;
	const int hires_multiplier = data->hires_multiplier;

	for (int x = data->min[0]; x < data->max[0]; x++) {
		for (int y = data->min[1]; y < data->max[1]; y++) {
			/* take low res samples where possible */
			if (hires_multiplier <= 1 || !(x % hires_multiplier || y % hires_multiplier || z % hires_multiplier)) {
				/* get low res space coordinates */
				const int lx = x / hires_multiplier;
				const int ly = y / hires_multiplier;
				const int lz = z / hires_multiplier;

				const int index = smoke_get_index(
				                      lx - em->min[0], em->res[0], ly - em->min[1], em->res[1], lz - em->min[2]);
				const float ray_start[3] = {((float)lx) + 0.5f, ((float)ly) + 0.5f, ((float)lz) + 0.5f};

				/* Emission for smoke and fire. Result in em->influence. Also, calculate invels */
				sample_derivedmesh(
						data->sfs, data->mvert, data->mloop, data->mlooptri, data->mloopuv,
						em->influence, em->velocity, index, data->sds->base_res, data->flow_center,
						data->tree, ray_start, data->vert_vel, data->has_velocity, data->defgrp_index, data->dvert,
						(float)lx, (float)ly, (float)lz);

				/* Calculate levelset from meshes. Result in em->distances */
				update_mesh_distances(index, em->distances, data->tree, ray_start, data->sfs->surface_distance);
			}

			/* take high res samples if required */
			if (hires_multiplier > 1) {
				/* get low res space coordinates */
				const float lx = ((float)x) * data->hr;
				const float ly = ((float)y) * data->hr;
				const float lz = ((float)z) * data->hr;

				const int index = smoke_get_index(
				                      x - data->min[0], data->res[0], y - data->min[1], data->res[1], z - data->min[2]);
				const float ray_start[3] = {lx + 0.5f * data->hr, ly + 0.5f * data->hr, lz + 0.5f * data->hr};

				/* Emission for smoke and fire high. Result in em->influence_high */
				if (data->sfs->type == MOD_SMOKE_FLOW_TYPE_SMOKE || data->sfs->type == MOD_SMOKE_FLOW_TYPE_FIRE || data->sfs->type == MOD_SMOKE_FLOW_TYPE_SMOKEFIRE) {
					sample_derivedmesh(
							data->sfs, data->mvert, data->mloop, data->mlooptri, data->mloopuv,
							em->influence_high, NULL, index, data->sds->base_res, data->flow_center,
							data->tree, ray_start, data->vert_vel, data->has_velocity, data->defgrp_index, data->dvert,
							/* x,y,z needs to be always lowres */
							lx, ly, lz);
				}
			}
		}
	}
}

static void emit_from_derivedmesh(Object *flow_ob, SmokeDomainSettings *sds, SmokeFlowSettings *sfs, EmissionMap *em, float dt)
{
//	clock_t start = clock();
	if (sfs->dm) {
		DerivedMesh *dm;
		int defgrp_index = sfs->vgroup_density - 1;
		MDeformVert *dvert = NULL;
		MVert *mvert = NULL;
		MVert *mvert_orig = NULL;
		const MLoopTri *mlooptri = NULL;
		const MLoopUV *mloopuv = NULL;
		const MLoop *mloop = NULL;
		BVHTreeFromMesh treeData = {NULL};
		int numOfVerts, i;
		float flow_center[3] = {0};

		float *vert_vel = NULL;
		int has_velocity = 0;
		int min[3], max[3], res[3];
		int hires_multiplier = 1;

		/* copy derivedmesh for thread safety because we modify it,
		 * main issue is its VertArray being modified, then replaced and freed
		 */
		dm = CDDM_copy(sfs->dm);

		CDDM_calc_normals(dm);
		mvert = dm->getVertArray(dm);
		mvert_orig = dm->dupVertArray(dm);  /* copy original mvert and restore when done */
		numOfVerts = dm->getNumVerts(dm);
		dvert = dm->getVertDataArray(dm, CD_MDEFORMVERT);
		mloopuv = CustomData_get_layer_named(&dm->loopData, CD_MLOOPUV, sfs->uvlayer_name);
		mloop = dm->getLoopArray(dm);
		mlooptri = dm->getLoopTriArray(dm);

		if (sfs->flags & MOD_SMOKE_FLOW_INITVELOCITY) {
			vert_vel = MEM_callocN(sizeof(float) * numOfVerts * 3, "smoke_flow_velocity");

			if (sfs->numverts != numOfVerts || !sfs->verts_old) {
				if (sfs->verts_old) MEM_freeN(sfs->verts_old);
				sfs->verts_old = MEM_callocN(sizeof(float) * numOfVerts * 3, "smoke_flow_verts_old");
				sfs->numverts = numOfVerts;
			}
			else {
				has_velocity = true;
			}
		}

		/*	Transform dm vertices to
		 *   domain grid space for fast lookups */
		for (i = 0; i < numOfVerts; i++) {
			float n[3];

			/* vert pos */
			mul_m4_v3(flow_ob->obmat, mvert[i].co);
			smoke_pos_to_cell(sds, mvert[i].co);

			/* vert normal */
			normal_short_to_float_v3(n, mvert[i].no);
			mul_mat3_m4_v3(flow_ob->obmat, n);
			mul_mat3_m4_v3(sds->imat, n);
			normalize_v3(n);
			normal_float_to_short_v3(mvert[i].no, n);

			/* vert velocity */
			if (sfs->flags & MOD_SMOKE_FLOW_INITVELOCITY) {
				float co[3];
				VECADD(co, mvert[i].co, sds->shift);
				if (has_velocity) {
					sub_v3_v3v3(&vert_vel[i * 3], co, &sfs->verts_old[i * 3]);
					mul_v3_fl(&vert_vel[i * 3], sds->dx / dt);
				}
				copy_v3_v3(&sfs->verts_old[i * 3], co);
			}

			/* calculate emission map bounds */
			em_boundInsert(em, mvert[i].co);
		}
		mul_m4_v3(flow_ob->obmat, flow_center);
		smoke_pos_to_cell(sds, flow_center);

		/* check need for high resolution map */
		if ((sds->flags & MOD_SMOKE_HIGHRES) && (sds->highres_sampling == SM_HRES_FULLSAMPLE)) {
			hires_multiplier = sds->amplify + 1;
		}

		/* set emission map */
		clampBoundsInDomain(sds, em->min, em->max, NULL, NULL, (int)ceil(sfs->surface_distance), dt);
		em_allocateData(em, sfs->flags & MOD_SMOKE_FLOW_INITVELOCITY, hires_multiplier);

		/* setup loop bounds */
		for (i = 0; i < 3; i++) {
			min[i] = em->min[i] * hires_multiplier;
			max[i] = em->max[i] * hires_multiplier;
			res[i] = em->res[i] * hires_multiplier;
		}

		if (bvhtree_from_mesh_looptri(&treeData, dm, 0.0f, 4, 6)) {
			const float hr = 1.0f / ((float)hires_multiplier);

			EmitFromDMData data = {
				.sds = sds, .sfs = sfs,
			    .mvert = mvert, .mloop = mloop, .mlooptri = mlooptri, .mloopuv = mloopuv,
			    .dvert = dvert, .defgrp_index = defgrp_index,
			    .tree = &treeData, .hires_multiplier = hires_multiplier, .hr = hr,
			    .em = em, .has_velocity = has_velocity, .vert_vel = vert_vel,
			    .flow_center = flow_center, .min = min, .max = max, .res = res,
			};

			ParallelRangeSettings settings;
			BLI_parallel_range_settings_defaults(&settings);
			settings.scheduling_mode = TASK_SCHEDULING_DYNAMIC;
			BLI_task_parallel_range(min[2], max[2],
			                        &data,
			                        emit_from_derivedmesh_task_cb,
			                        &settings);
		}
		/* free bvh tree */
		free_bvhtree_from_mesh(&treeData);
		/* restore original mverts */
		CustomData_set_layer(&dm->vertData, CD_MVERT, mvert_orig);

		if (mvert) {
			MEM_freeN(mvert);
		}
		if (vert_vel) {
			MEM_freeN(vert_vel);
		}

		dm->needsFree = 1;
		dm->release(dm);
	}
	
//	clock_t end = clock();
//	float seconds = (float)(end - start) / CLOCKS_PER_SEC;
//	printf("TIME FOR RECONSTRUCTING SDF: %f \n", seconds);
}

/**********************************************************
 *	Smoke step
 **********************************************************/

static void adjustDomainResolution(SmokeDomainSettings *sds, int new_shift[3], EmissionMap *emaps, unsigned int numflowobj, float dt)
{
	const int block_size = sds->amplify + 1;
	int min[3] = {32767, 32767, 32767}, max[3] = {-32767, -32767, -32767}, res[3];
	int total_cells = 1, res_changed = 0, shift_changed = 0;
	float min_vel[3], max_vel[3];
	int x, y, z;
	float *density = smoke_get_density(sds->fluid);
	float *fuel = smoke_get_fuel(sds->fluid);
	float *bigdensity = smoke_turbulence_get_density(sds->fluid);
	float *bigfuel = smoke_turbulence_get_fuel(sds->fluid);
	float *vx = smoke_get_velocity_x(sds->fluid);
	float *vy = smoke_get_velocity_y(sds->fluid);
	float *vz = smoke_get_velocity_z(sds->fluid);
	int wt_res[3];

	if (sds->flags & MOD_SMOKE_HIGHRES && sds->fluid) {
		smoke_turbulence_get_res(sds->fluid, wt_res);
	}

	INIT_MINMAX(min_vel, max_vel);

	/* Calculate bounds for current domain content */
	for (x = sds->res_min[0]; x <  sds->res_max[0]; x++)
		for (y =  sds->res_min[1]; y <  sds->res_max[1]; y++)
			for (z =  sds->res_min[2]; z <  sds->res_max[2]; z++)
			{
				int xn = x - new_shift[0];
				int yn = y - new_shift[1];
				int zn = z - new_shift[2];
				int index;
				float max_den;
				
				/* skip if cell already belongs to new area */
				if (xn >= min[0] && xn <= max[0] && yn >= min[1] && yn <= max[1] && zn >= min[2] && zn <= max[2])
					continue;

				index = smoke_get_index(x - sds->res_min[0], sds->res[0], y - sds->res_min[1], sds->res[1], z - sds->res_min[2]);
				max_den = (fuel) ? MAX2(density[index], fuel[index]) : density[index];

				/* check high resolution bounds if max density isnt already high enough */
				if (max_den < sds->adapt_threshold && sds->flags & MOD_SMOKE_HIGHRES && sds->fluid) {
					int i, j, k;
					/* high res grid index */
					int xx = (x - sds->res_min[0]) * block_size;
					int yy = (y - sds->res_min[1]) * block_size;
					int zz = (z - sds->res_min[2]) * block_size;

					for (i = 0; i < block_size; i++)
						for (j = 0; j < block_size; j++)
							for (k = 0; k < block_size; k++)
							{
								int big_index = smoke_get_index(xx + i, wt_res[0], yy + j, wt_res[1], zz + k);
								float den = (bigfuel) ? MAX2(bigdensity[big_index], bigfuel[big_index]) : bigdensity[big_index];
								if (den > max_den) {
									max_den = den;
								}
							}
				}

				/* content bounds (use shifted coordinates) */
				if (max_den >= sds->adapt_threshold) {
					if (min[0] > xn) min[0] = xn;
					if (min[1] > yn) min[1] = yn;
					if (min[2] > zn) min[2] = zn;
					if (max[0] < xn) max[0] = xn;
					if (max[1] < yn) max[1] = yn;
					if (max[2] < zn) max[2] = zn;
				}

				/* velocity bounds */
				if (min_vel[0] > vx[index]) min_vel[0] = vx[index];
				if (min_vel[1] > vy[index]) min_vel[1] = vy[index];
				if (min_vel[2] > vz[index]) min_vel[2] = vz[index];
				if (max_vel[0] < vx[index]) max_vel[0] = vx[index];
				if (max_vel[1] < vy[index]) max_vel[1] = vy[index];
				if (max_vel[2] < vz[index]) max_vel[2] = vz[index];
			}

	/* also apply emission maps */
	for (int i = 0; i < numflowobj; i++) {
		EmissionMap *em = &emaps[i];

		for (x = em->min[0]; x < em->max[0]; x++)
			for (y = em->min[1]; y < em->max[1]; y++)
				for (z = em->min[2]; z < em->max[2]; z++)
				{
					int index = smoke_get_index(x - em->min[0], em->res[0], y - em->min[1], em->res[1], z - em->min[2]);
					float max_den = em->influence[index];

					/* density bounds */
					if (max_den >= sds->adapt_threshold) {
						if (min[0] > x) min[0] = x;
						if (min[1] > y) min[1] = y;
						if (min[2] > z) min[2] = z;
						if (max[0] < x) max[0] = x;
						if (max[1] < y) max[1] = y;
						if (max[2] < z) max[2] = z;
					}
				}
	}

	/* calculate new bounds based on these values */
	mul_v3_fl(min_vel, 1.0f / sds->dx);
	mul_v3_fl(max_vel, 1.0f / sds->dx);
	clampBoundsInDomain(sds, min, max, min_vel, max_vel, sds->adapt_margin + 1, dt);

	for (int i = 0; i < 3; i++) {
		/* calculate new resolution */
		res[i] = max[i] - min[i];
		total_cells *= res[i];

		if (new_shift[i])
			shift_changed = 1;

		/* if no content set minimum dimensions */
		if (res[i] <= 0) {
			int j;
			for (j = 0; j < 3; j++) {
				min[j] = 0;
				max[j] = 1;
				res[j] = 1;
			}
			res_changed = 1;
			total_cells = 1;
			break;
		}
		if (min[i] != sds->res_min[i] || max[i] != sds->res_max[i])
			res_changed = 1;
	}

	if (res_changed || shift_changed) {
		struct FLUID *fluid_old = sds->fluid;

		/* allocate new fluid data */
		smoke_reallocate_fluid(sds, res, 0);
		if (sds->flags & MOD_SMOKE_HIGHRES) {
			smoke_reallocate_highres_fluid(sds, sds->dx, res, 0);
		}

		/* copy values from old fluid to new */
		if (sds->total_cells > 1 && total_cells > 1) {
			/* low res smoke */
			float *o_dens, *o_react, *o_flame, *o_fuel, *o_heat, *o_vx, *o_vy, *o_vz, *o_r, *o_g, *o_b;
			float *n_dens, *n_react, *n_flame, *n_fuel, *n_heat, *n_vx, *n_vy, *n_vz, *n_r, *n_g, *n_b;
			float dummy;
			int *dummy_p;
			/* high res smoke */
			int wt_res_old[3];
			float *o_wt_dens, *o_wt_react, *o_wt_flame, *o_wt_fuel, *o_wt_tcu, *o_wt_tcv, *o_wt_tcw, *o_wt_tcu2, *o_wt_tcv2, *o_wt_tcw2, *o_wt_r, *o_wt_g, *o_wt_b;
			float *n_wt_dens, *n_wt_react, *n_wt_flame, *n_wt_fuel, *n_wt_tcu, *n_wt_tcv, *n_wt_tcw, *n_wt_tcu2, *n_wt_tcv2, *n_wt_tcw2, *n_wt_r, *n_wt_g, *n_wt_b;

			smoke_export(fluid_old, &dummy, &dummy, &o_dens, &o_react, &o_flame, &o_fuel, &o_heat, &o_vx, &o_vy, &o_vz, &o_r, &o_g, &o_b, &dummy_p);
			smoke_export(sds->fluid, &dummy, &dummy, &n_dens, &n_react, &n_flame, &n_fuel, &n_heat, &n_vx, &n_vy, &n_vz, &n_r, &n_g, &n_b, &dummy_p);

			if (sds->flags & MOD_SMOKE_HIGHRES) {
				smoke_turbulence_export(fluid_old, &o_wt_dens, &o_wt_react, &o_wt_flame, &o_wt_fuel, &o_wt_r, &o_wt_g, &o_wt_b, &o_wt_tcu, &o_wt_tcv, &o_wt_tcw, &o_wt_tcu2, &o_wt_tcv2, &o_wt_tcw2);
				smoke_turbulence_get_res(fluid_old, wt_res_old);
				smoke_turbulence_export(sds->fluid, &n_wt_dens, &n_wt_react, &n_wt_flame, &n_wt_fuel, &n_wt_r, &n_wt_g, &n_wt_b, &n_wt_tcu, &n_wt_tcv, &n_wt_tcw, &n_wt_tcu2, &n_wt_tcv2, &n_wt_tcw2);
			}

			for (x = sds->res_min[0]; x < sds->res_max[0]; x++)
				for (y = sds->res_min[1]; y < sds->res_max[1]; y++)
					for (z = sds->res_min[2]; z < sds->res_max[2]; z++)
					{
						/* old grid index */
						int xo = x - sds->res_min[0];
						int yo = y - sds->res_min[1];
						int zo = z - sds->res_min[2];
						int index_old = smoke_get_index(xo, sds->res[0], yo, sds->res[1], zo);
						/* new grid index */
						int xn = x - min[0] - new_shift[0];
						int yn = y - min[1] - new_shift[1];
						int zn = z - min[2] - new_shift[2];
						int index_new = smoke_get_index(xn, res[0], yn, res[1], zn);

						/* skip if outside new domain */
						if (xn < 0 || xn >= res[0] ||
						    yn < 0 || yn >= res[1] ||
						    zn < 0 || zn >= res[2])
							continue;

						/* copy data */
						n_dens[index_new] = o_dens[index_old];
						/* heat */
						if (n_heat && o_heat) {
							n_heat[index_new] = o_heat[index_old];
						}
						/* fuel */
						if (n_fuel && o_fuel) {
							n_flame[index_new] = o_flame[index_old];
							n_fuel[index_new] = o_fuel[index_old];
							n_react[index_new] = o_react[index_old];
						}
						/* color */
						if (o_r && n_r) {
							n_r[index_new] = o_r[index_old];
							n_g[index_new] = o_g[index_old];
							n_b[index_new] = o_b[index_old];
						}
						n_vx[index_new] = o_vx[index_old];
						n_vy[index_new] = o_vy[index_old];
						n_vz[index_new] = o_vz[index_old];

						if (sds->flags & MOD_SMOKE_HIGHRES && fluid_old) {
							int i, j, k;
							/* old grid index */
							int xx_o = xo * block_size;
							int yy_o = yo * block_size;
							int zz_o = zo * block_size;
							/* new grid index */
							int xx_n = xn * block_size;
							int yy_n = yn * block_size;
							int zz_n = zn * block_size;

							n_wt_tcu[index_new] = o_wt_tcu[index_old];
							n_wt_tcv[index_new] = o_wt_tcv[index_old];
							n_wt_tcw[index_new] = o_wt_tcw[index_old];
							
							n_wt_tcu2[index_new] = o_wt_tcu2[index_old];
							n_wt_tcv2[index_new] = o_wt_tcv2[index_old];
							n_wt_tcw2[index_new] = o_wt_tcw2[index_old];

							for (i = 0; i < block_size; i++)
								for (j = 0; j < block_size; j++)
									for (k = 0; k < block_size; k++)
									{
										int big_index_old = smoke_get_index(xx_o + i, wt_res_old[0], yy_o + j, wt_res_old[1], zz_o + k);
										int big_index_new = smoke_get_index(xx_n + i, sds->res_wt[0], yy_n + j, sds->res_wt[1], zz_n + k);
										/* copy data */
										n_wt_dens[big_index_new] = o_wt_dens[big_index_old];
										if (n_wt_flame && o_wt_flame) {
											n_wt_flame[big_index_new] = o_wt_flame[big_index_old];
											n_wt_fuel[big_index_new] = o_wt_fuel[big_index_old];
											n_wt_react[big_index_new] = o_wt_react[big_index_old];
										}
										if (n_wt_r && o_wt_r) {
											n_wt_r[big_index_new] = o_wt_r[big_index_old];
											n_wt_g[big_index_new] = o_wt_g[big_index_old];
											n_wt_b[big_index_new] = o_wt_b[big_index_old];
										}
									}
						}
					}
		}
		smoke_free(fluid_old);

		/* set new domain dimensions */
		VECCOPY(sds->res_min, min);
		VECCOPY(sds->res_max, max);
		VECCOPY(sds->res, res);
		sds->total_cells = total_cells;
	}
}

BLI_INLINE void apply_outflow_fields(int index, float distance_value, float *density, float *heat, float *fuel, float *react, float *color_r, float *color_g, float *color_b, float *phiout)
{
	/* determine outflow cells - phiout used in smoke and liquids */
	if (phiout) {
		phiout[index] = distance_value;
	}

	/* set smoke outflow */
	if (density) {
		density[index] = 0.f;
	}
	if (heat) {
		heat[index] = 0.f;
	}
	if (fuel) {
		fuel[index] = 0.f;
		react[index] = 0.f;
	}
	if (color_r) {
		color_r[index] = 0.f;
		color_g[index] = 0.f;
		color_b[index] = 0.f;
	}
}

BLI_INLINE void apply_inflow_fields(SmokeFlowSettings *sfs, float emission_value, float distance_value, int index, float *density, float *heat, float *fuel, float *react, float *color_r, float *color_g, float *color_b, float *phi, float *manta_inflow)
{
	/* add liquid inflow */
	if (phi) {
		phi[index] = distance_value;
		return;
	}

	/* save inflow value for mantaflow standalone */
	if (manta_inflow) {
		manta_inflow[index] = emission_value;
	}

	/* add smoke inflow */
	int absolute_flow = (sfs->flags & MOD_SMOKE_FLOW_ABSOLUTE);
	float dens_old = density[index];
	// float fuel_old = (fuel) ? fuel[index] : 0.0f;  /* UNUSED */
	float dens_flow = (sfs->type == MOD_SMOKE_FLOW_TYPE_FIRE) ? 0.0f : emission_value * sfs->density;
	float fuel_flow = emission_value * sfs->fuel_amount;
	/* add heat */
	if (heat && emission_value > 0.0f) {
		heat[index] = ADD_IF_LOWER(heat[index], sfs->temp);
	}
	/* absolute */
	if (absolute_flow) {
		if (sfs->type != MOD_SMOKE_FLOW_TYPE_FIRE) {
			if (dens_flow > density[index])
				density[index] = dens_flow;
		}
		if (sfs->type != MOD_SMOKE_FLOW_TYPE_SMOKE && fuel && fuel_flow) {
			if (fuel_flow > fuel[index])
				fuel[index] = fuel_flow;
		}
	}
	/* additive */
	else {
		if (sfs->type != MOD_SMOKE_FLOW_TYPE_FIRE) {
			density[index] += dens_flow;
			CLAMP(density[index], 0.0f, 1.0f);
		}
		if (sfs->type != MOD_SMOKE_FLOW_TYPE_SMOKE && fuel && sfs->fuel_amount) {
			fuel[index] += fuel_flow;
			CLAMP(fuel[index], 0.0f, 10.0f);
		}
	}

	/* set color */
	if (color_r && dens_flow) {
		float total_dens = density[index] / (dens_old + dens_flow);
		color_r[index] = (color_r[index] + sfs->color[0] * dens_flow) * total_dens;
		color_g[index] = (color_g[index] + sfs->color[1] * dens_flow) * total_dens;
		color_b[index] = (color_b[index] + sfs->color[2] * dens_flow) * total_dens;
	}

	/* set fire reaction coordinate */
	if (fuel && fuel[index] > FLT_EPSILON) {
		/* instead of using 1.0 for all new fuel add slight falloff
		 * to reduce flow blockiness */
		float value = 1.0f - pow2f(1.0f - emission_value);

		if (value > react[index]) {
			float f = fuel_flow / fuel[index];
			react[index] = value * f + (1.0f - f) * react[index];
			CLAMP(react[index], 0.0f, value);
		}
	}
}

static void update_flowsfluids(Scene *scene, Object *ob, SmokeDomainSettings *sds, float dt)
{
	Object **flowobjs = NULL;
	EmissionMap *emaps = NULL;
	unsigned int numflowobj = 0;
	unsigned int flowIndex;
	int new_shift[3] = {0};
	int active_fields = sds->active_fields;

	flowobjs = get_collisionobjects(scene, ob, sds->fluid_group, &numflowobj, eModifierType_Smoke);

	/* check what type of flow objects present. then init according grids */
	for (flowIndex = 0; flowIndex < numflowobj; flowIndex++)
	{
		Object *collob = flowobjs[flowIndex];
		SmokeModifierData *smd2 = (SmokeModifierData *)modifiers_findByType(collob, eModifierType_Smoke);
		
		if ((smd2->type & MOD_SMOKE_TYPE_FLOW) && smd2->flow) {
			SmokeFlowSettings *sfs = smd2->flow;
			if (sfs && (sfs->flags & MOD_SMOKE_FLOW_INITVELOCITY)) {
				active_fields |= SM_ACTIVE_INVEL;
				fluid_ensure_invelocity(sds->fluid, sds->smd);
			}
		}
	}

	float *phiIn = liquid_get_phiin(sds->fluid);
	float *phiOutIn = liquid_get_phioutin(sds->fluid);
	float *velxInitial = smoke_get_in_velocity_x(sds->fluid);
	float *velyInitial = smoke_get_in_velocity_y(sds->fluid);
	float *velzInitial = smoke_get_in_velocity_z(sds->fluid);
	unsigned int z;

	/* Grid reset before writing again */
	for (z = 0; z < sds->res[0] * sds->res[1] * sds->res[2]; z++) {
		if (phiIn) {
			phiIn[z] = 9999;
		}
		if (phiOutIn) {
			phiOutIn[z] = 9999;
		}
		if (velxInitial && velyInitial && velzInitial) {
			velxInitial[z] = 0.0f;
			velyInitial[z] = 0.0f;
			velzInitial[z] = 0.0f;
		}
	}

	/* calculate domain shift for current frame if using adaptive domain */
	if (sds->flags & MOD_SMOKE_ADAPTIVE_DOMAIN) {
		int total_shift[3];
		float frame_shift_f[3];
		float ob_loc[3] = {0};

		mul_m4_v3(ob->obmat, ob_loc);

		VECSUB(frame_shift_f, ob_loc, sds->prev_loc);
		copy_v3_v3(sds->prev_loc, ob_loc);
		/* convert global space shift to local "cell" space */
		mul_mat3_m4_v3(sds->imat, frame_shift_f);
		frame_shift_f[0] = frame_shift_f[0] / sds->cell_size[0];
		frame_shift_f[1] = frame_shift_f[1] / sds->cell_size[1];
		frame_shift_f[2] = frame_shift_f[2] / sds->cell_size[2];
		/* add to total shift */
		VECADD(sds->shift_f, sds->shift_f, frame_shift_f);
		/* convert to integer */
		total_shift[0] = floor(sds->shift_f[0]);
		total_shift[1] = floor(sds->shift_f[1]);
		total_shift[2] = floor(sds->shift_f[2]);
		VECSUB(new_shift, total_shift, sds->shift);
		copy_v3_v3_int(sds->shift, total_shift);

		/* calculate new domain boundary points so that smoke doesnt slide on sub-cell movement */
		sds->p0[0] = sds->dp0[0] - sds->cell_size[0] * (sds->shift_f[0] - total_shift[0] - 0.5f);
		sds->p0[1] = sds->dp0[1] - sds->cell_size[1] * (sds->shift_f[1] - total_shift[1] - 0.5f);
		sds->p0[2] = sds->dp0[2] - sds->cell_size[2] * (sds->shift_f[2] - total_shift[2] - 0.5f);
		sds->p1[0] = sds->p0[0] + sds->cell_size[0] * sds->base_res[0];
		sds->p1[1] = sds->p0[1] + sds->cell_size[1] * sds->base_res[1];
		sds->p1[2] = sds->p0[2] + sds->cell_size[2] * sds->base_res[2];
	}

	/* init emission maps for each flow */
	emaps = MEM_callocN(sizeof(struct EmissionMap) * numflowobj, "smoke_flow_maps");
	
	/* Prepare flow emission maps */
	for (flowIndex = 0; flowIndex < numflowobj; flowIndex++)
	{
		Object *collob = flowobjs[flowIndex];
		SmokeModifierData *smd2 = (SmokeModifierData *)modifiers_findByType(collob, eModifierType_Smoke);

		// check for initialized smoke object
		if ((smd2->type & MOD_SMOKE_TYPE_FLOW) && smd2->flow)
		{
			// we got nice flow object
			SmokeFlowSettings *sfs = smd2->flow;
			int subframes = sfs->subframes;
			EmissionMap *em = &emaps[flowIndex];

			/* just sample flow directly to emission map if no subframes */
			if (!subframes) {
				if (sfs->source == MOD_SMOKE_FLOW_SOURCE_PARTICLES) {
					emit_from_particles(collob, sds, sfs, em, scene, dt);
				}
				else {
					emit_from_derivedmesh(collob, sds, sfs, em, dt);
				}
			}
			/* sample subframes */
			else {
				int scene_frame = scene->r.cfra;
				// float scene_subframe = scene->r.subframe;  // UNUSED
				int subframe;
				for (subframe = 0; subframe <= subframes; subframe++) {
					EmissionMap em_temp = {NULL};
					float sample_size = 1.0f / (float)(subframes+1);
					float prev_frame_pos = sample_size * (float)(subframe+1);
					float sdt = dt * sample_size;
					int hires_multiplier = 1;

					if ((sds->flags & MOD_SMOKE_HIGHRES) && (sds->highres_sampling == SM_HRES_FULLSAMPLE)) {
						hires_multiplier = sds->amplify + 1;
					}

					/* set scene frame to match previous frame + subframe
					 * or use current frame for last sample */
					if (subframe < subframes) {
						scene->r.cfra = scene_frame - 1;
						scene->r.subframe = prev_frame_pos;
					}
					else {
						scene->r.cfra = scene_frame;
						scene->r.subframe = 0.0f;
					}

					if (sfs->source == MOD_SMOKE_FLOW_SOURCE_PARTICLES) {
						/* emit_from_particles() updates timestep internally */
						emit_from_particles(collob, sds, sfs, &em_temp, scene, sdt);
						if (!(sfs->flags & MOD_SMOKE_FLOW_USE_PART_SIZE)) {
							hires_multiplier = 1;
						}
					}
					else { /* MOD_SMOKE_FLOW_SOURCE_MESH */
						/* update flow object frame */
						BLI_mutex_lock(&object_update_lock);
						BKE_object_modifier_update_subframe(scene, collob, true, 5, BKE_scene_frame_get(scene), eModifierType_Smoke);
						BLI_mutex_unlock(&object_update_lock);

						/* apply flow */
						emit_from_derivedmesh(collob, sds, sfs, &em_temp, sdt);
					}

					/* combine emission maps */
					em_combineMaps(em, &em_temp, hires_multiplier, !(sfs->flags & MOD_SMOKE_FLOW_ABSOLUTE), sample_size);
					em_freeData(&em_temp);
				}
			}

			/* update required data fields */
			if (em->total_cells && sfs->behavior != MOD_SMOKE_FLOW_BEHAVIOR_OUTFLOW) {
				/* activate liquid field. cannot be combined with anything else */
				if (sfs->type == MOD_SMOKE_FLOW_TYPE_LIQUID) {
					active_fields |= SM_ACTIVE_LIQUID;
				}
				/* activate heat field if flow produces any heat */
				if (sfs->temp && (sfs->type == MOD_SMOKE_FLOW_TYPE_SMOKE || sfs->type == MOD_SMOKE_FLOW_TYPE_FIRE || sfs->type == MOD_SMOKE_FLOW_TYPE_SMOKEFIRE)) {
					active_fields |= SM_ACTIVE_HEAT;
				}
				/* activate fuel field if flow adds any fuel */
				if (sfs->fuel_amount && (sfs->type == MOD_SMOKE_FLOW_TYPE_FIRE || sfs->type == MOD_SMOKE_FLOW_TYPE_SMOKEFIRE)) {
					active_fields |= SM_ACTIVE_FIRE;
				}
				/* activate color field if flows add smoke with varying colors */
				if (sfs->density && (sfs->type == MOD_SMOKE_FLOW_TYPE_SMOKE || sfs->type == MOD_SMOKE_FLOW_TYPE_SMOKEFIRE)) {
					if (!(active_fields & SM_ACTIVE_COLOR_SET)) {
						copy_v3_v3(sds->active_color, sfs->color);
						active_fields |= SM_ACTIVE_COLOR_SET;
					}
					else if (!equals_v3v3(sds->active_color, sfs->color)) {
						copy_v3_v3(sds->active_color, sfs->color);
						active_fields |= SM_ACTIVE_COLORS;
					}
				}
			}
		}
	}

	/* monitor active fields based on domain settings */
	/* if domain has fire, activate new fields if required */
	if (active_fields & SM_ACTIVE_FIRE) {
		/* heat is always needed for fire */
		active_fields |= SM_ACTIVE_HEAT;
		/* also activate colors if domain smoke color differs from active color */
		if (!(active_fields & SM_ACTIVE_COLOR_SET)) {
			copy_v3_v3(sds->active_color, sds->flame_smoke_color);
			active_fields |= SM_ACTIVE_COLOR_SET;
		}
		else if (!equals_v3v3(sds->active_color, sds->flame_smoke_color)) {
			copy_v3_v3(sds->active_color, sds->flame_smoke_color);
			active_fields |= SM_ACTIVE_COLORS;
		}
	}

	/* Adjust domain size if needed */
	if (sds->flags & MOD_SMOKE_ADAPTIVE_DOMAIN) {
		adjustDomainResolution(sds, new_shift, emaps, numflowobj, dt);
	}
	
	/* Initialize new data fields if any */
	if (active_fields & SM_ACTIVE_HEAT) {
		smoke_ensure_heat(sds->fluid, sds->smd);
	}
	if (active_fields & SM_ACTIVE_FIRE) {
		smoke_ensure_fire(sds->fluid, sds->smd);
	}
	if (active_fields & SM_ACTIVE_COLORS) {
		/* initialize all smoke with "active_color" */
		smoke_ensure_colors(sds->fluid, sds->smd);
	}
	if (active_fields & SM_ACTIVE_LIQUID) {
		liquid_ensure_init(sds->fluid, sds->smd);
	}
	if (sds->particle_type & MOD_SMOKE_PARTICLE_DROP || sds->particle_type & MOD_SMOKE_PARTICLE_FLOAT || sds->particle_type & MOD_SMOKE_PARTICLE_TRACER) {
		fluid_ensure_sndparts(sds->fluid, sds->smd);
	}

	sds->active_fields = active_fields;

	float *density = smoke_get_density(sds->fluid);
	float *color_r = smoke_get_color_r(sds->fluid);
	float *color_g = smoke_get_color_g(sds->fluid);
	float *color_b = smoke_get_color_b(sds->fluid);
	float *fuel = smoke_get_fuel(sds->fluid);
	float *react = smoke_get_react(sds->fluid);
	float *bigdensity = smoke_turbulence_get_density(sds->fluid);
	float *bigfuel = smoke_turbulence_get_fuel(sds->fluid);
	float *bigreact = smoke_turbulence_get_react(sds->fluid);
	float *bigcolor_r = smoke_turbulence_get_color_r(sds->fluid);
	float *bigcolor_g = smoke_turbulence_get_color_g(sds->fluid);
	float *bigcolor_b = smoke_turbulence_get_color_b(sds->fluid);
	float *heat = smoke_get_heat(sds->fluid);
	float *velocity_x_in = smoke_get_in_velocity_x(sds->fluid);
	float *velocity_y_in = smoke_get_in_velocity_y(sds->fluid);
	float *velocity_z_in = smoke_get_in_velocity_z(sds->fluid);
	float *phiin = liquid_get_phiin(sds->fluid);
	float *phioutin = liquid_get_phioutin(sds->fluid);
	float *manta_inflow = fluid_get_inflow(sds->fluid); // Copy of emission map for inflow modeling in Mantaflow standalone

	/* Apply emission data */
	for (flowIndex = 0; flowIndex < numflowobj; flowIndex++)
	{
		Object *collob = flowobjs[flowIndex];
		SmokeModifierData *smd2 = (SmokeModifierData *)modifiers_findByType(collob, eModifierType_Smoke);

		// check for initialized smoke object
		if ((smd2->type & MOD_SMOKE_TYPE_FLOW) && smd2->flow)
		{
			// we got nice flow object
			SmokeFlowSettings *sfs = smd2->flow;
			EmissionMap *em = &emaps[flowIndex];
			int bigres[3];
			float *velocity_map = em->velocity;
			float *emission_map = em->influence;
			float *emission_map_high = em->influence_high;
			float* distance_map = em->distances;
			float* distance_map_high = em->distances_high;

			int ii, jj, kk, gx, gy, gz, ex, ey, ez, dx, dy, dz, block_size;
			size_t e_index, d_index, index_big;

			// loop through every emission map cell
			for (gx = em->min[0]; gx < em->max[0]; gx++)
				for (gy = em->min[1]; gy < em->max[1]; gy++)
					for (gz = em->min[2]; gz < em->max[2]; gz++)
					{
						/* get emission map index */
						ex = gx - em->min[0];
						ey = gy - em->min[1];
						ez = gz - em->min[2];
						e_index = smoke_get_index(ex, em->res[0], ey, em->res[1], ez);

						/* get domain index */
						dx = gx - sds->res_min[0];
						dy = gy - sds->res_min[1];
						dz = gz - sds->res_min[2];
						d_index = smoke_get_index(dx, sds->res[0], dy, sds->res[1], dz);
						/* make sure emission cell is inside the new domain boundary */
						if (dx < 0 || dy < 0 || dz < 0 || dx >= sds->res[0] || dy >= sds->res[1] || dz >= sds->res[2]) continue;

						if (sfs->behavior == MOD_SMOKE_FLOW_BEHAVIOR_OUTFLOW) { // outflow
							apply_outflow_fields(d_index, distance_map[e_index], density, heat, fuel, react, color_r, color_g, color_b, phioutin);
						}
						else if (sfs->behavior == MOD_SMOKE_FLOW_BEHAVIOR_GEOMETRY && smd2->time > 2) {
							apply_inflow_fields(sfs, 0.0f, 9999.0f, d_index, density, heat, fuel, react, color_r, color_g, color_b, phiin, manta_inflow);
						}
						else if (sfs->behavior == MOD_SMOKE_FLOW_BEHAVIOR_INFLOW || sfs->behavior == MOD_SMOKE_FLOW_BEHAVIOR_GEOMETRY) { // inflow
							/* only apply inflow if enabled */
							if (sfs->flags & MOD_SMOKE_FLOW_USE_INFLOW) {
								apply_inflow_fields(sfs, emission_map[e_index], distance_map[e_index], d_index, density, heat, fuel, react, color_r, color_g, color_b, phiin, manta_inflow);
								
								/* initial velocity */
								if (sfs->flags & MOD_SMOKE_FLOW_INITVELOCITY) {
									velocity_x_in[d_index] = velocity_map[e_index * 3];
									velocity_y_in[d_index] = velocity_map[e_index * 3 + 1];
									velocity_z_in[d_index] = velocity_map[e_index * 3 + 2];
								}
							}
						}

						/* loop through high res blocks if high res enabled */
						if (bigdensity) {
							// neighbor cell emission densities (for high resolution smoke smooth interpolation)
							float c000, c001, c010, c011,  c100, c101, c110, c111;

							smoke_turbulence_get_res(sds->fluid, bigres);

							block_size = sds->amplify + 1;  // high res block size

							c000 = (ex > 0 && ey > 0 && ez > 0) ? emission_map[smoke_get_index(ex - 1, em->res[0], ey - 1, em->res[1], ez - 1)] : 0;
							c001 = (ex > 0 && ey > 0) ? emission_map[smoke_get_index(ex - 1, em->res[0], ey - 1, em->res[1], ez)] : 0;
							c010 = (ex > 0 && ez > 0) ? emission_map[smoke_get_index(ex - 1, em->res[0], ey, em->res[1], ez - 1)] : 0;
							c011 = (ex > 0) ? emission_map[smoke_get_index(ex - 1, em->res[0], ey, em->res[1], ez)] : 0;

							c100 = (ey > 0 && ez > 0) ? emission_map[smoke_get_index(ex, em->res[0], ey - 1, em->res[1], ez - 1)] : 0;
							c101 = (ey > 0) ? emission_map[smoke_get_index(ex, em->res[0], ey - 1, em->res[1], ez)] : 0;
							c110 = (ez > 0) ? emission_map[smoke_get_index(ex, em->res[0], ey, em->res[1], ez - 1)] : 0;
							c111 = emission_map[smoke_get_index(ex, em->res[0], ey, em->res[1], ez)]; // this cell

							for (ii = 0; ii < block_size; ii++)
								for (jj = 0; jj < block_size; jj++)
									for (kk = 0; kk < block_size; kk++)
									{

										float fx, fy, fz, interpolated_value;
										int shift_x = 0, shift_y = 0, shift_z = 0;


										/* Use full sample emission map if enabled and available */
										if ((sds->highres_sampling == SM_HRES_FULLSAMPLE) && emission_map_high) {
											interpolated_value = emission_map_high[smoke_get_index(ex * block_size + ii, em->res[0] * block_size, ey * block_size + jj, em->res[1] * block_size, ez * block_size + kk)]; // this cell
										}
										else if (sds->highres_sampling == SM_HRES_NEAREST) {
											/* without interpolation use same low resolution
											 * block value for all hi-res blocks */
											interpolated_value = c111;
										}
										/* Fall back to interpolated */
										else
										{
											/* get relative block position
											 * for interpolation smoothing */
											fx = (float)ii / block_size + 0.5f / block_size;
											fy = (float)jj / block_size + 0.5f / block_size;
											fz = (float)kk / block_size + 0.5f / block_size;

											/* calculate trilinear interpolation */
											interpolated_value = c000 * (1 - fx) * (1 - fy) * (1 - fz) +
																 c100 * fx * (1 - fy) * (1 - fz) +
																 c010 * (1 - fx) * fy * (1 - fz) +
																 c001 * (1 - fx) * (1 - fy) * fz +
																 c101 * fx * (1 - fy) * fz +
																 c011 * (1 - fx) * fy * fz +
																 c110 * fx * fy * (1 - fz) +
																 c111 * fx * fy * fz;


											/* add some contrast / sharpness
											 * depending on hi-res block size */
											interpolated_value = (interpolated_value - 0.4f) * (block_size / 2) + 0.4f;
											CLAMP(interpolated_value, 0.0f, 1.0f);

											/* shift smoke block index
											 * (because pixel center is actually
											 * in halfway of the low res block) */
											shift_x = (dx < 1) ? 0 : block_size / 2;
											shift_y = (dy < 1) ? 0 : block_size / 2;
											shift_z = (dz < 1) ? 0 : block_size / 2;
										}

										/* get shifted index for current high resolution block */
										index_big = smoke_get_index(block_size * dx + ii - shift_x, bigres[0], block_size * dy + jj - shift_y, bigres[1], block_size * dz + kk - shift_z);

										if (sfs->behavior == MOD_SMOKE_FLOW_BEHAVIOR_OUTFLOW) { // outflow
											if (interpolated_value) {
												apply_outflow_fields(index_big, distance_map_high[index_big], bigdensity, NULL, bigfuel, bigreact, bigcolor_r, bigcolor_g, bigcolor_b, NULL);
											}
										}
										else if (sfs->behavior == MOD_SMOKE_FLOW_BEHAVIOR_GEOMETRY && smd2->time > 2) {
											apply_inflow_fields(sfs, 0.0f, 0.5f, d_index, density, heat, fuel, react, color_r, color_g, color_b, NULL, NULL);
										}
										else if (sfs->behavior == MOD_SMOKE_FLOW_BEHAVIOR_INFLOW || sfs->behavior == MOD_SMOKE_FLOW_BEHAVIOR_GEOMETRY) { // inflow
											// TODO (sebbas) inflow map highres?
											apply_inflow_fields(sfs, interpolated_value, distance_map_high[index_big], index_big, bigdensity, NULL, bigfuel, bigreact, bigcolor_r, bigcolor_g, bigcolor_b, NULL, NULL);
										}
									} // hires loop
						}  // bigdensity
					} // low res loop

			// free emission maps
			em_freeData(em);

		} // end emission
	}

	if (flowobjs) MEM_freeN(flowobjs);
	if (emaps) MEM_freeN(emaps);
}

typedef struct UpdateEffectorsData {
	Scene *scene;
	SmokeDomainSettings *sds;
	ListBase *effectors;

	float *density;
	float *fuel;
	float *force_x;
	float *force_y;
	float *force_z;
	float *velocity_x;
	float *velocity_y;
	float *velocity_z;
	int *flags;
	float *phiObsIn;
} UpdateEffectorsData;

static void update_effectors_task_cb(
        void *__restrict userdata,
        const int x,
        const ParallelRangeTLS *__restrict UNUSED(tls))
{
	UpdateEffectorsData *data = userdata;
	SmokeDomainSettings *sds = data->sds;

	for (int y = 0; y < sds->res[1]; y++) {
		for (int z = 0; z < sds->res[2]; z++)
		{
			EffectedPoint epoint;
			float mag;
			float voxelCenter[3] = {0, 0, 0}, vel[3] = {0, 0, 0}, retvel[3] = {0, 0, 0};
			const unsigned int index = smoke_get_index(x, sds->res[0], y, sds->res[1], z);

			if ((data->fuel && MAX2(data->density[index], data->fuel[index]) < FLT_EPSILON) ||
				(data->density && data->density[index] < FLT_EPSILON) ||
				(data->phiObsIn  && data->phiObsIn[index] < 0.0f) ||
				// TODO (sebbas): isnt checking phiobs enough? maybe remove flags check
				 data->flags[index] & 2) // mantaflow convention: 2 == FlagObstacle
			{
				continue;
			}

			vel[0] = data->velocity_x[index];
			vel[1] = data->velocity_y[index];
			vel[2] = data->velocity_z[index];

			/* convert vel to global space */
			mag = len_v3(vel);
			mul_mat3_m4_v3(sds->obmat, vel);
			normalize_v3(vel);
			mul_v3_fl(vel, mag);

			voxelCenter[0] = sds->p0[0] + sds->cell_size[0] * ((float)(x + sds->res_min[0]) + 0.5f);
			voxelCenter[1] = sds->p0[1] + sds->cell_size[1] * ((float)(y + sds->res_min[1]) + 0.5f);
			voxelCenter[2] = sds->p0[2] + sds->cell_size[2] * ((float)(z + sds->res_min[2]) + 0.5f);
			mul_m4_v3(sds->obmat, voxelCenter);

			pd_point_from_loc(data->scene, voxelCenter, vel, index, &epoint);
			pdDoEffectors(data->effectors, NULL, sds->effector_weights, &epoint, retvel, NULL);

			/* convert retvel to local space */
			mag = len_v3(retvel);
			mul_mat3_m4_v3(sds->imat, retvel);
			normalize_v3(retvel);
			mul_v3_fl(retvel, mag);

			// TODO dg - do in force!
			data->force_x[index] = min_ff(max_ff(-1.0f, retvel[0] * 0.2f), 1.0f);
			data->force_y[index] = min_ff(max_ff(-1.0f, retvel[1] * 0.2f), 1.0f);
			data->force_z[index] = min_ff(max_ff(-1.0f, retvel[2] * 0.2f), 1.0f);
		}
	}
}

static void update_effectors(Scene *scene, Object *ob, SmokeDomainSettings *sds, float UNUSED(dt))
{
	ListBase *effectors;
	/* make sure smoke flow influence is 0.0f */
	sds->effector_weights->weight[PFIELD_SMOKEFLOW] = 0.0f;
	effectors = pdInitEffectors(scene, ob, NULL, sds->effector_weights, true);

	if (effectors) {
		// precalculate wind forces
		UpdateEffectorsData data;
		data.scene = scene;
		data.sds = sds;
		data.effectors = effectors;
		data.density = smoke_get_density(sds->fluid);
		data.fuel = smoke_get_fuel(sds->fluid);
		data.force_x = smoke_get_force_x(sds->fluid);
		data.force_y = smoke_get_force_y(sds->fluid);
		data.force_z = smoke_get_force_z(sds->fluid);
		data.velocity_x = smoke_get_velocity_x(sds->fluid);
		data.velocity_y = smoke_get_velocity_y(sds->fluid);
		data.velocity_z = smoke_get_velocity_z(sds->fluid);
		data.flags = smoke_get_obstacle(sds->fluid);
		data.phiObsIn = liquid_get_phiobsin(sds->fluid);

		ParallelRangeSettings settings;
		BLI_parallel_range_settings_defaults(&settings);
		settings.scheduling_mode = TASK_SCHEDULING_DYNAMIC;
		BLI_task_parallel_range(0, sds->res[0],
		                        &data,
		                        update_effectors_task_cb,
		                        &settings);
	}

	pdEndEffectors(&effectors);
}

static void step(Scene *scene, Object *ob, SmokeModifierData *smd, DerivedMesh *domain_dm, float fps, int framenr, int startframe, bool do_first_frame, PTCacheID *pid)
{
	SmokeDomainSettings *sds = smd->domain;
	/* stability values copied from wturbulence.cpp */
	const int maxSubSteps = 25;
	float maxVel;
	// maxVel should be 1.5 (1.5 cell max movement) * dx (cell size)

	float dt;
	float maxVelMag = 0.0f;
	int totalSubsteps;
	int substep = 0;
	float dtSubdiv;
	float gravity[3] = {0.0f, 0.0f, -1.0f};
	float gravity_mag;

#if 0  /* UNUSED */
	   /* get max velocity and lower the dt value if it is too high */
	size_t size = sds->res[0] * sds->res[1] * sds->res[2];
	float *velX = smoke_get_velocity_x(sds->fluid);
	float *velY = smoke_get_velocity_y(sds->fluid);
	float *velZ = smoke_get_velocity_z(sds->fluid);
	size_t i;
#endif

	/* update object state */
	invert_m4_m4(sds->imat, ob->obmat);
	copy_m4_m4(sds->obmat, ob->obmat);
	smoke_set_domain_from_derivedmesh(sds, ob, domain_dm, (sds->flags & MOD_SMOKE_ADAPTIVE_DOMAIN) != 0);
	
	smoke_set_domain_gravity(scene, sds);

	/* adapt timestep for different framerates, dt = 0.1 is at 25fps */
	dt = DT_DEFAULT * (25.0f / fps);
	// maximum timestep/"CFL" constraint: dt < 5.0 *dx / maxVel
	maxVel = (sds->dx * 5.0f);

#if 0
	for (i = 0; i < size; i++) {
		float vtemp = (velX[i] * velX[i] + velY[i] * velY[i] + velZ[i] * velZ[i]);
		if (vtemp > maxVelMag)
			maxVelMag = vtemp;
	}
#endif

	maxVelMag = sqrtf(maxVelMag) * dt * sds->time_scale;
	totalSubsteps = (int)((maxVelMag / maxVel) + 1.0f); /* always round up */
	totalSubsteps = (totalSubsteps < 1) ? 1 : totalSubsteps;
	totalSubsteps = (totalSubsteps > maxSubSteps) ? maxSubSteps : totalSubsteps;

	/* Disable substeps for now, since it results in numerical instability */
	totalSubsteps = 1.0f;

	dtSubdiv = (float)dt / (float)totalSubsteps;

	// printf("totalSubsteps: %d, maxVelMag: %f, dt: %f\n", totalSubsteps, maxVelMag, dt);

	for (substep = 0; substep < totalSubsteps; substep++)
	{
		// calc animated obstacle velocities
		update_flowsfluids(scene, ob, sds, dtSubdiv);
		update_obstacles(scene, ob, sds, dtSubdiv, substep, totalSubsteps);

		if (sds->total_cells > 1) {
			update_effectors(scene, ob, sds, dtSubdiv); // DG TODO? problem --> uses forces instead of velocity, need to check how they need to be changed with variable dt

			/* extra step for first frame */
			if (do_first_frame && sds->type == MOD_SMOKE_DOMAIN_TYPE_LIQUID) {
				smoke_step(sds->fluid, startframe);
				BKE_ptcache_write(pid, startframe);
			}
			smoke_step(sds->fluid, framenr);
		}
	}
}

static DerivedMesh *createLiquidMesh(SmokeDomainSettings *sds, DerivedMesh *orgdm, Object* ob)
{
	DerivedMesh *dm;
	MVert *mverts;
	MPoly *mpolys;
	MLoop *mloops;
	short *normals, *no_s;
	float no[3];
	float min[3];
	float max[3];
	float size[3];
	float cell_size_scaled[3];

	/* assign material + flags to new dm
	 * if there's no faces in original dm, keep materials and flags unchanged */
	MPoly *mpoly;
	MPoly mp_example = {0};
	mpoly = orgdm->getPolyArray(orgdm);
	if (mpoly) {
		mp_example = *mpoly;
	}

	const short mp_mat_nr = mp_example.mat_nr;
	const char mp_flag    = mp_example.flag;

	int i;
	int num_verts, num_normals, num_faces;

	if (!sds->fluid)
		return NULL;

	/* just display original object */
	if (sds->viewport_display_mode == SM_VIEWPORT_GEOMETRY)
		return NULL;

	num_verts   = liquid_get_num_verts(sds->fluid);
	num_normals = liquid_get_num_normals(sds->fluid);
	num_faces   = liquid_get_num_triangles(sds->fluid);

//	printf("num_verts: %d, num_normals: %d, num_faces: %d\n", num_verts, num_normals, num_faces);

	if (!num_verts || !num_normals || !num_faces)
		return NULL;

	dm     = CDDM_new(num_verts, 0, 0, num_faces * 3, num_faces);
	mverts = CDDM_get_verts(dm);
	mpolys = CDDM_get_polys(dm);
	mloops = CDDM_get_loops(dm);

	if (!dm)
		return NULL;

	// Get size (dimension) but considering scaling scaling
	copy_v3_v3(cell_size_scaled, sds->cell_size);
	mul_v3_v3(cell_size_scaled, ob->size);
	VECMADD(min, sds->p0, cell_size_scaled, sds->res_min);
	VECMADD(max, sds->p0, cell_size_scaled, sds->res_max);
	sub_v3_v3v3(size, max, min);

	// Biggest dimension will be used for upscaling
	float max_size = MAX3(size[0], size[1], size[2]);

	// Vertices
	for (i = 0; i < num_verts; i++, mverts++)
	{
		// read raw data. is normalized cube around domain origin
		mverts->co[0] = liquid_get_vertex_x_at(sds->fluid, i);
		mverts->co[1] = liquid_get_vertex_y_at(sds->fluid, i);
		mverts->co[2] = liquid_get_vertex_z_at(sds->fluid, i);

		mverts->co[0] *= max_size / fabsf(ob->size[0]);
		mverts->co[1] *= max_size / fabsf(ob->size[1]);
		mverts->co[2] *= max_size / fabsf(ob->size[2]);

//		printf("mverts->co[0]: %f, mverts->co[1]: %f, mverts->co[2]: %f\n", mverts->co[0], mverts->co[1], mverts->co[2]);
	}

	// Normals
	normals = MEM_callocN(sizeof(short) * num_normals * 3, "liquid_tmp_normals");

	for (i = 0, no_s = normals; i < num_normals; no_s += 3, i++)
	{
		no[0] = liquid_get_normal_x_at(sds->fluid, i);
		no[1] = liquid_get_normal_y_at(sds->fluid, i);
		no[2] = liquid_get_normal_z_at(sds->fluid, i);

		normal_float_to_short_v3(no_s, no);

//		printf("no_s[0]: %d, no_s[1]: %d, no_s[2]: %d\n", no_s[0], no_s[1], no_s[2]);
	}

	// Triangles
	for (i = 0; i < num_faces; i++, mpolys++, mloops += 3)
	{
		/* initialize from existing face */
		mpolys->mat_nr = mp_mat_nr; // TODO (sebbas)
		mpolys->flag =   mp_flag; // TODO (sebbas)

		mpolys->loopstart = i * 3;
		mpolys->totloop = 3;

		mloops[0].v = liquid_get_triangle_x_at(sds->fluid, i);
		mloops[1].v = liquid_get_triangle_y_at(sds->fluid, i);
		mloops[2].v = liquid_get_triangle_z_at(sds->fluid, i);

//		printf("mloops[0].v: %d, mloops[1].v: %d, mloops[2].v: %d\n", mloops[0].v, mloops[1].v, mloops[2].v);
	}

	CDDM_calc_edges(dm);
	CDDM_apply_vert_normals(dm, (short (*)[3])normals);

	MEM_freeN(normals);

	return dm;
}

static DerivedMesh *createDomainGeometry(SmokeDomainSettings *sds, Object *ob)
{
	DerivedMesh *result;
	MVert *mverts;
	MPoly *mpolys;
	MLoop *mloops;
	float min[3];
	float max[3];
	float *co;
	MPoly *mp;
	MLoop *ml;

	int num_verts = 8;
	int num_faces = 6;
	int i;
	float ob_loc[3] = {0};
	float ob_cache_loc[3] = {0};

	/* dont generate any mesh if there isnt any content */
	if (sds->total_cells <= 1) {
		num_verts = 0;
		num_faces = 0;
	}

	result = CDDM_new(num_verts, 0, 0, num_faces * 4, num_faces);
	mverts = CDDM_get_verts(result);
	mpolys = CDDM_get_polys(result);
	mloops = CDDM_get_loops(result);


	if (num_verts) {
		/* volume bounds */
		VECMADD(min, sds->p0, sds->cell_size, sds->res_min);
		VECMADD(max, sds->p0, sds->cell_size, sds->res_max);

		/* set vertices */
		/* top slab */
		co = mverts[0].co; co[0] = min[0]; co[1] = min[1]; co[2] = max[2];
		co = mverts[1].co; co[0] = max[0]; co[1] = min[1]; co[2] = max[2];
		co = mverts[2].co; co[0] = max[0]; co[1] = max[1]; co[2] = max[2];
		co = mverts[3].co; co[0] = min[0]; co[1] = max[1]; co[2] = max[2];
		/* bottom slab */
		co = mverts[4].co; co[0] = min[0]; co[1] = min[1]; co[2] = min[2];
		co = mverts[5].co; co[0] = max[0]; co[1] = min[1]; co[2] = min[2];
		co = mverts[6].co; co[0] = max[0]; co[1] = max[1]; co[2] = min[2];
		co = mverts[7].co; co[0] = min[0]; co[1] = max[1]; co[2] = min[2];

		/* create faces */
		/* top */
		mp = &mpolys[0]; ml = &mloops[0 * 4]; mp->loopstart = 0 * 4; mp->totloop = 4;
		ml[0].v = 0; ml[1].v = 1; ml[2].v = 2; ml[3].v = 3;
		/* right */
		mp = &mpolys[1]; ml = &mloops[1 * 4]; mp->loopstart = 1 * 4; mp->totloop = 4;
		ml[0].v = 2; ml[1].v = 1; ml[2].v = 5; ml[3].v = 6;
		/* bottom */
		mp = &mpolys[2]; ml = &mloops[2 * 4]; mp->loopstart = 2 * 4; mp->totloop = 4;
		ml[0].v = 7; ml[1].v = 6; ml[2].v = 5; ml[3].v = 4;
		/* left */
		mp = &mpolys[3]; ml = &mloops[3 * 4]; mp->loopstart = 3 * 4; mp->totloop = 4;
		ml[0].v = 0; ml[1].v = 3; ml[2].v = 7; ml[3].v = 4;
		/* front */
		mp = &mpolys[4]; ml = &mloops[4 * 4]; mp->loopstart = 4 * 4; mp->totloop = 4;
		ml[0].v = 3; ml[1].v = 2; ml[2].v = 6; ml[3].v = 7;
		/* back */
		mp = &mpolys[5]; ml = &mloops[5 * 4]; mp->loopstart = 5 * 4; mp->totloop = 4;
		ml[0].v = 1; ml[1].v = 0; ml[2].v = 4; ml[3].v = 5;

		/* calculate required shift to match domain's global position
		 *  it was originally simulated at (if object moves without smoke step) */
		invert_m4_m4(ob->imat, ob->obmat);
		mul_m4_v3(ob->obmat, ob_loc);
		mul_m4_v3(sds->obmat, ob_cache_loc);
		VECSUB(sds->obj_shift_f, ob_cache_loc, ob_loc);
		/* convert shift to local space and apply to vertices */
		mul_mat3_m4_v3(ob->imat, sds->obj_shift_f);
		/* apply */
		for (i = 0; i < num_verts; i++) {
			add_v3_v3(mverts[i].co, sds->obj_shift_f);
		}
	}


	CDDM_calc_edges(result);
	result->dirty |= DM_DIRTY_NORMALS;
	return result;
}

static void smokeModifier_process(SmokeModifierData *smd, Scene *scene, Object *ob, DerivedMesh *dm)
{
	if ((smd->type & MOD_SMOKE_TYPE_FLOW))
	{
		if (scene->r.cfra >= smd->time)
			smokeModifier_init(smd, ob, scene, dm);

		if (smd->flow->dm) smd->flow->dm->release(smd->flow->dm);
		smd->flow->dm = CDDM_copy(dm);

		if (scene->r.cfra > smd->time)
		{
			smd->time = scene->r.cfra;
		}
		else if (scene->r.cfra < smd->time)
		{
			smd->time = scene->r.cfra;
			smokeModifier_reset_ex(smd, false);
		}
	}
	else if (smd->type & MOD_SMOKE_TYPE_EFFEC)
	{
		if (scene->r.cfra >= smd->time)
			smokeModifier_init(smd, ob, scene, dm);

		if (smd->effec)
		{
			if (smd->effec->dm)
				smd->effec->dm->release(smd->effec->dm);

			smd->effec->dm = CDDM_copy(dm);
		}

		smd->time = scene->r.cfra;
		if (scene->r.cfra < smd->time)
		{
			smokeModifier_reset_ex(smd, false);
		}
	}
	else if (smd->type & MOD_SMOKE_TYPE_DOMAIN)
	{
		SmokeDomainSettings *sds = smd->domain;
		PointCache *cache = NULL;
		PTCacheID pid;
		int startframe, endframe, framenr;
		float timescale;

		framenr = scene->r.cfra;

		//printf("time: %d\n", scene->r.cfra);

		cache = sds->point_cache[0];

		BKE_ptcache_id_from_smoke(&pid, ob, smd);
		BKE_ptcache_id_time(&pid, scene, framenr, &startframe, &endframe, &timescale);

		if (!smd->domain->fluid || framenr == startframe)
		{
			BKE_ptcache_id_reset(scene, &pid, PTCACHE_RESET_OUTDATED);
			smokeModifier_reset_ex(smd, false);
			BKE_ptcache_validate(cache, framenr);
			cache->flag &= ~PTCACHE_REDO_NEEDED;
		}

		if (!smd->domain->fluid && (framenr != startframe) && (smd->domain->flags & MOD_SMOKE_FILE_LOAD) == 0 && (cache->flag & PTCACHE_BAKED) == 0)
			return;

		smd->domain->flags &= ~MOD_SMOKE_FILE_LOAD;
		CLAMP(framenr, startframe, endframe);

		/* If already viewing a pre/after frame, no need to reload */
		if ((smd->time == framenr) && (framenr != scene->r.cfra))
			return;

		if (smokeModifier_init(smd, ob, scene, dm) == 0)
		{
			printf("bad smokeModifier_init\n");
			return;
		}

		/* only calculate something when we advanced a single frame */
		/* don't simulate if viewing start frame, but scene frame is not real start frame */
		bool can_simulate = (framenr == (int)smd->time + 1) && (framenr == scene->r.cfra);

		/* try to read from cache */
		if (BKE_ptcache_read(&pid, (float)framenr, can_simulate) == PTCACHE_READ_EXACT) {
			BKE_ptcache_validate(cache, framenr);
			smd->time = framenr;
			return;
		}

		if (!can_simulate)
			return;

#ifdef DEBUG_TIME
		double start = PIL_check_seconds_timer();
#endif

		/* first frame needs special treatment because it does not have a step */
		bool do_first_frame = (int)smd->time == startframe && (cache->flag & PTCACHE_OUTDATED || cache->last_exact == 0);

		/* if on second frame, write smoke cache for first frame here (i.e. before simulating) */
		if (do_first_frame && sds->type == MOD_SMOKE_DOMAIN_TYPE_GAS) {
			BKE_ptcache_write(&pid, startframe);
		}

		// set new time
		smd->time = scene->r.cfra;

		/* do simulation */

		// simulate the actual smoke (c++ code in intern/smoke)
		// DG: interesting commenting this line + deactivating loading of noise files
		if (framenr != startframe){
			if (sds->flags & MOD_SMOKE_DISSOLVE) {
				/* low res dissolve */
				smoke_dissolve(sds->fluid, sds->diss_speed, sds->flags & MOD_SMOKE_DISSOLVE_LOG);
				/* high res dissolve */
				if (sds->fluid && sds->flags & MOD_SMOKE_HIGHRES) {
					smoke_dissolve_wavelet(sds->fluid, sds->diss_speed, sds->flags & MOD_SMOKE_DISSOLVE_LOG);
				}
			}
			step(scene, ob, smd, dm, scene->r.frs_sec / scene->r.frs_sec_base, framenr, startframe, do_first_frame, &pid);
		}
		// create shadows before writing cache so they get stored
		if (sds->type == MOD_SMOKE_DOMAIN_TYPE_GAS) {
			smoke_calc_transparency(sds, scene);
		}

		BKE_ptcache_validate(cache, framenr);
		if (framenr != startframe)
			BKE_ptcache_write(&pid, framenr);

#ifdef DEBUG_TIME
		double end = PIL_check_seconds_timer();
		printf("Frame: %d, Time: %f\n\n", (int)smd->time, (float)(end - start));
#endif
	}
}

struct DerivedMesh *smokeModifier_do(SmokeModifierData *smd, Scene *scene, Object *ob, DerivedMesh *dm)
{
	/* lock so preview render does not read smoke data while it gets modified */
	if ((smd->type & MOD_SMOKE_TYPE_DOMAIN) && smd->domain)
		BLI_rw_mutex_lock(smd->domain->fluid_mutex, THREAD_LOCK_WRITE);

	smokeModifier_process(smd, scene, ob, dm);

	if ((smd->type & MOD_SMOKE_TYPE_DOMAIN) && smd->domain)
		BLI_rw_mutex_unlock(smd->domain->fluid_mutex);

	/* return generated geometry for adaptive domain */
	if (smd->type & MOD_SMOKE_TYPE_DOMAIN && smd->domain &&
	    smd->domain->flags & MOD_SMOKE_ADAPTIVE_DOMAIN &&
	    smd->domain->base_res[0])
	{
		return createDomainGeometry(smd->domain, ob);
	}
	else if (smd->type & MOD_SMOKE_TYPE_DOMAIN && smd->domain &&
		smd->domain->type == MOD_SMOKE_DOMAIN_TYPE_LIQUID)
	{
		DerivedMesh *result = createLiquidMesh(smd->domain, dm, ob);
		return (result) ? result : CDDM_copy(dm);
	}
	else {
		return CDDM_copy(dm);
	}
}

static float calc_voxel_transp(float *result, float *input, int res[3], int *pixel, float *tRay, float correct)
{
	const size_t index = smoke_get_index(pixel[0], res[0], pixel[1], res[1], pixel[2]);

	// T_ray *= T_vox
	*tRay *= expf(input[index] * correct);

	if (result[index] < 0.0f)
	{
		result[index] = *tRay;
	}

	return *tRay;
}

static void bresenham_linie_3D(int x1, int y1, int z1, int x2, int y2, int z2, float *tRay, bresenham_callback cb, float *result, float *input, int res[3], float correct)
{
	int dx, dy, dz, i, l, m, n, x_inc, y_inc, z_inc, err_1, err_2, dx2, dy2, dz2;
	int pixel[3];

	pixel[0] = x1;
	pixel[1] = y1;
	pixel[2] = z1;

	dx = x2 - x1;
	dy = y2 - y1;
	dz = z2 - z1;

	x_inc = (dx < 0) ? -1 : 1;
	l = abs(dx);
	y_inc = (dy < 0) ? -1 : 1;
	m = abs(dy);
	z_inc = (dz < 0) ? -1 : 1;
	n = abs(dz);
	dx2 = l << 1;
	dy2 = m << 1;
	dz2 = n << 1;

	if ((l >= m) && (l >= n)) {
		err_1 = dy2 - l;
		err_2 = dz2 - l;
		for (i = 0; i < l; i++) {
			if (cb(result, input, res, pixel, tRay, correct) <= FLT_EPSILON)
				break;
			if (err_1 > 0) {
				pixel[1] += y_inc;
				err_1 -= dx2;
			}
			if (err_2 > 0) {
				pixel[2] += z_inc;
				err_2 -= dx2;
			}
			err_1 += dy2;
			err_2 += dz2;
			pixel[0] += x_inc;
		}
	}
	else if ((m >= l) && (m >= n)) {
		err_1 = dx2 - m;
		err_2 = dz2 - m;
		for (i = 0; i < m; i++) {
			if (cb(result, input, res, pixel, tRay, correct) <= FLT_EPSILON)
				break;
			if (err_1 > 0) {
				pixel[0] += x_inc;
				err_1 -= dy2;
			}
			if (err_2 > 0) {
				pixel[2] += z_inc;
				err_2 -= dy2;
			}
			err_1 += dx2;
			err_2 += dz2;
			pixel[1] += y_inc;
		}
	}
	else {
		err_1 = dy2 - n;
		err_2 = dx2 - n;
		for (i = 0; i < n; i++) {
			if (cb(result, input, res, pixel, tRay, correct) <= FLT_EPSILON)
				break;
			if (err_1 > 0) {
				pixel[1] += y_inc;
				err_1 -= dz2;
			}
			if (err_2 > 0) {
				pixel[0] += x_inc;
				err_2 -= dz2;
			}
			err_1 += dy2;
			err_2 += dx2;
			pixel[2] += z_inc;
		}
	}
	cb(result, input, res, pixel, tRay, correct);
}

static void smoke_calc_transparency(SmokeDomainSettings *sds, Scene *scene)
{
	float bv[6] = {0};
	float light[3];
	int a, z, slabsize = sds->res[0] * sds->res[1], size = sds->res[0] * sds->res[1] * sds->res[2];
	float *density = smoke_get_density(sds->fluid);
	float correct = -7.0f * sds->dx;

	if (!get_lamp(scene, light)) return;

	/* convert light pos to sim cell space */
	mul_m4_v3(sds->imat, light);
	light[0] = (light[0] - sds->p0[0]) / sds->cell_size[0] - 0.5f - (float)sds->res_min[0];
	light[1] = (light[1] - sds->p0[1]) / sds->cell_size[1] - 0.5f - (float)sds->res_min[1];
	light[2] = (light[2] - sds->p0[2]) / sds->cell_size[2] - 0.5f - (float)sds->res_min[2];

	for (a = 0; a < size; a++)
		sds->shadow[a] = -1.0f;

	/* calculate domain bounds in sim cell space */
	// 0,2,4 = 0.0f
	bv[1] = (float)sds->res[0]; // x
	bv[3] = (float)sds->res[1]; // y
	bv[5] = (float)sds->res[2]; // z

	for (z = 0; z < sds->res[2]; z++)
	{
		size_t index = z * slabsize;
		int x, y;

		for (y = 0; y < sds->res[1]; y++)
			for (x = 0; x < sds->res[0]; x++, index++)
			{
				float voxelCenter[3];
				float pos[3];
				int cell[3];
				float tRay = 1.0;

				if (sds->shadow[index] >= 0.0f)
					continue;
				voxelCenter[0] = (float)x;
				voxelCenter[1] = (float)y;
				voxelCenter[2] = (float)z;

				// get starting cell (light pos)
				if (BLI_bvhtree_bb_raycast(bv, light, voxelCenter, pos) > FLT_EPSILON)
				{
					// we're ouside -> use point on side of domain
					cell[0] = (int)floor(pos[0]);
					cell[1] = (int)floor(pos[1]);
					cell[2] = (int)floor(pos[2]);
				}
				else {
					// we're inside -> use light itself
					cell[0] = (int)floor(light[0]);
					cell[1] = (int)floor(light[1]);
					cell[2] = (int)floor(light[2]);
				}
				/* clamp within grid bounds */
				CLAMP(cell[0], 0, sds->res[0] - 1);
				CLAMP(cell[1], 0, sds->res[1] - 1);
				CLAMP(cell[2], 0, sds->res[2] - 1);

				bresenham_linie_3D(cell[0], cell[1], cell[2], x, y, z, &tRay, calc_voxel_transp, sds->shadow, density, sds->res, correct);

				// convention -> from a RGBA float array, use G value for tRay
				sds->shadow[index] = tRay;
			}
	}
}

/* get smoke velocity and density at given coordinates
 *  returns fluid density or -1.0f if outside domain*/
float smoke_get_velocity_at(struct Object *ob, float position[3], float velocity[3])
{
	SmokeModifierData *smd = (SmokeModifierData *)modifiers_findByType(ob, eModifierType_Smoke);
	zero_v3(velocity);

	if (smd && (smd->type & MOD_SMOKE_TYPE_DOMAIN) && smd->domain && smd->domain->fluid) {
		SmokeDomainSettings *sds = smd->domain;
		float time_mult = 25.f * DT_DEFAULT;
		float vel_mag;
		float *velX = smoke_get_velocity_x(sds->fluid);
		float *velY = smoke_get_velocity_y(sds->fluid);
		float *velZ = smoke_get_velocity_z(sds->fluid);
		float density = 0.0f, fuel = 0.0f;
		float pos[3];
		copy_v3_v3(pos, position);
		smoke_pos_to_cell(sds, pos);

		/* check if point is outside domain max bounds */
		if (pos[0] < sds->res_min[0] || pos[1] < sds->res_min[1] || pos[2] < sds->res_min[2]) return -1.0f;
		if (pos[0] > sds->res_max[0] || pos[1] > sds->res_max[1] || pos[2] > sds->res_max[2]) return -1.0f;

		/* map pos between 0.0 - 1.0 */
		pos[0] = (pos[0] - sds->res_min[0]) / ((float)sds->res[0]);
		pos[1] = (pos[1] - sds->res_min[1]) / ((float)sds->res[1]);
		pos[2] = (pos[2] - sds->res_min[2]) / ((float)sds->res[2]);


		/* check if point is outside active area */
		if (smd->domain->flags & MOD_SMOKE_ADAPTIVE_DOMAIN) {
			if (pos[0] < 0.0f || pos[1] < 0.0f || pos[2] < 0.0f) return 0.0f;
			if (pos[0] > 1.0f || pos[1] > 1.0f || pos[2] > 1.0f) return 0.0f;
		}

		/* get interpolated velocity */
		velocity[0] = BLI_voxel_sample_trilinear(velX, sds->res, pos) * sds->global_size[0] * time_mult;
		velocity[1] = BLI_voxel_sample_trilinear(velY, sds->res, pos) * sds->global_size[1] * time_mult;
		velocity[2] = BLI_voxel_sample_trilinear(velZ, sds->res, pos) * sds->global_size[2] * time_mult;

		/* convert velocity direction to global space */
		vel_mag = len_v3(velocity);
		mul_mat3_m4_v3(sds->obmat, velocity);
		normalize_v3(velocity);
		mul_v3_fl(velocity, vel_mag);

		/* use max value of fuel or smoke density */
		density = BLI_voxel_sample_trilinear(smoke_get_density(sds->fluid), sds->res, pos);
		if (smoke_has_fuel(sds->fluid)) {
			fuel = BLI_voxel_sample_trilinear(smoke_get_fuel(sds->fluid), sds->res, pos);
		}
		return MAX2(density, fuel);
	}
	return -1.0f;
}

int smoke_get_data_flags(SmokeDomainSettings *sds)
{
	int flags = 0;

	if (sds->fluid) {
		if (smoke_has_heat(sds->fluid))
			flags |= SM_ACTIVE_HEAT;
		if (smoke_has_fuel(sds->fluid))
			flags |= SM_ACTIVE_FIRE;
		if (smoke_has_colors(sds->fluid))
			flags |= SM_ACTIVE_COLORS;
	}

	return flags;
}

#endif /* WITH_SMOKE */<|MERGE_RESOLUTION|>--- conflicted
+++ resolved
@@ -155,26 +155,6 @@
 
 void smoke_reallocate_highres_fluid(SmokeDomainSettings *sds, float dx, int res[3], int free_old)
 {
-<<<<<<< HEAD
-=======
-	int use_fire = (sds->active_fields & (SM_ACTIVE_HEAT | SM_ACTIVE_FIRE));
-	int use_colors = (sds->active_fields & SM_ACTIVE_COLORS);
-
-	if (free_old && sds->wt)
-		smoke_turbulence_free(sds->wt);
-	if (!min_iii(res[0], res[1], res[2])) {
-		sds->wt = NULL;
-		return;
-	}
-
-	/* smoke_turbulence_init uses non-threadsafe functions from fftw3 lib (like fftw_plan & co). */
-	BLI_thread_lock(LOCK_FFTW);
-
-	sds->wt = smoke_turbulence_init(res, sds->amplify + 1, sds->noise, BKE_tempdir_session(), use_fire, use_colors);
-
-	BLI_thread_unlock(LOCK_FFTW);
-
->>>>>>> 0aec2dcd
 	sds->res_wt[0] = res[0] * (sds->amplify + 1);
 	sds->res_wt[1] = res[1] * (sds->amplify + 1);
 	sds->res_wt[2] = res[2] * (sds->amplify + 1);
