/*
 * ***** BEGIN GPL LICENSE BLOCK *****
 *
 * This program is free software; you can redistribute it and/or
 * modify it under the terms of the GNU General Public License
 * as published by the Free Software Foundation; either version 2
 * of the License, or (at your option) any later version.
 *
 * This program is distributed in the hope that it will be useful,
 * but WITHOUT ANY WARRANTY; without even the implied warranty of
 * MERCHANTABILITY or FITNESS FOR A PARTICULAR PURPOSE.  See the
 * GNU General Public License for more details.
 *
 * You should have received a copy of the GNU General Public License
 * along with this program; if not, write to the Free Software Foundation,
 * Inc., 51 Franklin Street, Fifth Floor, Boston, MA 02110-1301, USA.
 *
 * The Original Code is Copyright (C) 2001-2002 by NaN Holding BV.
 * All rights reserved.
 *
 * The Original Code is: all of this file.
 *
 * Contributor(s): none yet.
 *
 * ***** END GPL LICENSE BLOCK *****
 */

/** \file BLI_fileops.h
 *  \ingroup bli
 *  \brief File and directory operations.
 * */

#ifndef __BLI_FILEOPS_H__
#define __BLI_FILEOPS_H__

#include <stdio.h>

#include "BLI_fileops_types.h"

#ifdef __cplusplus
extern "C" {
#endif

#ifdef WIN32
typedef __int64 bli_off_t;
#else
typedef off_t bli_off_t;
#endif

#include <limits.h>  /* for PATH_MAX */

#ifndef PATH_MAX
#  define PATH_MAX 4096
#endif

struct gzFile;

/* Common */

int    BLI_exists(const char *path);
int    BLI_copy(const char *path, const char *to);
int    BLI_rename(const char *from, const char *to);
int    BLI_delete(const char *path, bool dir, bool recursive);
int    BLI_move(const char *path, const char *to);
int    BLI_create_symlink(const char *path, const char *to);
int    BLI_stat(const char *path, struct stat *buffer);

/* Directories */

struct direntry;

bool   BLI_is_dir(const char *path);
bool   BLI_is_file(const char *path);
void   BLI_dir_create_recursive(const char *dir);
double BLI_dir_free_space(const char *dir);
char  *BLI_current_working_dir(char *dir, const size_t maxlen);

unsigned int BLI_dir_contents(const char *dir, struct direntry **filelist);
void BLI_free_filelist(struct direntry *filelist, unsigned int nrentries);

/* Files */

FILE  *BLI_fopen(const char *filename, const char *mode);
void  *BLI_gzopen(const char *filename, const char *mode);
int    BLI_open(const char *filename, int oflag, int pmode);
int    BLI_access(const char *filename, int mode);

bool   BLI_file_is_writable(const char *file);
bool   BLI_file_touch(const char *file);

int    BLI_file_gzip(const char *from, const char *to);
<<<<<<< HEAD
char  *BLI_file_ungzip_to_mem(const char *from_file, bli_off_t *size_r); /* assumes unzipped files are less than 2GiB */
=======
char  *BLI_file_ungzip_to_mem(const char *from_file, int *r_size);
>>>>>>> 146a1c77

bli_off_t BLI_file_descriptor_size(int file);
bli_off_t BLI_file_size(const char *file);

/* compare if one was last modified before the other */
bool   BLI_file_older(const char *file1, const char *file2);

/* read ascii file as lines, empty list if reading fails */
struct LinkNode *BLI_file_read_as_lines(const char *file);
void   BLI_file_free_lines(struct LinkNode *lines);

#ifdef WIN32
void BLI_get_short_name(char short_name[256], const char *filename);
#endif

#ifdef __cplusplus
}
#endif

#endif  /* __BLI_FILEOPS_H__ */<|MERGE_RESOLUTION|>--- conflicted
+++ resolved
@@ -89,11 +89,7 @@
 bool   BLI_file_touch(const char *file);
 
 int    BLI_file_gzip(const char *from, const char *to);
-<<<<<<< HEAD
-char  *BLI_file_ungzip_to_mem(const char *from_file, bli_off_t *size_r); /* assumes unzipped files are less than 2GiB */
-=======
-char  *BLI_file_ungzip_to_mem(const char *from_file, int *r_size);
->>>>>>> 146a1c77
+char  *BLI_file_ungzip_to_mem(const char *from_file, bli_off_t *r_size); /* assumes unzipped files are less than 2GiB */
 
 bli_off_t BLI_file_descriptor_size(int file);
 bli_off_t BLI_file_size(const char *file);
