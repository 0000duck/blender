/*
 * ***** BEGIN GPL LICENSE BLOCK *****
 *
 * This program is free software; you can redistribute it and/or
 * modify it under the terms of the GNU General Public License
 * as published by the Free Software Foundation; either version 2
 * of the License, or (at your option) any later version.
 *
 * This program is distributed in the hope that it will be useful,
 * but WITHOUT ANY WARRANTY; without even the implied warranty of
 * MERCHANTABILITY or FITNESS FOR A PARTICULAR PURPOSE.  See the
 * GNU General Public License for more details.
 *
 * You should have received a copy of the GNU General Public License
 * along with this program; if not, write to the Free Software Foundation,
 * Inc., 51 Franklin Street, Fifth Floor, Boston, MA 02110-1301, USA.
 *
 * The Original Code is Copyright (C) 2001-2002 by NaN Holding BV.
 * All rights reserved.
 *
 * The Original Code is: all of this file.
 *
 * Contributor(s): none yet.
 *
 * ***** END GPL LICENSE BLOCK *****
 */

/** \file blender/blenlib/intern/BLI_ghash.c
 *  \ingroup bli
 *
 * A general (pointer -> pointer) hash table ADT
 *
 * \note edgehash.c is based on this, make sure they stay in sync.
 */

#include <string.h>
#include <stdlib.h>
#include <limits.h>

#include "MEM_guardedalloc.h"

#include "BLI_sys_types.h"  /* for intptr_t support */
#include "BLI_utildefines.h"
#include "BLI_mempool.h"
#include "BLI_ghash.h"
#include "BLI_strict_flags.h"


const unsigned int hashsizes[] = {
	5, 11, 17, 37, 67, 131, 257, 521, 1031, 2053, 4099, 8209,
	16411, 32771, 65537, 131101, 262147, 524309, 1048583, 2097169,
	4194319, 8388617, 16777259, 33554467, 67108879, 134217757,
	268435459
};

/* internal flag to ensure sets values aren't used */
#ifndef NDEBUG
#  define GHASH_FLAG_IS_SET (1 << 8)
#  define IS_GHASH_ASSERT(gh) BLI_assert((gh->flag & GHASH_FLAG_IS_SET) == 0)
// #  define IS_GSET_ASSERT(gs) BLI_assert((gs->flag & GHASH_FLAG_IS_SET) != 0)
#else
#  define IS_GHASH_ASSERT(gh)
// #  define IS_GSET_ASSERT(eh)
#endif

/***/

typedef struct Entry {
	struct Entry *next;

	void *key, *val;
} Entry;

struct GHash {
	GHashHashFP hashfp;
	GHashCmpFP cmpfp;

	Entry **buckets;
	struct BLI_mempool *entrypool;
	unsigned int nbuckets;
	unsigned int nentries;
	unsigned int cursize, flag;
};


/* -------------------------------------------------------------------- */
/* GHash API */

/** \name Internal Utility API
 * \{ */

/**
 * Get the hash for a key.
 */
BLI_INLINE unsigned int ghash_keyhash(GHash *gh, const void *key)
{
	return gh->hashfp(key) % gh->nbuckets;
}

/**
 * Check if the number of items in the GHash is large enough to require more buckets.
 */
BLI_INLINE bool ghash_test_expand_buckets(const unsigned int nentries, const unsigned int nbuckets)
{
	return (nentries > nbuckets * 3);
}

/**
 * Expand buckets to the next size up.
 */
BLI_INLINE void ghash_resize_buckets(GHash *gh, const unsigned int nbuckets)
{
	Entry **buckets_old = gh->buckets;
	Entry **buckets_new;
	const unsigned int nbuckets_old = gh->nbuckets;
	unsigned int i;
	Entry *e;

	BLI_assert(gh->nbuckets != nbuckets);

	gh->nbuckets = nbuckets;
	buckets_new = (Entry **)MEM_callocN(gh->nbuckets * sizeof(*gh->buckets), "buckets");

	for (i = 0; i < nbuckets_old; i++) {
		Entry *e_next;
		for (e = buckets_old[i]; e; e = e_next) {
			const unsigned hash = ghash_keyhash(gh, e->key);
			e_next = e->next;
			e->next = buckets_new[hash];
			buckets_new[hash] = e;
		}
	}

	gh->buckets = buckets_new;
	MEM_freeN(buckets_old);
}

/**
 * Increase initial bucket size to match a reserved ammount.
 */
BLI_INLINE void ghash_buckets_reserve(GHash *gh, const unsigned int nentries_reserve)
{
	while (ghash_test_expand_buckets(nentries_reserve, gh->nbuckets)) {
		gh->nbuckets = hashsizes[++gh->cursize];
	}
}

/**
 * Internal lookup function.
 * Takes a hash argument to avoid calling #ghash_keyhash multiple times.
 */
BLI_INLINE Entry *ghash_lookup_entry_ex(GHash *gh, const void *key,
										const unsigned int hash)
{
	Entry *e;

	for (e = gh->buckets[hash]; e; e = e->next) {
		if (UNLIKELY(gh->cmpfp(key, e->key) == 0)) {
			return e;
		}
	}
	return NULL;
}

/**
 * Internal lookup function. Only wraps #ghash_lookup_entry_ex
 */
BLI_INLINE Entry *ghash_lookup_entry(GHash *gh, const void *key)
{
	const unsigned int hash = ghash_keyhash(gh, key);
	return ghash_lookup_entry_ex(gh, key, hash);
}

static GHash *ghash_new(GHashHashFP hashfp, GHashCmpFP cmpfp, const char *info,
<<<<<<< HEAD
						const unsigned int nentries_reserve,
						const size_t entry_size)
=======
                        const unsigned int nentries_reserve,
                        const unsigned int entry_size)
>>>>>>> 5805a8d3
{
	GHash *gh = MEM_mallocN(sizeof(*gh), info);

	gh->hashfp = hashfp;
	gh->cmpfp = cmpfp;

	gh->nbuckets = hashsizes[0];  /* gh->cursize */
	gh->nentries = 0;
	gh->cursize = 0;
	gh->flag = 0;

	/* if we have reserved the number of elements that this hash will contain */
	if (nentries_reserve) {
		ghash_buckets_reserve(gh, nentries_reserve);
	}

	gh->buckets = MEM_callocN(gh->nbuckets * sizeof(*gh->buckets), "buckets");
	gh->entrypool = BLI_mempool_create(entry_size, 64, 64, 0);

	return gh;
}

/**
 * Internal insert function.
 * Takes a hash argument to avoid calling #ghash_keyhash multiple times.
 */
BLI_INLINE void ghash_insert_ex(GHash *gh, void *key, void *val,
								unsigned int hash)
{
	Entry *e = (Entry *)BLI_mempool_alloc(gh->entrypool);
	BLI_assert((gh->flag & GHASH_FLAG_ALLOW_DUPES) || (BLI_ghash_haskey(gh, key) == 0));
	IS_GHASH_ASSERT(gh);

	e->next = gh->buckets[hash];
	e->key = key;
	e->val = val;
	gh->buckets[hash] = e;

	if (UNLIKELY(ghash_test_expand_buckets(++gh->nentries, gh->nbuckets))) {
		ghash_resize_buckets(gh, hashsizes[++gh->cursize]);
	}
}

/**
 * Insert function that doesn't set the value (use for GSet)
 */
BLI_INLINE void ghash_insert_ex_keyonly(GHash *gh, void *key,
										unsigned int hash)
{
	Entry *e = (Entry *)BLI_mempool_alloc(gh->entrypool);
	BLI_assert((gh->flag & GHASH_FLAG_ALLOW_DUPES) || (BLI_ghash_haskey(gh, key) == 0));
	e->next = gh->buckets[hash];
	e->key = key;
	/* intentionally leave value unset */
	gh->buckets[hash] = e;

	if (UNLIKELY(ghash_test_expand_buckets(++gh->nentries, gh->nbuckets))) {
		ghash_resize_buckets(gh, hashsizes[++gh->cursize]);
	}
}

BLI_INLINE void ghash_insert(GHash *gh, void *key, void *val)
{
	const unsigned int hash = ghash_keyhash(gh, key);
	ghash_insert_ex(gh, key, val, hash);
}

/**
 * Remove the entry and return it, caller must free from gh->entrypool.
 */
static Entry *ghash_remove_ex(GHash *gh, void *key, GHashKeyFreeFP keyfreefp, GHashValFreeFP valfreefp,
							  unsigned int hash)
{
	Entry *e;
	Entry *e_prev = NULL;

	for (e = gh->buckets[hash]; e; e = e->next) {
		if (UNLIKELY(gh->cmpfp(key, e->key) == 0)) {
			Entry *e_next = e->next;

			if (keyfreefp) keyfreefp(e->key);
			if (valfreefp) valfreefp(e->val);

			if (e_prev) e_prev->next = e_next;
			else   gh->buckets[hash] = e_next;

			gh->nentries--;
			return e;
		}
		e_prev = e;
	}

	return NULL;
}

/**
 * Run free callbacks for freeing entries.
 */
static void ghash_free_cb(GHash *gh, GHashKeyFreeFP keyfreefp, GHashValFreeFP valfreefp)
{
	unsigned int i;

	BLI_assert(keyfreefp || valfreefp);

	for (i = 0; i < gh->nbuckets; i++) {
		Entry *e;

		for (e = gh->buckets[i]; e; ) {
			Entry *e_next = e->next;

			if (keyfreefp) keyfreefp(e->key);
			if (valfreefp) valfreefp(e->val);

			e = e_next;
		}
	}
}
/** \} */


/** \name Public API
 * \{ */

/**
 * Creates a new, empty GHash.
 *
 * \param hashfp  Hash callback.
 * \param cmpfp  Comparison callback.
 * \param info  Identifier string for the GHash.
 * \param nentries_reserve  Optionally reserve the number of members that the hash will hold.
 * Use this to avoid resizing buckets if the size is known or can be closely approximated.
 * \return  An empty GHash.
 */
GHash *BLI_ghash_new_ex(GHashHashFP hashfp, GHashCmpFP cmpfp, const char *info,
						const unsigned int nentries_reserve)
{
	return ghash_new(hashfp, cmpfp, info,
<<<<<<< HEAD
					 nentries_reserve,
					 sizeof(Entry));
=======
	                 nentries_reserve,
	                 (unsigned int)sizeof(Entry));
>>>>>>> 5805a8d3
}

/**
 * Wraps #BLI_ghash_new_ex with zero entries reserved.
 */
GHash *BLI_ghash_new(GHashHashFP hashfp, GHashCmpFP cmpfp, const char *info)
{
	return BLI_ghash_new_ex(hashfp, cmpfp, info, 0);
}

/**
 * \return size of the GHash.
 */
int BLI_ghash_size(GHash *gh)
{
	return (int)gh->nentries;
}

/**
 * Insert a key/value pair into the \a gh.
 *
 * \note Duplicates are not checked,
 * the caller is expected to ensure elements are unique unless
 * GHASH_FLAG_ALLOW_DUPES flag is set.
 */
void BLI_ghash_insert(GHash *gh, void *key, void *val)
{
	ghash_insert(gh, key, val);
}

/**
 * Inserts a new value to a key that may already be in ghash.
 *
 * Avoids #BLI_ghash_remove, #BLI_ghash_insert calls (double lookups)
 *
 * \returns true if a new key has been added.
 */
bool BLI_ghash_reinsert(GHash *gh, void *key, void *val, GHashKeyFreeFP keyfreefp, GHashValFreeFP valfreefp)
{
	const unsigned int hash = ghash_keyhash(gh, key);
	Entry *e = ghash_lookup_entry_ex(gh, key, hash);
	if (e) {
		if (keyfreefp) keyfreefp(e->key);
		if (valfreefp) valfreefp(e->val);
		e->key = key;
		e->val = val;
		return false;
	}
	else {
		ghash_insert_ex(gh, key, val, hash);
		return true;
	}
}

/**
 * Lookup the value of \a key in \a gh.
 *
 * \param key  The key to lookup.
 * \returns the value for \a key or NULL.
 *
 * \note When NULL is a valid value, use #BLI_ghash_lookup_p to differentiate a missing key
 * from a key with a NULL value. (Avoids calling #BLI_ghash_haskey before #BLI_ghash_lookup)
 */
void *BLI_ghash_lookup(GHash *gh, const void *key)
{
	Entry *e = ghash_lookup_entry(gh, key);
	IS_GHASH_ASSERT(gh);
	return e ? e->val : NULL;
}

/**
 * Lookup a pointer to the value of \a key in \a gh.
 *
 * \param key  The key to lookup.
 * \returns the pointer to value for \a key or NULL.
 *
 * \note This has 2 main benifits over #BLI_ghash_lookup.
 * - A NULL return always means that \a key isn't in \a gh.
 * - The value can be modified in-place without further function calls (faster).
 */
void **BLI_ghash_lookup_p(GHash *gh, const void *key)
{
	Entry *e = ghash_lookup_entry(gh, key);
	IS_GHASH_ASSERT(gh);
	return e ? &e->val : NULL;
}

/**
 * Remove \a key from \a gh, or return false if the key wasn't found.
 *
 * \param key  The key to remove.
 * \param keyfreefp  Optional callback to free the key.
 * \param valfreefp  Optional callback to free the value.
 * \return true if \a key was removed from \a gh.
 */
bool BLI_ghash_remove(GHash *gh, void *key, GHashKeyFreeFP keyfreefp, GHashValFreeFP valfreefp)
{
	const unsigned int hash = ghash_keyhash(gh, key);
	Entry *e = ghash_remove_ex(gh, key, keyfreefp, valfreefp, hash);
	if (e) {
		BLI_mempool_free(gh->entrypool, e);
		return true;
	}
	else {
		return false;
	}
}

/* same as above but return the value,
 * no free value argument since it will be returned */
/**
 * Remove \a key from \a gh, returning the value or NULL if the key wasn't found.
 *
 * \param key  The key to remove.
 * \param keyfreefp  Optional callback to free the key.
 * \return the value of \a key int \a gh or NULL.
 */
void *BLI_ghash_popkey(GHash *gh, void *key, GHashKeyFreeFP keyfreefp)
{
	const unsigned int hash = ghash_keyhash(gh, key);
	Entry *e = ghash_remove_ex(gh, key, keyfreefp, NULL, hash);
	IS_GHASH_ASSERT(gh);
	if (e) {
		void *val = e->val;
		BLI_mempool_free(gh->entrypool, e);
		return val;
	}
	else {
		return NULL;
	}
}

/**
 * \return true if the \a key is in \a gh.
 */
bool BLI_ghash_haskey(GHash *gh, const void *key)
{
	return (ghash_lookup_entry(gh, key) != NULL);
}

/**
 * Reset \a gh clearing all entries.
 *
 * \param keyfreefp  Optional callback to free the key.
 * \param valfreefp  Optional callback to free the value.
 * \param nentries_reserve  Optionally reserve the number of members that the hash will hold.
 */
void BLI_ghash_clear_ex(GHash *gh, GHashKeyFreeFP keyfreefp, GHashValFreeFP valfreefp,
						const unsigned int nentries_reserve)
{
	if (keyfreefp || valfreefp)
		ghash_free_cb(gh, keyfreefp, valfreefp);

	gh->nbuckets = hashsizes[0];  /* gh->cursize */
	gh->nentries = 0;
	gh->cursize = 0;

	if (nentries_reserve) {
		ghash_buckets_reserve(gh, nentries_reserve);
	}

	MEM_freeN(gh->buckets);
	gh->buckets = MEM_callocN(gh->nbuckets * sizeof(*gh->buckets), "buckets");

	BLI_mempool_clear_ex(gh->entrypool, nentries_reserve ? (int)nentries_reserve : -1);
}

/**
 * Wraps #BLI_ghash_clear_ex with zero entries reserved.
 */
void BLI_ghash_clear(GHash *gh, GHashKeyFreeFP keyfreefp, GHashValFreeFP valfreefp)
{
	BLI_ghash_clear_ex(gh, keyfreefp, valfreefp, 0);
}

/**
 * Frees the GHash and its members.
 *
 * \param gh  The GHash to free.
 * \param keyfreefp  Optional callback to free the key.
 * \param valfreefp  Optional callback to free the value.
 */
void BLI_ghash_free(GHash *gh, GHashKeyFreeFP keyfreefp, GHashValFreeFP valfreefp)
{
	BLI_assert((int)gh->nentries == BLI_mempool_count(gh->entrypool));
	if (keyfreefp || valfreefp)
		ghash_free_cb(gh, keyfreefp, valfreefp);

	MEM_freeN(gh->buckets);
	BLI_mempool_destroy(gh->entrypool);
	MEM_freeN(gh);
}

/**
 * Sets a GHash flag.
 */
void BLI_ghash_flag_set(GHash *gh, unsigned int flag)
{
	gh->flag |= flag;
}

/**
 * Clear a GHash flag.
 */
void BLI_ghash_flag_clear(GHash *gh, unsigned int flag)
{
	gh->flag &= ~flag;
}

/** \} */


/* -------------------------------------------------------------------- */
/* GHash Iterator API */

/** \name Iterator API
 * \{ */

/**
 * Create a new GHashIterator. The hash table must not be mutated
 * while the iterator is in use, and the iterator will step exactly
 * BLI_ghash_size(gh) times before becoming done.
 *
 * \param gh The GHash to iterate over.
 * \return Pointer to a new DynStr.
 */
GHashIterator *BLI_ghashIterator_new(GHash *gh)
{
	GHashIterator *ghi = MEM_mallocN(sizeof(*ghi), "ghash iterator");
	BLI_ghashIterator_init(ghi, gh);
	return ghi;
}

/**
 * Init an already allocated GHashIterator. The hash table must not
 * be mutated while the iterator is in use, and the iterator will
 * step exactly BLI_ghash_size(gh) times before becoming done.
 *
 * \param ghi The GHashIterator to initialize.
 * \param gh The GHash to iterate over.
 */
void BLI_ghashIterator_init(GHashIterator *ghi, GHash *gh)
{
	ghi->gh = gh;
	ghi->curEntry = NULL;
	ghi->curBucket = UINT_MAX;  /* wraps to zero */
	while (!ghi->curEntry) {
		ghi->curBucket++;
		if (ghi->curBucket == ghi->gh->nbuckets)
			break;
		ghi->curEntry = ghi->gh->buckets[ghi->curBucket];
	}
}

/**
 * Free a GHashIterator.
 *
 * \param ghi The iterator to free.
 */
void BLI_ghashIterator_free(GHashIterator *ghi)
{
	MEM_freeN(ghi);
}

/**
 * Retrieve the key from an iterator.
 *
 * \param ghi The iterator.
 * \return The key at the current index, or NULL if the
 * iterator is done.
 */
void *BLI_ghashIterator_getKey(GHashIterator *ghi)
{
	return ghi->curEntry ? ghi->curEntry->key : NULL;
}

/**
 * Retrieve the value from an iterator.
 *
 * \param ghi The iterator.
 * \return The value at the current index, or NULL if the
 * iterator is done.
 */
void *BLI_ghashIterator_getValue(GHashIterator *ghi)
{
	return ghi->curEntry ? ghi->curEntry->val : NULL;
}

/**
 * Retrieve the value from an iterator.
 *
 * \param ghi The iterator.
 * \return The value at the current index, or NULL if the
 * iterator is done.
 */
void **BLI_ghashIterator_getValue_p(GHashIterator *ghi)
{
	return ghi->curEntry ? &ghi->curEntry->val : NULL;
}

/**
 * Steps the iterator to the next index.
 *
 * \param ghi The iterator.
 */
void BLI_ghashIterator_step(GHashIterator *ghi)
{
	if (ghi->curEntry) {
		ghi->curEntry = ghi->curEntry->next;
		while (!ghi->curEntry) {
			ghi->curBucket++;
			if (ghi->curBucket == ghi->gh->nbuckets)
				break;
			ghi->curEntry = ghi->gh->buckets[ghi->curBucket];
		}
	}
}

/**
 * Determine if an iterator is done (has reached the end of
 * the hash table).
 *
 * \param ghi The iterator.
 * \return True if done, False otherwise.
 */
bool BLI_ghashIterator_done(GHashIterator *ghi)
{
	return ghi->curEntry == NULL;
}

/** \} */


/** \name Generic Key Hash & Comparison Functions
 * \{ */

/***/

#if 0
/* works but slower */
unsigned int BLI_ghashutil_ptrhash(const void *key)
{
	return (unsigned int)(intptr_t)key;
}
#else
/* based python3.3's pointer hashing function */
unsigned int BLI_ghashutil_ptrhash(const void *key)
{
	size_t y = (size_t)key;
	/* bottom 3 or 4 bits are likely to be 0; rotate y by 4 to avoid
	 * excessive hash collisions for dicts and sets */
	y = (y >> 4) | (y << (8 * sizeof(void *) - 4));
	return (unsigned int)y;
}
#endif
int BLI_ghashutil_ptrcmp(const void *a, const void *b)
{
	if (a == b)
		return 0;
	else
		return (a < b) ? -1 : 1;
}

unsigned int BLI_ghashutil_inthash(const void *ptr)
{
	uintptr_t key = (uintptr_t)ptr;

	key += ~(key << 16);
	key ^=  (key >>  5);
	key +=  (key <<  3);
	key ^=  (key >> 13);
	key += ~(key <<  9);
	key ^=  (key >> 17);

	return (unsigned int)(key & 0xffffffff);
}

int BLI_ghashutil_intcmp(const void *a, const void *b)
{
	if (a == b)
		return 0;
	else
		return (a < b) ? -1 : 1;
}

/**
 * This function implements the widely used "djb" hash apparently posted
 * by Daniel Bernstein to comp.lang.c some time ago.  The 32 bit
 * unsigned hash value starts at 5381 and for each byte 'c' in the
 * string, is updated: <literal>hash = hash * 33 + c</literal>.  This
 * function uses the signed value of each byte.
 *
 * note: this is the same hash method that glib 2.34.0 uses.
 */
unsigned int BLI_ghashutil_strhash(const void *ptr)
{
	const signed char *p;
	unsigned int h = 5381;

	for (p = ptr; *p != '\0'; p++) {
		h = (h << 5) + h + (unsigned int)*p;
	}

	return h;
}
int BLI_ghashutil_strcmp(const void *a, const void *b)
{
	return strcmp(a, b);
}

GHashPair *BLI_ghashutil_pairalloc(const void *first, const void *second)
{
	GHashPair *pair = MEM_mallocN(sizeof(GHashPair), "GHashPair");
	pair->first = first;
	pair->second = second;
	return pair;
}

unsigned int BLI_ghashutil_pairhash(const void *ptr)
{
	const GHashPair *pair = ptr;
	unsigned int hash = BLI_ghashutil_ptrhash(pair->first);
	return hash ^ BLI_ghashutil_ptrhash(pair->second);
}

int BLI_ghashutil_paircmp(const void *a, const void *b)
{
	const GHashPair *A = a;
	const GHashPair *B = b;

	int cmp = BLI_ghashutil_ptrcmp(A->first, B->first);
	if (cmp == 0)
		return BLI_ghashutil_ptrcmp(A->second, B->second);
	return cmp;
}

void BLI_ghashutil_pairfree(void *ptr)
{
	MEM_freeN(ptr);
}

/** \} */


/** \name Convenience GHash Creation Functions
 * \{ */

GHash *BLI_ghash_ptr_new_ex(const char *info,
							const unsigned int nentries_reserve)
{
	return BLI_ghash_new_ex(BLI_ghashutil_ptrhash, BLI_ghashutil_ptrcmp, info,
							nentries_reserve);
}
GHash *BLI_ghash_ptr_new(const char *info)
{
	return BLI_ghash_ptr_new_ex(info, 0);
}

GHash *BLI_ghash_str_new_ex(const char *info,
							const unsigned int nentries_reserve)
{
	return BLI_ghash_new_ex(BLI_ghashutil_strhash, BLI_ghashutil_strcmp, info,
							nentries_reserve);
}
GHash *BLI_ghash_str_new(const char *info)
{
	return BLI_ghash_str_new_ex(info, 0);
}

GHash *BLI_ghash_int_new_ex(const char *info,
							const unsigned int nentries_reserve)
{
	return BLI_ghash_new_ex(BLI_ghashutil_inthash, BLI_ghashutil_intcmp, info,
							nentries_reserve);
}
GHash *BLI_ghash_int_new(const char *info)
{
	return BLI_ghash_int_new_ex(info, 0);
}

GHash *BLI_ghash_pair_new_ex(const char *info,
							 const unsigned int nentries_reserve)
{
	return BLI_ghash_new_ex(BLI_ghashutil_pairhash, BLI_ghashutil_paircmp, info,
							nentries_reserve);
}
GHash *BLI_ghash_pair_new(const char *info)
{
	return BLI_ghash_pair_new_ex(info, 0);
}

/** \} */


/* -------------------------------------------------------------------- */
/* GSet API */

/* Use ghash API to give 'set' functionality */

/* TODO: typical set functions
 * isdisjoint/issubset/issuperset/union/intersection/difference etc */

/** \name GSet Functions
 * \{ */
GSet *BLI_gset_new_ex(GSetHashFP hashfp, GSetCmpFP cmpfp, const char *info,
					  const unsigned int nentries_reserve)
{
	GSet *gs = (GSet *)ghash_new(hashfp, cmpfp, info,
								 nentries_reserve,
								 sizeof(Entry) - sizeof(void *));
#ifndef NDEBUG
	((GHash *)gs)->flag |= GHASH_FLAG_IS_SET;
#endif
	return gs;
}

GSet *BLI_gset_new(GSetHashFP hashfp, GSetCmpFP cmpfp, const char *info)
{
	return BLI_gset_new_ex(hashfp, cmpfp, info, 0);
}

int BLI_gset_size(GSet *gs)
{
	return (int)((GHash *)gs)->nentries;
}

/**
 * Adds the key to the set (no checks for unique keys!).
 * Matching #BLI_ghash_insert
 */
void BLI_gset_insert(GSet *gs, void *key)
{
	const unsigned int hash = ghash_keyhash((GHash *)gs, key);
	ghash_insert_ex_keyonly((GHash *)gs, key, hash);
}

/**
 * Adds the key to the set (duplicates are managed).
 * Matching #BLI_ghash_reinsert
 *
 * \returns true if a new key has been added.
 */
bool BLI_gset_reinsert(GSet *gs, void *key, GSetKeyFreeFP keyfreefp)
{
	const unsigned int hash = ghash_keyhash((GHash *)gs, key);
	Entry *e = ghash_lookup_entry_ex((GHash *)gs, key, hash);
	if (e) {
		if (keyfreefp) keyfreefp(e->key);
		e->key = key;
		return false;
	}
	else {
		ghash_insert_ex_keyonly((GHash *)gs, key, hash);
		return true;
	}
}

bool BLI_gset_remove(GSet *gs, void *key, GSetKeyFreeFP keyfreefp)
{
	return BLI_ghash_remove((GHash *)gs, key, keyfreefp, NULL);
}


bool BLI_gset_haskey(GSet *gs, const void *key)
{
	return (ghash_lookup_entry((GHash *)gs, key) != NULL);
}

void BLI_gset_clear_ex(GSet *gs, GSetKeyFreeFP keyfreefp,
					   const unsigned int nentries_reserve)
{
	BLI_ghash_clear_ex((GHash *)gs, keyfreefp, NULL,
					   nentries_reserve);
}

void BLI_gset_clear(GSet *gs, GSetKeyFreeFP keyfreefp)
{
	BLI_ghash_clear((GHash *)gs, keyfreefp, NULL);
}

void BLI_gset_free(GSet *gs, GSetKeyFreeFP keyfreefp)
{
	BLI_ghash_free((GHash *)gs, keyfreefp, NULL);
}
/** \} */


/** \name Convenience GSet Creation Functions
 * \{ */

GSet *BLI_gset_ptr_new_ex(const char *info,
						  const unsigned int nentries_reserve)
{
	return BLI_gset_new_ex(BLI_ghashutil_ptrhash, BLI_ghashutil_ptrcmp, info,
						   nentries_reserve);
}
GSet *BLI_gset_ptr_new(const char *info)
{
	return BLI_gset_ptr_new_ex(info, 0);
}

GSet *BLI_gset_pair_new_ex(const char *info,
							 const unsigned int nentries_reserve)
{
	return BLI_gset_new_ex(BLI_ghashutil_pairhash, BLI_ghashutil_paircmp, info,
							nentries_reserve);
}
GSet *BLI_gset_pair_new(const char *info)
{
	return BLI_gset_pair_new_ex(info, 0);
}

/** \} */<|MERGE_RESOLUTION|>--- conflicted
+++ resolved
@@ -47,9 +47,9 @@
 
 
 const unsigned int hashsizes[] = {
-	5, 11, 17, 37, 67, 131, 257, 521, 1031, 2053, 4099, 8209,
-	16411, 32771, 65537, 131101, 262147, 524309, 1048583, 2097169,
-	4194319, 8388617, 16777259, 33554467, 67108879, 134217757,
+	5, 11, 17, 37, 67, 131, 257, 521, 1031, 2053, 4099, 8209, 
+	16411, 32771, 65537, 131101, 262147, 524309, 1048583, 2097169, 
+	4194319, 8388617, 16777259, 33554467, 67108879, 134217757, 
 	268435459
 };
 
@@ -150,7 +150,7 @@
  * Takes a hash argument to avoid calling #ghash_keyhash multiple times.
  */
 BLI_INLINE Entry *ghash_lookup_entry_ex(GHash *gh, const void *key,
-										const unsigned int hash)
+                                        const unsigned int hash)
 {
 	Entry *e;
 
@@ -172,13 +172,8 @@
 }
 
 static GHash *ghash_new(GHashHashFP hashfp, GHashCmpFP cmpfp, const char *info,
-<<<<<<< HEAD
-						const unsigned int nentries_reserve,
-						const size_t entry_size)
-=======
                         const unsigned int nentries_reserve,
                         const unsigned int entry_size)
->>>>>>> 5805a8d3
 {
 	GHash *gh = MEM_mallocN(sizeof(*gh), info);
 
@@ -206,7 +201,7 @@
  * Takes a hash argument to avoid calling #ghash_keyhash multiple times.
  */
 BLI_INLINE void ghash_insert_ex(GHash *gh, void *key, void *val,
-								unsigned int hash)
+                                unsigned int hash)
 {
 	Entry *e = (Entry *)BLI_mempool_alloc(gh->entrypool);
 	BLI_assert((gh->flag & GHASH_FLAG_ALLOW_DUPES) || (BLI_ghash_haskey(gh, key) == 0));
@@ -226,7 +221,7 @@
  * Insert function that doesn't set the value (use for GSet)
  */
 BLI_INLINE void ghash_insert_ex_keyonly(GHash *gh, void *key,
-										unsigned int hash)
+                                        unsigned int hash)
 {
 	Entry *e = (Entry *)BLI_mempool_alloc(gh->entrypool);
 	BLI_assert((gh->flag & GHASH_FLAG_ALLOW_DUPES) || (BLI_ghash_haskey(gh, key) == 0));
@@ -250,7 +245,7 @@
  * Remove the entry and return it, caller must free from gh->entrypool.
  */
 static Entry *ghash_remove_ex(GHash *gh, void *key, GHashKeyFreeFP keyfreefp, GHashValFreeFP valfreefp,
-							  unsigned int hash)
+                              unsigned int hash)
 {
 	Entry *e;
 	Entry *e_prev = NULL;
@@ -313,16 +308,11 @@
  * \return  An empty GHash.
  */
 GHash *BLI_ghash_new_ex(GHashHashFP hashfp, GHashCmpFP cmpfp, const char *info,
-						const unsigned int nentries_reserve)
+                        const unsigned int nentries_reserve)
 {
 	return ghash_new(hashfp, cmpfp, info,
-<<<<<<< HEAD
-					 nentries_reserve,
-					 sizeof(Entry));
-=======
 	                 nentries_reserve,
 	                 (unsigned int)sizeof(Entry));
->>>>>>> 5805a8d3
 }
 
 /**
@@ -471,7 +461,7 @@
  * \param nentries_reserve  Optionally reserve the number of members that the hash will hold.
  */
 void BLI_ghash_clear_ex(GHash *gh, GHashKeyFreeFP keyfreefp, GHashValFreeFP valfreefp,
-						const unsigned int nentries_reserve)
+                        const unsigned int nentries_reserve)
 {
 	if (keyfreefp || valfreefp)
 		ghash_free_cb(gh, keyfreefp, valfreefp);
@@ -771,10 +761,10 @@
  * \{ */
 
 GHash *BLI_ghash_ptr_new_ex(const char *info,
-							const unsigned int nentries_reserve)
+                            const unsigned int nentries_reserve)
 {
 	return BLI_ghash_new_ex(BLI_ghashutil_ptrhash, BLI_ghashutil_ptrcmp, info,
-							nentries_reserve);
+	                        nentries_reserve);
 }
 GHash *BLI_ghash_ptr_new(const char *info)
 {
@@ -782,10 +772,10 @@
 }
 
 GHash *BLI_ghash_str_new_ex(const char *info,
-							const unsigned int nentries_reserve)
+                            const unsigned int nentries_reserve)
 {
 	return BLI_ghash_new_ex(BLI_ghashutil_strhash, BLI_ghashutil_strcmp, info,
-							nentries_reserve);
+	                        nentries_reserve);
 }
 GHash *BLI_ghash_str_new(const char *info)
 {
@@ -793,10 +783,10 @@
 }
 
 GHash *BLI_ghash_int_new_ex(const char *info,
-							const unsigned int nentries_reserve)
+                            const unsigned int nentries_reserve)
 {
 	return BLI_ghash_new_ex(BLI_ghashutil_inthash, BLI_ghashutil_intcmp, info,
-							nentries_reserve);
+	                        nentries_reserve);
 }
 GHash *BLI_ghash_int_new(const char *info)
 {
@@ -804,10 +794,10 @@
 }
 
 GHash *BLI_ghash_pair_new_ex(const char *info,
-							 const unsigned int nentries_reserve)
+                             const unsigned int nentries_reserve)
 {
 	return BLI_ghash_new_ex(BLI_ghashutil_pairhash, BLI_ghashutil_paircmp, info,
-							nentries_reserve);
+	                        nentries_reserve);
 }
 GHash *BLI_ghash_pair_new(const char *info)
 {
@@ -828,11 +818,11 @@
 /** \name GSet Functions
  * \{ */
 GSet *BLI_gset_new_ex(GSetHashFP hashfp, GSetCmpFP cmpfp, const char *info,
-					  const unsigned int nentries_reserve)
+                      const unsigned int nentries_reserve)
 {
 	GSet *gs = (GSet *)ghash_new(hashfp, cmpfp, info,
-								 nentries_reserve,
-								 sizeof(Entry) - sizeof(void *));
+	                             nentries_reserve,
+	                             sizeof(Entry) - sizeof(void *));
 #ifndef NDEBUG
 	((GHash *)gs)->flag |= GHASH_FLAG_IS_SET;
 #endif
@@ -892,10 +882,10 @@
 }
 
 void BLI_gset_clear_ex(GSet *gs, GSetKeyFreeFP keyfreefp,
-					   const unsigned int nentries_reserve)
+                       const unsigned int nentries_reserve)
 {
 	BLI_ghash_clear_ex((GHash *)gs, keyfreefp, NULL,
-					   nentries_reserve);
+	                   nentries_reserve);
 }
 
 void BLI_gset_clear(GSet *gs, GSetKeyFreeFP keyfreefp)
@@ -914,10 +904,10 @@
  * \{ */
 
 GSet *BLI_gset_ptr_new_ex(const char *info,
-						  const unsigned int nentries_reserve)
+                          const unsigned int nentries_reserve)
 {
 	return BLI_gset_new_ex(BLI_ghashutil_ptrhash, BLI_ghashutil_ptrcmp, info,
-						   nentries_reserve);
+	                       nentries_reserve);
 }
 GSet *BLI_gset_ptr_new(const char *info)
 {
@@ -925,10 +915,10 @@
 }
 
 GSet *BLI_gset_pair_new_ex(const char *info,
-							 const unsigned int nentries_reserve)
+                             const unsigned int nentries_reserve)
 {
 	return BLI_gset_new_ex(BLI_ghashutil_pairhash, BLI_ghashutil_paircmp, info,
-							nentries_reserve);
+	                        nentries_reserve);
 }
 GSet *BLI_gset_pair_new(const char *info)
 {
