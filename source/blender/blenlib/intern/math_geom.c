--- conflicted
+++ resolved
@@ -1893,17 +1893,12 @@
 	}
 }
 
-<<<<<<< HEAD
 /****************************** Vector Clouds ********************************/
-=======
-/********************************************************/
 
 /* vector clouds */
 /* void vcloud_estimate_transform(int list_size, float (*pos)[3], float *weight,float (*rpos)[3], float *rweight,
 								 float lloc[3],float rloc[3],float lrot[3][3],float lscale[3][3])
->>>>>>> a2778a26
-
-/*
+
 input
 (
 int list_size
