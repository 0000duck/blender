/**
 * $Id$
 *
 * ***** BEGIN GPL LICENSE BLOCK *****
 *
 * This program is free software; you can redistribute it and/or
 * modify it under the terms of the GNU General Public License
 * as published by the Free Software Foundation; either version 2
 * of the License, or (at your option) any later version.
 *
 * This program is distributed in the hope that it will be useful,
 * but WITHOUT ANY WARRANTY; without even the implied warranty of
 * MERCHANTABILITY or FITNESS FOR A PARTICULAR PURPOSE.  See the
 * GNU General Public License for more details.
 *
 * You should have received a copy of the GNU General Public License
 * along with this program; if not, write to the Free Software Foundation,
 * Inc., 51 Franklin Street, Fifth Floor, Boston, MA 02110-1301, USA.
 *
 * The Original Code is Copyright (C) 2001-2002 by NaN Holding BV.
 * All rights reserved.
 *
 * The Original Code is: all of this file.
 *
 * Contributor(s): none yet.
 *
 * ***** END GPL LICENSE BLOCK *****
 * (uit traces) maart 95
 */

<<<<<<< HEAD
#include <stdio.h>
#include <math.h>
#include <stdlib.h>
#include <string.h>

=======
>>>>>>> 7f083c45
#include "MEM_guardedalloc.h"


#include "BLI_editVert.h"
#include "BLI_listbase.h"
#include "BLI_math.h"
<<<<<<< HEAD
#include "BLI_scanfill.h"
#include "BLI_callbacks.h"

#include "BKE_utildefines.h"

#ifdef HAVE_CONFIG_H
#include <config.h>
#endif
=======
>>>>>>> 7f083c45

/* callbacks for errors and interrupts and some goo */
static void (*BLI_localErrorCallBack)(char*) = NULL;
static int (*BLI_localInterruptCallBack)(void) = NULL;

void BLI_setErrorCallBack(void (*f)(char*))
{
	BLI_localErrorCallBack = f;
}

void BLI_setInterruptCallBack(int (*f)(void))
{
	BLI_localInterruptCallBack = f;
}

/* just flush the error to /dev/null if the error handler is missing */
void callLocalErrorCallBack(char* msg)
{
	if (BLI_localErrorCallBack) {
		BLI_localErrorCallBack(msg);
	}
}

#if 0
/* ignore if the interrupt wasn't set */
static int callLocalInterruptCallBack(void)
{
	if (BLI_localInterruptCallBack) {
		return BLI_localInterruptCallBack();
	} else {
		return 0;
	}
}
#endif

/* local types */
typedef struct PolyFill {
	int edges,verts;
	float min[3],max[3];
	short f,nr;
} PolyFill;

typedef struct ScFillVert {
	EditVert *v1;
	EditEdge *first,*last;
	short f,f1;
} ScFillVert;


/* local funcs */

#define COMPLIMIT	0.00003

static ScFillVert *scdata;

ListBase fillvertbase = {0,0};
ListBase filledgebase = {0,0};
ListBase fillfacebase = {0,0};

static short cox, coy;

/* ****  FUBCTIONS FOR QSORT *************************** */


static int vergscdata(const void *a1, const void *a2)
{
	const ScFillVert *x1=a1,*x2=a2;
	
	if( x1->v1->co[coy] < x2->v1->co[coy] ) return 1;
	else if( x1->v1->co[coy] > x2->v1->co[coy]) return -1;
	else if( x1->v1->co[cox] > x2->v1->co[cox] ) return 1;
	else if( x1->v1->co[cox] < x2->v1->co[cox]) return -1;

	return 0;
}

static int vergpoly(const void *a1, const void *a2)
{
	const PolyFill *x1=a1, *x2=a2;

	if( x1->min[cox] > x2->min[cox] ) return 1;
	else if( x1->min[cox] < x2->min[cox] ) return -1;
	else if( x1->min[coy] > x2->min[coy] ) return 1;
	else if( x1->min[coy] < x2->min[coy] ) return -1;
	
	return 0;
}

/* ************* MEMORY MANAGEMENT ************* */

struct mem_elements {
	struct mem_elements *next, *prev;
	char *data;
};


/* simple optimization for allocating thousands of small memory blocks
   only to be used within loops, and not by one function at a time
   free in the end, with argument '-1'
*/

static void *new_mem_element(int size)
{
	int blocksize= 16384;
	static int offs= 0;		/* the current free adress */
	static struct mem_elements *cur= 0, *first;
	static ListBase lb= {0, 0};
	void *adr;
	
	if(size>10000 || size==0) {
		printf("incorrect use of new_mem_element\n");
	}
	else if(size== -1) {
		/*keep the first block*/
		first = lb.first;
		BLI_remlink(&lb, first);

		cur= lb.first;
		while(cur) {
			MEM_freeN(cur->data);
			cur= cur->next;
		}
		BLI_freelistN(&lb);
		
		/*reset the block we're keeping*/
		BLI_addtail(&lb, first);
		memset(first->data, 0, blocksize);
		cur = first;
		offs = 0;

		return NULL;	
	}
	
	size= 4*( (size+3)/4 );
	
	if(cur) {
		if(size+offs < blocksize) {
			adr= (void *) (cur->data+offs);
			 offs+= size;
			return adr;
		}
	}
	
	cur= MEM_callocN( sizeof(struct mem_elements), "newmem");
	cur->data= MEM_callocN(blocksize, "newmem");
	BLI_addtail(&lb, cur);
	
	offs= size;
	return cur->data;
}

void BLI_end_edgefill(void)
{
	new_mem_element(-1);
	
	fillvertbase.first= fillvertbase.last= 0;
	filledgebase.first= filledgebase.last= 0;
	fillfacebase.first= fillfacebase.last= 0;
}

/* ****  FILL ROUTINES *************************** */

EditVert *BLI_addfillvert(float *vec)
{
	EditVert *eve;
	
	eve= new_mem_element(sizeof(EditVert));
	BLI_addtail(&fillvertbase, eve);
	
	eve->co[0] = vec[0];
	eve->co[1] = vec[1];
	eve->co[2] = vec[2];

	return eve;	
}

EditEdge *BLI_addfilledge(EditVert *v1, EditVert *v2)
{
	EditEdge *newed;

	newed= new_mem_element(sizeof(EditEdge));
	BLI_addtail(&filledgebase, newed);
	
	newed->v1= v1;
	newed->v2= v2;

	return newed;
}

static void addfillface(EditVert *v1, EditVert *v2, EditVert *v3, int mat_nr)
{
	/* does not make edges */
	EditFace *evl;

	evl= new_mem_element(sizeof(EditFace));
	BLI_addtail(&fillfacebase, evl);
	
	evl->v1= v1;
	evl->v2= v2;
	evl->v3= v3;
	evl->f= 2;
	evl->mat_nr= mat_nr;
}

static int boundisect(PolyFill *pf2, PolyFill *pf1)
{
	/* has pf2 been touched (intersected) by pf1 ? with bounding box */
	/* test first if polys exist */

	if(pf1->edges==0 || pf2->edges==0) return 0;

	if(pf2->max[cox] < pf1->min[cox] ) return 0;
	if(pf2->max[coy] < pf1->min[coy] ) return 0;

	if(pf2->min[cox] > pf1->max[cox] ) return 0;
	if(pf2->min[coy] > pf1->max[coy] ) return 0;

	/* join */
	if(pf2->max[cox]<pf1->max[cox]) pf2->max[cox]= pf1->max[cox];
	if(pf2->max[coy]<pf1->max[coy]) pf2->max[coy]= pf1->max[coy];

	if(pf2->min[cox]>pf1->min[cox]) pf2->min[cox]= pf1->min[cox];
	if(pf2->min[coy]>pf1->min[coy]) pf2->min[coy]= pf1->min[coy];

	return 1;
}


static void mergepolysSimp(PolyFill *pf1, PolyFill *pf2)	/* add pf2 to pf1 */
{
	EditVert *eve;
	EditEdge *eed;

	/* replace old poly numbers */
	eve= fillvertbase.first;
	while(eve) {
		if(eve->xs== pf2->nr) eve->xs= pf1->nr;
		eve= eve->next;
	}
	eed= filledgebase.first;
	while(eed) {
		if(eed->f1== pf2->nr) eed->f1= pf1->nr;
		eed= eed->next;
	}

	pf1->verts+= pf2->verts;
	pf1->edges+= pf2->edges;
	pf2->verts= pf2->edges= 0;
	pf1->f= (pf1->f | pf2->f);
}

static short testedgeside(float *v1, float *v2, float *v3)
/* is v3 to the right of v1-v2 ? With exception: v3==v1 || v3==v2 */
{
	float inp;

	inp= (v2[cox]-v1[cox])*(v1[coy]-v3[coy])
		+(v1[coy]-v2[coy])*(v1[cox]-v3[cox]);

	if(inp<0.0) return 0;
	else if(inp==0) {
		if(v1[cox]==v3[cox] && v1[coy]==v3[coy]) return 0;
		if(v2[cox]==v3[cox] && v2[coy]==v3[coy]) return 0;
	}
	return 1;
}

static short addedgetoscanvert(ScFillVert *sc, EditEdge *eed)
{
	/* find first edge to the right of eed, and insert eed before that */
	EditEdge *ed;
	float fac,fac1,x,y;

	if(sc->first==0) {
		sc->first= sc->last= eed;
		eed->prev= eed->next=0;
		return 1;
	}

	x= eed->v1->co[cox];
	y= eed->v1->co[coy];

	fac1= eed->v2->co[coy]-y;
	if(fac1==0.0) {
		fac1= 1.0e10*(eed->v2->co[cox]-x);

	}
	else fac1= (x-eed->v2->co[cox])/fac1;

	ed= sc->first;
	while(ed) {

		if(ed->v2==eed->v2) return 0;

		fac= ed->v2->co[coy]-y;
		if(fac==0.0) {
			fac= 1.0e10*(ed->v2->co[cox]-x);

		}
		else fac= (x-ed->v2->co[cox])/fac;
		if(fac>fac1) break;

		ed= ed->next;
	}
	if(ed) BLI_insertlinkbefore((ListBase *)&(sc->first), ed, eed);
	else BLI_addtail((ListBase *)&(sc->first),eed);

	return 1;
}


static ScFillVert *addedgetoscanlist(EditEdge *eed, int len)
{
	/* inserts edge at correct location in ScFillVert list */
	/* returns sc when edge already exists */
	ScFillVert *sc,scsearch;
	EditVert *eve;

	/* which vert is left-top? */
	if(eed->v1->co[coy] == eed->v2->co[coy]) {
		if(eed->v1->co[cox] > eed->v2->co[cox]) {
			eve= eed->v1;
			eed->v1= eed->v2;
			eed->v2= eve;
		}
	}
	else if(eed->v1->co[coy] < eed->v2->co[coy]) {
		eve= eed->v1;
		eed->v1= eed->v2;
		eed->v2= eve;
	}
	/* find location in list */
	scsearch.v1= eed->v1;
	sc= (ScFillVert *)bsearch(&scsearch,scdata,len,
		sizeof(ScFillVert), vergscdata);

	if(sc==0) printf("Error in search edge: %p\n",eed);
	else if(addedgetoscanvert(sc,eed)==0) return sc;

	return 0;
}

static short boundinsideEV(EditEdge *eed, EditVert *eve)
/* is eve inside boundbox eed */
{
	float minx,maxx,miny,maxy;

	if(eed->v1->co[cox]<eed->v2->co[cox]) {
		minx= eed->v1->co[cox];
		maxx= eed->v2->co[cox];
	} else {
		minx= eed->v2->co[cox];
		maxx= eed->v1->co[cox];
	}
	if(eve->co[cox]>=minx && eve->co[cox]<=maxx) {
		if(eed->v1->co[coy]<eed->v2->co[coy]) {
			miny= eed->v1->co[coy];
			maxy= eed->v2->co[coy];
		} else {
			miny= eed->v2->co[coy];
			maxy= eed->v1->co[coy];
		}
		if(eve->co[coy]>=miny && eve->co[coy]<=maxy) return 1;
	}
	return 0;
}


static void testvertexnearedge(void)
{
	/* only vertices with ->h==1 are being tested for
		being close to an edge, if true insert */

	EditVert *eve;
	EditEdge *eed,*ed1;
	float dist,vec1[2],vec2[2],vec3[2];

	eve= fillvertbase.first;
	while(eve) {
		if(eve->h==1) {
			vec3[0]= eve->co[cox];
			vec3[1]= eve->co[coy];
			/* find the edge which has vertex eve */
			ed1= filledgebase.first;
			while(ed1) {
				if(ed1->v1==eve || ed1->v2==eve) break;
				ed1= ed1->next;
			}
			if(ed1->v1==eve) {
				ed1->v1= ed1->v2;
				ed1->v2= eve;
			}
			eed= filledgebase.first;
			while(eed) {
				if(eve!=eed->v1 && eve!=eed->v2 && eve->xs==eed->f1) {
					if(compare_v3v3(eve->co,eed->v1->co, COMPLIMIT)) {
						ed1->v2= eed->v1;
						eed->v1->h++;
						eve->h= 0;
						break;
					}
					else if(compare_v3v3(eve->co,eed->v2->co, COMPLIMIT)) {
						ed1->v2= eed->v2;
						eed->v2->h++;
						eve->h= 0;
						break;
					}
					else {
						vec1[0]= eed->v1->co[cox];
						vec1[1]= eed->v1->co[coy];
						vec2[0]= eed->v2->co[cox];
						vec2[1]= eed->v2->co[coy];
						if(boundinsideEV(eed,eve)) {
							dist= dist_to_line_v2(vec1,vec2,vec3);
							if(dist<COMPLIMIT) {
								/* new edge */
								ed1= BLI_addfilledge(eed->v1, eve);
								
								/* printf("fill: vertex near edge %x\n",eve); */
								ed1->f= ed1->h= 0;
								ed1->f1= eed->f1;
								eed->v1= eve;
								eve->h= 3;
								break;
							}
						}
					}
				}
				eed= eed->next;
			}
		}
		eve= eve->next;
	}
}

static void splitlist(ListBase *tempve, ListBase *temped, short nr)
{
	/* everything is in templist, write only poly nr to fillist */
	EditVert *eve,*nextve;
	EditEdge *eed,*nexted;

	addlisttolist(tempve,&fillvertbase);
	addlisttolist(temped,&filledgebase);

	eve= tempve->first;
	while(eve) {
		nextve= eve->next;
		if(eve->xs==nr) {
			BLI_remlink(tempve,eve);
			BLI_addtail(&fillvertbase,eve);
		}
		eve= nextve;
	}
	eed= temped->first;
	while(eed) {
		nexted= eed->next;
		if(eed->f1==nr) {
			BLI_remlink(temped,eed);
			BLI_addtail(&filledgebase,eed);
		}
		eed= nexted;
	}
}


static void scanfill(PolyFill *pf, int mat_nr)
{
	ScFillVert *sc = NULL, *sc1;
	EditVert *eve,*v1,*v2,*v3;
	EditEdge *eed,*nexted,*ed1,*ed2,*ed3;
	float miny = 0.0;
	int a,b,verts, maxface, totface;	
	short nr, test, twoconnected=0;

	nr= pf->nr;
	verts= pf->verts;

	/* PRINTS
	eve= fillvertbase.first;
	while(eve) {
		printf("vert: %x co: %f %f\n",eve,eve->co[cox],eve->co[coy]);
		eve= eve->next;
	}	
	eed= filledgebase.first;
	while(eed) {
		printf("edge: %x  verts: %x %x\n",eed,eed->v1,eed->v2);
		eed= eed->next;
	} */

	/* STEP 0: remove zero sized edges */
	eed= filledgebase.first;
	while(eed) {
		if(eed->v1->co[cox]==eed->v2->co[cox]) {
			if(eed->v1->co[coy]==eed->v2->co[coy]) {
				if(eed->v1->f==255 && eed->v2->f!=255) {
					eed->v2->f= 255;
					eed->v2->tmp.v= eed->v1->tmp.v;
				}
				else if(eed->v2->f==255 && eed->v1->f!=255) {
					eed->v1->f= 255;
					eed->v1->tmp.v= eed->v2->tmp.v;
				}
				else if(eed->v2->f==255 && eed->v1->f==255) {
					eed->v1->tmp.v= eed->v2->tmp.v;
				}
				else {
					eed->v2->f= 255;
					eed->v2->tmp.v = eed->v1->tmp.v;
				}
			}
		}
		eed= eed->next;
	}

	/* STEP 1: make using FillVert and FillEdge lists a sorted
		ScFillVert list
	*/
	sc= scdata= (ScFillVert *)MEM_callocN(pf->verts*sizeof(ScFillVert),"Scanfill1");
	eve= fillvertbase.first;
	verts= 0;
	while(eve) {
		if(eve->xs==nr) {
			if(eve->f!= 255) {
				verts++;
				eve->f= 0;	/* flag for connectedges later on */
				sc->v1= eve;
				sc++;
			}
		}
		eve= eve->next;
	}

	qsort(scdata, verts, sizeof(ScFillVert), vergscdata);

	sc= scdata;
	eed= filledgebase.first;
	while(eed) {
		nexted= eed->next;
		eed->f= 0;
		BLI_remlink(&filledgebase,eed);
/* commented all of this out, this I have no idea for what it is for, probably from ancient past */
/* it does crash blender, since it uses mixed original and new vertices (ton) */
//		if(eed->v1->f==255) {
//			v1= eed->v1;
//			while((eed->v1->f == 255) && (eed->v1->tmp.v != v1)) 
//				eed->v1 = eed->v1->tmp.v;
//		}
//		if(eed->v2->f==255) {
//			v2= eed->v2;
//			while((eed->v2->f == 255) && (eed->v2->tmp.v != v2))
//				eed->v2 = eed->v2->tmp.v;
//		}
		if(eed->v1!=eed->v2) addedgetoscanlist(eed,verts);

		eed= nexted;
	}
	/*
	sc= scdata;
	for(a=0;a<verts;a++) {
		printf("\nscvert: %x\n",sc->v1);
		eed= sc->first;
		while(eed) {
			printf(" ed %x %x %x\n",eed,eed->v1,eed->v2);
			eed= eed->next;
		}
		sc++;
	}*/


	/* STEP 2: FILL LOOP */

	if(pf->f==0) twoconnected= 1;

	/* (temporal) security: never much more faces than vertices */
	totface= 0;
	maxface= 2*verts;		/* 2*verts: based at a filled circle within a triangle */

	sc= scdata;
	for(a=0;a<verts;a++) {
		/* printf("VERTEX %d %x\n",a,sc->v1); */
		ed1= sc->first;
		while(ed1) {	/* set connectflags  */
			nexted= ed1->next;
			if(ed1->v1->h==1 || ed1->v2->h==1) {
				BLI_remlink((ListBase *)&(sc->first),ed1);
				BLI_addtail(&filledgebase,ed1);
				if(ed1->v1->h>1) ed1->v1->h--;
				if(ed1->v2->h>1) ed1->v2->h--;
			}
			else ed1->v2->f= 1;

			ed1= nexted;
		}
		while(sc->first) {	/* for as long there are edges */
			ed1= sc->first;
			ed2= ed1->next;
			
			/* commented out... the ESC here delivers corrupted memory (and doesnt work during grab) */
			/* if(callLocalInterruptCallBack()) break; */
			if(totface>maxface) {
				/* printf("Fill error: endless loop. Escaped at vert %d,  tot: %d.\n", a, verts); */
				a= verts;
				break;
			}
			if(ed2==0) {
				sc->first=sc->last= 0;
				/* printf("just 1 edge to vert\n"); */
				BLI_addtail(&filledgebase,ed1);
				ed1->v2->f= 0;
				ed1->v1->h--; 
				ed1->v2->h--;
			} else {
				/* test rest of vertices */
				v1= ed1->v2;
				v2= ed1->v1;
				v3= ed2->v2;
				/* this happens with a serial of overlapping edges */
				if(v1==v2 || v2==v3) break;
				/* printf("test verts %x %x %x\n",v1,v2,v3); */
				miny = ( (v1->co[coy])<(v3->co[coy]) ? (v1->co[coy]) : (v3->co[coy]) );
				/*  miny= MIN2(v1->co[coy],v3->co[coy]); */
				sc1= sc+1;
				test= 0;

				for(b=a+1;b<verts;b++) {
					if(sc1->v1->f==0) {
						if(sc1->v1->co[coy] <= miny) break;

						if(testedgeside(v1->co,v2->co,sc1->v1->co))
							if(testedgeside(v2->co,v3->co,sc1->v1->co))
								if(testedgeside(v3->co,v1->co,sc1->v1->co)) {
									/* point in triangle */
								
									test= 1;
									break;
								}
					}
					sc1++;
				}
				if(test) {
					/* make new edge, and start over */
					/* printf("add new edge %x %x and start again\n",v2,sc1->v1); */

					ed3= BLI_addfilledge(v2, sc1->v1);
					BLI_remlink(&filledgebase, ed3);
					BLI_insertlinkbefore((ListBase *)&(sc->first), ed2, ed3);
					ed3->v2->f= 1;
					ed3->f= 2;
					ed3->v1->h++; 
					ed3->v2->h++;
				}
				else {
					/* new triangle */
					/* printf("add face %x %x %x\n",v1,v2,v3); */
					addfillface(v1, v2, v3, mat_nr);
					totface++;
					BLI_remlink((ListBase *)&(sc->first),ed1);
					BLI_addtail(&filledgebase,ed1);
					ed1->v2->f= 0;
					ed1->v1->h--; 
					ed1->v2->h--;
					/* ed2 can be removed when it's an old one */
					if(ed2->f==0 && twoconnected) {
						BLI_remlink((ListBase *)&(sc->first),ed2);
						BLI_addtail(&filledgebase,ed2);
						ed2->v2->f= 0;
						ed2->v1->h--; 
						ed2->v2->h--;
					}

					/* new edge */
					ed3= BLI_addfilledge(v1, v3);
					BLI_remlink(&filledgebase, ed3);
					ed3->f= 2;
					ed3->v1->h++; 
					ed3->v2->h++;
					
					/* printf("add new edge %x %x\n",v1,v3); */
					sc1= addedgetoscanlist(ed3, verts);
					
					if(sc1) {	/* ed3 already exists: remove */
						/* printf("Edge exists\n"); */
						ed3->v1->h--; 
						ed3->v2->h--;

						if(twoconnected) ed3= sc1->first;
						else ed3= 0;
						while(ed3) {
							if( (ed3->v1==v1 && ed3->v2==v3) || (ed3->v1==v3 && ed3->v2==v1) ) {
								BLI_remlink((ListBase *)&(sc1->first),ed3);
								BLI_addtail(&filledgebase,ed3);
								ed3->v1->h--; 
								ed3->v2->h--;
								break;
							}
							ed3= ed3->next;
						}
					}

				}
			}
			/* test for loose edges */
			ed1= sc->first;
			while(ed1) {
				nexted= ed1->next;
				if(ed1->v1->h<2 || ed1->v2->h<2) {
					BLI_remlink((ListBase *)&(sc->first),ed1);
					BLI_addtail(&filledgebase,ed1);
					if(ed1->v1->h>1) ed1->v1->h--;
					if(ed1->v2->h>1) ed1->v2->h--;
				}

				ed1= nexted;
			}
		}
		sc++;
	}

	MEM_freeN(scdata);
}



int BLI_edgefill(int mode, int mat_nr)
{
	/*
	  - fill works with its own lists, so create that first (no faces!)
	  - for vertices, put in ->tmp.v the old pointer
	  - struct elements xs en ys are not used here: don't hide stuff in it
	  - edge flag ->f becomes 2 when it's a new edge
	  - mode: & 1 is check for crossings, then create edges (TO DO )
	  - mode: & 2 is enable shortest diagonal test for quads
	*/
	ListBase tempve, temped;
	EditVert *eve;
	EditEdge *eed,*nexted;
	PolyFill *pflist,*pf;
	float *minp, *maxp, *v1, *v2, norm[3], len;
	short a,c,poly=0,ok=0,toggle=0;

	/* reset variables */
	eve= fillvertbase.first;
	a = 0;
	while(eve) {
		eve->f= 0;
		eve->xs= 0;
		eve->h= 0;
		eve= eve->next;
		a += 1;
	}

	if (a == 3) {
		eve = fillvertbase.first;

		addfillface(eve, eve->next, eve->next->next, 0);
		return 1;
	} else if (a == 4) {
		float vec1[3], vec2[3];

		eve = fillvertbase.first;
		
		if (mode & 2) {
			/*use shortest diagonal for quad*/
			sub_v3_v3v3(vec1, eve->co, eve->next->next->co);
			sub_v3_v3v3(vec2, eve->next->co, eve->next->next->next->co);
			
			if (INPR(vec1, vec1) < INPR(vec2, vec2)) {
				addfillface(eve, eve->next, eve->next->next, 0);
				addfillface(eve->next->next, eve->next->next->next, eve, 0);
			} else{
				addfillface(eve->next, eve->next->next, eve->next->next->next, 0);
				addfillface(eve->next->next->next, eve, eve->next, 0);
			}
		} else {
				addfillface(eve, eve->next, eve->next->next, 0);
				addfillface(eve->next->next, eve->next->next->next, eve, 0);
		}
		return 1;
	}

	/* first test vertices if they are in edges */
	/* including resetting of flags */
	eed= filledgebase.first;
	while(eed) {
		eed->f= eed->f1= eed->h= 0;
		eed->v1->f= 1;
		eed->v2->f= 1;

		eed= eed->next;
	}

	eve= fillvertbase.first;
	while(eve) {
		if(eve->f & 1) {
			ok=1; 
			break;
		}
		eve= eve->next;
	}

	if(ok==0) return 0;

	/* NEW NEW! define projection: with 'best' normal */
	/* just use the first three different vertices */
	
	/* THIS PART STILL IS PRETTY WEAK! (ton) */
	
	eve= fillvertbase.last;
	len= 0.0;
	v1= eve->co;
	v2= 0;
	eve= fillvertbase.first;
	while(eve) {
		if(v2) {
			if( compare_v3v3(v2, eve->co, COMPLIMIT)==0) {
				len= normal_tri_v3( norm,v1, v2, eve->co);
				if(len != 0.0) break;
			}
		}
		else if(compare_v3v3(v1, eve->co, COMPLIMIT)==0) {
			v2= eve->co;
		}
		eve= eve->next;
	}

	if(len==0.0) return 0;	/* no fill possible */

	norm[0]= fabs(norm[0]);
	norm[1]= fabs(norm[1]);
	norm[2]= fabs(norm[2]);
	
	if(norm[2]>=norm[0] && norm[2]>=norm[1]) {
		cox= 0; coy= 1;
	}
	else if(norm[1]>=norm[0] && norm[1]>=norm[2]) {
		cox= 0; coy= 2;
	}
	else {
		cox= 1; coy= 2;
	}

	/* STEP 1: COUNT POLYS */
	eve= fillvertbase.first;
	while(eve) {
		/* get first vertex with no poly number */
		if(eve->xs==0) {
			poly++;
			/* now a sortof select connected */
			ok= 1;
			eve->xs= poly;
			
			while(ok) {
				
				ok= 0;
				toggle++;
				if(toggle & 1) eed= filledgebase.first;
				else eed= filledgebase.last;

				while(eed) {
					if(eed->v1->xs==0 && eed->v2->xs==poly) {
						eed->v1->xs= poly;
						eed->f1= poly;
						ok= 1;
					}
					else if(eed->v2->xs==0 && eed->v1->xs==poly) {
						eed->v2->xs= poly;
						eed->f1= poly;
						ok= 1;
					}
					else if(eed->f1==0) {
						if(eed->v1->xs==poly && eed->v2->xs==poly) {
							eed->f1= poly;
							ok= 1;
						}
					}
					if(toggle & 1) eed= eed->next;
					else eed= eed->prev;
				}
			}
		}
		eve= eve->next;
	}
	/* printf("amount of poly's: %d\n",poly); */

	/* STEP 2: remove loose edges and strings of edges */
	eed= filledgebase.first;
	while(eed) {
		if(eed->v1->h++ >250) break;
		if(eed->v2->h++ >250) break;
		eed= eed->next;
	}
	if(eed) {
		/* otherwise it's impossible to be sure you can clear vertices */
		callLocalErrorCallBack("No vertices with 250 edges allowed!");
		return 0;
	}
	
	/* does it only for vertices with ->h==1 */
	testvertexnearedge();

	ok= 1;
	while(ok) {
		ok= 0;
		toggle++;
		if(toggle & 1) eed= filledgebase.first;
		else eed= filledgebase.last;
		while(eed) {
			if(toggle & 1) nexted= eed->next;
			else nexted= eed->prev;
			if(eed->v1->h==1) {
				eed->v2->h--;
				BLI_remlink(&fillvertbase,eed->v1); 
				BLI_remlink(&filledgebase,eed); 
				ok= 1;
			}
			else if(eed->v2->h==1) {
				eed->v1->h--;
				BLI_remlink(&fillvertbase,eed->v2); 
				BLI_remlink(&filledgebase,eed); 
				ok= 1;
			}
			eed= nexted;
		}
	}
	if(filledgebase.first==0) {
		/* printf("All edges removed\n"); */
		return 0;
	}


	/* CURRENT STATUS:
	- eve->f      :1= availalble in edges
	- eve->xs     :polynumber
	- eve->h      :amount of edges connected to vertex
	- eve->tmp.v  :store! original vertex number

	- eed->f  :
	- eed->f1 :poly number
	*/


	/* STEP 3: MAKE POLYFILL STRUCT */
	pflist= (PolyFill *)MEM_callocN(poly*sizeof(PolyFill),"edgefill");
	pf= pflist;
	for(a=1;a<=poly;a++) {
		pf->nr= a;
		pf->min[0]=pf->min[1]=pf->min[2]= 1.0e20;
		pf->max[0]=pf->max[1]=pf->max[2]= -1.0e20;
		pf++;
	}
	eed= filledgebase.first;
	while(eed) {
		pflist[eed->f1-1].edges++;
		eed= eed->next;
	}

	eve= fillvertbase.first;
	while(eve) {
		pflist[eve->xs-1].verts++;
		minp= pflist[eve->xs-1].min;
		maxp= pflist[eve->xs-1].max;

		minp[cox]= (minp[cox])<(eve->co[cox]) ? (minp[cox]) : (eve->co[cox]);
		minp[coy]= (minp[coy])<(eve->co[coy]) ? (minp[coy]) : (eve->co[coy]);
		maxp[cox]= (maxp[cox])>(eve->co[cox]) ? (maxp[cox]) : (eve->co[cox]);
		maxp[coy]= (maxp[coy])>(eve->co[coy]) ? (maxp[coy]) : (eve->co[coy]);
		if(eve->h>2) pflist[eve->xs-1].f= 1;

		eve= eve->next;
	}

	/* STEP 4: FIND HOLES OR BOUNDS, JOIN THEM
	 *  ( bounds just to divide it in pieces for optimization, 
	 *    the edgefill itself has good auto-hole detection)
	 * WATCH IT: ONLY WORKS WITH SORTED POLYS!!! */
	
	if(poly>1) {
		short *polycache, *pc;

		/* so, sort first */
		qsort(pflist, poly, sizeof(PolyFill), vergpoly);
		
		/*pf= pflist;
		for(a=1;a<=poly;a++) {
			printf("poly:%d edges:%d verts:%d flag: %d\n",a,pf->edges,pf->verts,pf->f);
			PRINT2(f, f, pf->min[0], pf->min[1]);
			pf++;
		}*/
	
		polycache= pc= MEM_callocN(sizeof(short)*poly, "polycache");
		pf= pflist;
		for(a=0; a<poly; a++, pf++) {
			for(c=a+1;c<poly;c++) {
				
				/* if 'a' inside 'c': join (bbox too)
				 * Careful: 'a' can also be inside another poly.
				 */
				if(boundisect(pf, pflist+c)) {
					*pc= c;
					pc++;
				}
				/* only for optimize! */
				/* else if(pf->max[cox] < (pflist+c)->min[cox]) break; */
				
			}
			while(pc!=polycache) {
				pc--;
				mergepolysSimp(pf, pflist+ *pc);
			}
		}
		MEM_freeN(polycache);
	}
	
	pf= pflist;
	/* printf("after merge\n");
	for(a=1;a<=poly;a++) {
		printf("poly:%d edges:%d verts:%d flag: %d\n",a,pf->edges,pf->verts,pf->f);
		pf++;
	} */

	/* STEP 5: MAKE TRIANGLES */

	tempve.first= fillvertbase.first;
	tempve.last= fillvertbase.last;
	temped.first= filledgebase.first;
	temped.last= filledgebase.last;
	fillvertbase.first=fillvertbase.last= 0;
	filledgebase.first=filledgebase.last= 0;

	pf= pflist;
	for(a=0;a<poly;a++) {
		if(pf->edges>1) {
			splitlist(&tempve,&temped,pf->nr);
			scanfill(pf, mat_nr);
		}
		pf++;
	}
	addlisttolist(&fillvertbase,&tempve);
	addlisttolist(&filledgebase,&temped);

	/* FREE */

	MEM_freeN(pflist);
	return 1;

}<|MERGE_RESOLUTION|>--- conflicted
+++ resolved
@@ -28,31 +28,19 @@
  * (uit traces) maart 95
  */
 
-<<<<<<< HEAD
 #include <stdio.h>
 #include <math.h>
 #include <stdlib.h>
 #include <string.h>
 
-=======
->>>>>>> 7f083c45
 #include "MEM_guardedalloc.h"
 
 
 #include "BLI_editVert.h"
 #include "BLI_listbase.h"
 #include "BLI_math.h"
-<<<<<<< HEAD
-#include "BLI_scanfill.h"
-#include "BLI_callbacks.h"
 
 #include "BKE_utildefines.h"
-
-#ifdef HAVE_CONFIG_H
-#include <config.h>
-#endif
-=======
->>>>>>> 7f083c45
 
 /* callbacks for errors and interrupts and some goo */
 static void (*BLI_localErrorCallBack)(char*) = NULL;
