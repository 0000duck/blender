--- conflicted
+++ resolved
@@ -5,11 +5,7 @@
 
 incs = '. #/intern/guardedalloc ../blenlib ../blenkernel'
 incs += ' ../makesdna ../editors/include'
-<<<<<<< HEAD
-incs += ' ../render/extern/include ../makesrna ../nodes ../bmesh'
-=======
-incs += ' ../render/extern/include ../makesrna ../nodes ../imbuf'
->>>>>>> ac498a6b
+incs += ' ../render/extern/include ../makesrna ../nodes ../bmesh ../imbuf'
 
 incs += ' ' + env['BF_ZLIB_INC']
 
