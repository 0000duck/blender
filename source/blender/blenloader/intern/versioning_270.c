/*
 * ***** BEGIN GPL LICENSE BLOCK *****
 *
 * This program is free software; you can redistribute it and/or
 * modify it under the terms of the GNU General Public License
 * as published by the Free Software Foundation; either version 2
 * of the License, or (at your option) any later version.
 *
 * This program is distributed in the hope that it will be useful,
 * but WITHOUT ANY WARRANTY; without even the implied warranty of
 * MERCHANTABILITY or FITNESS FOR A PARTICULAR PURPOSE.  See the
 * GNU General Public License for more details.
 *
 * You should have received a copy of the GNU General Public License
 * along with this program; if not, write to the Free Software Foundation,
 * Inc., 51 Franklin Street, Fifth Floor, Boston, MA 02110-1301, USA.
 *
 * Contributor(s): Blender Foundation
 *
 * ***** END GPL LICENSE BLOCK *****
 *
 */

/** \file blender/blenloader/intern/versioning_270.c
 *  \ingroup blenloader
 */

#include "BLI_utildefines.h"
#include "BLI_compiler_attrs.h"

/* for MinGW32 definition of NULL, could use BLI_blenlib.h instead too */
#include <stddef.h>

/* allow readfile to use deprecated functionality */
#define DNA_DEPRECATED_ALLOW

#include "DNA_armature_types.h"
#include "DNA_brush_types.h"
#include "DNA_camera_types.h"
#include "DNA_cloth_types.h"
#include "DNA_constraint_types.h"
#include "DNA_gpencil_types.h"
#include "DNA_sdna_types.h"
#include "DNA_sequence_types.h"
#include "DNA_space_types.h"
#include "DNA_screen_types.h"
#include "DNA_object_force.h"
#include "DNA_object_types.h"
#include "DNA_mesh_types.h"
#include "DNA_modifier_types.h"
#include "DNA_linestyle_types.h"
#include "DNA_actuator_types.h"
#include "DNA_view3d_types.h"
#include "DNA_smoke_types.h"

#include "DNA_genfile.h"

#include "BKE_colortools.h"
#include "BKE_library.h"
#include "BKE_main.h"
#include "BKE_modifier.h"
#include "BKE_node.h"
#include "BKE_scene.h"
#include "BKE_sequencer.h"
#include "BKE_screen.h"
#include "BKE_tracking.h"
#include "BKE_gpencil.h"

#include "BLI_math.h"
#include "BLI_listbase.h"
#include "BLI_string.h"

#include "BLO_readfile.h"

#include "readfile.h"

#include "MEM_guardedalloc.h"

/**
 * Setup rotation stabilization from ancient single track spec.
 * Former Version of 2D stabilization used a single tracking marker to determine the rotation
 * to be compensated. Now several tracks can contribute to rotation detection and this feature
 * is enabled by the MovieTrackingTrack#flag on a per track base.
 */
static void migrate_single_rot_stabilization_track_settings(MovieTrackingStabilization *stab)
{
	if (stab->rot_track) {
		if (!(stab->rot_track->flag & TRACK_USE_2D_STAB_ROT)) {
			stab->tot_rot_track++;
			stab->rot_track->flag |= TRACK_USE_2D_STAB_ROT;
		}
	}
	stab->rot_track = NULL; /* this field is now ignored */
}

static void do_version_constraints_radians_degrees_270_1(ListBase *lb)
{
	bConstraint *con;

	for (con = lb->first; con; con = con->next) {
		if (con->type == CONSTRAINT_TYPE_TRANSFORM) {
			bTransformConstraint *data = (bTransformConstraint *)con->data;
			const float deg_to_rad_f = DEG2RADF(1.0f);

			if (data->from == TRANS_ROTATION) {
				mul_v3_fl(data->from_min, deg_to_rad_f);
				mul_v3_fl(data->from_max, deg_to_rad_f);
			}

			if (data->to == TRANS_ROTATION) {
				mul_v3_fl(data->to_min, deg_to_rad_f);
				mul_v3_fl(data->to_max, deg_to_rad_f);
			}
		}
	}
}

static void do_version_constraints_radians_degrees_270_5(ListBase *lb)
{
	bConstraint *con;

	for (con = lb->first; con; con = con->next) {
		if (con->type == CONSTRAINT_TYPE_TRANSFORM) {
			bTransformConstraint *data = (bTransformConstraint *)con->data;

			if (data->from == TRANS_ROTATION) {
				copy_v3_v3(data->from_min_rot, data->from_min);
				copy_v3_v3(data->from_max_rot, data->from_max);
			}
			else if (data->from == TRANS_SCALE) {
				copy_v3_v3(data->from_min_scale, data->from_min);
				copy_v3_v3(data->from_max_scale, data->from_max);
			}

			if (data->to == TRANS_ROTATION) {
				copy_v3_v3(data->to_min_rot, data->to_min);
				copy_v3_v3(data->to_max_rot, data->to_max);
			}
			else if (data->to == TRANS_SCALE) {
				copy_v3_v3(data->to_min_scale, data->to_min);
				copy_v3_v3(data->to_max_scale, data->to_max);
			}
		}
	}
}

static void do_version_constraints_stretch_to_limits(ListBase *lb)
{
	bConstraint *con;

	for (con = lb->first; con; con = con->next) {
		if (con->type == CONSTRAINT_TYPE_STRETCHTO) {
			bStretchToConstraint *data = (bStretchToConstraint *)con->data;
			data->bulge_min = 1.0f;
			data->bulge_max = 1.0f;
		}
	}
}

static void do_version_action_editor_properties_region(ListBase *regionbase)
{
	ARegion *ar;
	
	for (ar = regionbase->first; ar; ar = ar->next) {
		if (ar->regiontype == RGN_TYPE_UI) {
			/* already exists */
			return;
		}
		else if (ar->regiontype == RGN_TYPE_WINDOW) {
			/* add new region here */
			ARegion *arnew = MEM_callocN(sizeof(ARegion), "buttons for action");
			
			BLI_insertlinkbefore(regionbase, ar, arnew);
			
			arnew->regiontype = RGN_TYPE_UI;
			arnew->alignment = RGN_ALIGN_RIGHT;
			arnew->flag = RGN_FLAG_HIDDEN;
			
			return;
		}
	}
}

static void do_version_bones_super_bbone(ListBase *lb)
{
	for (Bone *bone = lb->first; bone; bone = bone->next) {
		bone->scaleIn = 1.0f;
		bone->scaleOut = 1.0f;
		
		do_version_bones_super_bbone(&bone->childbase);
	}
}

void blo_do_versions_270(FileData *fd, Library *UNUSED(lib), Main *main)
{
	if (!MAIN_VERSION_ATLEAST(main, 270, 0)) {

		if (!DNA_struct_elem_find(fd->filesdna, "BevelModifierData", "float", "profile")) {
			Object *ob;

			for (ob = main->object.first; ob; ob = ob->id.next) {
				ModifierData *md;
				for (md = ob->modifiers.first; md; md = md->next) {
					if (md->type == eModifierType_Bevel) {
						BevelModifierData *bmd = (BevelModifierData *)md;
						bmd->profile = 0.5f;
						bmd->val_flags = MOD_BEVEL_AMT_OFFSET;
					}
				}
			}
		}

		/* nodes don't use fixed node->id any more, clean up */
		FOREACH_NODETREE(main, ntree, id) {
			if (ntree->type == NTREE_COMPOSIT) {
				bNode *node;
				for (node = ntree->nodes.first; node; node = node->next) {
					if (ELEM(node->type, CMP_NODE_COMPOSITE, CMP_NODE_OUTPUT_FILE)) {
						node->id = NULL;
					}
				}
			}
		} FOREACH_NODETREE_END

		{
			bScreen *screen;

			for (screen = main->screen.first; screen; screen = screen->id.next) {
				ScrArea *area;
				for (area = screen->areabase.first; area; area = area->next) {
					SpaceLink *space_link;
					for (space_link = area->spacedata.first; space_link; space_link = space_link->next) {
						if (space_link->spacetype == SPACE_CLIP) {
							SpaceClip *space_clip = (SpaceClip *) space_link;
							if (space_clip->mode != SC_MODE_MASKEDIT) {
								space_clip->mode = SC_MODE_TRACKING;
							}
						}
					}
				}
			}
		}

		if (!DNA_struct_elem_find(fd->filesdna, "MovieTrackingSettings", "float", "default_weight")) {
			MovieClip *clip;
			for (clip = main->movieclip.first; clip; clip = clip->id.next) {
				clip->tracking.settings.default_weight = 1.0f;
			}
		}
	}

	if (!MAIN_VERSION_ATLEAST(main, 270, 1)) {
		Scene *sce;
		Object *ob;

		/* Update Transform constraint (another deg -> rad stuff). */
		for (ob = main->object.first; ob; ob = ob->id.next) {
			do_version_constraints_radians_degrees_270_1(&ob->constraints);

			if (ob->pose) {
				/* Bones constraints! */
				bPoseChannel *pchan;
				for (pchan = ob->pose->chanbase.first; pchan; pchan = pchan->next) {
					do_version_constraints_radians_degrees_270_1(&pchan->constraints);
				}
			}
		}

		for (sce = main->scene.first; sce; sce = sce->id.next) {
			if (sce->r.raytrace_structure == R_RAYSTRUCTURE_BLIBVH) {
				sce->r.raytrace_structure = R_RAYSTRUCTURE_AUTO;
			}
		}
	}

	if (!MAIN_VERSION_ATLEAST(main, 270, 2)) {
		Mesh *me;

		/* Mesh smoothresh deg->rad. */
		for (me = main->mesh.first; me; me = me->id.next) {
			me->smoothresh = DEG2RADF(me->smoothresh);
		}
	}

	if (!MAIN_VERSION_ATLEAST(main, 270, 3)) {
		FreestyleLineStyle *linestyle;

		for (linestyle = main->linestyle.first; linestyle; linestyle = linestyle->id.next) {
			linestyle->flag |= LS_NO_SORTING;
			linestyle->sort_key = LS_SORT_KEY_DISTANCE_FROM_CAMERA;
			linestyle->integration_type = LS_INTEGRATION_MEAN;
		}
	}

	if (!MAIN_VERSION_ATLEAST(main, 270, 4)) {
		/* ui_previews were not handled correctly when copying areas, leading to corrupted files (see T39847).
		 * This will always reset situation to a valid state.
		 */
		bScreen *sc;

		for (sc = main->screen.first; sc; sc = sc->id.next) {
			ScrArea *sa;
			for (sa = sc->areabase.first; sa; sa = sa->next) {
				SpaceLink *sl;

				for (sl = sa->spacedata.first; sl; sl = sl->next) {
					ARegion *ar;
					ListBase *lb = (sl == sa->spacedata.first) ? &sa->regionbase : &sl->regionbase;

					for (ar = lb->first; ar; ar = ar->next) {
						BLI_listbase_clear(&ar->ui_previews);
					}
				}
			}
		}
	}

	if (!MAIN_VERSION_ATLEAST(main, 270, 5)) {
		Object *ob;

		/* Update Transform constraint (again :|). */
		for (ob = main->object.first; ob; ob = ob->id.next) {
			do_version_constraints_radians_degrees_270_5(&ob->constraints);

			if (ob->pose) {
				/* Bones constraints! */
				bPoseChannel *pchan;
				for (pchan = ob->pose->chanbase.first; pchan; pchan = pchan->next) {
					do_version_constraints_radians_degrees_270_5(&pchan->constraints);
				}
			}
		}
	}

	if (!MAIN_VERSION_ATLEAST(main, 271, 0)) {
		if (!DNA_struct_elem_find(fd->filesdna, "Material", "int", "mode2")) {
			Material *ma;

			for (ma = main->mat.first; ma; ma = ma->id.next)
				ma->mode2 = MA_CASTSHADOW;
		}

		if (!DNA_struct_elem_find(fd->filesdna, "RenderData", "BakeData", "bake")) {
			Scene *sce;

			for (sce = main->scene.first; sce; sce = sce->id.next) {
				sce->r.bake.flag = R_BAKE_CLEAR;
				sce->r.bake.width = 512;
				sce->r.bake.height = 512;
				sce->r.bake.margin = 16;
				sce->r.bake.normal_space = R_BAKE_SPACE_TANGENT;
				sce->r.bake.normal_swizzle[0] = R_BAKE_POSX;
				sce->r.bake.normal_swizzle[1] = R_BAKE_POSY;
				sce->r.bake.normal_swizzle[2] = R_BAKE_POSZ;
				BLI_strncpy(sce->r.bake.filepath, U.renderdir, sizeof(sce->r.bake.filepath));

				sce->r.bake.im_format.planes = R_IMF_PLANES_RGBA;
				sce->r.bake.im_format.imtype = R_IMF_IMTYPE_PNG;
				sce->r.bake.im_format.depth = R_IMF_CHAN_DEPTH_8;
				sce->r.bake.im_format.quality = 90;
				sce->r.bake.im_format.compress = 15;
			}
		}

		if (!DNA_struct_elem_find(fd->filesdna, "FreestyleLineStyle", "float", "texstep")) {
			FreestyleLineStyle *linestyle;

			for (linestyle = main->linestyle.first; linestyle; linestyle = linestyle->id.next) {
				linestyle->flag |= LS_TEXTURE;
				linestyle->texstep = 1.0;
			}
		}

		{
			Scene *scene;
			for (scene = main->scene.first; scene; scene = scene->id.next) {
				int num_layers = BLI_listbase_count(&scene->r.layers);
				scene->r.actlay = min_ff(scene->r.actlay, num_layers - 1);
			}
		}
	}

	if (!MAIN_VERSION_ATLEAST(main, 271, 1)) {
		if (!DNA_struct_elem_find(fd->filesdna, "Material", "float", "line_col[4]")) {
			Material *mat;

			for (mat = main->mat.first; mat; mat = mat->id.next) {
				mat->line_col[0] = mat->line_col[1] = mat->line_col[2] = 0.0f;
				mat->line_col[3] = mat->alpha;
			}
		}

		if (!DNA_struct_elem_find(fd->filesdna, "RenderData", "int", "preview_start_resolution")) {
			Scene *scene;
			for (scene = main->scene.first; scene; scene = scene->id.next) {
				scene->r.preview_start_resolution = 64;
			}
		}
	}

	if (!MAIN_VERSION_ATLEAST(main, 271, 2)) {
		/* init up & track axis property of trackto actuators */
		Object *ob;

		for (ob = main->object.first; ob; ob = ob->id.next) {
			bActuator *act;
			for (act = ob->actuators.first; act; act = act->next) {
				if (act->type == ACT_EDIT_OBJECT) {
					bEditObjectActuator *eoact = act->data;
					eoact->trackflag = ob->trackflag;
					/* if trackflag is pointing +-Z axis then upflag should point Y axis.
					 * Rest of trackflag cases, upflag should be point z axis */
					if ((ob->trackflag == OB_POSZ) || (ob->trackflag == OB_NEGZ)) {
						eoact->upflag = 1;
					}
					else {
						eoact->upflag = 2;
					}
				}
			}
		}
	}

	if (!MAIN_VERSION_ATLEAST(main, 271, 3)) {
		Brush *br;

		for (br = main->brush.first; br; br = br->id.next) {
			br->fill_threshold = 0.2f;
		}

		if (!DNA_struct_elem_find(fd->filesdna, "BevelModifierData", "int", "mat")) {
			Object *ob;
			for (ob = main->object.first; ob; ob = ob->id.next) {
				ModifierData *md;

				for (md = ob->modifiers.first; md; md = md->next) {
					if (md->type == eModifierType_Bevel) {
						BevelModifierData *bmd = (BevelModifierData *)md;
						bmd->mat = -1;
					}
				}
			}
		}
	}

	if (!MAIN_VERSION_ATLEAST(main, 272, 0)) {
		if (!DNA_struct_elem_find(fd->filesdna, "RenderData", "int", "preview_start_resolution")) {
			Scene *scene;
			for (scene = main->scene.first; scene; scene = scene->id.next) {
				scene->r.preview_start_resolution = 64;
			}
		}
	}

	if (!MAIN_VERSION_ATLEAST(main, 272, 1)) {
		Brush *br;
		for (br = main->brush.first; br; br = br->id.next) {
			if ((br->ob_mode & OB_MODE_SCULPT) && ELEM(br->sculpt_tool, SCULPT_TOOL_GRAB, SCULPT_TOOL_SNAKE_HOOK))
				br->alpha = 1.0f;
		}
	}

	if (!MAIN_VERSION_ATLEAST(main, 272, 2)) {
		if (!DNA_struct_elem_find(fd->filesdna, "Image", "float", "gen_color")) {
			Image *image;
			for (image = main->image.first; image != NULL; image = image->id.next) {
				image->gen_color[3] = 1.0f;
			}
		}

		if (!DNA_struct_elem_find(fd->filesdna, "bStretchToConstraint", "float", "bulge_min")) {
			Object *ob;

			/* Update Transform constraint (again :|). */
			for (ob = main->object.first; ob; ob = ob->id.next) {
				do_version_constraints_stretch_to_limits(&ob->constraints);

				if (ob->pose) {
					/* Bones constraints! */
					bPoseChannel *pchan;
					for (pchan = ob->pose->chanbase.first; pchan; pchan = pchan->next) {
						do_version_constraints_stretch_to_limits(&pchan->constraints);
					}
				}
			}
		}
	}

	if (!MAIN_VERSION_ATLEAST(main, 273, 1)) {
#define	BRUSH_RAKE (1 << 7)
#define BRUSH_RANDOM_ROTATION (1 << 25)

		Brush *br;

		for (br = main->brush.first; br; br = br->id.next) {
			if (br->flag & BRUSH_RAKE) {
				br->mtex.brush_angle_mode |= MTEX_ANGLE_RAKE;
				br->mask_mtex.brush_angle_mode |= MTEX_ANGLE_RAKE;
			}
			else if (br->flag & BRUSH_RANDOM_ROTATION) {
				br->mtex.brush_angle_mode |= MTEX_ANGLE_RANDOM;
				br->mask_mtex.brush_angle_mode |= MTEX_ANGLE_RANDOM;
			}
			br->mtex.random_angle = 2.0 * M_PI;
			br->mask_mtex.random_angle = 2.0 * M_PI;
		}
	}

#undef BRUSH_RAKE
#undef BRUSH_RANDOM_ROTATION

	/* Customizable Safe Areas */
	if (!MAIN_VERSION_ATLEAST(main, 273, 2)) {
		if (!DNA_struct_elem_find(fd->filesdna, "Scene", "DisplaySafeAreas", "safe_areas")) {
			Scene *scene;

			for (scene = main->scene.first; scene; scene = scene->id.next) {
				copy_v2_fl2(scene->safe_areas.title, 3.5f / 100.0f, 3.5f / 100.0f);
				copy_v2_fl2(scene->safe_areas.action, 10.0f / 100.0f, 5.0f / 100.0f);
				copy_v2_fl2(scene->safe_areas.title_center, 17.5f / 100.0f, 5.0f / 100.0f);
				copy_v2_fl2(scene->safe_areas.action_center, 15.0f / 100.0f, 5.0f / 100.0f);
			}
		}
	}
	
	if (!MAIN_VERSION_ATLEAST(main, 273, 6)) {
		if (!DNA_struct_elem_find(fd->filesdna, "ClothSimSettings", "float", "bending_damping")) {
			Object *ob;
			ModifierData *md;
			for (ob = main->object.first; ob; ob = ob->id.next) {
				for (md = ob->modifiers.first; md; md = md->next) {
					if (md->type == eModifierType_Cloth) {
						ClothModifierData *clmd = (ClothModifierData *)md;
						clmd->sim_parms->bending_damping = 0.5f;
					}
				}
			}
		}

		if (!DNA_struct_elem_find(fd->filesdna, "HookModifierData", "char", "flag")) {
			Object *ob;

			for (ob = main->object.first; ob; ob = ob->id.next) {
				ModifierData *md;
				for (md = ob->modifiers.first; md; md = md->next) {
					if (md->type == eModifierType_Hook) {
						HookModifierData *hmd = (HookModifierData *)md;
						hmd->falloff_type = eHook_Falloff_InvSquare;
					}
				}
			}
		}

		if (!DNA_struct_elem_find(fd->filesdna, "NodePlaneTrackDeformData", "char", "flag")) {
			FOREACH_NODETREE(main, ntree, id) {
				if (ntree->type == NTREE_COMPOSIT) {
					bNode *node;
					for (node = ntree->nodes.first; node; node = node->next) {
						if (ELEM(node->type, CMP_NODE_PLANETRACKDEFORM)) {
							NodePlaneTrackDeformData *data = node->storage;
							data->flag = 0;
							data->motion_blur_samples = 16;
							data->motion_blur_shutter = 0.5f;
						}
					}
				}
			}
			FOREACH_NODETREE_END
		}

		if (!DNA_struct_elem_find(fd->filesdna, "Camera", "GPUDOFSettings", "gpu_dof")) {
			Camera *ca;
			for (ca = main->camera.first; ca; ca = ca->id.next) {
				ca->gpu_dof.fstop = 128.0f;
				ca->gpu_dof.focal_length = 1.0f;
				ca->gpu_dof.focus_distance = 1.0f;
				ca->gpu_dof.sensor = 1.0f;
			}
		}
	}

	if (!MAIN_VERSION_ATLEAST(main, 273, 8)) {
		Object *ob;
		for (ob = main->object.first; ob != NULL; ob = ob->id.next) {
			ModifierData *md;
			for (md = ob->modifiers.last; md != NULL; md = md->prev) {
				if (modifier_unique_name(&ob->modifiers, md)) {
					printf("Warning: Object '%s' had several modifiers with the "
					       "same name, renamed one of them to '%s'.\n",
					       ob->id.name + 2, md->name);
				}
			}
		}
	}

	if (!MAIN_VERSION_ATLEAST(main, 273, 9)) {
		bScreen *scr;
		ScrArea *sa;
		SpaceLink *sl;
		ARegion *ar;

		/* Make sure sequencer preview area limits zoom */
		for (scr = main->screen.first; scr; scr = scr->id.next) {
			for (sa = scr->areabase.first; sa; sa = sa->next) {
				for (sl = sa->spacedata.first; sl; sl = sl->next) {
					if (sl->spacetype == SPACE_SEQ) {
						for (ar = sl->regionbase.first; ar; ar = ar->next) {
							if (ar->regiontype == RGN_TYPE_PREVIEW) {
								ar->v2d.keepzoom |= V2D_LIMITZOOM;
								ar->v2d.minzoom = 0.001f;
								ar->v2d.maxzoom = 1000.0f;
								break;
							}
						}
					}
				}
			}
		}
	}

	if (!MAIN_VERSION_ATLEAST(main, 274, 1)) {
		/* hysteresis setted to 10% but not actived */
		if (!DNA_struct_elem_find(fd->filesdna, "LodLevel", "int", "obhysteresis")) {
			Object *ob;
			for (ob = main->object.first; ob; ob = ob->id.next) {
				LodLevel *level;
				for (level = ob->lodlevels.first; level; level = level->next) {
					level->obhysteresis = 10;
				}
			}
		}

		if (!DNA_struct_elem_find(fd->filesdna, "GameData", "int", "scehysteresis")) {
			Scene *scene;
			for (scene = main->scene.first; scene; scene = scene->id.next) {
				scene->gm.scehysteresis = 10;
			}
		}
	}

	if (!MAIN_VERSION_ATLEAST(main, 274, 2)) {
		FOREACH_NODETREE(main, ntree, id) {
			bNode *node;
			bNodeSocket *sock;

			for (node = ntree->nodes.first; node; node = node->next) {
				if (node->type == SH_NODE_MATERIAL) {
					for (sock = node->inputs.first; sock; sock = sock->next) {
						if (STREQ(sock->name, "Refl")) {
							BLI_strncpy(sock->name, "DiffuseIntensity", sizeof(sock->name));
						}
					}
				}
				else if (node->type == SH_NODE_MATERIAL_EXT) {
					for (sock = node->outputs.first; sock; sock = sock->next) {
						if (STREQ(sock->name, "Refl")) {
							BLI_strncpy(sock->name, "DiffuseIntensity", sizeof(sock->name));
						}
						else if (STREQ(sock->name, "Ray Mirror")) {
							BLI_strncpy(sock->name, "Reflectivity", sizeof(sock->name));
						}
					}
				}
			}
		} FOREACH_NODETREE_END
	}

	if (!MAIN_VERSION_ATLEAST(main, 274, 4)) {
		SceneRenderView *srv;
		wmWindowManager *wm;
		bScreen *screen;
		wmWindow *win;
		Scene *scene;
		Camera *cam;
		Image *ima;

		for (scene = main->scene.first; scene; scene = scene->id.next) {
			Sequence *seq;

			BKE_scene_add_render_view(scene, STEREO_LEFT_NAME);
			srv = scene->r.views.first;
			BLI_strncpy(srv->suffix, STEREO_LEFT_SUFFIX, sizeof(srv->suffix));

			BKE_scene_add_render_view(scene, STEREO_RIGHT_NAME);
			srv = scene->r.views.last;
			BLI_strncpy(srv->suffix, STEREO_RIGHT_SUFFIX, sizeof(srv->suffix));

			SEQ_BEGIN (scene->ed, seq)
			{
				seq->stereo3d_format = MEM_callocN(sizeof(Stereo3dFormat), "Stereo Display 3d Format");

#define SEQ_USE_PROXY_CUSTOM_DIR (1 << 19)
#define SEQ_USE_PROXY_CUSTOM_FILE (1 << 21)
				if (seq->strip && seq->strip->proxy && !seq->strip->proxy->storage) {
					if (seq->flag & SEQ_USE_PROXY_CUSTOM_DIR)
						seq->strip->proxy->storage = SEQ_STORAGE_PROXY_CUSTOM_DIR;
					if (seq->flag & SEQ_USE_PROXY_CUSTOM_FILE)
						seq->strip->proxy->storage = SEQ_STORAGE_PROXY_CUSTOM_FILE;
				}
#undef SEQ_USE_PROXY_CUSTOM_DIR
#undef SEQ_USE_PROXY_CUSTOM_FILE

			}
			SEQ_END
		}

		for (screen = main->screen.first; screen; screen = screen->id.next) {
			ScrArea *sa;
			for (sa = screen->areabase.first; sa; sa = sa->next) {
				SpaceLink *sl;

				for (sl = sa->spacedata.first; sl; sl = sl->next) {
					switch (sl->spacetype) {
						case SPACE_VIEW3D:
						{
							View3D *v3d = (View3D *)sl;
							v3d->stereo3d_camera = STEREO_3D_ID;
							v3d->stereo3d_flag |= V3D_S3D_DISPPLANE;
							v3d->stereo3d_convergence_alpha = 0.15f;
							v3d->stereo3d_volume_alpha = 0.05f;
							break;
						}
						case SPACE_IMAGE:
						{
							SpaceImage *sima = (SpaceImage *) sl;
							sima->iuser.flag |= IMA_SHOW_STEREO;
							break;
						}
					}
				}
			}
		}

		for (cam = main->camera.first; cam; cam = cam->id.next) {
			cam->stereo.interocular_distance = 0.065f;
			cam->stereo.convergence_distance = 30.0f * 0.065f;
		}

		for (ima = main->image.first; ima; ima = ima->id.next) {
			ima->stereo3d_format = MEM_callocN(sizeof(Stereo3dFormat), "Image Stereo 3d Format");

			if (ima->packedfile) {
				ImagePackedFile *imapf = MEM_mallocN(sizeof(ImagePackedFile), "Image Packed File");
				BLI_addtail(&ima->packedfiles, imapf);

				imapf->packedfile = ima->packedfile;
				BLI_strncpy(imapf->filepath, ima->name, FILE_MAX);
				ima->packedfile = NULL;
			}
		}

		for (wm = main->wm.first; wm; wm = wm->id.next) {
			for (win = wm->windows.first; win; win = win->next) {
				win->stereo3d_format = MEM_callocN(sizeof(Stereo3dFormat), "Stereo Display 3d Format");
			}
		}
	}

	if (!MAIN_VERSION_ATLEAST(main, 274, 6)) {
		bScreen *screen;

		if (!DNA_struct_elem_find(fd->filesdna, "FileSelectParams", "int", "thumbnail_size")) {
			for (screen = main->screen.first; screen; screen = screen->id.next) {
				ScrArea *sa;

				for (sa = screen->areabase.first; sa; sa = sa->next) {
					SpaceLink *sl;

					for (sl = sa->spacedata.first; sl; sl = sl->next) {
						if (sl->spacetype == SPACE_FILE) {
							SpaceFile *sfile = (SpaceFile *)sl;

							if (sfile->params) {
								sfile->params->thumbnail_size = 128;
							}
						}
					}
				}
			}
		}

		if (!DNA_struct_elem_find(fd->filesdna, "RenderData", "short", "simplify_subsurf_render")) {
			Scene *scene;
			for (scene = main->scene.first; scene != NULL; scene = scene->id.next) {
				scene->r.simplify_subsurf_render = scene->r.simplify_subsurf;
				scene->r.simplify_particles_render = scene->r.simplify_particles;
			}
		}

		if (!DNA_struct_elem_find(fd->filesdna, "DecimateModifierData", "float", "defgrp_factor")) {
			Object *ob;

			for (ob = main->object.first; ob; ob = ob->id.next) {
				ModifierData *md;
				for (md = ob->modifiers.first; md; md = md->next) {
					if (md->type == eModifierType_Decimate) {
						DecimateModifierData *dmd = (DecimateModifierData *)md;
						dmd->defgrp_factor = 1.0f;
					}
				}
			}
		}
	}

	if (!MAIN_VERSION_ATLEAST(main, 275, 3)) {
		Brush *br;
#define BRUSH_TORUS (1 << 1)
		for (br = main->brush.first; br; br = br->id.next) {
			br->flag &= ~BRUSH_TORUS;
		}
#undef BRUSH_TORUS
	}

	if (!MAIN_VERSION_ATLEAST(main, 276, 2)) {
		if (!DNA_struct_elem_find(fd->filesdna, "bPoseChannel", "float", "custom_scale")) {
			Object *ob;

			for (ob = main->object.first; ob; ob = ob->id.next) {
				if (ob->pose) {
					bPoseChannel *pchan;
					for (pchan = ob->pose->chanbase.first; pchan; pchan = pchan->next) {
						pchan->custom_scale = 1.0f;
					}
				}
			}
		}

		{
			bScreen *screen;
#define RV3D_VIEW_PERSPORTHO	 7
			for (screen = main->screen.first; screen; screen = screen->id.next) {
				ScrArea *sa;
				for (sa = screen->areabase.first; sa; sa = sa->next) {
					SpaceLink *sl;
					for (sl = sa->spacedata.first; sl; sl = sl->next) {
						if (sl->spacetype == SPACE_VIEW3D) {
							ARegion *ar;
							ListBase *lb = (sl == sa->spacedata.first) ? &sa->regionbase : &sl->regionbase;
							for (ar = lb->first; ar; ar = ar->next) {
								if (ar->regiontype == RGN_TYPE_WINDOW) {
									if (ar->regiondata) {
										RegionView3D *rv3d = ar->regiondata;
										if (rv3d->view == RV3D_VIEW_PERSPORTHO) {
											rv3d->view = RV3D_VIEW_USER;
										}
									}
								}
							}
							break;
						}
					}
				}
			}
#undef RV3D_VIEW_PERSPORTHO
		}

		{
			Lamp *lamp;
#define LA_YF_PHOTON	5
			for (lamp = main->lamp.first; lamp; lamp = lamp->id.next) {
				if (lamp->type == LA_YF_PHOTON) {
					lamp->type = LA_LOCAL;
				}
			}
#undef LA_YF_PHOTON
		}

		{
			Object *ob;
			for (ob = main->object.first; ob; ob = ob->id.next) {
				if (ob->body_type == OB_BODY_TYPE_CHARACTER && (ob->gameflag & OB_BOUNDS) && ob->collision_boundtype == OB_BOUND_TRIANGLE_MESH) {
					ob->boundtype = ob->collision_boundtype = OB_BOUND_BOX;
				}
			}
		}

	}

	if (!MAIN_VERSION_ATLEAST(main, 276, 3)) {
		if (!DNA_struct_elem_find(fd->filesdna, "RenderData", "CurveMapping", "mblur_shutter_curve")) {
			Scene *scene;
			for (scene = main->scene.first; scene != NULL; scene = scene->id.next) {
				CurveMapping *curve_mapping = &scene->r.mblur_shutter_curve;
				curvemapping_set_defaults(curve_mapping, 1, 0.0f, 0.0f, 1.0f, 1.0f);
				curvemapping_initialize(curve_mapping);
				curvemap_reset(curve_mapping->cm,
				               &curve_mapping->clipr,
				               CURVE_PRESET_MAX,
				               CURVEMAP_SLOPE_POS_NEG);
			}
		}
	}

	if (!MAIN_VERSION_ATLEAST(main, 276, 4)) {
		for (Scene *scene = main->scene.first; scene; scene = scene->id.next) {
			ToolSettings *ts = scene->toolsettings;
			
			if (ts->gp_sculpt.brush[0].size == 0) {
				GP_BrushEdit_Settings *gset = &ts->gp_sculpt;
				GP_EditBrush_Data *brush;
				
				brush = &gset->brush[GP_EDITBRUSH_TYPE_SMOOTH];
				brush->size = 25;
				brush->strength = 0.3f;
				brush->flag = GP_EDITBRUSH_FLAG_USE_FALLOFF | GP_EDITBRUSH_FLAG_SMOOTH_PRESSURE;
				
				brush = &gset->brush[GP_EDITBRUSH_TYPE_THICKNESS];
				brush->size = 25;
				brush->strength = 0.5f;
				brush->flag = GP_EDITBRUSH_FLAG_USE_FALLOFF;
				
				brush = &gset->brush[GP_EDITBRUSH_TYPE_GRAB];
				brush->size = 50;
				brush->strength = 0.3f;
				brush->flag = GP_EDITBRUSH_FLAG_USE_FALLOFF;
				
				brush = &gset->brush[GP_EDITBRUSH_TYPE_PUSH];
				brush->size = 25;
				brush->strength = 0.3f;
				brush->flag = GP_EDITBRUSH_FLAG_USE_FALLOFF;
				
				brush = &gset->brush[GP_EDITBRUSH_TYPE_TWIST];
				brush->size = 50;
				brush->strength = 0.3f; // XXX?
				brush->flag = GP_EDITBRUSH_FLAG_USE_FALLOFF;
				
				brush = &gset->brush[GP_EDITBRUSH_TYPE_PINCH];
				brush->size = 50;
				brush->strength = 0.5f; // XXX?
				brush->flag = GP_EDITBRUSH_FLAG_USE_FALLOFF;
				
				brush = &gset->brush[GP_EDITBRUSH_TYPE_RANDOMIZE];
				brush->size = 25;
				brush->strength = 0.5f;
				brush->flag = GP_EDITBRUSH_FLAG_USE_FALLOFF;
				
				brush = &gset->brush[GP_EDITBRUSH_TYPE_CLONE];
				brush->size = 50;
				brush->strength = 1.0f;
			}
			
			if (!DNA_struct_elem_find(fd->filesdna, "ToolSettings", "char", "gpencil_v3d_align")) {
#if 0 /* XXX: Cannot do this, as we get random crashes... */
				if (scene->gpd) {
					bGPdata *gpd = scene->gpd;
					
					/* Copy over the settings stored in the GP datablock linked to the scene, for minimal disruption */
					ts->gpencil_v3d_align = 0;
					
					if (gpd->flag & GP_DATA_VIEWALIGN)    ts->gpencil_v3d_align |= GP_PROJECT_VIEWSPACE;
					if (gpd->flag & GP_DATA_DEPTH_VIEW)   ts->gpencil_v3d_align |= GP_PROJECT_DEPTH_VIEW;
					if (gpd->flag & GP_DATA_DEPTH_STROKE) ts->gpencil_v3d_align |= GP_PROJECT_DEPTH_STROKE;
					
					if (gpd->flag & GP_DATA_DEPTH_STROKE_ENDPOINTS)
						ts->gpencil_v3d_align |= GP_PROJECT_DEPTH_STROKE_ENDPOINTS;
				}
				else {
					/* Default to cursor for all standard 3D views */
					ts->gpencil_v3d_align = GP_PROJECT_VIEWSPACE;
				}
#endif
				
				ts->gpencil_v3d_align = GP_PROJECT_VIEWSPACE;
				ts->gpencil_v2d_align = GP_PROJECT_VIEWSPACE;
				ts->gpencil_seq_align = GP_PROJECT_VIEWSPACE;
				ts->gpencil_ima_align = GP_PROJECT_VIEWSPACE;
			}
		}
		
		for (bGPdata *gpd = main->gpencil.first; gpd; gpd = gpd->id.next) {
			bool enabled = false;
			
			/* Ensure that the datablock's onionskinning toggle flag
			 * stays in sync with the status of the actual layers
			 */
			for (bGPDlayer *gpl = gpd->layers.first; gpl; gpl = gpl->next) {
				if (gpl->flag & GP_LAYER_ONIONSKIN) {
					enabled = true;
				}
			}
			
			if (enabled)
				gpd->flag |= GP_DATA_SHOW_ONIONSKINS;
			else
				gpd->flag &= ~GP_DATA_SHOW_ONIONSKINS;
		}

		if (!DNA_struct_elem_find(fd->filesdna, "Object", "unsigned char", "max_jumps")) {
			for (Object *ob = main->object.first; ob; ob = ob->id.next) {
				ob->max_jumps = 1;
			}
		}
	}
	if (!MAIN_VERSION_ATLEAST(main, 276, 5)) {
		ListBase *lbarray[MAX_LIBARRAY];
		int a;

		/* Important to clear all non-persistent flags from older versions here, otherwise they could collide
		 * with any new persistent flag we may add in the future. */
		a = set_listbasepointers(main, lbarray);
		while (a--) {
			for (ID *id = lbarray[a]->first; id; id = id->next) {
				id->flag &= LIB_FAKEUSER;
			}
		}
	}

	if (!MAIN_VERSION_ATLEAST(main, 276, 7)) {
		Scene *scene;
		for (scene = main->scene.first; scene != NULL; scene = scene->id.next) {
			scene->r.bake.pass_filter = R_BAKE_PASS_FILTER_ALL;
		}
	}

	if (!MAIN_VERSION_ATLEAST(main, 277, 1)) {
		for (bScreen *screen = main->screen.first; screen; screen = screen->id.next) {
			for (ScrArea *sa = screen->areabase.first; sa; sa = sa->next) {
				for (SpaceLink *sl = sa->spacedata.first; sl; sl = sl->next) {
					ListBase *regionbase = (sl == sa->spacedata.first) ? &sa->regionbase : &sl->regionbase;
					/* Bug: Was possible to add preview region to sequencer view by using AZones. */
					if (sl->spacetype == SPACE_SEQ) {
						SpaceSeq *sseq = (SpaceSeq *)sl;
						if (sseq->view == SEQ_VIEW_SEQUENCE) {
							for (ARegion *ar = regionbase->first; ar; ar = ar->next) {
								/* remove preview region for sequencer-only view! */
								if (ar->regiontype == RGN_TYPE_PREVIEW) {
									ar->flag |= RGN_FLAG_HIDDEN;
									ar->alignment = RGN_ALIGN_NONE;
									break;
								}
							}
						}
					}
					/* Remove old deprecated region from filebrowsers */
					else if (sl->spacetype == SPACE_FILE) {
						for (ARegion *ar = regionbase->first; ar; ar = ar->next) {
							if (ar->regiontype == RGN_TYPE_CHANNELS) {
								/* Free old deprecated 'channel' region... */
								BKE_area_region_free(NULL, ar);
								BLI_freelinkN(regionbase, ar);
								break;
							}
						}
					}
				}
			}
		}

		for (Scene *scene = main->scene.first; scene; scene = scene->id.next) {
			CurvePaintSettings *cps = &scene->toolsettings->curve_paint_settings;
			if (cps->error_threshold == 0) {
				cps->curve_type = CU_BEZIER;
				cps->flag |= CURVE_PAINT_FLAG_CORNERS_DETECT;
				cps->error_threshold = 8;
				cps->radius_max = 1.0f;
				cps->corner_angle = DEG2RADF(70.0f);
			}
		}

		for (Scene *scene = main->scene.first; scene; scene = scene->id.next) {
			Sequence *seq;

			SEQ_BEGIN (scene->ed, seq)
			{
				if (seq->type == SEQ_TYPE_TEXT) {
					TextVars *data = seq->effectdata;
					if (data->color[3] == 0.0f) {
						copy_v4_fl(data->color, 1.0f);
						data->shadow_color[3] = 1.0f;
					}
				}
			}
			SEQ_END
		}

		/* Adding "Properties" region to DopeSheet */
		for (bScreen *screen = main->screen.first; screen; screen = screen->id.next) {
			for (ScrArea *sa = screen->areabase.first; sa; sa = sa->next) {
				/* handle pushed-back space data first */
				for (SpaceLink *sl = sa->spacedata.first; sl; sl = sl->next) {
					if (sl->spacetype == SPACE_ACTION) {
						SpaceAction *saction = (SpaceAction *)sl;
						do_version_action_editor_properties_region(&saction->regionbase);
					}
				}
				
				/* active spacedata info must be handled too... */
				if (sa->spacetype == SPACE_ACTION) {
					do_version_action_editor_properties_region(&sa->regionbase);
				}
			}
		}
	}

	if (!MAIN_VERSION_ATLEAST(main, 277, 2)) {
		if (!DNA_struct_elem_find(fd->filesdna, "Bone", "float", "scaleIn")) {
			for (bArmature *arm = main->armature.first; arm; arm = arm->id.next) {
				do_version_bones_super_bbone(&arm->bonebase);
			}
		}
		if (!DNA_struct_elem_find(fd->filesdna, "bPoseChannel", "float", "scaleIn")) {
			for (Object *ob = main->object.first; ob; ob = ob->id.next) {
				if (ob->pose) {
					for (bPoseChannel *pchan = ob->pose->chanbase.first; pchan; pchan = pchan->next) {
						/* see do_version_bones_super_bbone()... */
						pchan->scaleIn = 1.0f;
						pchan->scaleOut = 1.0f;
						
						/* also make sure some legacy (unused for over a decade) flags are unset,
						 * so that we can reuse them for stuff that matters now...
						 * (i.e. POSE_IK_MAT, (unknown/unused x 4), POSE_HAS_IK)
						 *
						 * These seem to have been runtime flags used by the IK solver, but that stuff
						 * should be able to be recalculated automatically anyway, so it should be fine.
						 */
						pchan->flag &= ~((1 << 3) | (1 << 4) | (1 << 5) | (1 << 6) | (1 << 7) | (1 << 8));
					}
				}
			}
		}

		for (Camera *camera = main->camera.first; camera != NULL; camera = camera->id.next) {
			if (camera->stereo.pole_merge_angle_from == 0.0f &&
				camera->stereo.pole_merge_angle_to == 0.0f)
			{
				camera->stereo.pole_merge_angle_from = DEG2RADF(60.0f);
				camera->stereo.pole_merge_angle_to = DEG2RADF(75.0f);
			}
		}

		if (!DNA_struct_elem_find(fd->filesdna, "NormalEditModifierData", "float", "mix_limit")) {
			Object *ob;

			for (ob = main->object.first; ob; ob = ob->id.next) {
				ModifierData *md;
				for (md = ob->modifiers.first; md; md = md->next) {
					if (md->type == eModifierType_NormalEdit) {
						NormalEditModifierData *nemd = (NormalEditModifierData *)md;
						nemd->mix_limit = DEG2RADF(180.0f);
					}
				}
			}
		}

		if (!DNA_struct_elem_find(fd->filesdna, "BooleanModifierData", "float", "double_threshold")) {
			Object *ob;
			for (ob = main->object.first; ob; ob = ob->id.next) {
				ModifierData *md;
				for (md = ob->modifiers.first; md; md = md->next) {
					if (md->type == eModifierType_Boolean) {
						BooleanModifierData *bmd = (BooleanModifierData *)md;
						bmd->double_threshold = 1e-6f;
					}
				}
			}
		}

		for (Brush *br = main->brush.first; br; br = br->id.next) {
			if (br->sculpt_tool == SCULPT_TOOL_FLATTEN) {
				br->flag |= BRUSH_ACCUMULATE;
			}
		}

		if (!DNA_struct_elem_find(fd->filesdna, "ClothSimSettings", "float", "time_scale")) {
			Object *ob;
			ModifierData *md;
			for (ob = main->object.first; ob; ob = ob->id.next) {
				for (md = ob->modifiers.first; md; md = md->next) {
					if (md->type == eModifierType_Cloth) {
						ClothModifierData *clmd = (ClothModifierData *)md;
						clmd->sim_parms->time_scale = 1.0f;
					}
				}
			}
		}
	}

	if (!MAIN_VERSION_ATLEAST(main, 277, 3)) {
		/* ------- init of grease pencil initialization --------------- */
		if (!DNA_struct_elem_find(fd->filesdna, "bGPDstroke", "bGPDpalettecolor", "*palcolor")) {
			for (Scene *scene = main->scene.first; scene; scene = scene->id.next) {
				ToolSettings *ts = scene->toolsettings;
				/* initialize use position for sculpt brushes */
				ts->gp_sculpt.flag |= GP_BRUSHEDIT_FLAG_APPLY_POSITION;
				/* initialize  selected vertices alpha factor */
				ts->gp_sculpt.alpha = 1.0f;

				/* new strength sculpt brush */
				if (ts->gp_sculpt.brush[0].size >= 11) {
					GP_BrushEdit_Settings *gset = &ts->gp_sculpt;
					GP_EditBrush_Data *brush;

					brush = &gset->brush[GP_EDITBRUSH_TYPE_STRENGTH];
					brush->size = 25;
					brush->strength = 0.5f;
					brush->flag = GP_EDITBRUSH_FLAG_USE_FALLOFF;
				}
			}
			/* create a default grease pencil drawing brushes set */
			if (!BLI_listbase_is_empty(&main->gpencil)) {
				for (Scene *scene = main->scene.first; scene; scene = scene->id.next) {
					ToolSettings *ts = scene->toolsettings;
					if (BLI_listbase_is_empty(&ts->gp_brushes)) {
						BKE_gpencil_brush_init_presets(ts);
					}
				}
			}
			/* Convert Grease Pencil to new palettes/brushes
			 * Loop all strokes and create the palette and all colors
			 */
			for (bGPdata *gpd = main->gpencil.first; gpd; gpd = gpd->id.next) {
				if (BLI_listbase_is_empty(&gpd->palettes)) {
					/* create palette */
					bGPDpalette *palette = BKE_gpencil_palette_addnew(gpd, "GP_Palette", true);
					for (bGPDlayer *gpl = gpd->layers.first; gpl; gpl = gpl->next) {
						/* create color using layer name */
						bGPDpalettecolor *palcolor = BKE_gpencil_palettecolor_addnew(palette, gpl->info, true);
						if (palcolor != NULL) {
							/* set color attributes */
							copy_v4_v4(palcolor->color, gpl->color);
							copy_v4_v4(palcolor->fill, gpl->fill);
							
							if (gpl->flag & GP_LAYER_HIDE)       palcolor->flag |= PC_COLOR_HIDE;
							if (gpl->flag & GP_LAYER_LOCKED)     palcolor->flag |= PC_COLOR_LOCKED;
							if (gpl->flag & GP_LAYER_ONIONSKIN)  palcolor->flag |= PC_COLOR_ONIONSKIN;
							if (gpl->flag & GP_LAYER_VOLUMETRIC) palcolor->flag |= PC_COLOR_VOLUMETRIC;
							if (gpl->flag & GP_LAYER_HQ_FILL)    palcolor->flag |= PC_COLOR_HQ_FILL;
							
							/* set layer opacity to 1 */
							gpl->opacity = 1.0f;
							
							/* set tint color */
							ARRAY_SET_ITEMS(gpl->tintcolor, 0.0f, 0.0f, 0.0f, 0.0f);
							
							/* flush relevant layer-settings to strokes */
							for (bGPDframe *gpf = gpl->frames.first; gpf; gpf = gpf->next) {
								for (bGPDstroke *gps = gpf->strokes.first; gps; gps = gps->next) {
									/* set stroke to palette and force recalculation */
									BLI_strncpy(gps->colorname, gpl->info, sizeof(gps->colorname));
									gps->palcolor = NULL;
									gps->flag |= GP_STROKE_RECALC_COLOR;
									gps->thickness = gpl->thickness;
									
									/* set alpha strength to 1 */
									for (int i = 0; i < gps->totpoints; i++) {
										gps->points[i].strength = 1.0f;
									}
								}
							}
						}
						
						/* set thickness to 0 (now it is a factor to override stroke thickness) */
						gpl->thickness = 0.0f;
					}
					/* set first color as active */
					if (palette->colors.first)
						BKE_gpencil_palettecolor_setactive(palette, palette->colors.first);
				}
			}
		}
		/* ------- end of grease pencil initialization --------------- */
	}

	if (!MAIN_VERSION_ATLEAST(main, 278, 0)) {
		if (!DNA_struct_elem_find(fd->filesdna, "MovieTrackingTrack", "float", "weight_stab")) {
			MovieClip *clip;
			for (clip = main->movieclip.first; clip; clip = clip->id.next) {
				MovieTracking *tracking = &clip->tracking;
				MovieTrackingObject *tracking_object;
				for (tracking_object = tracking->objects.first;
				     tracking_object != NULL;
				     tracking_object = tracking_object->next)
				{
					ListBase *tracksbase = BKE_tracking_object_get_tracks(tracking, tracking_object);
					MovieTrackingTrack *track;
					for (track = tracksbase->first;
					     track != NULL;
					     track = track->next)
					{
						track->weight_stab = track->weight;
					}
				}
			}
		}

		if (!DNA_struct_elem_find(fd->filesdna, "MovieTrackingStabilization", "int", "tot_rot_track")) {
			MovieClip *clip;
			for (clip = main->movieclip.first; clip != NULL; clip = clip->id.next) {
				if (clip->tracking.stabilization.rot_track) {
					migrate_single_rot_stabilization_track_settings(&clip->tracking.stabilization);
				}
				if (clip->tracking.stabilization.scale == 0.0f) {
					/* ensure init.
					 * Was previously used for autoscale only,
					 * now used always (as "target scale") */
					clip->tracking.stabilization.scale = 1.0f;
				}
				/* blender prefers 1-based frame counting;
				 * thus using frame 1 as reference typically works best */
				clip->tracking.stabilization.anchor_frame = 1;
				/* by default show the track lists expanded, to improve "discoverability" */
				clip->tracking.stabilization.flag |= TRACKING_SHOW_STAB_TRACKS;
				/* deprecated, not used anymore */
				clip->tracking.stabilization.ok = false;
			}
		}
	}
	if (!MAIN_VERSION_ATLEAST(main, 278, 2)) {
		if (!DNA_struct_elem_find(fd->filesdna, "FFMpegCodecData", "int", "ffmpeg_preset")) {
			for (Scene *scene = main->scene.first; scene; scene = scene->id.next) {
				/* "medium" is the preset FFmpeg uses when no presets are given. */
				scene->r.ffcodecdata.ffmpeg_preset = FFM_PRESET_MEDIUM;
			}
		}
		if (!DNA_struct_elem_find(fd->filesdna, "FFMpegCodecData", "int", "constant_rate_factor")) {
			for (Scene *scene = main->scene.first; scene; scene = scene->id.next) {
				/* fall back to behaviour from before we introduced CRF for old files */
				scene->r.ffcodecdata.constant_rate_factor = FFM_CRF_NONE;
			}
		}

		if (!DNA_struct_elem_find(fd->filesdna, "SmokeModifierData", "float", "slice_per_voxel")) {
			Object *ob;
			ModifierData *md;

			for (ob = main->object.first; ob; ob = ob->id.next) {
				for (md = ob->modifiers.first; md; md = md->next) {
					if (md->type == eModifierType_Smoke) {
						SmokeModifierData *smd = (SmokeModifierData *)md;
						if (smd->domain) {
							smd->domain->slice_per_voxel = 5.0f;
							smd->domain->slice_depth = 0.5f;
							smd->domain->display_thickness = 1.0f;
						}
					}
				}
			}
		}
<<<<<<< HEAD


		if (!DNA_struct_elem_find(fd->filesdna, "World", "ListBase", "gpuprobe")) {
			World *wo;

			for (wo = main->world.first; wo; wo = wo->id.next) {
				wo->probesize = 512;
				wo->probeflags = (WO_PROBE_AUTO_UPDATE | WO_PROBE_COMPUTE_SH);
				wo->probeshres = 64;
			}

			Object *ob;
			for (ob = main->object.first; ob; ob = ob->id.next) {
				ob->probesize = 256;
				ob->probeflags = (OB_PROBE_AUTO_UPDATE | OB_PROBE_COMPUTE_SH);
				ob->probeclipsta = 0.1f;
				ob->probeclipend = 1000.0f;
				ob->probeshres = 32;
			}
		}

=======
>>>>>>> dd23e528
	}
}<|MERGE_RESOLUTION|>--- conflicted
+++ resolved
@@ -1336,8 +1336,6 @@
 				}
 			}
 		}
-<<<<<<< HEAD
-
 
 		if (!DNA_struct_elem_find(fd->filesdna, "World", "ListBase", "gpuprobe")) {
 			World *wo;
@@ -1358,7 +1356,5 @@
 			}
 		}
 
-=======
->>>>>>> dd23e528
 	}
 }