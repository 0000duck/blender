/*
 * This program is free software; you can redistribute it and/or
 * modify it under the terms of the GNU General Public License
 * as published by the Free Software Foundation; either version 2
 * of the License, or (at your option) any later version.
 *
 * This program is distributed in the hope that it will be useful,
 * but WITHOUT ANY WARRANTY; without even the implied warranty of
 * MERCHANTABILITY or FITNESS FOR A PARTICULAR PURPOSE.  See the
 * GNU General Public License for more details.
 *
 * You should have received a copy of the GNU General Public License
 * along with this program; if not, write to the Free Software Foundation,
 * Inc., 51 Franklin Street, Fifth Floor, Boston, MA 02110-1301, USA.
 */

/** \file
 * \ingroup blenloader
 */

/* allow readfile to use deprecated functionality */
#define DNA_DEPRECATED_ALLOW

#include <string.h>
#include <float.h>

#include "BLI_listbase.h"
#include "BLI_math.h"
#include "BLI_mempool.h"
#include "BLI_string.h"
#include "BLI_utildefines.h"

#include "DNA_defaults.h"

#include "DNA_anim_types.h"
#include "DNA_object_types.h"
#include "DNA_camera_types.h"
#include "DNA_cloth_types.h"
#include "DNA_collection_types.h"
#include "DNA_constraint_types.h"
#include "DNA_curveprofile_types.h"
<<<<<<< HEAD
=======
#include "DNA_freestyle_types.h"
>>>>>>> fcc6e948
#include "DNA_gpu_types.h"
#include "DNA_gpencil_types.h"
#include "DNA_gpencil_modifier_types.h"
#include "DNA_light_types.h"
#include "DNA_layer_types.h"
#include "DNA_lightprobe_types.h"
#include "DNA_linestyle_types.h"
#include "DNA_material_types.h"
#include "DNA_mesh_types.h"
#include "DNA_modifier_types.h"
#include "DNA_particle_types.h"
#include "DNA_rigidbody_types.h"
#include "DNA_scene_types.h"
#include "DNA_screen_types.h"
#include "DNA_view3d_types.h"
#include "DNA_genfile.h"
#include "DNA_workspace_types.h"
#include "DNA_key_types.h"
#include "DNA_curve_types.h"
#include "DNA_armature_types.h"
#include "DNA_text_types.h"
#include "DNA_texture_types.h"
#include "DNA_world_types.h"

#include "BKE_animsys.h"
#include "BKE_cloth.h"
#include "BKE_collection.h"
#include "BKE_constraint.h"
#include "BKE_colortools.h"
#include "BKE_customdata.h"
#include "BKE_fcurve.h"
#include "BKE_freestyle.h"
#include "BKE_idprop.h"
#include "BKE_key.h"
#include "BKE_library.h"
#include "BKE_layer.h"
#include "BKE_main.h"
#include "BKE_mesh.h"
#include "BKE_node.h"
#include "BKE_paint.h"
#include "BKE_pointcache.h"
#include "BKE_curveprofile.h"
#include "BKE_report.h"
#include "BKE_rigidbody.h"
#include "BKE_screen.h"
#include "BKE_sequencer.h"
#include "BKE_studiolight.h"
#include "BKE_unit.h"
#include "BKE_workspace.h"

/* Only for IMB_BlendMode */
#include "IMB_imbuf.h"

#include "DEG_depsgraph.h"

#include "BLT_translation.h"

#include "BLO_readfile.h"
#include "readfile.h"

#include "MEM_guardedalloc.h"

/* Make preferences read-only, use versioning_userdef.c. */
#define U (*((const UserDef *)&U))

static bScreen *screen_parent_find(const bScreen *screen)
{
  /* Can avoid lookup if screen state isn't maximized/full
   * (parent and child store the same state). */
  if (ELEM(screen->state, SCREENMAXIMIZED, SCREENFULL)) {
    for (const ScrArea *sa = screen->areabase.first; sa; sa = sa->next) {
      if (sa->full && sa->full != screen) {
        BLI_assert(sa->full->state == screen->state);
        return sa->full;
      }
    }
  }

  return NULL;
}

static void do_version_workspaces_create_from_screens(Main *bmain)
{
  for (bScreen *screen = bmain->screens.first; screen; screen = screen->id.next) {
    const bScreen *screen_parent = screen_parent_find(screen);
    WorkSpace *workspace;
    if (screen->temp) {
      continue;
    }

    if (screen_parent) {
      /* Full-screen with "Back to Previous" option, don't create
       * a new workspace, add layout workspace containing parent. */
      workspace = BLI_findstring(
          &bmain->workspaces, screen_parent->id.name + 2, offsetof(ID, name) + 2);
    }
    else {
      workspace = BKE_workspace_add(bmain, screen->id.name + 2);
    }
    if (workspace == NULL) {
      continue; /* Not much we can do.. */
    }
    BKE_workspace_layout_add(bmain, workspace, screen, screen->id.name + 2);
  }
}

static void do_version_area_change_space_to_space_action(ScrArea *area, const Scene *scene)
{
  SpaceType *stype = BKE_spacetype_from_id(SPACE_ACTION);
  SpaceAction *saction = (SpaceAction *)stype->new (area, scene);
  ARegion *region_channels;

  /* Properly free current regions */
  for (ARegion *region = area->regionbase.first; region; region = region->next) {
    BKE_area_region_free(area->type, region);
  }
  BLI_freelistN(&area->regionbase);

  area->type = stype;
  area->spacetype = stype->spaceid;

  BLI_addhead(&area->spacedata, saction);
  area->regionbase = saction->regionbase;
  BLI_listbase_clear(&saction->regionbase);

  /* Different defaults for timeline */
  region_channels = BKE_area_find_region_type(area, RGN_TYPE_CHANNELS);
  region_channels->flag |= RGN_FLAG_HIDDEN;

  saction->mode = SACTCONT_TIMELINE;
  saction->ads.flag |= ADS_FLAG_SUMMARY_COLLAPSED;
  saction->ads.filterflag |= ADS_FILTER_SUMMARY;
}

/**
 * \brief After lib-link versioning for new workspace design.
 *
 * - Adds a workspace for (almost) each screen of the old file
 *   and adds the needed workspace-layout to wrap the screen.
 * - Active screen isn't stored directly in window anymore, but in the active workspace.
 * - Active scene isn't stored in screen anymore, but in window.
 * - Create workspace instance hook for each window.
 *
 * \note Some of the created workspaces might be deleted again
 * in case of reading the default `startup.blend`.
 */
static void do_version_workspaces_after_lib_link(Main *bmain)
{
  BLI_assert(BLI_listbase_is_empty(&bmain->workspaces));

  do_version_workspaces_create_from_screens(bmain);

  for (wmWindowManager *wm = bmain->wm.first; wm; wm = wm->id.next) {
    for (wmWindow *win = wm->windows.first; win; win = win->next) {
      bScreen *screen_parent = screen_parent_find(win->screen);
      bScreen *screen = screen_parent ? screen_parent : win->screen;

      if (screen->temp) {
        /* We do not generate a new workspace for those screens...
         * still need to set some data in win. */
        win->workspace_hook = BKE_workspace_instance_hook_create(bmain);
        win->scene = screen->scene;
        /* Deprecated from now on! */
        win->screen = NULL;
        continue;
      }

      WorkSpace *workspace = BLI_findstring(
          &bmain->workspaces, screen->id.name + 2, offsetof(ID, name) + 2);
      BLI_assert(workspace != NULL);
      WorkSpaceLayout *layout = BKE_workspace_layout_find(workspace, win->screen);
      BLI_assert(layout != NULL);

      win->workspace_hook = BKE_workspace_instance_hook_create(bmain);

      BKE_workspace_active_set(win->workspace_hook, workspace);
      BKE_workspace_active_layout_set(win->workspace_hook, layout);

      /* Move scene and view layer to window. */
      Scene *scene = screen->scene;
      ViewLayer *layer = BLI_findlink(&scene->view_layers, scene->r.actlay);
      if (!layer) {
        layer = BKE_view_layer_default_view(scene);
      }

      win->scene = scene;
      STRNCPY(win->view_layer_name, layer->name);

      /* Deprecated from now on! */
      win->screen = NULL;
    }
  }

  for (bScreen *screen = bmain->screens.first; screen; screen = screen->id.next) {
    /* Deprecated from now on! */
    BLI_freelistN(&screen->scene->transform_spaces);
    screen->scene = NULL;
  }
}

#ifdef USE_COLLECTION_COMPAT_28
enum {
  COLLECTION_DEPRECATED_VISIBLE = (1 << 0),
  COLLECTION_DEPRECATED_VIEWPORT = (1 << 0),
  COLLECTION_DEPRECATED_SELECTABLE = (1 << 1),
  COLLECTION_DEPRECATED_DISABLED = (1 << 2),
  COLLECTION_DEPRECATED_RENDER = (1 << 3),
};

static void do_version_view_layer_visibility(ViewLayer *view_layer)
{
  /* Convert from deprecated VISIBLE flag to DISABLED */
  LayerCollection *lc;
  for (lc = view_layer->layer_collections.first; lc; lc = lc->next) {
    if (lc->flag & COLLECTION_DEPRECATED_DISABLED) {
      lc->flag &= ~COLLECTION_DEPRECATED_DISABLED;
    }

    if ((lc->flag & COLLECTION_DEPRECATED_VISIBLE) == 0) {
      lc->flag |= COLLECTION_DEPRECATED_DISABLED;
    }

    lc->flag |= COLLECTION_DEPRECATED_VIEWPORT | COLLECTION_DEPRECATED_RENDER;
  }
}

static void do_version_layer_collection_pre(ViewLayer *view_layer,
                                            ListBase *lb,
                                            GSet *enabled_set,
                                            GSet *selectable_set)
{
  /* Convert from deprecated DISABLED to new layer collection and collection flags */
  for (LayerCollection *lc = lb->first; lc; lc = lc->next) {
    if (lc->scene_collection) {
      if (!(lc->flag & COLLECTION_DEPRECATED_DISABLED)) {
        BLI_gset_insert(enabled_set, lc->scene_collection);
      }
      if (lc->flag & COLLECTION_DEPRECATED_SELECTABLE) {
        BLI_gset_insert(selectable_set, lc->scene_collection);
      }
    }

    do_version_layer_collection_pre(
        view_layer, &lc->layer_collections, enabled_set, selectable_set);
  }
}

static void do_version_layer_collection_post(ViewLayer *view_layer,
                                             ListBase *lb,
                                             GSet *enabled_set,
                                             GSet *selectable_set,
                                             GHash *collection_map)
{
  /* Apply layer collection exclude flags. */
  for (LayerCollection *lc = lb->first; lc; lc = lc->next) {
    if (!(lc->collection->flag & COLLECTION_IS_MASTER)) {
      SceneCollection *sc = BLI_ghash_lookup(collection_map, lc->collection);
      const bool enabled = (sc && BLI_gset_haskey(enabled_set, sc));
      const bool selectable = (sc && BLI_gset_haskey(selectable_set, sc));

      if (!enabled) {
        lc->flag |= LAYER_COLLECTION_EXCLUDE;
      }
      if (enabled && !selectable) {
        lc->collection->flag |= COLLECTION_RESTRICT_SELECT;
      }
    }

    do_version_layer_collection_post(
        view_layer, &lc->layer_collections, enabled_set, selectable_set, collection_map);
  }
}

static void do_version_scene_collection_convert(
    Main *bmain, ID *id, SceneCollection *sc, Collection *collection, GHash *collection_map)
{
  if (collection_map) {
    BLI_ghash_insert(collection_map, collection, sc);
  }

  for (SceneCollection *nsc = sc->scene_collections.first; nsc;) {
    SceneCollection *nsc_next = nsc->next;
    Collection *ncollection = BKE_collection_add(bmain, collection, nsc->name);
    ncollection->id.lib = id->lib;
    do_version_scene_collection_convert(bmain, id, nsc, ncollection, collection_map);
    nsc = nsc_next;
  }

  for (LinkData *link = sc->objects.first; link; link = link->next) {
    Object *ob = link->data;
    if (ob) {
      BKE_collection_object_add(bmain, collection, ob);
      id_us_min(&ob->id);
    }
  }

  BLI_freelistN(&sc->objects);
  MEM_freeN(sc);
}

static void do_version_group_collection_to_collection(Main *bmain, Collection *group)
{
  /* Convert old 2.8 group collections to new unified collections. */
  if (group->collection) {
    do_version_scene_collection_convert(bmain, &group->id, group->collection, group, NULL);
  }

  group->collection = NULL;
  group->view_layer = NULL;
  id_fake_user_set(&group->id);
}

static void do_version_scene_collection_to_collection(Main *bmain, Scene *scene)
{
  /* Convert old 2.8 scene collections to new unified collections. */

  /* Temporarily clear view layers so we don't do any layer collection syncing
   * and destroy old flags that we want to restore. */
  ListBase view_layers = scene->view_layers;
  BLI_listbase_clear(&scene->view_layers);

  if (!scene->master_collection) {
    scene->master_collection = BKE_collection_master_add();
  }

  /* Convert scene collections. */
  GHash *collection_map = BLI_ghash_new(BLI_ghashutil_ptrhash, BLI_ghashutil_ptrcmp, __func__);
  if (scene->collection) {
    do_version_scene_collection_convert(
        bmain, &scene->id, scene->collection, scene->master_collection, collection_map);
    scene->collection = NULL;
  }

  scene->view_layers = view_layers;

  /* Convert layer collections. */
  ViewLayer *view_layer;
  for (view_layer = scene->view_layers.first; view_layer; view_layer = view_layer->next) {
    GSet *enabled_set = BLI_gset_new(BLI_ghashutil_ptrhash, BLI_ghashutil_ptrcmp, __func__);
    GSet *selectable_set = BLI_gset_new(BLI_ghashutil_ptrhash, BLI_ghashutil_ptrcmp, __func__);

    do_version_layer_collection_pre(
        view_layer, &view_layer->layer_collections, enabled_set, selectable_set);

    BKE_layer_collection_sync(scene, view_layer);

    do_version_layer_collection_post(
        view_layer, &view_layer->layer_collections, enabled_set, selectable_set, collection_map);

    BLI_gset_free(enabled_set, NULL);
    BLI_gset_free(selectable_set, NULL);

    BKE_layer_collection_sync(scene, view_layer);
  }

  BLI_ghash_free(collection_map, NULL, NULL);
}
#endif

static void do_version_layers_to_collections(Main *bmain, Scene *scene)
{
  /* Since we don't have access to FileData we check the (always valid) first
   * render layer instead. */
  if (!scene->master_collection) {
    scene->master_collection = BKE_collection_master_add();
  }

  if (scene->view_layers.first) {
    return;
  }

  /* Create collections from layers. */
  Collection *collection_master = scene->master_collection;
  Collection *collections[20] = {NULL};

  for (int layer = 0; layer < 20; layer++) {
    for (Base *base = scene->base.first; base; base = base->next) {
      if (base->lay & (1 << layer)) {
        /* Create collections when needed only. */
        if (collections[layer] == NULL) {
          char name[MAX_NAME];

          BLI_snprintf(
              name, sizeof(collection_master->id.name), DATA_("Collection %d"), layer + 1);

          Collection *collection = BKE_collection_add(bmain, collection_master, name);
          collection->id.lib = scene->id.lib;
          if (collection->id.lib != NULL) {
            collection->id.tag |= LIB_TAG_INDIRECT;
          }
          collections[layer] = collection;

          if (!(scene->lay & (1 << layer))) {
            collection->flag |= COLLECTION_RESTRICT_VIEWPORT | COLLECTION_RESTRICT_RENDER;
          }
        }

        /* Note usually this would do slow collection syncing for view layers,
         * but since no view layers exists yet at this point it's fast. */
        BKE_collection_object_add(bmain, collections[layer], base->object);
      }

      if (base->flag & SELECT) {
        base->object->flag |= SELECT;
      }
      else {
        base->object->flag &= ~SELECT;
      }
    }
  }

  /* Handle legacy render layers. */
  bool have_override = false;
  const bool need_default_renderlayer = scene->r.layers.first == NULL;

  for (SceneRenderLayer *srl = scene->r.layers.first; srl; srl = srl->next) {
    ViewLayer *view_layer = BKE_view_layer_add(scene, srl->name);

    if (srl->layflag & SCE_LAY_DISABLE) {
      view_layer->flag &= ~VIEW_LAYER_RENDER;
    }

    if ((srl->layflag & SCE_LAY_FRS) == 0) {
      view_layer->flag &= ~VIEW_LAYER_FREESTYLE;
    }

    view_layer->layflag = srl->layflag;
    view_layer->passflag = srl->passflag;
    view_layer->pass_alpha_threshold = srl->pass_alpha_threshold;
    view_layer->samples = srl->samples;
    view_layer->mat_override = srl->mat_override;

    BKE_freestyle_config_free(&view_layer->freestyle_config, true);
    view_layer->freestyle_config = srl->freestyleConfig;
    view_layer->id_properties = srl->prop;

    /* Set exclusion and overrides. */
    for (int layer = 0; layer < 20; layer++) {
      Collection *collection = collections[layer];
      if (collection) {
        LayerCollection *lc = BKE_layer_collection_first_from_scene_collection(view_layer,
                                                                               collection);

        if (srl->lay_exclude & (1 << layer)) {
          /* Disable excluded layer. */
          have_override = true;
          lc->flag |= LAYER_COLLECTION_EXCLUDE;
          for (LayerCollection *nlc = lc->layer_collections.first; nlc; nlc = nlc->next) {
            nlc->flag |= LAYER_COLLECTION_EXCLUDE;
          }
        }
        else {
          if (srl->lay_zmask & (1 << layer)) {
            have_override = true;
            lc->flag |= LAYER_COLLECTION_HOLDOUT;
          }

          if ((srl->lay & (1 << layer)) == 0) {
            have_override = true;
            lc->flag |= LAYER_COLLECTION_INDIRECT_ONLY;
          }
        }
      }
    }

    /* for convenience set the same active object in all the layers */
    if (scene->basact) {
      view_layer->basact = BKE_view_layer_base_find(view_layer, scene->basact->object);
    }

    for (Base *base = view_layer->object_bases.first; base; base = base->next) {
      if ((base->flag & BASE_SELECTABLE) && (base->object->flag & SELECT)) {
        base->flag |= BASE_SELECTED;
      }
    }
  }

  BLI_freelistN(&scene->r.layers);

  /* If render layers included overrides, or there are no render layers,
   * we also create a vanilla viewport layer. */
  if (have_override || need_default_renderlayer) {
    ViewLayer *view_layer = BKE_view_layer_add(scene, "Viewport");

    /* If we ported all the original render layers,
     * we don't need to make the viewport layer renderable. */
    if (!BLI_listbase_is_single(&scene->view_layers)) {
      view_layer->flag &= ~VIEW_LAYER_RENDER;
    }

    /* convert active base */
    if (scene->basact) {
      view_layer->basact = BKE_view_layer_base_find(view_layer, scene->basact->object);
    }

    /* convert selected bases */
    for (Base *base = view_layer->object_bases.first; base; base = base->next) {
      if ((base->flag & BASE_SELECTABLE) && (base->object->flag & SELECT)) {
        base->flag |= BASE_SELECTED;
      }

      /* keep lay around for forward compatibility (open those files in 2.79) */
      base->lay = base->object->lay;
    }
  }

  /* remove bases once and for all */
  for (Base *base = scene->base.first; base; base = base->next) {
    id_us_min(&base->object->id);
  }

  BLI_freelistN(&scene->base);
  scene->basact = NULL;
}

static void do_version_collection_propagate_lib_to_children(Collection *collection)
{
  if (collection->id.lib != NULL) {
    for (CollectionChild *collection_child = collection->children.first; collection_child != NULL;
         collection_child = collection_child->next) {
      if (collection_child->collection->id.lib == NULL) {
        collection_child->collection->id.lib = collection->id.lib;
      }
      do_version_collection_propagate_lib_to_children(collection_child->collection);
    }
  }
}

/** convert old annotations colors */
static void do_versions_fix_annotations(bGPdata *gpd)
{
  for (const bGPDpalette *palette = gpd->palettes.first; palette; palette = palette->next) {
    for (bGPDpalettecolor *palcolor = palette->colors.first; palcolor; palcolor = palcolor->next) {
      /* fix layers */
      for (bGPDlayer *gpl = gpd->layers.first; gpl; gpl = gpl->next) {
        /* unlock/unhide layer */
        gpl->flag &= ~GP_LAYER_LOCKED;
        gpl->flag &= ~GP_LAYER_HIDE;
        /* set opacity to 1 */
        gpl->opacity = 1.0f;
        /* disable tint */
        gpl->tintcolor[3] = 0.0f;

        for (bGPDframe *gpf = gpl->frames.first; gpf; gpf = gpf->next) {
          for (bGPDstroke *gps = gpf->strokes.first; gps; gps = gps->next) {
            if ((gps->colorname[0] != '\0') && (STREQ(gps->colorname, palcolor->info))) {
              /* copy color settings */
              copy_v4_v4(gpl->color, palcolor->color);
            }
          }
        }
      }
    }
  }
}

static void do_versions_remove_region(ListBase *regionbase, ARegion *ar)
{
  BLI_freelinkN(regionbase, ar);
}

static void do_versions_remove_regions_by_type(ListBase *regionbase, int regiontype)
{
  ARegion *ar, *ar_next;
  for (ar = regionbase->first; ar; ar = ar_next) {
    ar_next = ar->next;
    if (ar->regiontype == regiontype) {
      do_versions_remove_region(regionbase, ar);
    }
  }
}

static ARegion *do_versions_find_region_or_null(ListBase *regionbase, int regiontype)
{
  for (ARegion *ar = regionbase->first; ar; ar = ar->next) {
    if (ar->regiontype == regiontype) {
      return ar;
    }
  }
  return NULL;
}

static ARegion *do_versions_find_region(ListBase *regionbase, int regiontype)
{
  ARegion *ar = do_versions_find_region_or_null(regionbase, regiontype);
  if (ar == NULL) {
    BLI_assert(!"Did not find expected region in versioning");
  }
  return ar;
}

static ARegion *do_versions_add_region(int regiontype, const char *name)
{
  ARegion *ar = MEM_callocN(sizeof(ARegion), name);
  ar->regiontype = regiontype;
  return ar;
}

static void do_version_bones_split_bbone_scale(ListBase *lb)
{
  for (Bone *bone = lb->first; bone; bone = bone->next) {
    bone->scale_in_y = bone->scale_in_x;
    bone->scale_out_y = bone->scale_out_x;

    do_version_bones_split_bbone_scale(&bone->childbase);
  }
}

static void do_version_bones_inherit_scale(ListBase *lb)
{
  for (Bone *bone = lb->first; bone; bone = bone->next) {
    if (bone->flag & BONE_NO_SCALE) {
      bone->inherit_scale_mode = BONE_INHERIT_SCALE_NONE_LEGACY;
      bone->flag &= ~BONE_NO_SCALE;
    }

    do_version_bones_inherit_scale(&bone->childbase);
  }
}

static bool replace_bbone_scale_rnapath(char **p_old_path)
{
  char *old_path = *p_old_path;

  if (old_path == NULL) {
    return false;
  }

  if (BLI_str_endswith(old_path, "bbone_scalein") ||
      BLI_str_endswith(old_path, "bbone_scaleout")) {
    *p_old_path = BLI_strdupcat(old_path, "x");

    MEM_freeN(old_path);
    return true;
  }

  return false;
}

static void do_version_bbone_scale_fcurve_fix(ListBase *curves, FCurve *fcu)
{
  /* Update driver variable paths. */
  if (fcu->driver) {
    LISTBASE_FOREACH (DriverVar *, dvar, &fcu->driver->variables) {
      DRIVER_TARGETS_LOOPER_BEGIN (dvar) {
        replace_bbone_scale_rnapath(&dtar->rna_path);
      }
      DRIVER_TARGETS_LOOPER_END;
    }
  }

  /* Update F-Curve's path. */
  if (replace_bbone_scale_rnapath(&fcu->rna_path)) {
    /* If matched, duplicate the curve and tweak name. */
    FCurve *second = copy_fcurve(fcu);

    second->rna_path[strlen(second->rna_path) - 1] = 'y';

    BLI_insertlinkafter(curves, fcu, second);

    /* Add to the curve group. */
    second->grp = fcu->grp;

    if (fcu->grp != NULL && fcu->grp->channels.last == fcu) {
      fcu->grp->channels.last = second;
    }
  }
}

static void do_version_bbone_scale_animdata_cb(ID *UNUSED(id),
                                               AnimData *adt,
                                               void *UNUSED(wrapper_data))
{
  LISTBASE_FOREACH_MUTABLE (FCurve *, fcu, &adt->drivers) {
    do_version_bbone_scale_fcurve_fix(&adt->drivers, fcu);
  }
}

static void do_version_constraints_maintain_volume_mode_uniform(ListBase *lb)
{
  for (bConstraint *con = lb->first; con; con = con->next) {
    if (con->type == CONSTRAINT_TYPE_SAMEVOL) {
      bSameVolumeConstraint *data = (bSameVolumeConstraint *)con->data;
      data->mode = SAMEVOL_UNIFORM;
    }
  }
}

static void do_version_constraints_copy_scale_power(ListBase *lb)
{
  for (bConstraint *con = lb->first; con; con = con->next) {
    if (con->type == CONSTRAINT_TYPE_SIZELIKE) {
      bSizeLikeConstraint *data = (bSizeLikeConstraint *)con->data;
      data->power = 1.0f;
    }
  }
}

static void do_version_constraints_copy_rotation_mix_mode(ListBase *lb)
{
  for (bConstraint *con = lb->first; con; con = con->next) {
    if (con->type == CONSTRAINT_TYPE_ROTLIKE) {
      bRotateLikeConstraint *data = (bRotateLikeConstraint *)con->data;
      data->mix_mode = (data->flag & ROTLIKE_OFFSET) ? ROTLIKE_MIX_OFFSET : ROTLIKE_MIX_REPLACE;
      data->flag &= ~ROTLIKE_OFFSET;
    }
  }
}

static void do_versions_seq_alloc_transform_and_crop(ListBase *seqbase)
{
  for (Sequence *seq = seqbase->first; seq != NULL; seq = seq->next) {
    if (ELEM(seq->type, SEQ_TYPE_SOUND_RAM, SEQ_TYPE_SOUND_HD) == 0) {
      if (seq->strip->transform == NULL) {
        seq->strip->transform = MEM_callocN(sizeof(struct StripTransform), "StripTransform");
      }

      if (seq->strip->crop == NULL) {
        seq->strip->crop = MEM_callocN(sizeof(struct StripCrop), "StripCrop");
      }

      if (seq->seqbase.first != NULL) {
        do_versions_seq_alloc_transform_and_crop(&seq->seqbase);
      }
    }
  }
}

/* Return true if there is something to convert. */
static void do_versions_material_convert_legacy_blend_mode(bNodeTree *ntree, char blend_method)
{
  bool need_update = false;

  /* Iterate backwards from end so we don't encounter newly added links. */
  bNodeLink *prevlink;
  for (bNodeLink *link = ntree->links.last; link; link = prevlink) {
    prevlink = link->prev;

    /* Detect link to replace. */
    bNode *fromnode = link->fromnode;
    bNodeSocket *fromsock = link->fromsock;
    bNode *tonode = link->tonode;
    bNodeSocket *tosock = link->tosock;

    if (!(tonode->type == SH_NODE_OUTPUT_MATERIAL && STREQ(tosock->identifier, "Surface"))) {
      continue;
    }

    /* Only do outputs that are enabled for EEVEE */
    if (!ELEM(tonode->custom1, SHD_OUTPUT_ALL, SHD_OUTPUT_EEVEE)) {
      continue;
    }

    if (blend_method == 1 /* MA_BM_ADD */) {
      nodeRemLink(ntree, link);

      bNode *add_node = nodeAddStaticNode(NULL, ntree, SH_NODE_ADD_SHADER);
      add_node->locx = 0.5f * (fromnode->locx + tonode->locx);
      add_node->locy = 0.5f * (fromnode->locy + tonode->locy);

      bNodeSocket *shader1_socket = add_node->inputs.first;
      bNodeSocket *shader2_socket = add_node->inputs.last;
      bNodeSocket *add_socket = nodeFindSocket(add_node, SOCK_OUT, "Shader");

      bNode *transp_node = nodeAddStaticNode(NULL, ntree, SH_NODE_BSDF_TRANSPARENT);
      transp_node->locx = add_node->locx;
      transp_node->locy = add_node->locy - 110.0f;

      bNodeSocket *transp_socket = nodeFindSocket(transp_node, SOCK_OUT, "BSDF");

      /* Link to input and material output node. */
      nodeAddLink(ntree, fromnode, fromsock, add_node, shader1_socket);
      nodeAddLink(ntree, transp_node, transp_socket, add_node, shader2_socket);
      nodeAddLink(ntree, add_node, add_socket, tonode, tosock);

      need_update = true;
    }
    else if (blend_method == 2 /* MA_BM_MULTIPLY */) {
      nodeRemLink(ntree, link);

      bNode *transp_node = nodeAddStaticNode(NULL, ntree, SH_NODE_BSDF_TRANSPARENT);

      bNodeSocket *color_socket = nodeFindSocket(transp_node, SOCK_IN, "Color");
      bNodeSocket *transp_socket = nodeFindSocket(transp_node, SOCK_OUT, "BSDF");

      /* If incomming link is from a closure socket, we need to convert it. */
      if (fromsock->type == SOCK_SHADER) {
        transp_node->locx = 0.33f * fromnode->locx + 0.66f * tonode->locx;
        transp_node->locy = 0.33f * fromnode->locy + 0.66f * tonode->locy;

        bNode *shtorgb_node = nodeAddStaticNode(NULL, ntree, SH_NODE_SHADERTORGB);
        shtorgb_node->locx = 0.66f * fromnode->locx + 0.33f * tonode->locx;
        shtorgb_node->locy = 0.66f * fromnode->locy + 0.33f * tonode->locy;

        bNodeSocket *shader_socket = nodeFindSocket(shtorgb_node, SOCK_IN, "Shader");
        bNodeSocket *rgba_socket = nodeFindSocket(shtorgb_node, SOCK_OUT, "Color");

        nodeAddLink(ntree, fromnode, fromsock, shtorgb_node, shader_socket);
        nodeAddLink(ntree, shtorgb_node, rgba_socket, transp_node, color_socket);
      }
      else {
        transp_node->locx = 0.5f * (fromnode->locx + tonode->locx);
        transp_node->locy = 0.5f * (fromnode->locy + tonode->locy);

        nodeAddLink(ntree, fromnode, fromsock, transp_node, color_socket);
      }

      /* Link to input and material output node. */
      nodeAddLink(ntree, transp_node, transp_socket, tonode, tosock);

      need_update = true;
    }
  }

  if (need_update) {
    ntreeUpdateTree(NULL, ntree);
  }
}

static void do_versions_local_collection_bits_set(LayerCollection *layer_collection)
{
  layer_collection->local_collections_bits = ~(0);
  LISTBASE_FOREACH (LayerCollection *, child, &layer_collection->layer_collections) {
    do_versions_local_collection_bits_set(child);
  }
}

static void do_version_curvemapping_flag_extend_extrapolate(CurveMapping *cumap)
{
#define CUMA_EXTEND_EXTRAPOLATE_OLD 1
  for (int curve_map_index = 0; curve_map_index < 4; curve_map_index++) {
    CurveMap *cuma = &cumap->cm[curve_map_index];
    if (cuma->flag & CUMA_EXTEND_EXTRAPOLATE_OLD) {
      cumap->flag |= CUMA_EXTEND_EXTRAPOLATE;
      return;
    }
  }
#undef CUMA_EXTEND_EXTRAPOLATE_OLD
}

/* Util version to walk over all CurveMappings in the given `bmain` */
static void do_version_curvemapping_walker(Main *bmain, void (*callback)(CurveMapping *cumap))
{
  LISTBASE_FOREACH (Scene *, scene, &bmain->scenes) {
    callback(&scene->r.mblur_shutter_curve);

    if (scene->view_settings.curve_mapping) {
      callback(scene->view_settings.curve_mapping);
    }

    if (scene->ed != NULL) {
      LISTBASE_FOREACH (Sequence *, seq, &scene->ed->seqbase) {
        LISTBASE_FOREACH (SequenceModifierData *, smd, &seq->modifiers) {
          const SequenceModifierTypeInfo *smti = BKE_sequence_modifier_type_info_get(smd->type);

          if (smti) {
            if (smd->type == seqModifierType_Curves) {
              CurvesModifierData *cmd = (CurvesModifierData *)smd;
              callback(&cmd->curve_mapping);
            }
            else if (smd->type == seqModifierType_HueCorrect) {
              HueCorrectModifierData *hcmd = (HueCorrectModifierData *)smd;
              callback(&hcmd->curve_mapping);
            }
          }
        }
      }
    }

    // toolsettings
    ToolSettings *ts = scene->toolsettings;
    if (ts->vpaint) {
      callback(ts->vpaint->paint.cavity_curve);
    }
    if (ts->wpaint) {
      callback(ts->wpaint->paint.cavity_curve);
    }
    if (ts->sculpt) {
      callback(ts->sculpt->paint.cavity_curve);
    }
    if (ts->uvsculpt) {
      callback(ts->uvsculpt->paint.cavity_curve);
    }
    if (ts->gp_paint) {
      callback(ts->gp_paint->paint.cavity_curve);
    }
    if (ts->gp_interpolate.custom_ipo) {
      callback(ts->gp_interpolate.custom_ipo);
    }
    if (ts->gp_sculpt.cur_falloff) {
      callback(ts->gp_sculpt.cur_falloff);
    }
    if (ts->gp_sculpt.cur_primitive) {
      callback(ts->gp_sculpt.cur_primitive);
    }
    callback(ts->imapaint.paint.cavity_curve);
  }

  FOREACH_NODETREE_BEGIN (bmain, node_tree, id) {
    LISTBASE_FOREACH (bNode *, node, &node_tree->nodes) {
      if (ELEM(node->type,
               SH_NODE_CURVE_VEC,
               SH_NODE_CURVE_RGB,
               CMP_NODE_CURVE_VEC,
               CMP_NODE_CURVE_RGB,
               CMP_NODE_TIME,
               CMP_NODE_HUECORRECT,
               TEX_NODE_CURVE_RGB,
               TEX_NODE_CURVE_TIME)) {
        callback((CurveMapping *)node->storage);
      }
    }
  }
  FOREACH_NODETREE_END;

  LISTBASE_FOREACH (Light *, light, &bmain->lights) {
    if (light->curfalloff) {
      callback(light->curfalloff);
    }
  }

  LISTBASE_FOREACH (Brush *, brush, &bmain->brushes) {
    if (brush->curve) {
      callback(brush->curve);
    }
    if (brush->gpencil_settings) {
      if (brush->gpencil_settings->curve_sensitivity) {
        callback(brush->gpencil_settings->curve_sensitivity);
      }
      if (brush->gpencil_settings->curve_strength) {
        callback(brush->gpencil_settings->curve_strength);
      }
      if (brush->gpencil_settings->curve_jitter) {
        callback(brush->gpencil_settings->curve_jitter);
      }
    }
  }

  LISTBASE_FOREACH (ParticleSettings *, part, &bmain->particles) {
    if (part->clumpcurve) {
      callback(part->clumpcurve);
    }
    if (part->roughcurve) {
      callback(part->roughcurve);
    }
    if (part->twistcurve) {
      callback(part->twistcurve);
    }
  }

  /* Object */
  LISTBASE_FOREACH (Object *, ob, &bmain->objects) {
    /* Object modifiers */
    LISTBASE_FOREACH (ModifierData *, md, &ob->modifiers) {
      if (md->type == eModifierType_Hook) {
        HookModifierData *hmd = (HookModifierData *)md;

        if (hmd->curfalloff) {
          callback(hmd->curfalloff);
        }
      }
      else if (md->type == eModifierType_Warp) {
        WarpModifierData *tmd = (WarpModifierData *)md;
        if (tmd->curfalloff) {
          callback(tmd->curfalloff);
        }
      }
      else if (md->type == eModifierType_WeightVGEdit) {
        WeightVGEditModifierData *wmd = (WeightVGEditModifierData *)md;

        if (wmd->cmap_curve) {
          callback(wmd->cmap_curve);
        }
      }
    }
    /* Grease pencil modifiers */
    LISTBASE_FOREACH (ModifierData *, md, &ob->greasepencil_modifiers) {
      if (md->type == eGpencilModifierType_Thick) {
        ThickGpencilModifierData *gpmd = (ThickGpencilModifierData *)md;

        if (gpmd->curve_thickness) {
          callback(gpmd->curve_thickness);
        }
      }
      else if (md->type == eGpencilModifierType_Hook) {
        HookGpencilModifierData *gpmd = (HookGpencilModifierData *)md;

        if (gpmd->curfalloff) {
          callback(gpmd->curfalloff);
        }
      }
    }
  }

  /* Free Style */
  LISTBASE_FOREACH (struct FreestyleLineStyle *, linestyle, &bmain->linestyles) {
    LISTBASE_FOREACH (LineStyleModifier *, m, &linestyle->thickness_modifiers) {
      switch (m->type) {
        case LS_MODIFIER_ALONG_STROKE:
          callback(((LineStyleAlphaModifier_AlongStroke *)m)->curve);
          break;
        case LS_MODIFIER_DISTANCE_FROM_CAMERA:
          callback(((LineStyleAlphaModifier_DistanceFromCamera *)m)->curve);
          break;
        case LS_MODIFIER_DISTANCE_FROM_OBJECT:
          callback(((LineStyleAlphaModifier_DistanceFromObject *)m)->curve);
          break;
        case LS_MODIFIER_MATERIAL:
          callback(((LineStyleAlphaModifier_Material *)m)->curve);
          break;
        case LS_MODIFIER_TANGENT:
          callback(((LineStyleAlphaModifier_Tangent *)m)->curve);
          break;
        case LS_MODIFIER_NOISE:
          callback(((LineStyleAlphaModifier_Noise *)m)->curve);
          break;
        case LS_MODIFIER_CREASE_ANGLE:
          callback(((LineStyleAlphaModifier_CreaseAngle *)m)->curve);
          break;
        case LS_MODIFIER_CURVATURE_3D:
          callback(((LineStyleAlphaModifier_Curvature_3D *)m)->curve);
          break;
      }
    }

    LISTBASE_FOREACH (LineStyleModifier *, m, &linestyle->thickness_modifiers) {
      switch (m->type) {
        case LS_MODIFIER_ALONG_STROKE:
          callback(((LineStyleThicknessModifier_AlongStroke *)m)->curve);
          break;
        case LS_MODIFIER_DISTANCE_FROM_CAMERA:
          callback(((LineStyleThicknessModifier_DistanceFromCamera *)m)->curve);
          break;
        case LS_MODIFIER_DISTANCE_FROM_OBJECT:
          callback(((LineStyleThicknessModifier_DistanceFromObject *)m)->curve);
          break;
        case LS_MODIFIER_MATERIAL:
          callback(((LineStyleThicknessModifier_Material *)m)->curve);
          break;
        case LS_MODIFIER_TANGENT:
          callback(((LineStyleThicknessModifier_Tangent *)m)->curve);
          break;
        case LS_MODIFIER_CREASE_ANGLE:
          callback(((LineStyleThicknessModifier_CreaseAngle *)m)->curve);
          break;
        case LS_MODIFIER_CURVATURE_3D:
          callback(((LineStyleThicknessModifier_Curvature_3D *)m)->curve);
          break;
      }
    }
  }
}

void do_versions_after_linking_280(Main *bmain, ReportList *UNUSED(reports))
{
  bool use_collection_compat_28 = true;

  if (!MAIN_VERSION_ATLEAST(bmain, 280, 0)) {
    use_collection_compat_28 = false;

    /* Convert group layer visibility flags to hidden nested collection. */
    for (Collection *collection = bmain->collections.first; collection;
         collection = collection->id.next) {
      /* Add fake user for all existing groups. */
      id_fake_user_set(&collection->id);

      if (collection->flag & (COLLECTION_RESTRICT_VIEWPORT | COLLECTION_RESTRICT_RENDER)) {
        continue;
      }

      Collection *hidden_collection_array[20] = {NULL};
      for (CollectionObject *cob = collection->gobject.first, *cob_next = NULL; cob;
           cob = cob_next) {
        cob_next = cob->next;
        Object *ob = cob->ob;

        if (!(ob->lay & collection->layer)) {
          /* Find or create hidden collection matching object's first layer. */
          Collection **collection_hidden = NULL;
          int coll_idx = 0;
          for (; coll_idx < 20; coll_idx++) {
            if (ob->lay & (1 << coll_idx)) {
              collection_hidden = &hidden_collection_array[coll_idx];
              break;
            }
          }
          BLI_assert(collection_hidden != NULL);

          if (*collection_hidden == NULL) {
            char name[MAX_ID_NAME];
            BLI_snprintf(name, sizeof(name), DATA_("Hidden %d"), coll_idx + 1);
            *collection_hidden = BKE_collection_add(bmain, collection, name);
            (*collection_hidden)->flag |= COLLECTION_RESTRICT_VIEWPORT |
                                          COLLECTION_RESTRICT_RENDER;
          }

          BKE_collection_object_add(bmain, *collection_hidden, ob);
          BKE_collection_object_remove(bmain, collection, ob, true);
        }
      }
    }

    /* We need to assign lib pointer to generated hidden collections *after* all have been
     * created, otherwise we'll end up with several data-blocks sharing same name/library,
     * which is FORBIDDEN! Note: we need this to be recursive, since a child collection may be
     * sorted before its parent in bmain. */
    for (Collection *collection = bmain->collections.first; collection != NULL;
         collection = collection->id.next) {
      do_version_collection_propagate_lib_to_children(collection);
    }

    /* Convert layers to collections. */
    for (Scene *scene = bmain->scenes.first; scene; scene = scene->id.next) {
      do_version_layers_to_collections(bmain, scene);
    }
  }

  if (!MAIN_VERSION_ATLEAST(bmain, 280, 0)) {
    for (bScreen *screen = bmain->screens.first; screen; screen = screen->id.next) {
      /* same render-layer as do_version_workspaces_after_lib_link will activate,
       * so same layer as BKE_view_layer_default_view would return */
      ViewLayer *layer = screen->scene->view_layers.first;

      for (ScrArea *sa = screen->areabase.first; sa; sa = sa->next) {
        for (SpaceLink *space = sa->spacedata.first; space; space = space->next) {
          if (space->spacetype == SPACE_OUTLINER) {
            SpaceOutliner *soutliner = (SpaceOutliner *)space;

            soutliner->outlinevis = SO_VIEW_LAYER;

            if (BLI_listbase_count_at_most(&layer->layer_collections, 2) == 1) {
              if (soutliner->treestore == NULL) {
                soutliner->treestore = BLI_mempool_create(
                    sizeof(TreeStoreElem), 1, 512, BLI_MEMPOOL_ALLOW_ITER);
              }

              /* Create a tree store element for the collection. This is normally
               * done in check_persistent (outliner_tree.c), but we need to access
               * it here :/ (expand element if it's the only one) */
              TreeStoreElem *tselem = BLI_mempool_calloc(soutliner->treestore);
              tselem->type = TSE_LAYER_COLLECTION;
              tselem->id = layer->layer_collections.first;
              tselem->nr = tselem->used = 0;
              tselem->flag &= ~TSE_CLOSED;
            }
          }
        }
      }
    }
  }

  if (!MAIN_VERSION_ATLEAST(bmain, 280, 0)) {
    for (bScreen *screen = bmain->screens.first; screen; screen = screen->id.next) {
      for (ScrArea *sa = screen->areabase.first; sa; sa = sa->next) {
        for (SpaceLink *space = sa->spacedata.first; space; space = space->next) {
          if (space->spacetype == SPACE_IMAGE) {
            SpaceImage *sima = (SpaceImage *)space;
            if ((sima) && (sima->gpd)) {
              sima->gpd->flag |= GP_DATA_ANNOTATIONS;
              do_versions_fix_annotations(sima->gpd);
            }
          }
          if (space->spacetype == SPACE_CLIP) {
            SpaceClip *spclip = (SpaceClip *)space;
            MovieClip *clip = spclip->clip;
            if ((clip) && (clip->gpd)) {
              clip->gpd->flag |= GP_DATA_ANNOTATIONS;
              do_versions_fix_annotations(clip->gpd);
            }
          }
        }
      }
    }
  }

  /* New workspace design */
  if (!MAIN_VERSION_ATLEAST(bmain, 280, 1)) {
    do_version_workspaces_after_lib_link(bmain);
  }

  if (!MAIN_VERSION_ATLEAST(bmain, 280, 2)) {
    /* Cleanup any remaining SceneRenderLayer data for files that were created
     * with Blender 2.8 before the SceneRenderLayer > RenderLayer refactor. */
    for (Scene *scene = bmain->scenes.first; scene; scene = scene->id.next) {
      for (SceneRenderLayer *srl = scene->r.layers.first; srl; srl = srl->next) {
        if (srl->prop) {
          IDP_FreeProperty(srl->prop);
        }
        BKE_freestyle_config_free(&srl->freestyleConfig, true);
      }
      BLI_freelistN(&scene->r.layers);
    }
  }

  if (!MAIN_VERSION_ATLEAST(bmain, 280, 3)) {
    /* Due to several changes to particle RNA and draw code particles from older files may
     * no longer be visible.
     * Here we correct this by setting a default draw size for those files. */
    for (Object *object = bmain->objects.first; object; object = object->id.next) {
      for (ParticleSystem *psys = object->particlesystem.first; psys; psys = psys->next) {
        if (psys->part->draw_size == 0.0f) {
          psys->part->draw_size = 0.1f;
        }
      }
    }
  }

  if (!MAIN_VERSION_ATLEAST(bmain, 280, 4)) {
    for (Object *object = bmain->objects.first; object; object = object->id.next) {
      if (object->particlesystem.first) {
        object->duplicator_visibility_flag = OB_DUPLI_FLAG_VIEWPORT;
        for (ParticleSystem *psys = object->particlesystem.first; psys; psys = psys->next) {
          if (psys->part->draw & PART_DRAW_EMITTER) {
            object->duplicator_visibility_flag |= OB_DUPLI_FLAG_RENDER;
            break;
          }
        }
      }
      else if (object->transflag & OB_DUPLI) {
        object->duplicator_visibility_flag = OB_DUPLI_FLAG_VIEWPORT;
      }
      else {
        object->duplicator_visibility_flag = OB_DUPLI_FLAG_VIEWPORT | OB_DUPLI_FLAG_RENDER;
      }
    }

    /* Cleanup deprecated flag from particlesettings data-blocks. */
    for (ParticleSettings *part = bmain->particles.first; part; part = part->id.next) {
      part->draw &= ~PART_DRAW_EMITTER;
    }
  }

  /* SpaceTime & SpaceLogic removal/replacing */
  if (!MAIN_VERSION_ATLEAST(bmain, 280, 9)) {
    const wmWindowManager *wm = bmain->wm.first;
    const Scene *scene = bmain->scenes.first;

    if (wm != NULL) {
      /* Action editors need a scene for creation. First, update active
       * screens using the active scene of the window they're displayed in.
       * Next, update remaining screens using first scene in main listbase. */

      for (wmWindow *win = wm->windows.first; win; win = win->next) {
        const bScreen *screen = BKE_workspace_active_screen_get(win->workspace_hook);
        for (ScrArea *area = screen->areabase.first; area; area = area->next) {
          if (ELEM(area->butspacetype, SPACE_TIME, SPACE_LOGIC)) {
            do_version_area_change_space_to_space_action(area, win->scene);

            /* Don't forget to unset! */
            area->butspacetype = SPACE_EMPTY;
          }
        }
      }
    }
    if (scene != NULL) {
      for (bScreen *screen = bmain->screens.first; screen; screen = screen->id.next) {
        for (ScrArea *area = screen->areabase.first; area; area = area->next) {
          if (ELEM(area->butspacetype, SPACE_TIME, SPACE_LOGIC)) {
            /* Areas that were already handled won't be handled again */
            do_version_area_change_space_to_space_action(area, scene);

            /* Don't forget to unset! */
            area->butspacetype = SPACE_EMPTY;
          }
        }
      }
    }
  }

#ifdef USE_COLLECTION_COMPAT_28
  if (use_collection_compat_28 && !MAIN_VERSION_ATLEAST(bmain, 280, 14)) {
    for (Collection *group = bmain->collections.first; group; group = group->id.next) {
      do_version_group_collection_to_collection(bmain, group);
    }

    for (Scene *scene = bmain->scenes.first; scene; scene = scene->id.next) {
      do_version_scene_collection_to_collection(bmain, scene);
    }
  }
#endif

  /* Update Curve object Shape Key data layout to include the Radius property */
  if (!MAIN_VERSION_ATLEAST(bmain, 280, 23)) {
    for (Curve *cu = bmain->curves.first; cu; cu = cu->id.next) {
      if (!cu->key || cu->key->elemsize != sizeof(float[4])) {
        continue;
      }

      cu->key->elemstr[0] = 3; /*KEYELEM_ELEM_SIZE_CURVE*/
      cu->key->elemsize = sizeof(float[3]);

      int new_count = BKE_keyblock_curve_element_count(&cu->nurb);

      for (KeyBlock *block = cu->key->block.first; block; block = block->next) {
        int old_count = block->totelem;
        void *old_data = block->data;

        if (!old_data || old_count <= 0) {
          continue;
        }

        block->totelem = new_count;
        block->data = MEM_callocN(sizeof(float[3]) * new_count, __func__);

        float *oldptr = old_data;
        float(*newptr)[3] = block->data;

        for (Nurb *nu = cu->nurb.first; nu; nu = nu->next) {
          if (nu->bezt) {
            BezTriple *bezt = nu->bezt;

            for (int a = 0; a < nu->pntsu; a++, bezt++) {
              if ((old_count -= 3) < 0) {
                memcpy(newptr, bezt->vec, sizeof(float[3][3]));
                newptr[3][0] = bezt->tilt;
              }
              else {
                memcpy(newptr, oldptr, sizeof(float[3][4]));
              }

              newptr[3][1] = bezt->radius;

              oldptr += 3 * 4;
              newptr += 4; /*KEYELEM_ELEM_LEN_BEZTRIPLE*/
            }
          }
          else if (nu->bp) {
            BPoint *bp = nu->bp;

            for (int a = 0; a < nu->pntsu * nu->pntsv; a++, bp++) {
              if (--old_count < 0) {
                copy_v3_v3(newptr[0], bp->vec);
                newptr[1][0] = bp->tilt;
              }
              else {
                memcpy(newptr, oldptr, sizeof(float[4]));
              }

              newptr[1][1] = bp->radius;

              oldptr += 4;
              newptr += 2; /*KEYELEM_ELEM_LEN_BPOINT*/
            }
          }
        }

        MEM_freeN(old_data);
      }
    }
  }

  /* Move B-Bone custom handle settings from bPoseChannel to Bone. */
  if (!MAIN_VERSION_ATLEAST(bmain, 280, 25)) {
    for (Object *ob = bmain->objects.first; ob; ob = ob->id.next) {
      bArmature *arm = ob->data;

      /* If it is an armature from the same file. */
      if (ob->pose && arm && arm->id.lib == ob->id.lib) {
        bool rebuild = false;

        for (bPoseChannel *pchan = ob->pose->chanbase.first; pchan; pchan = pchan->next) {
          /* If the 2.7 flag is enabled, processing is needed. */
          if (pchan->bone && (pchan->bboneflag & PCHAN_BBONE_CUSTOM_HANDLES)) {
            /* If the settings in the Bone are not set, copy. */
            if (pchan->bone->bbone_prev_type == BBONE_HANDLE_AUTO &&
                pchan->bone->bbone_next_type == BBONE_HANDLE_AUTO &&
                pchan->bone->bbone_prev == NULL && pchan->bone->bbone_next == NULL) {
              pchan->bone->bbone_prev_type = (pchan->bboneflag & PCHAN_BBONE_CUSTOM_START_REL) ?
                                                 BBONE_HANDLE_RELATIVE :
                                                 BBONE_HANDLE_ABSOLUTE;
              pchan->bone->bbone_next_type = (pchan->bboneflag & PCHAN_BBONE_CUSTOM_END_REL) ?
                                                 BBONE_HANDLE_RELATIVE :
                                                 BBONE_HANDLE_ABSOLUTE;

              if (pchan->bbone_prev) {
                pchan->bone->bbone_prev = pchan->bbone_prev->bone;
              }
              if (pchan->bbone_next) {
                pchan->bone->bbone_next = pchan->bbone_next->bone;
              }
            }

            rebuild = true;
            pchan->bboneflag = 0;
          }
        }

        /* Tag pose rebuild for all objects that use this armature. */
        if (rebuild) {
          for (Object *ob2 = bmain->objects.first; ob2; ob2 = ob2->id.next) {
            if (ob2->pose && ob2->data == arm) {
              ob2->pose->flag |= POSE_RECALC;
            }
          }
        }
      }
    }
  }

  if (!MAIN_VERSION_ATLEAST(bmain, 280, 30)) {
    for (Brush *brush = bmain->brushes.first; brush; brush = brush->id.next) {
      if (brush->gpencil_settings != NULL) {
        brush->gpencil_tool = brush->gpencil_settings->brush_type;
      }
    }
    BKE_paint_toolslots_init_from_main(bmain);
  }

  if (!MAIN_VERSION_ATLEAST(bmain, 280, 38)) {
    /* Ensure we get valid rigidbody object/constraint data in relevant collections' objects.
     */
    for (Scene *scene = bmain->scenes.first; scene; scene = scene->id.next) {
      RigidBodyWorld *rbw = scene->rigidbody_world;

      if (rbw == NULL) {
        continue;
      }

      BKE_rigidbody_objects_collection_validate(scene, rbw);
      BKE_rigidbody_constraints_collection_validate(scene, rbw);
    }
  }

  if (!MAIN_VERSION_ATLEAST(bmain, 280, 69)) {
    /* Unify DOF settings (EEVEE part only) */
    const int SCE_EEVEE_DOF_ENABLED = (1 << 7);
    LISTBASE_FOREACH (Scene *, scene, &bmain->scenes) {
      if (STREQ(scene->r.engine, RE_engine_id_BLENDER_EEVEE)) {
        if (scene->eevee.flag & SCE_EEVEE_DOF_ENABLED) {
          Object *cam_ob = scene->camera;
          if (cam_ob && cam_ob->type == OB_CAMERA) {
            Camera *cam = cam_ob->data;
            cam->dof.flag |= CAM_DOF_ENABLED;
          }
        }
      }
    }

    LISTBASE_FOREACH (Camera *, camera, &bmain->cameras) {
      camera->dof.focus_object = camera->dof_ob;
      camera->dof.focus_distance = camera->dof_distance;
      camera->dof.aperture_fstop = camera->gpu_dof.fstop;
      camera->dof.aperture_rotation = camera->gpu_dof.rotation;
      camera->dof.aperture_ratio = camera->gpu_dof.ratio;
      camera->dof.aperture_blades = camera->gpu_dof.num_blades;
      camera->dof_ob = NULL;
    }
  }

  if (!MAIN_VERSION_ATLEAST(bmain, 281, 2)) {
    /* Replace Multiply and Additive blend mode by Alpha Blend
     * now that we use dualsource blending. */
    /* We take care of doing only nodetrees that are always part of materials
     * with old blending modes. */
    for (Material *ma = bmain->materials.first; ma; ma = ma->id.next) {
      bNodeTree *ntree = ma->nodetree;
      if (ma->blend_method == 1 /* MA_BM_ADD */) {
        if (ma->use_nodes) {
          do_versions_material_convert_legacy_blend_mode(ntree, 1 /* MA_BM_ADD */);
        }
        ma->blend_method = MA_BM_BLEND;
      }
      else if (ma->blend_method == 2 /* MA_BM_MULTIPLY */) {
        if (ma->use_nodes) {
          do_versions_material_convert_legacy_blend_mode(ntree, 2 /* MA_BM_MULTIPLY */);
        }
        ma->blend_method = MA_BM_BLEND;
      }
    }

    {
      /* Update all ruler layers to set new flag. */
      LISTBASE_FOREACH (Scene *, scene, &bmain->scenes) {
        bGPdata *gpd = scene->gpd;
        if (gpd == NULL) {
          continue;
        }
        for (bGPDlayer *gpl = gpd->layers.first; gpl; gpl = gpl->next) {
          if (STREQ(gpl->info, "RulerData3D")) {
            gpl->flag |= GP_LAYER_IS_RULER;
            break;
          }
        }
      }
    }
  }
}

/* NOTE: This version patch is intended for versions < 2.52.2,
 * but was initially introduced in 2.27 already.
 * But in 2.79 another case generating non-unique names was discovered
 * (see T55668, involving Meta strips). */
static void do_versions_seq_unique_name_all_strips(Scene *sce, ListBase *seqbasep)
{
  for (Sequence *seq = seqbasep->first; seq != NULL; seq = seq->next) {
    BKE_sequence_base_unique_name_recursive(&sce->ed->seqbase, seq);
    if (seq->seqbase.first != NULL) {
      do_versions_seq_unique_name_all_strips(sce, &seq->seqbase);
    }
  }
}

static void do_versions_seq_set_cache_defaults(Editing *ed)
{
  ed->cache_flag = SEQ_CACHE_STORE_FINAL_OUT;
  ed->cache_flag |= SEQ_CACHE_VIEW_FINAL_OUT;
  ed->cache_flag |= SEQ_CACHE_VIEW_ENABLE;
  ed->recycle_max_cost = 10.0f;
}

void blo_do_versions_280(FileData *fd, Library *UNUSED(lib), Main *bmain)
{
  bool use_collection_compat_28 = true;

  if (!MAIN_VERSION_ATLEAST(bmain, 280, 0)) {
    use_collection_compat_28 = false;

    for (Scene *scene = bmain->scenes.first; scene; scene = scene->id.next) {
      scene->r.gauss = 1.5f;
    }
  }

  if (!MAIN_VERSION_ATLEAST(bmain, 280, 1)) {
    if (!DNA_struct_elem_find(fd->filesdna, "Light", "float", "bleedexp")) {
      for (Light *la = bmain->lights.first; la; la = la->id.next) {
        la->bleedexp = 2.5f;
      }
    }

    if (!DNA_struct_elem_find(fd->filesdna, "GPUDOFSettings", "float", "ratio")) {
      for (Camera *ca = bmain->cameras.first; ca; ca = ca->id.next) {
        ca->gpu_dof.ratio = 1.0f;
      }
    }

    /* MTexPoly now removed. */
    if (DNA_struct_find(fd->filesdna, "MTexPoly")) {
      for (Mesh *me = bmain->meshes.first; me; me = me->id.next) {
        /* If we have UV's, so this file will have MTexPoly layers too! */
        if (me->mloopuv != NULL) {
          CustomData_update_typemap(&me->pdata);
          CustomData_free_layers(&me->pdata, CD_MTEXPOLY, me->totpoly);
          BKE_mesh_update_customdata_pointers(me, false);
        }
      }
    }
  }

  if (!MAIN_VERSION_ATLEAST(bmain, 280, 2)) {
    if (!DNA_struct_elem_find(fd->filesdna, "Light", "float", "cascade_max_dist")) {
      for (Light *la = bmain->lights.first; la; la = la->id.next) {
        la->cascade_max_dist = 1000.0f;
        la->cascade_count = 4;
        la->cascade_exponent = 0.8f;
        la->cascade_fade = 0.1f;
      }
    }

    if (!DNA_struct_elem_find(fd->filesdna, "Light", "float", "contact_dist")) {
      for (Light *la = bmain->lights.first; la; la = la->id.next) {
        la->contact_dist = 0.2f;
        la->contact_bias = 0.03f;
        la->contact_spread = 0.2f;
        la->contact_thickness = 0.2f;
      }
    }

    if (!DNA_struct_elem_find(fd->filesdna, "LightProbe", "float", "vis_bias")) {
      for (LightProbe *probe = bmain->lightprobes.first; probe; probe = probe->id.next) {
        probe->vis_bias = 1.0f;
        probe->vis_blur = 0.2f;
      }
    }

    typedef enum eNTreeDoVersionErrors {
      NTREE_DOVERSION_NO_ERROR = 0,
      NTREE_DOVERSION_NEED_OUTPUT = (1 << 0),
      NTREE_DOVERSION_TRANSPARENCY_EMISSION = (1 << 1),
    } eNTreeDoVersionErrors;

    /* Eevee shader nodes renamed because of the output node system.
     * Note that a new output node is not being added here, because it would be overkill
     * to handle this case in lib_verify_nodetree.
     *
     * Also, metallic node is now unified into the principled node. */
    eNTreeDoVersionErrors error = NTREE_DOVERSION_NO_ERROR;

    FOREACH_NODETREE_BEGIN (bmain, ntree, id) {
      if (ntree->type == NTREE_SHADER) {
        for (bNode *node = ntree->nodes.first; node; node = node->next) {
          if (node->type == 194 /* SH_NODE_EEVEE_METALLIC */ &&
              STREQ(node->idname, "ShaderNodeOutputMetallic")) {
            BLI_strncpy(node->idname, "ShaderNodeEeveeMetallic", sizeof(node->idname));
            error |= NTREE_DOVERSION_NEED_OUTPUT;
          }

          else if (node->type == SH_NODE_EEVEE_SPECULAR &&
                   STREQ(node->idname, "ShaderNodeOutputSpecular")) {
            BLI_strncpy(node->idname, "ShaderNodeEeveeSpecular", sizeof(node->idname));
            error |= NTREE_DOVERSION_NEED_OUTPUT;
          }

          else if (node->type == 196 /* SH_NODE_OUTPUT_EEVEE_MATERIAL */ &&
                   STREQ(node->idname, "ShaderNodeOutputEeveeMaterial")) {
            node->type = SH_NODE_OUTPUT_MATERIAL;
            BLI_strncpy(node->idname, "ShaderNodeOutputMaterial", sizeof(node->idname));
          }

          else if (node->type == 194 /* SH_NODE_EEVEE_METALLIC */ &&
                   STREQ(node->idname, "ShaderNodeEeveeMetallic")) {
            node->type = SH_NODE_BSDF_PRINCIPLED;
            BLI_strncpy(node->idname, "ShaderNodeBsdfPrincipled", sizeof(node->idname));
            node->custom1 = SHD_GLOSSY_MULTI_GGX;
            error |= NTREE_DOVERSION_TRANSPARENCY_EMISSION;
          }
        }
      }
    }
    FOREACH_NODETREE_END;

    if (error & NTREE_DOVERSION_NEED_OUTPUT) {
      BKE_report(fd->reports, RPT_ERROR, "Eevee material conversion problem. Error in console");
      printf(
          "You need to connect Principled and Eevee Specular shader nodes to new material "
          "output "
          "nodes.\n");
    }

    if (error & NTREE_DOVERSION_TRANSPARENCY_EMISSION) {
      BKE_report(fd->reports, RPT_ERROR, "Eevee material conversion problem. Error in console");
      printf(
          "You need to combine transparency and emission shaders to the converted Principled "
          "shader nodes.\n");
    }

#ifdef USE_COLLECTION_COMPAT_28
    if (use_collection_compat_28 &&
        (DNA_struct_elem_find(fd->filesdna, "ViewLayer", "FreestyleConfig", "freestyle_config") ==
         false) &&
        DNA_struct_elem_find(fd->filesdna, "Scene", "ListBase", "view_layers")) {
      for (Scene *scene = bmain->scenes.first; scene; scene = scene->id.next) {
        ViewLayer *view_layer;
        for (view_layer = scene->view_layers.first; view_layer; view_layer = view_layer->next) {
          view_layer->flag |= VIEW_LAYER_FREESTYLE;
          view_layer->layflag = 0x7FFF; /* solid ztra halo edge strand */
          view_layer->passflag = SCE_PASS_COMBINED | SCE_PASS_Z;
          view_layer->pass_alpha_threshold = 0.5f;
          BKE_freestyle_config_init(&view_layer->freestyle_config);
        }
      }
    }
#endif

    {
      /* Grease pencil sculpt and paint cursors */
      if (!DNA_struct_elem_find(fd->filesdna, "GP_Sculpt_Settings", "int", "weighttype")) {
        for (Scene *scene = bmain->scenes.first; scene; scene = scene->id.next) {
          /* sculpt brushes */
          GP_Sculpt_Settings *gset = &scene->toolsettings->gp_sculpt;
          if (gset) {
            gset->weighttype = GP_SCULPT_TYPE_WEIGHT;
          }
        }
      }

      {
        float curcolor_add[3], curcolor_sub[3];
        ARRAY_SET_ITEMS(curcolor_add, 1.0f, 0.6f, 0.6f);
        ARRAY_SET_ITEMS(curcolor_sub, 0.6f, 0.6f, 1.0f);
        GP_Sculpt_Data *gp_brush;

        for (Scene *scene = bmain->scenes.first; scene; scene = scene->id.next) {
          ToolSettings *ts = scene->toolsettings;
          /* sculpt brushes */
          GP_Sculpt_Settings *gset = &ts->gp_sculpt;
          for (int i = 0; i < GP_SCULPT_TYPE_MAX; i++) {
            gp_brush = &gset->brush[i];
            gp_brush->flag |= GP_SCULPT_FLAG_ENABLE_CURSOR;
            copy_v3_v3(gp_brush->curcolor_add, curcolor_add);
            copy_v3_v3(gp_brush->curcolor_sub, curcolor_sub);
          }
        }
      }

      /* Init grease pencil edit line color */
      if (!DNA_struct_elem_find(fd->filesdna, "bGPdata", "float", "line_color[4]")) {
        for (bGPdata *gpd = bmain->gpencils.first; gpd; gpd = gpd->id.next) {
          ARRAY_SET_ITEMS(gpd->line_color, 0.6f, 0.6f, 0.6f, 0.5f);
        }
      }

      /* Init grease pencil pixel size factor */
      if (!DNA_struct_elem_find(fd->filesdna, "bGPdata", "float", "pixfactor")) {
        for (bGPdata *gpd = bmain->gpencils.first; gpd; gpd = gpd->id.next) {
          gpd->pixfactor = GP_DEFAULT_PIX_FACTOR;
        }
      }

      /* Grease pencil multiframe falloff curve */
      if (!DNA_struct_elem_find(
              fd->filesdna, "GP_Sculpt_Settings", "CurveMapping", "cur_falloff")) {
        for (Scene *scene = bmain->scenes.first; scene; scene = scene->id.next) {
          /* sculpt brushes */
          GP_Sculpt_Settings *gset = &scene->toolsettings->gp_sculpt;
          if ((gset) && (gset->cur_falloff == NULL)) {
            gset->cur_falloff = BKE_curvemapping_add(1, 0.0f, 0.0f, 1.0f, 1.0f);
            BKE_curvemapping_initialize(gset->cur_falloff);
            BKE_curvemap_reset(gset->cur_falloff->cm,
                               &gset->cur_falloff->clipr,
                               CURVE_PRESET_GAUSS,
                               CURVEMAP_SLOPE_POSITIVE);
          }
        }
      }
    }

    /* 2.79 style Maintain Volume mode. */
    LISTBASE_FOREACH (Object *, ob, &bmain->objects) {
      do_version_constraints_maintain_volume_mode_uniform(&ob->constraints);
      if (ob->pose) {
        LISTBASE_FOREACH (bPoseChannel *, pchan, &ob->pose->chanbase) {
          do_version_constraints_maintain_volume_mode_uniform(&pchan->constraints);
        }
      }
    }
  }

#ifdef USE_COLLECTION_COMPAT_28
  if (use_collection_compat_28 && !MAIN_VERSION_ATLEAST(bmain, 280, 3)) {
    for (Scene *scene = bmain->scenes.first; scene; scene = scene->id.next) {
      ViewLayer *view_layer;
      for (view_layer = scene->view_layers.first; view_layer; view_layer = view_layer->next) {
        do_version_view_layer_visibility(view_layer);
      }
    }

    for (Collection *group = bmain->collections.first; group; group = group->id.next) {
      if (group->view_layer != NULL) {
        do_version_view_layer_visibility(group->view_layer);
      }
    }
  }
#endif

  if (!MAIN_VERSION_ATLEAST(bmain, 280, 3)) {
    /* init grease pencil grids and paper */
    if (!DNA_struct_elem_find(
            fd->filesdna, "gp_paper_opacity", "float", "gpencil_paper_color[3]")) {
      for (bScreen *screen = bmain->screens.first; screen; screen = screen->id.next) {
        for (ScrArea *area = screen->areabase.first; area; area = area->next) {
          for (SpaceLink *sl = area->spacedata.first; sl; sl = sl->next) {
            if (sl->spacetype == SPACE_VIEW3D) {
              View3D *v3d = (View3D *)sl;
              v3d->overlay.gpencil_paper_opacity = 0.5f;
              v3d->overlay.gpencil_grid_opacity = 0.9f;
            }
          }
        }
      }
    }
  }

  if (!MAIN_VERSION_ATLEAST(bmain, 280, 6)) {
    if (DNA_struct_elem_find(fd->filesdna, "SpaceOutliner", "int", "filter") == false) {
      bScreen *sc;
      ScrArea *sa;
      SpaceLink *sl;

      /* Update files using invalid (outdated) outlinevis Outliner values. */
      for (sc = bmain->screens.first; sc; sc = sc->id.next) {
        for (sa = sc->areabase.first; sa; sa = sa->next) {
          for (sl = sa->spacedata.first; sl; sl = sl->next) {
            if (sl->spacetype == SPACE_OUTLINER) {
              SpaceOutliner *so = (SpaceOutliner *)sl;

              if (!ELEM(so->outlinevis,
                        SO_SCENES,
                        SO_LIBRARIES,
                        SO_SEQUENCE,
                        SO_DATA_API,
                        SO_ID_ORPHANS)) {
                so->outlinevis = SO_VIEW_LAYER;
              }
            }
          }
        }
      }
    }

    if (!DNA_struct_elem_find(fd->filesdna, "LightProbe", "float", "intensity")) {
      for (LightProbe *probe = bmain->lightprobes.first; probe; probe = probe->id.next) {
        probe->intensity = 1.0f;
      }
    }

    for (Object *ob = bmain->objects.first; ob; ob = ob->id.next) {
      bConstraint *con, *con_next;
      con = ob->constraints.first;
      while (con) {
        con_next = con->next;
        if (con->type == 17) { /* CONSTRAINT_TYPE_RIGIDBODYJOINT */
          BLI_remlink(&ob->constraints, con);
          BKE_constraint_free_data(con);
          MEM_freeN(con);
        }
        con = con_next;
      }
    }

    for (bScreen *sc = bmain->screens.first; sc; sc = sc->id.next) {
      for (ScrArea *sa = sc->areabase.first; sa; sa = sa->next) {
        for (SpaceLink *sl = sa->spacedata.first; sl; sl = sl->next) {
          if (sl->spacetype == SPACE_VIEW3D) {
            View3D *v3d = (View3D *)sl;
            v3d->shading.light = V3D_LIGHTING_STUDIO;
            v3d->shading.flag |= V3D_SHADING_OBJECT_OUTLINE;

            /* Assume (demo) files written with 2.8 want to show
             * Eevee renders in the viewport. */
            if (MAIN_VERSION_ATLEAST(bmain, 280, 0)) {
              v3d->drawtype = OB_MATERIAL;
            }
          }
        }
      }
    }
  }

  if (!MAIN_VERSION_ATLEAST(bmain, 280, 7)) {
    /* Render engine storage moved elsewhere and back during 2.8
     * development, we assume any files saved in 2.8 had Eevee set
     * as scene render engine. */
    if (MAIN_VERSION_ATLEAST(bmain, 280, 0)) {
      for (Scene *scene = bmain->scenes.first; scene; scene = scene->id.next) {
        BLI_strncpy(scene->r.engine, RE_engine_id_BLENDER_EEVEE, sizeof(scene->r.engine));
      }
    }
  }

  if (!MAIN_VERSION_ATLEAST(bmain, 280, 8)) {
    /* Blender Internal removal */
    for (Scene *scene = bmain->scenes.first; scene; scene = scene->id.next) {
      if (STREQ(scene->r.engine, "BLENDER_RENDER") || STREQ(scene->r.engine, "BLENDER_GAME")) {
        BLI_strncpy(scene->r.engine, RE_engine_id_BLENDER_EEVEE, sizeof(scene->r.engine));
      }

      scene->r.bake_mode = 0;
    }

    for (Tex *tex = bmain->textures.first; tex; tex = tex->id.next) {
      /* Removed envmap, pointdensity, voxeldata, ocean textures. */
      if (ELEM(tex->type, 10, 14, 15, 16)) {
        tex->type = 0;
      }
    }
  }

  if (!MAIN_VERSION_ATLEAST(bmain, 280, 11)) {

    /* Remove info editor, but only if at the top of the window. */
    for (bScreen *screen = bmain->screens.first; screen; screen = screen->id.next) {
      /* Calculate window width/height from screen vertices */
      int win_width = 0, win_height = 0;
      for (ScrVert *vert = screen->vertbase.first; vert; vert = vert->next) {
        win_width = MAX2(win_width, vert->vec.x);
        win_height = MAX2(win_height, vert->vec.y);
      }

      for (ScrArea *area = screen->areabase.first, *area_next; area; area = area_next) {
        area_next = area->next;

        if (area->spacetype == SPACE_INFO) {
          if ((area->v2->vec.y == win_height) && (area->v1->vec.x == 0) &&
              (area->v4->vec.x == win_width)) {
            BKE_screen_area_free(area);

            BLI_remlink(&screen->areabase, area);

            BKE_screen_remove_double_scredges(screen);
            BKE_screen_remove_unused_scredges(screen);
            BKE_screen_remove_unused_scrverts(screen);

            MEM_freeN(area);
          }
        }
        /* AREA_TEMP_INFO is deprecated from now on, it should only be set for info areas
         * which are deleted above, so don't need to unset it. Its slot/bit can be reused */
      }
    }
  }

  if (!MAIN_VERSION_ATLEAST(bmain, 280, 11)) {
    for (Light *la = bmain->lights.first; la; la = la->id.next) {
      if (la->mode & (1 << 13)) { /* LA_SHAD_RAY */
        la->mode |= LA_SHADOW;
        la->mode &= ~(1 << 13);
      }
    }
  }

  if (!MAIN_VERSION_ATLEAST(bmain, 280, 12)) {
    /* Remove tool property regions. */
    for (bScreen *screen = bmain->screens.first; screen; screen = screen->id.next) {
      for (ScrArea *sa = screen->areabase.first; sa; sa = sa->next) {
        for (SpaceLink *sl = sa->spacedata.first; sl; sl = sl->next) {
          if (ELEM(sl->spacetype, SPACE_VIEW3D, SPACE_CLIP)) {
            ListBase *regionbase = (sl == sa->spacedata.first) ? &sa->regionbase : &sl->regionbase;

            for (ARegion *region = regionbase->first, *region_next; region; region = region_next) {
              region_next = region->next;

              if (region->regiontype == RGN_TYPE_TOOL_PROPS) {
                BKE_area_region_free(NULL, region);
                BLI_freelinkN(regionbase, region);
              }
            }
          }
        }
      }
    }
  }

  if (!MAIN_VERSION_ATLEAST(bmain, 280, 13)) {
    /* Initialize specular factor. */
    if (!DNA_struct_elem_find(fd->filesdna, "Light", "float", "spec_fac")) {
      for (Light *la = bmain->lights.first; la; la = la->id.next) {
        la->spec_fac = 1.0f;
      }
    }

    /* Initialize new view3D options. */
    for (bScreen *screen = bmain->screens.first; screen; screen = screen->id.next) {
      for (ScrArea *sa = screen->areabase.first; sa; sa = sa->next) {
        for (SpaceLink *sl = sa->spacedata.first; sl; sl = sl->next) {
          if (sl->spacetype == SPACE_VIEW3D) {
            View3D *v3d = (View3D *)sl;
            v3d->shading.light = V3D_LIGHTING_STUDIO;
            v3d->shading.color_type = V3D_SHADING_MATERIAL_COLOR;
            copy_v3_fl(v3d->shading.single_color, 0.8f);
            v3d->shading.shadow_intensity = 0.5;

            v3d->overlay.backwire_opacity = 0.5f;
            v3d->overlay.normals_length = 0.1f;
            v3d->overlay.flag = 0;
          }
        }
      }
    }
  }

  if (!MAIN_VERSION_ATLEAST(bmain, 280, 14)) {
    if (!DNA_struct_elem_find(fd->filesdna, "Scene", "SceneDisplay", "display")) {
      /* Initialize new scene.SceneDisplay */
      for (Scene *scene = bmain->scenes.first; scene; scene = scene->id.next) {
        copy_v3_v3(scene->display.light_direction, (float[3]){-M_SQRT1_3, -M_SQRT1_3, M_SQRT1_3});
      }
    }
    if (!DNA_struct_elem_find(fd->filesdna, "SceneDisplay", "float", "shadow_shift")) {
      for (Scene *scene = bmain->scenes.first; scene; scene = scene->id.next) {
        scene->display.shadow_shift = 0.1;
      }
    }

    if (!DNA_struct_elem_find(fd->filesdna, "ToolSettings", "char", "transform_pivot_point")) {
      for (Scene *scene = bmain->scenes.first; scene; scene = scene->id.next) {
        scene->toolsettings->transform_pivot_point = V3D_AROUND_CENTER_MEDIAN;
      }
    }

    if (!DNA_struct_find(fd->filesdna, "SceneEEVEE")) {
      for (Scene *scene = bmain->scenes.first; scene; scene = scene->id.next) {
        /* First set the default for all the properties. */

        scene->eevee.gi_diffuse_bounces = 3;
        scene->eevee.gi_cubemap_resolution = 512;
        scene->eevee.gi_visibility_resolution = 32;

        scene->eevee.taa_samples = 16;
        scene->eevee.taa_render_samples = 64;

        scene->eevee.sss_samples = 7;
        scene->eevee.sss_jitter_threshold = 0.3f;

        scene->eevee.ssr_quality = 0.25f;
        scene->eevee.ssr_max_roughness = 0.5f;
        scene->eevee.ssr_thickness = 0.2f;
        scene->eevee.ssr_border_fade = 0.075f;
        scene->eevee.ssr_firefly_fac = 10.0f;

        scene->eevee.volumetric_start = 0.1f;
        scene->eevee.volumetric_end = 100.0f;
        scene->eevee.volumetric_tile_size = 8;
        scene->eevee.volumetric_samples = 64;
        scene->eevee.volumetric_sample_distribution = 0.8f;
        scene->eevee.volumetric_light_clamp = 0.0f;
        scene->eevee.volumetric_shadow_samples = 16;

        scene->eevee.gtao_distance = 0.2f;
        scene->eevee.gtao_factor = 1.0f;
        scene->eevee.gtao_quality = 0.25f;

        scene->eevee.bokeh_max_size = 100.0f;
        scene->eevee.bokeh_threshold = 1.0f;

        copy_v3_fl(scene->eevee.bloom_color, 1.0f);
        scene->eevee.bloom_threshold = 0.8f;
        scene->eevee.bloom_knee = 0.5f;
        scene->eevee.bloom_intensity = 0.05f;
        scene->eevee.bloom_radius = 6.5f;
        scene->eevee.bloom_clamp = 0.0f;

        scene->eevee.motion_blur_samples = 8;
        scene->eevee.motion_blur_shutter = 0.5f;

        scene->eevee.shadow_method = SHADOW_ESM;
        scene->eevee.shadow_cube_size = 512;
        scene->eevee.shadow_cascade_size = 1024;

        scene->eevee.flag = SCE_EEVEE_VOLUMETRIC_LIGHTS | SCE_EEVEE_GTAO_BENT_NORMALS |
                            SCE_EEVEE_GTAO_BOUNCE | SCE_EEVEE_TAA_REPROJECTION |
                            SCE_EEVEE_SSR_HALF_RESOLUTION;

        /* If the file is pre-2.80 move on. */
        if (scene->layer_properties == NULL) {
          continue;
        }

        /* Now we handle eventual properties that may be set in the file. */
#define EEVEE_GET_BOOL(_props, _name, _flag) \
  { \
    IDProperty *_idprop = IDP_GetPropertyFromGroup(_props, #_name); \
    if (_idprop != NULL) { \
      const int _value = IDP_Int(_idprop); \
      if (_value) { \
        scene->eevee.flag |= _flag; \
      } \
      else { \
        scene->eevee.flag &= ~_flag; \
      } \
    } \
  } \
  ((void)0)

#define EEVEE_GET_INT(_props, _name) \
  { \
    IDProperty *_idprop = IDP_GetPropertyFromGroup(_props, #_name); \
    if (_idprop != NULL) { \
      scene->eevee._name = IDP_Int(_idprop); \
    } \
  } \
  ((void)0)

#define EEVEE_GET_FLOAT(_props, _name) \
  { \
    IDProperty *_idprop = IDP_GetPropertyFromGroup(_props, #_name); \
    if (_idprop != NULL) { \
      scene->eevee._name = IDP_Float(_idprop); \
    } \
  } \
  ((void)0)

#define EEVEE_GET_FLOAT_ARRAY(_props, _name, _length) \
  { \
    IDProperty *_idprop = IDP_GetPropertyFromGroup(_props, #_name); \
    if (_idprop != NULL) { \
      const float *_values = IDP_Array(_idprop); \
      for (int _i = 0; _i < _length; _i++) { \
        scene->eevee._name[_i] = _values[_i]; \
      } \
    } \
  } \
  ((void)0)
        const int SCE_EEVEE_DOF_ENABLED = (1 << 7);
        IDProperty *props = IDP_GetPropertyFromGroup(scene->layer_properties,
                                                     RE_engine_id_BLENDER_EEVEE);
        // EEVEE_GET_BOOL(props, volumetric_enable, SCE_EEVEE_VOLUMETRIC_ENABLED);
        EEVEE_GET_BOOL(props, volumetric_lights, SCE_EEVEE_VOLUMETRIC_LIGHTS);
        EEVEE_GET_BOOL(props, volumetric_shadows, SCE_EEVEE_VOLUMETRIC_SHADOWS);
        EEVEE_GET_BOOL(props, gtao_enable, SCE_EEVEE_GTAO_ENABLED);
        EEVEE_GET_BOOL(props, gtao_use_bent_normals, SCE_EEVEE_GTAO_BENT_NORMALS);
        EEVEE_GET_BOOL(props, gtao_bounce, SCE_EEVEE_GTAO_BOUNCE);
        EEVEE_GET_BOOL(props, dof_enable, SCE_EEVEE_DOF_ENABLED);
        EEVEE_GET_BOOL(props, bloom_enable, SCE_EEVEE_BLOOM_ENABLED);
        EEVEE_GET_BOOL(props, motion_blur_enable, SCE_EEVEE_MOTION_BLUR_ENABLED);
        EEVEE_GET_BOOL(props, shadow_high_bitdepth, SCE_EEVEE_SHADOW_HIGH_BITDEPTH);
        EEVEE_GET_BOOL(props, taa_reprojection, SCE_EEVEE_TAA_REPROJECTION);
        // EEVEE_GET_BOOL(props, sss_enable, SCE_EEVEE_SSS_ENABLED);
        // EEVEE_GET_BOOL(props, sss_separate_albedo, SCE_EEVEE_SSS_SEPARATE_ALBEDO);
        EEVEE_GET_BOOL(props, ssr_enable, SCE_EEVEE_SSR_ENABLED);
        EEVEE_GET_BOOL(props, ssr_refraction, SCE_EEVEE_SSR_REFRACTION);
        EEVEE_GET_BOOL(props, ssr_halfres, SCE_EEVEE_SSR_HALF_RESOLUTION);

        EEVEE_GET_INT(props, gi_diffuse_bounces);
        EEVEE_GET_INT(props, gi_diffuse_bounces);
        EEVEE_GET_INT(props, gi_cubemap_resolution);
        EEVEE_GET_INT(props, gi_visibility_resolution);

        EEVEE_GET_INT(props, taa_samples);
        EEVEE_GET_INT(props, taa_render_samples);

        EEVEE_GET_INT(props, sss_samples);
        EEVEE_GET_FLOAT(props, sss_jitter_threshold);

        EEVEE_GET_FLOAT(props, ssr_quality);
        EEVEE_GET_FLOAT(props, ssr_max_roughness);
        EEVEE_GET_FLOAT(props, ssr_thickness);
        EEVEE_GET_FLOAT(props, ssr_border_fade);
        EEVEE_GET_FLOAT(props, ssr_firefly_fac);

        EEVEE_GET_FLOAT(props, volumetric_start);
        EEVEE_GET_FLOAT(props, volumetric_end);
        EEVEE_GET_INT(props, volumetric_tile_size);
        EEVEE_GET_INT(props, volumetric_samples);
        EEVEE_GET_FLOAT(props, volumetric_sample_distribution);
        EEVEE_GET_FLOAT(props, volumetric_light_clamp);
        EEVEE_GET_INT(props, volumetric_shadow_samples);

        EEVEE_GET_FLOAT(props, gtao_distance);
        EEVEE_GET_FLOAT(props, gtao_factor);
        EEVEE_GET_FLOAT(props, gtao_quality);

        EEVEE_GET_FLOAT(props, bokeh_max_size);
        EEVEE_GET_FLOAT(props, bokeh_threshold);

        EEVEE_GET_FLOAT_ARRAY(props, bloom_color, 3);
        EEVEE_GET_FLOAT(props, bloom_threshold);
        EEVEE_GET_FLOAT(props, bloom_knee);
        EEVEE_GET_FLOAT(props, bloom_intensity);
        EEVEE_GET_FLOAT(props, bloom_radius);
        EEVEE_GET_FLOAT(props, bloom_clamp);

        EEVEE_GET_INT(props, motion_blur_samples);
        EEVEE_GET_FLOAT(props, motion_blur_shutter);

        EEVEE_GET_INT(props, shadow_method);
        EEVEE_GET_INT(props, shadow_cube_size);
        EEVEE_GET_INT(props, shadow_cascade_size);

        /* Cleanup. */
        IDP_FreeProperty(scene->layer_properties);
        scene->layer_properties = NULL;

#undef EEVEE_GET_FLOAT_ARRAY
#undef EEVEE_GET_FLOAT
#undef EEVEE_GET_INT
#undef EEVEE_GET_BOOL
      }
    }

    if (!MAIN_VERSION_ATLEAST(bmain, 280, 15)) {
      for (Scene *scene = bmain->scenes.first; scene; scene = scene->id.next) {
        scene->display.matcap_ssao_distance = 0.2f;
        scene->display.matcap_ssao_attenuation = 1.0f;
        scene->display.matcap_ssao_samples = 16;
      }

      for (bScreen *screen = bmain->screens.first; screen; screen = screen->id.next) {
        for (ScrArea *sa = screen->areabase.first; sa; sa = sa->next) {
          for (SpaceLink *sl = sa->spacedata.first; sl; sl = sl->next) {
            if (sl->spacetype == SPACE_OUTLINER) {
              SpaceOutliner *soops = (SpaceOutliner *)sl;
              soops->filter_id_type = ID_GR;
              soops->outlinevis = SO_VIEW_LAYER;
            }
          }
        }
      }

      for (Scene *scene = bmain->scenes.first; scene; scene = scene->id.next) {
        switch (scene->toolsettings->snap_mode) {
          case 0:
            scene->toolsettings->snap_mode = SCE_SNAP_MODE_INCREMENT;
            break;
          case 1:
            scene->toolsettings->snap_mode = SCE_SNAP_MODE_VERTEX;
            break;
          case 2:
            scene->toolsettings->snap_mode = SCE_SNAP_MODE_EDGE;
            break;
          case 3:
            scene->toolsettings->snap_mode = SCE_SNAP_MODE_FACE;
            break;
          case 4:
            scene->toolsettings->snap_mode = SCE_SNAP_MODE_VOLUME;
            break;
        }
        switch (scene->toolsettings->snap_node_mode) {
          case 5:
            scene->toolsettings->snap_node_mode = SCE_SNAP_MODE_NODE_X;
            break;
          case 6:
            scene->toolsettings->snap_node_mode = SCE_SNAP_MODE_NODE_Y;
            break;
          case 7:
            scene->toolsettings->snap_node_mode = SCE_SNAP_MODE_NODE_X | SCE_SNAP_MODE_NODE_Y;
            break;
          case 8:
            scene->toolsettings->snap_node_mode = SCE_SNAP_MODE_GRID;
            break;
        }
        switch (scene->toolsettings->snap_uv_mode) {
          case 0:
            scene->toolsettings->snap_uv_mode = SCE_SNAP_MODE_INCREMENT;
            break;
          case 1:
            scene->toolsettings->snap_uv_mode = SCE_SNAP_MODE_VERTEX;
            break;
        }
      }

      ParticleSettings *part;
      for (part = bmain->particles.first; part; part = part->id.next) {
        part->shape_flag = PART_SHAPE_CLOSE_TIP;
        part->shape = 0.0f;
        part->rad_root = 1.0f;
        part->rad_tip = 0.0f;
        part->rad_scale = 0.01f;
      }
    }
  }

  if (!MAIN_VERSION_ATLEAST(bmain, 280, 18)) {
    if (!DNA_struct_elem_find(fd->filesdna, "Material", "float", "roughness")) {
      for (Material *mat = bmain->materials.first; mat; mat = mat->id.next) {
        if (mat->use_nodes) {
          if (MAIN_VERSION_ATLEAST(bmain, 280, 0)) {
            mat->roughness = mat->gloss_mir;
          }
          else {
            mat->roughness = 0.25f;
          }
        }
        else {
          mat->roughness = 1.0f - mat->gloss_mir;
        }
        mat->metallic = mat->ray_mirror;
      }

      for (bScreen *screen = bmain->screens.first; screen; screen = screen->id.next) {
        for (ScrArea *sa = screen->areabase.first; sa; sa = sa->next) {
          for (SpaceLink *sl = sa->spacedata.first; sl; sl = sl->next) {
            if (sl->spacetype == SPACE_VIEW3D) {
              View3D *v3d = (View3D *)sl;
              v3d->shading.flag |= V3D_SHADING_SPECULAR_HIGHLIGHT;
            }
          }
        }
      }
    }

    if (!DNA_struct_elem_find(fd->filesdna, "View3DShading", "float", "xray_alpha")) {
      for (bScreen *screen = bmain->screens.first; screen; screen = screen->id.next) {
        for (ScrArea *sa = screen->areabase.first; sa; sa = sa->next) {
          for (SpaceLink *sl = sa->spacedata.first; sl; sl = sl->next) {
            if (sl->spacetype == SPACE_VIEW3D) {
              View3D *v3d = (View3D *)sl;
              v3d->shading.xray_alpha = 0.5f;
            }
          }
        }
      }
    }
    if (!DNA_struct_elem_find(fd->filesdna, "View3DShading", "char", "matcap[256]")) {
      StudioLight *default_matcap = BKE_studiolight_find_default(STUDIOLIGHT_TYPE_MATCAP);
      /* when loading the internal file is loaded before the matcaps */
      if (default_matcap) {
        for (bScreen *screen = bmain->screens.first; screen; screen = screen->id.next) {
          for (ScrArea *sa = screen->areabase.first; sa; sa = sa->next) {
            for (SpaceLink *sl = sa->spacedata.first; sl; sl = sl->next) {
              if (sl->spacetype == SPACE_VIEW3D) {
                View3D *v3d = (View3D *)sl;
                BLI_strncpy(v3d->shading.matcap, default_matcap->name, FILE_MAXFILE);
              }
            }
          }
        }
      }
    }
    if (!DNA_struct_elem_find(fd->filesdna, "View3DOverlay", "float", "wireframe_threshold")) {
      for (bScreen *screen = bmain->screens.first; screen; screen = screen->id.next) {
        for (ScrArea *sa = screen->areabase.first; sa; sa = sa->next) {
          for (SpaceLink *sl = sa->spacedata.first; sl; sl = sl->next) {
            if (sl->spacetype == SPACE_VIEW3D) {
              View3D *v3d = (View3D *)sl;
              v3d->overlay.wireframe_threshold = 0.5f;
            }
          }
        }
      }
    }
    if (!DNA_struct_elem_find(fd->filesdna, "View3DShading", "float", "cavity_valley_factor")) {
      for (bScreen *screen = bmain->screens.first; screen; screen = screen->id.next) {
        for (ScrArea *sa = screen->areabase.first; sa; sa = sa->next) {
          for (SpaceLink *sl = sa->spacedata.first; sl; sl = sl->next) {
            if (sl->spacetype == SPACE_VIEW3D) {
              View3D *v3d = (View3D *)sl;
              v3d->shading.cavity_valley_factor = 1.0f;
              v3d->shading.cavity_ridge_factor = 1.0f;
            }
          }
        }
      }
    }
    if (!DNA_struct_elem_find(fd->filesdna, "View3DOverlay", "float", "xray_alpha_bone")) {
      for (bScreen *screen = bmain->screens.first; screen; screen = screen->id.next) {
        for (ScrArea *sa = screen->areabase.first; sa; sa = sa->next) {
          for (SpaceLink *sl = sa->spacedata.first; sl; sl = sl->next) {
            if (sl->spacetype == SPACE_VIEW3D) {
              View3D *v3d = (View3D *)sl;
              v3d->overlay.xray_alpha_bone = 0.5f;
            }
          }
        }
      }
    }
  }

  if (!MAIN_VERSION_ATLEAST(bmain, 280, 19)) {
    if (!DNA_struct_elem_find(fd->filesdna, "Image", "ListBase", "renderslot")) {
      for (Image *ima = bmain->images.first; ima; ima = ima->id.next) {
        if (ima->type == IMA_TYPE_R_RESULT) {
          for (int i = 0; i < 8; i++) {
            RenderSlot *slot = MEM_callocN(sizeof(RenderSlot), "Image Render Slot Init");
            BLI_snprintf(slot->name, sizeof(slot->name), "Slot %d", i + 1);
            BLI_addtail(&ima->renderslots, slot);
          }
        }
      }
    }
    if (!DNA_struct_elem_find(fd->filesdna, "SpaceAction", "char", "mode_prev")) {
      for (bScreen *screen = bmain->screens.first; screen; screen = screen->id.next) {
        for (ScrArea *sa = screen->areabase.first; sa; sa = sa->next) {
          for (SpaceLink *sl = sa->spacedata.first; sl; sl = sl->next) {
            if (sl->spacetype == SPACE_ACTION) {
              SpaceAction *saction = (SpaceAction *)sl;
              /* "Dopesheet" should be default here,
               * unless it looks like the Action Editor was active instead. */
              if ((saction->mode_prev == 0) && (saction->action == NULL)) {
                saction->mode_prev = SACTCONT_DOPESHEET;
              }
            }
          }
        }
      }
    }

    for (bScreen *screen = bmain->screens.first; screen; screen = screen->id.next) {
      for (ScrArea *sa = screen->areabase.first; sa; sa = sa->next) {
        for (SpaceLink *sl = sa->spacedata.first; sl; sl = sl->next) {
          if (sl->spacetype == SPACE_VIEW3D) {
            View3D *v3d = (View3D *)sl;
            if (v3d->drawtype == OB_TEXTURE) {
              v3d->drawtype = OB_SOLID;
              v3d->shading.light = V3D_LIGHTING_STUDIO;
              v3d->shading.color_type = V3D_SHADING_TEXTURE_COLOR;
            }
          }
        }
      }
    }
  }

  if (!MAIN_VERSION_ATLEAST(bmain, 280, 21)) {
    for (Scene *sce = bmain->scenes.first; sce != NULL; sce = sce->id.next) {
      if (sce->ed != NULL && sce->ed->seqbase.first != NULL) {
        do_versions_seq_unique_name_all_strips(sce, &sce->ed->seqbase);
      }
    }

    if (!DNA_struct_elem_find(
            fd->filesdna, "View3DOverlay", "float", "texture_paint_mode_opacity")) {
      for (bScreen *screen = bmain->screens.first; screen; screen = screen->id.next) {
        for (ScrArea *sa = screen->areabase.first; sa; sa = sa->next) {
          for (SpaceLink *sl = sa->spacedata.first; sl; sl = sl->next) {
            if (sl->spacetype == SPACE_VIEW3D) {
              enum {
                V3D_SHOW_MODE_SHADE_OVERRIDE = (1 << 15),
              };
              View3D *v3d = (View3D *)sl;
              float alpha = v3d->flag2 & V3D_SHOW_MODE_SHADE_OVERRIDE ? 0.0f : 1.0f;
              v3d->overlay.texture_paint_mode_opacity = alpha;
              v3d->overlay.vertex_paint_mode_opacity = alpha;
              v3d->overlay.weight_paint_mode_opacity = alpha;
            }
          }
        }
      }
    }

    if (!DNA_struct_elem_find(fd->filesdna, "View3DShading", "char", "background_type")) {
      for (bScreen *screen = bmain->screens.first; screen; screen = screen->id.next) {
        for (ScrArea *sa = screen->areabase.first; sa; sa = sa->next) {
          for (SpaceLink *sl = sa->spacedata.first; sl; sl = sl->next) {
            if (sl->spacetype == SPACE_VIEW3D) {
              View3D *v3d = (View3D *)sl;
              copy_v3_fl(v3d->shading.background_color, 0.05f);
            }
          }
        }
      }
    }

    if (!DNA_struct_elem_find(fd->filesdna, "SceneEEVEE", "float", "gi_cubemap_draw_size")) {
      for (Scene *scene = bmain->scenes.first; scene; scene = scene->id.next) {
        scene->eevee.gi_irradiance_draw_size = 0.1f;
        scene->eevee.gi_cubemap_draw_size = 0.3f;
      }
    }

    if (!DNA_struct_elem_find(
            fd->filesdna, "RigidBodyWorld", "RigidBodyWorld_Shared", "*shared")) {
      for (Scene *scene = bmain->scenes.first; scene; scene = scene->id.next) {
        RigidBodyWorld *rbw = scene->rigidbody_world;

        if (rbw == NULL) {
          continue;
        }

        if (rbw->shared == NULL) {
          rbw->shared = MEM_callocN(sizeof(*rbw->shared), "RigidBodyWorld_Shared");
        }

        /* Move shared pointers from deprecated location to current location */
        rbw->shared->pointcache = rbw->pointcache;
        rbw->shared->ptcaches = rbw->ptcaches;

        rbw->pointcache = NULL;
        BLI_listbase_clear(&rbw->ptcaches);

        if (rbw->shared->pointcache == NULL) {
          rbw->shared->pointcache = BKE_ptcache_add(&(rbw->shared->ptcaches));
        }
      }
    }

    if (!DNA_struct_elem_find(fd->filesdna, "SoftBody", "SoftBody_Shared", "*shared")) {
      for (Object *ob = bmain->objects.first; ob; ob = ob->id.next) {
        SoftBody *sb = ob->soft;
        if (sb == NULL) {
          continue;
        }
        if (sb->shared == NULL) {
          sb->shared = MEM_callocN(sizeof(*sb->shared), "SoftBody_Shared");
        }

        /* Move shared pointers from deprecated location to current location */
        sb->shared->pointcache = sb->pointcache;
        sb->shared->ptcaches = sb->ptcaches;

        sb->pointcache = NULL;
        BLI_listbase_clear(&sb->ptcaches);
      }
    }

    if (!DNA_struct_elem_find(fd->filesdna, "View3DShading", "short", "type")) {
      for (bScreen *screen = bmain->screens.first; screen; screen = screen->id.next) {
        for (ScrArea *sa = screen->areabase.first; sa; sa = sa->next) {
          for (SpaceLink *sl = sa->spacedata.first; sl; sl = sl->next) {
            if (sl->spacetype == SPACE_VIEW3D) {
              View3D *v3d = (View3D *)sl;
              if (v3d->drawtype == OB_RENDER) {
                v3d->drawtype = OB_SOLID;
              }
              v3d->shading.type = v3d->drawtype;
              v3d->shading.prev_type = OB_SOLID;
            }
          }
        }
      }
    }

    if (!DNA_struct_elem_find(fd->filesdna, "SceneDisplay", "View3DShading", "shading")) {
      for (Scene *scene = bmain->scenes.first; scene; scene = scene->id.next) {
        BKE_screen_view3d_shading_init(&scene->display.shading);
      }
    }
    /* initialize grease pencil view data */
    if (!DNA_struct_elem_find(fd->filesdna, "SpaceView3D", "float", "vertex_opacity")) {
      for (bScreen *sc = bmain->screens.first; sc; sc = sc->id.next) {
        for (ScrArea *sa = sc->areabase.first; sa; sa = sa->next) {
          for (SpaceLink *sl = sa->spacedata.first; sl; sl = sl->next) {
            if (sl->spacetype == SPACE_VIEW3D) {
              View3D *v3d = (View3D *)sl;
              v3d->vertex_opacity = 1.0f;
              v3d->gp_flag |= V3D_GP_SHOW_EDIT_LINES;
            }
          }
        }
      }
    }
  }

  if (!MAIN_VERSION_ATLEAST(bmain, 280, 22)) {
    if (!DNA_struct_elem_find(fd->filesdna, "ToolSettings", "char", "annotate_v3d_align")) {
      for (Scene *scene = bmain->scenes.first; scene; scene = scene->id.next) {
        scene->toolsettings->annotate_v3d_align = GP_PROJECT_VIEWSPACE | GP_PROJECT_CURSOR;
        scene->toolsettings->annotate_thickness = 3;
      }
    }
    if (!DNA_struct_elem_find(fd->filesdna, "bGPDlayer", "short", "line_change")) {
      for (bGPdata *gpd = bmain->gpencils.first; gpd; gpd = gpd->id.next) {
        for (bGPDlayer *gpl = gpd->layers.first; gpl; gpl = gpl->next) {
          gpl->line_change = gpl->thickness;
          if ((gpl->thickness < 1) || (gpl->thickness > 10)) {
            gpl->thickness = 3;
          }
        }
      }
    }
    if (!DNA_struct_elem_find(fd->filesdna, "View3DOverlay", "float", "gpencil_paper_opacity")) {
      for (bScreen *screen = bmain->screens.first; screen; screen = screen->id.next) {
        for (ScrArea *sa = screen->areabase.first; sa; sa = sa->next) {
          for (SpaceLink *sl = sa->spacedata.first; sl; sl = sl->next) {
            if (sl->spacetype == SPACE_VIEW3D) {
              View3D *v3d = (View3D *)sl;
              v3d->overlay.gpencil_paper_opacity = 0.5f;
            }
          }
        }
      }
    }
    if (!DNA_struct_elem_find(fd->filesdna, "View3DOverlay", "float", "gpencil_grid_opacity")) {
      for (bScreen *screen = bmain->screens.first; screen; screen = screen->id.next) {
        for (ScrArea *sa = screen->areabase.first; sa; sa = sa->next) {
          for (SpaceLink *sl = sa->spacedata.first; sl; sl = sl->next) {
            if (sl->spacetype == SPACE_VIEW3D) {
              View3D *v3d = (View3D *)sl;
              v3d->overlay.gpencil_grid_opacity = 0.5f;
            }
          }
        }
      }
    }

    /* default loc axis */
    if (!DNA_struct_elem_find(fd->filesdna, "GP_Sculpt_Settings", "int", "lock_axis")) {
      for (Scene *scene = bmain->scenes.first; scene; scene = scene->id.next) {
        /* lock axis */
        GP_Sculpt_Settings *gset = &scene->toolsettings->gp_sculpt;
        if (gset) {
          gset->lock_axis = GP_LOCKAXIS_Y;
        }
      }
    }

    /* Versioning code for Subsurf modifier. */
    if (!DNA_struct_elem_find(fd->filesdna, "SubsurfModifier", "short", "uv_smooth")) {
      for (Object *object = bmain->objects.first; object != NULL; object = object->id.next) {
        for (ModifierData *md = object->modifiers.first; md; md = md->next) {
          if (md->type == eModifierType_Subsurf) {
            SubsurfModifierData *smd = (SubsurfModifierData *)md;
            if (smd->flags & eSubsurfModifierFlag_SubsurfUv_DEPRECATED) {
              smd->uv_smooth = SUBSURF_UV_SMOOTH_PRESERVE_CORNERS;
            }
            else {
              smd->uv_smooth = SUBSURF_UV_SMOOTH_NONE;
            }
          }
        }
      }
    }

    if (!DNA_struct_elem_find(fd->filesdna, "SubsurfModifier", "short", "quality")) {
      for (Object *object = bmain->objects.first; object != NULL; object = object->id.next) {
        for (ModifierData *md = object->modifiers.first; md; md = md->next) {
          if (md->type == eModifierType_Subsurf) {
            SubsurfModifierData *smd = (SubsurfModifierData *)md;
            smd->quality = min_ii(smd->renderLevels, 3);
          }
        }
      }
    }
    /* Versioning code for Multires modifier. */
    if (!DNA_struct_elem_find(fd->filesdna, "MultiresModifier", "short", "quality")) {
      for (Object *object = bmain->objects.first; object != NULL; object = object->id.next) {
        for (ModifierData *md = object->modifiers.first; md; md = md->next) {
          if (md->type == eModifierType_Multires) {
            MultiresModifierData *mmd = (MultiresModifierData *)md;
            mmd->quality = 3;
            if (mmd->flags & eMultiresModifierFlag_PlainUv_DEPRECATED) {
              mmd->uv_smooth = SUBSURF_UV_SMOOTH_NONE;
            }
            else {
              mmd->uv_smooth = SUBSURF_UV_SMOOTH_PRESERVE_CORNERS;
            }
          }
        }
      }
    }

    if (!DNA_struct_elem_find(fd->filesdna, "ClothSimSettings", "short", "bending_model")) {
      for (Object *ob = bmain->objects.first; ob; ob = ob->id.next) {
        for (ModifierData *md = ob->modifiers.first; md; md = md->next) {
          ClothModifierData *clmd = NULL;
          if (md->type == eModifierType_Cloth) {
            clmd = (ClothModifierData *)md;
          }
          else if (md->type == eModifierType_ParticleSystem) {
            ParticleSystemModifierData *psmd = (ParticleSystemModifierData *)md;
            ParticleSystem *psys = psmd->psys;
            clmd = psys->clmd;
          }
          if (clmd != NULL) {
            clmd->sim_parms->bending_model = CLOTH_BENDING_LINEAR;
            clmd->sim_parms->tension = clmd->sim_parms->structural;
            clmd->sim_parms->compression = clmd->sim_parms->structural;
            clmd->sim_parms->shear = clmd->sim_parms->structural;
            clmd->sim_parms->max_tension = clmd->sim_parms->max_struct;
            clmd->sim_parms->max_compression = clmd->sim_parms->max_struct;
            clmd->sim_parms->max_shear = clmd->sim_parms->max_struct;
            clmd->sim_parms->vgroup_shear = clmd->sim_parms->vgroup_struct;
            clmd->sim_parms->tension_damp = clmd->sim_parms->Cdis;
            clmd->sim_parms->compression_damp = clmd->sim_parms->Cdis;
            clmd->sim_parms->shear_damp = clmd->sim_parms->Cdis;
          }
        }
      }
    }

    if (!DNA_struct_elem_find(fd->filesdna, "BrushGpencilSettings", "float", "era_strength_f")) {
      for (Brush *brush = bmain->brushes.first; brush; brush = brush->id.next) {
        if (brush->gpencil_settings != NULL) {
          BrushGpencilSettings *gp = brush->gpencil_settings;
          if (gp->brush_type == GPAINT_TOOL_ERASE) {
            gp->era_strength_f = 100.0f;
            gp->era_thickness_f = 10.0f;
          }
        }
      }
    }

    for (Object *ob = bmain->objects.first; ob; ob = ob->id.next) {
      for (ModifierData *md = ob->modifiers.first; md; md = md->next) {
        if (md->type == eModifierType_Cloth) {
          ClothModifierData *clmd = (ClothModifierData *)md;

          if (!(clmd->sim_parms->flags & CLOTH_SIMSETTINGS_FLAG_GOAL)) {
            clmd->sim_parms->vgroup_mass = 0;
          }

          if (!(clmd->sim_parms->flags & CLOTH_SIMSETTINGS_FLAG_SCALING)) {
            clmd->sim_parms->vgroup_struct = 0;
            clmd->sim_parms->vgroup_shear = 0;
            clmd->sim_parms->vgroup_bend = 0;
          }

          if (!(clmd->sim_parms->flags & CLOTH_SIMSETTINGS_FLAG_SEW)) {
            clmd->sim_parms->shrink_min = 0.0f;
            clmd->sim_parms->vgroup_shrink = 0;
          }

          if (!(clmd->coll_parms->flags & CLOTH_COLLSETTINGS_FLAG_ENABLED)) {
            clmd->coll_parms->flags &= ~CLOTH_COLLSETTINGS_FLAG_SELF;
          }
        }
      }
    }
  }

  if (!MAIN_VERSION_ATLEAST(bmain, 280, 24)) {
    for (bScreen *screen = bmain->screens.first; screen; screen = screen->id.next) {
      for (ScrArea *sa = screen->areabase.first; sa; sa = sa->next) {
        for (SpaceLink *sl = sa->spacedata.first; sl; sl = sl->next) {
          if (sl->spacetype == SPACE_VIEW3D) {
            View3D *v3d = (View3D *)sl;
            v3d->overlay.edit_flag |= V3D_OVERLAY_EDIT_FACES | V3D_OVERLAY_EDIT_SEAMS |
                                      V3D_OVERLAY_EDIT_SHARP | V3D_OVERLAY_EDIT_FREESTYLE_EDGE |
                                      V3D_OVERLAY_EDIT_FREESTYLE_FACE | V3D_OVERLAY_EDIT_EDGES |
                                      V3D_OVERLAY_EDIT_CREASES | V3D_OVERLAY_EDIT_BWEIGHTS |
                                      V3D_OVERLAY_EDIT_CU_HANDLES | V3D_OVERLAY_EDIT_CU_NORMALS;
          }
        }
      }
    }

    if (!DNA_struct_elem_find(fd->filesdna, "ShrinkwrapModifierData", "char", "shrinkMode")) {
      for (Object *ob = bmain->objects.first; ob; ob = ob->id.next) {
        for (ModifierData *md = ob->modifiers.first; md; md = md->next) {
          if (md->type == eModifierType_Shrinkwrap) {
            ShrinkwrapModifierData *smd = (ShrinkwrapModifierData *)md;
            if (smd->shrinkOpts & MOD_SHRINKWRAP_KEEP_ABOVE_SURFACE) {
              smd->shrinkMode = MOD_SHRINKWRAP_ABOVE_SURFACE;
              smd->shrinkOpts &= ~MOD_SHRINKWRAP_KEEP_ABOVE_SURFACE;
            }
          }
        }
      }
    }

    if (!DNA_struct_elem_find(fd->filesdna, "PartDeflect", "float", "pdef_cfrict")) {
      for (Object *ob = bmain->objects.first; ob; ob = ob->id.next) {
        if (ob->pd) {
          ob->pd->pdef_cfrict = 5.0f;
        }

        for (ModifierData *md = ob->modifiers.first; md; md = md->next) {
          if (md->type == eModifierType_Cloth) {
            ClothModifierData *clmd = (ClothModifierData *)md;

            clmd->coll_parms->selfepsilon = 0.015f;
          }
        }
      }
    }

    if (!DNA_struct_elem_find(fd->filesdna, "View3DShading", "float", "xray_alpha_wire")) {
      for (bScreen *screen = bmain->screens.first; screen; screen = screen->id.next) {
        for (ScrArea *sa = screen->areabase.first; sa; sa = sa->next) {
          for (SpaceLink *sl = sa->spacedata.first; sl; sl = sl->next) {
            if (sl->spacetype == SPACE_VIEW3D) {
              View3D *v3d = (View3D *)sl;
              v3d->shading.flag |= V3D_SHADING_XRAY_WIREFRAME;
            }
          }
        }
      }
    }
  }

  if (!MAIN_VERSION_ATLEAST(bmain, 280, 25)) {
    for (Scene *scene = bmain->scenes.first; scene; scene = scene->id.next) {
      UnitSettings *unit = &scene->unit;
      if (unit->system != USER_UNIT_NONE) {
        unit->length_unit = bUnit_GetBaseUnitOfType(scene->unit.system, B_UNIT_LENGTH);
        unit->mass_unit = bUnit_GetBaseUnitOfType(scene->unit.system, B_UNIT_MASS);
      }
      unit->time_unit = bUnit_GetBaseUnitOfType(USER_UNIT_NONE, B_UNIT_TIME);
    }

    /* gpencil grid settings */
    for (bGPdata *gpd = bmain->gpencils.first; gpd; gpd = gpd->id.next) {
      ARRAY_SET_ITEMS(gpd->grid.color, 0.5f, 0.5f, 0.5f);  // Color
      ARRAY_SET_ITEMS(gpd->grid.scale, 1.0f, 1.0f);        // Scale
      gpd->grid.lines = GP_DEFAULT_GRID_LINES;             // Number of lines
    }
  }

  if (!MAIN_VERSION_ATLEAST(bmain, 280, 28)) {
    for (Mesh *mesh = bmain->meshes.first; mesh; mesh = mesh->id.next) {
      BKE_mesh_calc_edges_loose(mesh);
    }
  }

  if (!MAIN_VERSION_ATLEAST(bmain, 280, 29)) {
    for (bScreen *screen = bmain->screens.first; screen; screen = screen->id.next) {
      for (ScrArea *sa = screen->areabase.first; sa; sa = sa->next) {
        for (SpaceLink *sl = sa->spacedata.first; sl; sl = sl->next) {
          if (sl->spacetype == SPACE_VIEW3D) {
            enum { V3D_OCCLUDE_WIRE = (1 << 14) };
            View3D *v3d = (View3D *)sl;
            if (v3d->flag2 & V3D_OCCLUDE_WIRE) {
              v3d->overlay.edit_flag |= V3D_OVERLAY_EDIT_OCCLUDE_WIRE;
              v3d->flag2 &= ~V3D_OCCLUDE_WIRE;
            }
          }
        }
      }
    }

    for (bScreen *screen = bmain->screens.first; screen; screen = screen->id.next) {
      for (ScrArea *sa = screen->areabase.first; sa; sa = sa->next) {
        for (SpaceLink *sl = sa->spacedata.first; sl; sl = sl->next) {
          if (sl->spacetype == SPACE_PROPERTIES) {
            ListBase *regionbase = (sl == sa->spacedata.first) ? &sa->regionbase : &sl->regionbase;
            ARegion *ar = MEM_callocN(sizeof(ARegion), "navigation bar for properties");
            ARegion *ar_header = NULL;

            for (ar_header = regionbase->first; ar_header; ar_header = ar_header->next) {
              if (ar_header->regiontype == RGN_TYPE_HEADER) {
                break;
              }
            }
            BLI_assert(ar_header);

            BLI_insertlinkafter(regionbase, ar_header, ar);

            ar->regiontype = RGN_TYPE_NAV_BAR;
            ar->alignment = RGN_ALIGN_LEFT;
          }
        }
      }
    }

    /* grease pencil fade layer opacity */
    if (!DNA_struct_elem_find(fd->filesdna, "View3DOverlay", "float", "gpencil_fade_layer")) {
      for (bScreen *screen = bmain->screens.first; screen; screen = screen->id.next) {
        for (ScrArea *sa = screen->areabase.first; sa; sa = sa->next) {
          for (SpaceLink *sl = sa->spacedata.first; sl; sl = sl->next) {
            if (sl->spacetype == SPACE_VIEW3D) {
              View3D *v3d = (View3D *)sl;
              v3d->overlay.gpencil_fade_layer = 0.5f;
            }
          }
        }
      }
    }
  }

  if (!MAIN_VERSION_ATLEAST(bmain, 280, 30)) {
    /* grease pencil main material show switches */
    for (Material *mat = bmain->materials.first; mat; mat = mat->id.next) {
      if (mat->gp_style) {
        mat->gp_style->flag |= GP_STYLE_STROKE_SHOW;
        mat->gp_style->flag |= GP_STYLE_FILL_SHOW;
      }
    }
  }

  if (!MAIN_VERSION_ATLEAST(bmain, 280, 33)) {
    /* Grease pencil reset sculpt brushes after struct rename  */
    if (!DNA_struct_elem_find(fd->filesdna, "GP_Sculpt_Settings", "int", "weighttype")) {
      float curcolor_add[3], curcolor_sub[3];
      ARRAY_SET_ITEMS(curcolor_add, 1.0f, 0.6f, 0.6f);
      ARRAY_SET_ITEMS(curcolor_sub, 0.6f, 0.6f, 1.0f);

      for (Scene *scene = bmain->scenes.first; scene; scene = scene->id.next) {
        /* sculpt brushes */
        GP_Sculpt_Settings *gset = &scene->toolsettings->gp_sculpt;
        if (gset) {
          for (int i = 0; i < GP_SCULPT_TYPE_MAX; i++) {
            GP_Sculpt_Data *gp_brush = &gset->brush[i];
            gp_brush->size = 30;
            gp_brush->strength = 0.5f;
            gp_brush->flag = GP_SCULPT_FLAG_USE_FALLOFF | GP_SCULPT_FLAG_ENABLE_CURSOR;
            copy_v3_v3(gp_brush->curcolor_add, curcolor_add);
            copy_v3_v3(gp_brush->curcolor_sub, curcolor_sub);
          }
        }
      }
    }

    if (!DNA_struct_elem_find(fd->filesdna, "SceneEEVEE", "float", "overscan")) {
      for (Scene *scene = bmain->scenes.first; scene; scene = scene->id.next) {
        scene->eevee.overscan = 3.0f;
      }
    }

    for (Light *la = bmain->lights.first; la; la = la->id.next) {
      /* Removed Hemi lights. */
      if (!ELEM(la->type, LA_LOCAL, LA_SUN, LA_SPOT, LA_AREA)) {
        la->type = LA_SUN;
      }
    }

    if (!DNA_struct_elem_find(fd->filesdna, "SceneEEVEE", "float", "light_threshold")) {
      for (Scene *scene = bmain->scenes.first; scene; scene = scene->id.next) {
        scene->eevee.light_threshold = 0.01f;
      }
    }

    if (!DNA_struct_elem_find(fd->filesdna, "SceneEEVEE", "float", "gi_irradiance_smoothing")) {
      for (Scene *scene = bmain->scenes.first; scene; scene = scene->id.next) {
        scene->eevee.gi_irradiance_smoothing = 0.1f;
      }
    }

    if (!DNA_struct_elem_find(fd->filesdna, "SceneEEVEE", "float", "gi_filter_quality")) {
      for (Scene *scene = bmain->scenes.first; scene; scene = scene->id.next) {
        scene->eevee.gi_filter_quality = 1.0f;
      }
    }

    if (!DNA_struct_elem_find(fd->filesdna, "Light", "float", "att_dist")) {
      for (Light *la = bmain->lights.first; la; la = la->id.next) {
        la->att_dist = la->clipend;
      }
    }

    if (!DNA_struct_elem_find(fd->filesdna, "Brush", "char", "weightpaint_tool")) {
      /* Magic defines from old files (2.7x) */

#define PAINT_BLEND_MIX 0
#define PAINT_BLEND_ADD 1
#define PAINT_BLEND_SUB 2
#define PAINT_BLEND_MUL 3
#define PAINT_BLEND_BLUR 4
#define PAINT_BLEND_LIGHTEN 5
#define PAINT_BLEND_DARKEN 6
#define PAINT_BLEND_AVERAGE 7
#define PAINT_BLEND_SMEAR 8
#define PAINT_BLEND_COLORDODGE 9
#define PAINT_BLEND_DIFFERENCE 10
#define PAINT_BLEND_SCREEN 11
#define PAINT_BLEND_HARDLIGHT 12
#define PAINT_BLEND_OVERLAY 13
#define PAINT_BLEND_SOFTLIGHT 14
#define PAINT_BLEND_EXCLUSION 15
#define PAINT_BLEND_LUMINOSITY 16
#define PAINT_BLEND_SATURATION 17
#define PAINT_BLEND_HUE 18
#define PAINT_BLEND_ALPHA_SUB 19
#define PAINT_BLEND_ALPHA_ADD 20

      for (Brush *brush = bmain->brushes.first; brush; brush = brush->id.next) {
        if (brush->ob_mode & (OB_MODE_VERTEX_PAINT | OB_MODE_WEIGHT_PAINT)) {
          const char tool_init = brush->vertexpaint_tool;
          bool is_blend = false;

          {
            char tool = tool_init;
            switch (tool_init) {
              case PAINT_BLEND_MIX:
                tool = VPAINT_TOOL_DRAW;
                break;
              case PAINT_BLEND_BLUR:
                tool = VPAINT_TOOL_BLUR;
                break;
              case PAINT_BLEND_AVERAGE:
                tool = VPAINT_TOOL_AVERAGE;
                break;
              case PAINT_BLEND_SMEAR:
                tool = VPAINT_TOOL_SMEAR;
                break;
              default:
                tool = VPAINT_TOOL_DRAW;
                is_blend = true;
                break;
            }
            brush->vertexpaint_tool = tool;
          }

          if (is_blend == false) {
            brush->blend = IMB_BLEND_MIX;
          }
          else {
            short blend = IMB_BLEND_MIX;
            switch (tool_init) {
              case PAINT_BLEND_ADD:
                blend = IMB_BLEND_ADD;
                break;
              case PAINT_BLEND_SUB:
                blend = IMB_BLEND_SUB;
                break;
              case PAINT_BLEND_MUL:
                blend = IMB_BLEND_MUL;
                break;
              case PAINT_BLEND_LIGHTEN:
                blend = IMB_BLEND_LIGHTEN;
                break;
              case PAINT_BLEND_DARKEN:
                blend = IMB_BLEND_DARKEN;
                break;
              case PAINT_BLEND_COLORDODGE:
                blend = IMB_BLEND_COLORDODGE;
                break;
              case PAINT_BLEND_DIFFERENCE:
                blend = IMB_BLEND_DIFFERENCE;
                break;
              case PAINT_BLEND_SCREEN:
                blend = IMB_BLEND_SCREEN;
                break;
              case PAINT_BLEND_HARDLIGHT:
                blend = IMB_BLEND_HARDLIGHT;
                break;
              case PAINT_BLEND_OVERLAY:
                blend = IMB_BLEND_OVERLAY;
                break;
              case PAINT_BLEND_SOFTLIGHT:
                blend = IMB_BLEND_SOFTLIGHT;
                break;
              case PAINT_BLEND_EXCLUSION:
                blend = IMB_BLEND_EXCLUSION;
                break;
              case PAINT_BLEND_LUMINOSITY:
                blend = IMB_BLEND_LUMINOSITY;
                break;
              case PAINT_BLEND_SATURATION:
                blend = IMB_BLEND_SATURATION;
                break;
              case PAINT_BLEND_HUE:
                blend = IMB_BLEND_HUE;
                break;
              case PAINT_BLEND_ALPHA_SUB:
                blend = IMB_BLEND_ERASE_ALPHA;
                break;
              case PAINT_BLEND_ALPHA_ADD:
                blend = IMB_BLEND_ADD_ALPHA;
                break;
            }
            brush->blend = blend;
          }
        }
        /* For now these match, in the future new items may not. */
        brush->weightpaint_tool = brush->vertexpaint_tool;
      }

#undef PAINT_BLEND_MIX
#undef PAINT_BLEND_ADD
#undef PAINT_BLEND_SUB
#undef PAINT_BLEND_MUL
#undef PAINT_BLEND_BLUR
#undef PAINT_BLEND_LIGHTEN
#undef PAINT_BLEND_DARKEN
#undef PAINT_BLEND_AVERAGE
#undef PAINT_BLEND_SMEAR
#undef PAINT_BLEND_COLORDODGE
#undef PAINT_BLEND_DIFFERENCE
#undef PAINT_BLEND_SCREEN
#undef PAINT_BLEND_HARDLIGHT
#undef PAINT_BLEND_OVERLAY
#undef PAINT_BLEND_SOFTLIGHT
#undef PAINT_BLEND_EXCLUSION
#undef PAINT_BLEND_LUMINOSITY
#undef PAINT_BLEND_SATURATION
#undef PAINT_BLEND_HUE
#undef PAINT_BLEND_ALPHA_SUB
#undef PAINT_BLEND_ALPHA_ADD
    }
  }

  if (!MAIN_VERSION_ATLEAST(bmain, 280, 34)) {
    for (bScreen *screen = bmain->screens.first; screen; screen = screen->id.next) {
      for (ScrArea *area = screen->areabase.first; area; area = area->next) {
        for (SpaceLink *slink = area->spacedata.first; slink; slink = slink->next) {
          if (slink->spacetype == SPACE_USERPREF) {
            ARegion *navigation_region = BKE_spacedata_find_region_type(
                slink, area, RGN_TYPE_NAV_BAR);

            if (!navigation_region) {
              ARegion *main_region = BKE_spacedata_find_region_type(slink, area, RGN_TYPE_WINDOW);
              ListBase *regionbase = (slink == area->spacedata.first) ? &area->regionbase :
                                                                        &slink->regionbase;

              navigation_region = MEM_callocN(sizeof(ARegion),
                                              "userpref navigation-region do_versions");

              /* Order matters, addhead not addtail! */
              BLI_insertlinkbefore(regionbase, main_region, navigation_region);

              navigation_region->regiontype = RGN_TYPE_NAV_BAR;
              navigation_region->alignment = RGN_ALIGN_LEFT;
            }
          }
        }
      }
    }
  }

  if (!MAIN_VERSION_ATLEAST(bmain, 280, 36)) {
    if (!DNA_struct_elem_find(fd->filesdna, "View3DShading", "float", "curvature_ridge_factor")) {
      for (bScreen *screen = bmain->screens.first; screen; screen = screen->id.next) {
        for (ScrArea *sa = screen->areabase.first; sa; sa = sa->next) {
          for (SpaceLink *sl = sa->spacedata.first; sl; sl = sl->next) {
            if (sl->spacetype == SPACE_VIEW3D) {
              View3D *v3d = (View3D *)sl;
              v3d->shading.curvature_ridge_factor = 1.0f;
              v3d->shading.curvature_valley_factor = 1.0f;
            }
          }
        }
      }
    }

    /* Rename OpenGL to Workbench. */
    for (Scene *scene = bmain->scenes.first; scene; scene = scene->id.next) {
      if (STREQ(scene->r.engine, "BLENDER_OPENGL")) {
        STRNCPY(scene->r.engine, RE_engine_id_BLENDER_WORKBENCH);
      }
    }

    /* init Annotations onion skin */
    if (!DNA_struct_elem_find(fd->filesdna, "bGPDlayer", "int", "gstep")) {
      for (bGPdata *gpd = bmain->gpencils.first; gpd; gpd = gpd->id.next) {
        for (bGPDlayer *gpl = gpd->layers.first; gpl; gpl = gpl->next) {
          ARRAY_SET_ITEMS(gpl->gcolor_prev, 0.302f, 0.851f, 0.302f);
          ARRAY_SET_ITEMS(gpl->gcolor_next, 0.250f, 0.1f, 1.0f);
        }
      }
    }

    /* Move studio_light selection to lookdev_light. */
    if (!DNA_struct_elem_find(fd->filesdna, "View3DShading", "char", "lookdev_light[256]")) {
      for (bScreen *screen = bmain->screens.first; screen; screen = screen->id.next) {
        for (ScrArea *sa = screen->areabase.first; sa; sa = sa->next) {
          for (SpaceLink *sl = sa->spacedata.first; sl; sl = sl->next) {
            if (sl->spacetype == SPACE_VIEW3D) {
              View3D *v3d = (View3D *)sl;
              memcpy(v3d->shading.lookdev_light, v3d->shading.studio_light, sizeof(char) * 256);
            }
          }
        }
      }
    }

    /* Change Solid mode shadow orientation. */
    if (!DNA_struct_elem_find(fd->filesdna, "SceneDisplay", "float", "shadow_focus")) {
      for (Scene *scene = bmain->scenes.first; scene; scene = scene->id.next) {
        float *dir = scene->display.light_direction;
        SWAP(float, dir[2], dir[1]);
        dir[2] = -dir[2];
        dir[0] = -dir[0];
      }
    }
  }

  if (!MAIN_VERSION_ATLEAST(bmain, 280, 37)) {
    for (Camera *ca = bmain->cameras.first; ca; ca = ca->id.next) {
      ca->drawsize *= 2.0f;
    }

    /* Grease pencil primitive curve */
    if (!DNA_struct_elem_find(
            fd->filesdna, "GP_Sculpt_Settings", "CurveMapping", "cur_primitive")) {
      for (Scene *scene = bmain->scenes.first; scene; scene = scene->id.next) {
        GP_Sculpt_Settings *gset = &scene->toolsettings->gp_sculpt;
        if ((gset) && (gset->cur_primitive == NULL)) {
          gset->cur_primitive = BKE_curvemapping_add(1, 0.0f, 0.0f, 1.0f, 1.0f);
          BKE_curvemapping_initialize(gset->cur_primitive);
          BKE_curvemap_reset(gset->cur_primitive->cm,
                             &gset->cur_primitive->clipr,
                             CURVE_PRESET_BELL,
                             CURVEMAP_SLOPE_POSITIVE);
        }
      }
    }
  }

  if (!MAIN_VERSION_ATLEAST(bmain, 280, 38)) {
    if (DNA_struct_elem_find(fd->filesdna, "Object", "char", "empty_image_visibility_flag")) {
      for (Object *ob = bmain->objects.first; ob; ob = ob->id.next) {
        ob->empty_image_visibility_flag ^= (OB_EMPTY_IMAGE_HIDE_PERSPECTIVE |
                                            OB_EMPTY_IMAGE_HIDE_ORTHOGRAPHIC |
                                            OB_EMPTY_IMAGE_HIDE_BACK);
      }
    }

    for (bScreen *screen = bmain->screens.first; screen; screen = screen->id.next) {
      for (ScrArea *area = screen->areabase.first; area; area = area->next) {
        for (SpaceLink *sl = area->spacedata.first; sl; sl = sl->next) {
          switch (sl->spacetype) {
            case SPACE_IMAGE: {
              SpaceImage *sima = (SpaceImage *)sl;
              sima->flag &= ~(SI_FLAG_UNUSED_0 | SI_FLAG_UNUSED_1 | SI_FLAG_UNUSED_3 |
                              SI_FLAG_UNUSED_6 | SI_FLAG_UNUSED_7 | SI_FLAG_UNUSED_8 |
                              SI_FLAG_UNUSED_17 | SI_FLAG_UNUSED_18 | SI_FLAG_UNUSED_23 |
                              SI_FLAG_UNUSED_24);
              break;
            }
            case SPACE_VIEW3D: {
              View3D *v3d = (View3D *)sl;
              v3d->flag &= ~(V3D_LOCAL_COLLECTIONS | V3D_FLAG_UNUSED_1 | V3D_FLAG_UNUSED_10 |
                             V3D_FLAG_UNUSED_12);
              v3d->flag2 &= ~(V3D_FLAG2_UNUSED_3 | V3D_FLAG2_UNUSED_6 | V3D_FLAG2_UNUSED_12 |
                              V3D_FLAG2_UNUSED_13 | V3D_FLAG2_UNUSED_14 | V3D_FLAG2_UNUSED_15);
              break;
            }
            case SPACE_OUTLINER: {
              SpaceOutliner *so = (SpaceOutliner *)sl;
              so->filter &= ~(SO_FILTER_UNUSED_1 | SO_FILTER_UNUSED_5 | SO_FILTER_UNUSED_12);
              so->storeflag &= ~(SO_TREESTORE_UNUSED_1);
              break;
            }
            case SPACE_FILE: {
              SpaceFile *sfile = (SpaceFile *)sl;
              if (sfile->params) {
                sfile->params->flag &= ~(FILE_PARAMS_FLAG_UNUSED_1 | FILE_PARAMS_FLAG_UNUSED_6 |
                                         FILE_PARAMS_FLAG_UNUSED_9);
              }
              break;
            }
            case SPACE_NODE: {
              SpaceNode *snode = (SpaceNode *)sl;
              snode->flag &= ~(SNODE_FLAG_UNUSED_6 | SNODE_FLAG_UNUSED_10 | SNODE_FLAG_UNUSED_11);
              break;
            }
            case SPACE_PROPERTIES: {
              SpaceProperties *sbuts = (SpaceProperties *)sl;
              sbuts->flag &= ~(SB_FLAG_UNUSED_2 | SB_FLAG_UNUSED_3);
              break;
            }
            case SPACE_NLA: {
              SpaceNla *snla = (SpaceNla *)sl;
              snla->flag &= ~(SNLA_FLAG_UNUSED_0 | SNLA_FLAG_UNUSED_1 | SNLA_FLAG_UNUSED_3);
              break;
            }
          }
        }
      }
    }

    for (Scene *scene = bmain->scenes.first; scene; scene = scene->id.next) {
      scene->r.mode &= ~(R_MODE_UNUSED_1 | R_MODE_UNUSED_2 | R_MODE_UNUSED_3 | R_MODE_UNUSED_4 |
                         R_MODE_UNUSED_5 | R_MODE_UNUSED_6 | R_MODE_UNUSED_7 | R_MODE_UNUSED_8 |
                         R_MODE_UNUSED_10 | R_MODE_UNUSED_13 | R_MODE_UNUSED_16 |
                         R_MODE_UNUSED_17 | R_MODE_UNUSED_18 | R_MODE_UNUSED_19 |
                         R_MODE_UNUSED_20 | R_MODE_UNUSED_21 | R_MODE_UNUSED_27);

      scene->r.scemode &= ~(R_SCEMODE_UNUSED_8 | R_SCEMODE_UNUSED_11 | R_SCEMODE_UNUSED_13 |
                            R_SCEMODE_UNUSED_16 | R_SCEMODE_UNUSED_17 | R_SCEMODE_UNUSED_19);

      if (scene->toolsettings->sculpt) {
        scene->toolsettings->sculpt->flags &= ~(SCULPT_FLAG_UNUSED_0 | SCULPT_FLAG_UNUSED_1 |
                                                SCULPT_FLAG_UNUSED_2);
      }

      if (scene->ed) {
        Sequence *seq;
        SEQ_BEGIN (scene->ed, seq) {
          seq->flag &= ~(SEQ_FLAG_UNUSED_6 | SEQ_FLAG_UNUSED_18 | SEQ_FLAG_UNUSED_19 |
                         SEQ_FLAG_UNUSED_21);
          if (seq->type == SEQ_TYPE_SPEED) {
            SpeedControlVars *s = (SpeedControlVars *)seq->effectdata;
            s->flags &= ~(SEQ_SPEED_UNUSED_1);
          }
        }
        SEQ_END;
      }
    }

    for (World *world = bmain->worlds.first; world; world = world->id.next) {
      world->flag &= ~(WO_MODE_UNUSED_1 | WO_MODE_UNUSED_2 | WO_MODE_UNUSED_3 | WO_MODE_UNUSED_4 |
                       WO_MODE_UNUSED_5 | WO_MODE_UNUSED_7);
    }

    for (Image *image = bmain->images.first; image; image = image->id.next) {
      image->flag &= ~(IMA_FLAG_UNUSED_0 | IMA_FLAG_UNUSED_1 | IMA_FLAG_UNUSED_4 |
                       IMA_FLAG_UNUSED_6 | IMA_FLAG_UNUSED_8 | IMA_FLAG_UNUSED_15 |
                       IMA_FLAG_UNUSED_16);
    }

    for (Object *ob = bmain->objects.first; ob; ob = ob->id.next) {
      ob->flag &= ~(OB_FLAG_UNUSED_11 | OB_FLAG_UNUSED_12);
      ob->transflag &= ~(OB_TRANSFLAG_UNUSED_0 | OB_TRANSFLAG_UNUSED_1);
      ob->shapeflag &= ~OB_SHAPE_FLAG_UNUSED_1;
    }

    for (Mesh *me = bmain->meshes.first; me; me = me->id.next) {
      me->flag &= ~(ME_FLAG_UNUSED_0 | ME_FLAG_UNUSED_1 | ME_FLAG_UNUSED_3 | ME_FLAG_UNUSED_4 |
                    ME_FLAG_UNUSED_6 | ME_FLAG_UNUSED_7 | ME_FLAG_UNUSED_8);
    }

    for (Material *mat = bmain->materials.first; mat; mat = mat->id.next) {
      mat->blend_flag &= ~(1 << 2); /* UNUSED */
    }
  }

  if (!MAIN_VERSION_ATLEAST(bmain, 280, 40)) {
    if (!DNA_struct_elem_find(fd->filesdna, "ToolSettings", "char", "snap_transform_mode_flag")) {
      for (Scene *scene = bmain->scenes.first; scene; scene = scene->id.next) {
        scene->toolsettings->snap_transform_mode_flag = SCE_SNAP_TRANSFORM_MODE_TRANSLATE;
      }
    }

    for (bScreen *screen = bmain->screens.first; screen; screen = screen->id.next) {
      for (ScrArea *area = screen->areabase.first; area; area = area->next) {
        for (SpaceLink *sl = area->spacedata.first; sl; sl = sl->next) {
          switch (sl->spacetype) {
            case SPACE_VIEW3D: {
              enum { V3D_BACKFACE_CULLING = (1 << 10) };
              View3D *v3d = (View3D *)sl;
              if (v3d->flag2 & V3D_BACKFACE_CULLING) {
                v3d->flag2 &= ~V3D_BACKFACE_CULLING;
                v3d->shading.flag |= V3D_SHADING_BACKFACE_CULLING;
              }
              break;
            }
          }
        }
      }
    }

    if (!DNA_struct_find(fd->filesdna, "TransformOrientationSlot")) {
      for (Scene *scene = bmain->scenes.first; scene; scene = scene->id.next) {
        for (int i = 0; i < ARRAY_SIZE(scene->orientation_slots); i++) {
          scene->orientation_slots[i].index_custom = -1;
        }
      }
    }

    /* Grease pencil target weight  */
    if (!DNA_struct_elem_find(fd->filesdna, "GP_Sculpt_Settings", "float", "weight")) {
      for (Scene *scene = bmain->scenes.first; scene; scene = scene->id.next) {
        /* sculpt brushes */
        GP_Sculpt_Settings *gset = &scene->toolsettings->gp_sculpt;
        if (gset) {
          for (int i = 0; i < GP_SCULPT_TYPE_MAX; i++) {
            GP_Sculpt_Data *gp_brush = &gset->brush[i];
            gp_brush->weight = 1.0f;
          }
        }
      }
    }

    /* Grease pencil cutter/select segment intersection threshold  */
    if (!DNA_struct_elem_find(fd->filesdna, "GP_Sculpt_Settings", "float", "isect_threshold")) {
      for (Scene *scene = bmain->scenes.first; scene; scene = scene->id.next) {
        GP_Sculpt_Settings *gset = &scene->toolsettings->gp_sculpt;
        if (gset) {
          gset->isect_threshold = 0.1f;
        }
      }
    }

    /* Fix anamorphic bokeh eevee rna limits.*/
    for (Camera *ca = bmain->cameras.first; ca; ca = ca->id.next) {
      if (ca->gpu_dof.ratio < 0.01f) {
        ca->gpu_dof.ratio = 0.01f;
      }
    }

    for (bScreen *screen = bmain->screens.first; screen; screen = screen->id.next) {
      for (ScrArea *area = screen->areabase.first; area; area = area->next) {
        for (SpaceLink *sl = area->spacedata.first; sl; sl = sl->next) {
          if (sl->spacetype == SPACE_USERPREF) {
            ARegion *execute_region = BKE_spacedata_find_region_type(sl, area, RGN_TYPE_EXECUTE);

            if (!execute_region) {
              ListBase *regionbase = (sl == area->spacedata.first) ? &area->regionbase :
                                                                     &sl->regionbase;
              ARegion *ar_navbar = BKE_spacedata_find_region_type(sl, area, RGN_TYPE_NAV_BAR);

              execute_region = MEM_callocN(sizeof(ARegion), "execute region for properties");

              BLI_assert(ar_navbar);

              BLI_insertlinkafter(regionbase, ar_navbar, execute_region);

              execute_region->regiontype = RGN_TYPE_EXECUTE;
              execute_region->alignment = RGN_ALIGN_BOTTOM | RGN_SPLIT_PREV;
              execute_region->flag |= RGN_FLAG_DYNAMIC_SIZE;
            }
          }
        }
      }
    }
  }

  if (!MAIN_VERSION_ATLEAST(bmain, 280, 43)) {
    ListBase *lb = which_libbase(bmain, ID_BR);
    BKE_main_id_repair_duplicate_names_listbase(lb);
  }

  if (!MAIN_VERSION_ATLEAST(bmain, 280, 44)) {
    if (!DNA_struct_elem_find(fd->filesdna, "Material", "float", "a")) {
      for (Material *mat = bmain->materials.first; mat; mat = mat->id.next) {
        mat->a = 1.0f;
      }
    }

    for (Scene *scene = bmain->scenes.first; scene; scene = scene->id.next) {
      enum {
        R_ALPHAKEY = 2,
      };
      scene->r.seq_flag &= ~(R_SEQ_UNUSED_0 | R_SEQ_UNUSED_1 | R_SEQ_UNUSED_2);
      scene->r.color_mgt_flag &= ~R_COLOR_MANAGEMENT_UNUSED_1;
      if (scene->r.alphamode == R_ALPHAKEY) {
        scene->r.alphamode = R_ADDSKY;
      }
      ToolSettings *ts = scene->toolsettings;
      ts->particle.flag &= ~PE_UNUSED_6;
      if (ts->sculpt != NULL) {
        ts->sculpt->flags &= ~SCULPT_FLAG_UNUSED_6;
      }
    }
  }

  if (!MAIN_VERSION_ATLEAST(bmain, 280, 46)) {
    /* Add wireframe color. */
    if (!DNA_struct_elem_find(fd->filesdna, "View3DShading", "char", "wire_color_type")) {
      for (bScreen *screen = bmain->screens.first; screen; screen = screen->id.next) {
        for (ScrArea *sa = screen->areabase.first; sa; sa = sa->next) {
          for (SpaceLink *sl = sa->spacedata.first; sl; sl = sl->next) {
            if (sl->spacetype == SPACE_VIEW3D) {
              View3D *v3d = (View3D *)sl;
              v3d->shading.wire_color_type = V3D_SHADING_SINGLE_COLOR;
            }
          }
        }
      }
    }

    if (!DNA_struct_elem_find(fd->filesdna, "View3DCursor", "short", "rotation_mode")) {
      for (Scene *scene = bmain->scenes.first; scene; scene = scene->id.next) {
        if (is_zero_v3(scene->cursor.rotation_axis)) {
          scene->cursor.rotation_mode = ROT_MODE_XYZ;
          scene->cursor.rotation_quaternion[0] = 1.0f;
          scene->cursor.rotation_axis[1] = 1.0f;
        }
      }
    }
  }

  if (!MAIN_VERSION_ATLEAST(bmain, 280, 47)) {
    LISTBASE_FOREACH (Scene *, scene, &bmain->scenes) {
      ParticleEditSettings *pset = &scene->toolsettings->particle;
      if (pset->brushtype < 0) {
        pset->brushtype = PE_BRUSH_COMB;
      }
    }

    LISTBASE_FOREACH (Object *, ob, &bmain->objects) {
      {
        enum { PARCURVE = 1, PARKEY = 2, PAR_DEPRECATED = 16 };
        if (ELEM(ob->partype, PARCURVE, PARKEY, PAR_DEPRECATED)) {
          ob->partype = PAROBJECT;
        }
      }

      {
        enum { OB_WAVE = 21, OB_LIFE = 23, OB_SECTOR = 24 };
        if (ELEM(ob->type, OB_WAVE, OB_LIFE, OB_SECTOR)) {
          ob->type = OB_EMPTY;
        }
      }

      ob->transflag &= ~(OB_TRANSFLAG_UNUSED_0 | OB_TRANSFLAG_UNUSED_1 | OB_TRANSFLAG_UNUSED_3 |
                         OB_TRANSFLAG_UNUSED_6 | OB_TRANSFLAG_UNUSED_12);

      ob->nlaflag &= ~(OB_ADS_UNUSED_1 | OB_ADS_UNUSED_2);
    }

    LISTBASE_FOREACH (bArmature *, arm, &bmain->armatures) {
      arm->flag &= ~(ARM_FLAG_UNUSED_1 | ARM_FLAG_UNUSED_5 | ARM_FLAG_UNUSED_6 |
                     ARM_FLAG_UNUSED_7 | ARM_FLAG_UNUSED_12);
    }

    LISTBASE_FOREACH (Text *, text, &bmain->texts) {
      text->flags &= ~(TXT_FLAG_UNUSED_8 | TXT_FLAG_UNUSED_9);
    }
  }

  if (!MAIN_VERSION_ATLEAST(bmain, 280, 48)) {
    for (Scene *scene = bmain->scenes.first; scene; scene = scene->id.next) {
      /* Those are not currently used, but are accessible through RNA API and were not
       * properly initialized previously. This is mere copy of BKE_init_scene() code. */
      if (scene->r.im_format.view_settings.look[0] == '\0') {
        BKE_color_managed_display_settings_init(&scene->r.im_format.display_settings);
        BKE_color_managed_view_settings_init_render(
            &scene->r.im_format.view_settings, &scene->r.im_format.display_settings, "Filmic");
      }

      if (scene->r.bake.im_format.view_settings.look[0] == '\0') {
        BKE_color_managed_display_settings_init(&scene->r.bake.im_format.display_settings);
        BKE_color_managed_view_settings_init_render(&scene->r.bake.im_format.view_settings,
                                                    &scene->r.bake.im_format.display_settings,
                                                    "Filmic");
      }
    }
  }

  if (!MAIN_VERSION_ATLEAST(bmain, 280, 49)) {
    /* All tool names changed, reset to defaults. */
    for (WorkSpace *workspace = bmain->workspaces.first; workspace;
         workspace = workspace->id.next) {
      while (!BLI_listbase_is_empty(&workspace->tools)) {
        BKE_workspace_tool_remove(workspace, workspace->tools.first);
      }
    }
  }

  if (!MAIN_VERSION_ATLEAST(bmain, 280, 52)) {
    LISTBASE_FOREACH (ParticleSettings *, part, &bmain->particles) {
      /* Replace deprecated PART_DRAW_BB by PART_DRAW_NOT */
      if (part->ren_as == PART_DRAW_BB) {
        part->ren_as = PART_DRAW_NOT;
      }
      if (part->draw_as == PART_DRAW_BB) {
        part->draw_as = PART_DRAW_NOT;
      }
    }

    if (!DNA_struct_elem_find(fd->filesdna, "TriangulateModifierData", "int", "min_vertices")) {
      for (Object *ob = bmain->objects.first; ob; ob = ob->id.next) {
        for (ModifierData *md = ob->modifiers.first; md; md = md->next) {
          if (md->type == eModifierType_Triangulate) {
            TriangulateModifierData *smd = (TriangulateModifierData *)md;
            smd->min_vertices = 4;
          }
        }
      }
    }

    FOREACH_NODETREE_BEGIN (bmain, ntree, id) {
      if (ntree->type == NTREE_SHADER) {
        for (bNode *node = ntree->nodes.first; node; node = node->next) {
          /* Fix missing version patching from earlier changes. */
          if (STREQ(node->idname, "ShaderNodeOutputLamp")) {
            STRNCPY(node->idname, "ShaderNodeOutputLight");
          }
          if (node->type == SH_NODE_BSDF_PRINCIPLED && node->custom2 == 0) {
            node->custom2 = SHD_SUBSURFACE_BURLEY;
          }
        }
      }
    }
    FOREACH_NODETREE_END;
  }

  if (!MAIN_VERSION_ATLEAST(bmain, 280, 53)) {
    for (Material *mat = bmain->materials.first; mat; mat = mat->id.next) {
      /* Eevee: Keep material appearance consistent with previous behavior. */
      if (!mat->use_nodes || !mat->nodetree || mat->blend_method == MA_BM_SOLID) {
        mat->blend_shadow = MA_BS_SOLID;
      }
    }

    /* grease pencil default animation channel color */
    {
      for (bGPdata *gpd = bmain->gpencils.first; gpd; gpd = gpd->id.next) {
        if (gpd->flag & GP_DATA_ANNOTATIONS) {
          continue;
        }
        for (bGPDlayer *gpl = gpd->layers.first; gpl; gpl = gpl->next) {
          /* default channel color */
          ARRAY_SET_ITEMS(gpl->color, 0.2f, 0.2f, 0.2f);
        }
      }
    }
  }

  if (!MAIN_VERSION_ATLEAST(bmain, 280, 54)) {
    for (Object *ob = bmain->objects.first; ob; ob = ob->id.next) {
      bool is_first_subdiv = true;
      for (ModifierData *md = ob->modifiers.first; md; md = md->next) {
        if (md->type == eModifierType_Subsurf) {
          SubsurfModifierData *smd = (SubsurfModifierData *)md;
          if (is_first_subdiv) {
            smd->flags |= eSubsurfModifierFlag_UseCrease;
          }
          else {
            smd->flags &= ~eSubsurfModifierFlag_UseCrease;
          }
          is_first_subdiv = false;
        }
        else if (md->type == eModifierType_Multires) {
          MultiresModifierData *mmd = (MultiresModifierData *)md;
          if (is_first_subdiv) {
            mmd->flags |= eMultiresModifierFlag_UseCrease;
          }
          else {
            mmd->flags &= ~eMultiresModifierFlag_UseCrease;
          }
          is_first_subdiv = false;
        }
      }
    }
  }

  if (!MAIN_VERSION_ATLEAST(bmain, 280, 55)) {
    for (bScreen *screen = bmain->screens.first; screen; screen = screen->id.next) {
      for (ScrArea *sa = screen->areabase.first; sa; sa = sa->next) {
        for (SpaceLink *sl = sa->spacedata.first; sl; sl = sl->next) {
          if (sl->spacetype == SPACE_TEXT) {
            ListBase *regionbase = (sl == sa->spacedata.first) ? &sa->regionbase : &sl->regionbase;

            /* Remove multiple footers that were added by mistake. */
            do_versions_remove_regions_by_type(regionbase, RGN_TYPE_FOOTER);

            /* Add footer. */
            ARegion *ar = do_versions_add_region(RGN_TYPE_FOOTER, "footer for text");
            ar->alignment = (U.uiflag & USER_HEADER_BOTTOM) ? RGN_ALIGN_TOP : RGN_ALIGN_BOTTOM;

            ARegion *ar_header = do_versions_find_region(regionbase, RGN_TYPE_HEADER);
            BLI_insertlinkafter(regionbase, ar_header, ar);
          }
        }
      }
    }
  }

  if (!MAIN_VERSION_ATLEAST(bmain, 280, 56)) {
    for (bScreen *screen = bmain->screens.first; screen; screen = screen->id.next) {
      for (ScrArea *area = screen->areabase.first; area; area = area->next) {
        for (SpaceLink *sl = area->spacedata.first; sl; sl = sl->next) {
          if (sl->spacetype == SPACE_VIEW3D) {
            View3D *v3d = (View3D *)sl;
            v3d->gizmo_show_armature = V3D_GIZMO_SHOW_ARMATURE_BBONE |
                                       V3D_GIZMO_SHOW_ARMATURE_ROLL;
            v3d->gizmo_show_empty = V3D_GIZMO_SHOW_EMPTY_IMAGE | V3D_GIZMO_SHOW_EMPTY_FORCE_FIELD;
            v3d->gizmo_show_light = V3D_GIZMO_SHOW_LIGHT_SIZE | V3D_GIZMO_SHOW_LIGHT_LOOK_AT;
            v3d->gizmo_show_camera = V3D_GIZMO_SHOW_CAMERA_LENS | V3D_GIZMO_SHOW_CAMERA_DOF_DIST;
          }
        }
      }
    }
  }

  if (!MAIN_VERSION_ATLEAST(bmain, 280, 57)) {
    /* Enable Show Interpolation in dopesheet by default. */
    for (bScreen *screen = bmain->screens.first; screen; screen = screen->id.next) {
      for (ScrArea *sa = screen->areabase.first; sa; sa = sa->next) {
        for (SpaceLink *sl = sa->spacedata.first; sl; sl = sl->next) {
          if (sl->spacetype == SPACE_ACTION) {
            SpaceAction *saction = (SpaceAction *)sl;
            if ((saction->flag & SACTION_SHOW_EXTREMES) == 0) {
              saction->flag |= SACTION_SHOW_INTERPOLATION;
            }
          }
        }
      }
    }

    /* init grease pencil brush gradients */
    if (!DNA_struct_elem_find(fd->filesdna, "BrushGpencilSettings", "float", "gradient_f")) {
      for (Brush *brush = bmain->brushes.first; brush; brush = brush->id.next) {
        if (brush->gpencil_settings != NULL) {
          BrushGpencilSettings *gp = brush->gpencil_settings;
          gp->gradient_f = 1.0f;
          gp->gradient_s[0] = 1.0f;
          gp->gradient_s[1] = 1.0f;
        }
      }
    }

    /* init grease pencil stroke gradients */
    if (!DNA_struct_elem_find(fd->filesdna, "bGPDstroke", "float", "gradient_f")) {
      for (bGPdata *gpd = bmain->gpencils.first; gpd; gpd = gpd->id.next) {
        for (bGPDlayer *gpl = gpd->layers.first; gpl; gpl = gpl->next) {
          for (bGPDframe *gpf = gpl->frames.first; gpf; gpf = gpf->next) {
            for (bGPDstroke *gps = gpf->strokes.first; gps; gps = gps->next) {
              gps->gradient_f = 1.0f;
              gps->gradient_s[0] = 1.0f;
              gps->gradient_s[1] = 1.0f;
            }
          }
        }
      }
    }

    /* enable the axis aligned ortho grid by default */
    for (bScreen *screen = bmain->screens.first; screen; screen = screen->id.next) {
      for (ScrArea *area = screen->areabase.first; area; area = area->next) {
        for (SpaceLink *sl = area->spacedata.first; sl; sl = sl->next) {
          if (sl->spacetype == SPACE_VIEW3D) {
            View3D *v3d = (View3D *)sl;
            v3d->gridflag |= V3D_SHOW_ORTHO_GRID;
          }
        }
      }
    }
  }

  /* Keep un-versioned until we're finished adding space types. */
  {
    for (bScreen *screen = bmain->screens.first; screen; screen = screen->id.next) {
      for (ScrArea *sa = screen->areabase.first; sa; sa = sa->next) {
        for (SpaceLink *sl = sa->spacedata.first; sl; sl = sl->next) {
          ListBase *regionbase = (sl == sa->spacedata.first) ? &sa->regionbase : &sl->regionbase;
          /* All spaces that use tools must be eventually added. */
          ARegion *ar = NULL;
          if (ELEM(sl->spacetype, SPACE_VIEW3D, SPACE_IMAGE) &&
              ((ar = do_versions_find_region_or_null(regionbase, RGN_TYPE_TOOL_HEADER)) == NULL)) {
            /* Add tool header. */
            ar = do_versions_add_region(RGN_TYPE_TOOL_HEADER, "tool header");
            ar->alignment = (U.uiflag & USER_HEADER_BOTTOM) ? RGN_ALIGN_BOTTOM : RGN_ALIGN_TOP;

            ARegion *ar_header = do_versions_find_region(regionbase, RGN_TYPE_HEADER);
            BLI_insertlinkbefore(regionbase, ar_header, ar);
            /* Hide by default, enable for painting workspaces (startup only). */
            ar->flag |= RGN_FLAG_HIDDEN | RGN_FLAG_HIDDEN_BY_USER;
          }
          if (ar != NULL) {
            SET_FLAG_FROM_TEST(ar->flag, ar->flag & RGN_FLAG_HIDDEN_BY_USER, RGN_FLAG_HIDDEN);
          }
        }
      }
    }
  }

  if (!MAIN_VERSION_ATLEAST(bmain, 280, 60)) {
    if (!DNA_struct_elem_find(fd->filesdna, "bSplineIKConstraint", "short", "yScaleMode")) {
      for (Object *ob = bmain->objects.first; ob; ob = ob->id.next) {
        if (ob->pose) {
          for (bPoseChannel *pchan = ob->pose->chanbase.first; pchan; pchan = pchan->next) {
            for (bConstraint *con = pchan->constraints.first; con; con = con->next) {
              if (con->type == CONSTRAINT_TYPE_SPLINEIK) {
                bSplineIKConstraint *data = (bSplineIKConstraint *)con->data;
                if ((data->flag & CONSTRAINT_SPLINEIK_SCALE_LIMITED) == 0) {
                  data->yScaleMode = CONSTRAINT_SPLINEIK_YS_FIT_CURVE;
                }
              }
            }
          }
        }
      }
    }

    if (!DNA_struct_elem_find(
            fd->filesdna, "View3DOverlay", "float", "sculpt_mode_mask_opacity")) {
      for (bScreen *screen = bmain->screens.first; screen; screen = screen->id.next) {
        for (ScrArea *sa = screen->areabase.first; sa; sa = sa->next) {
          for (SpaceLink *sl = sa->spacedata.first; sl; sl = sl->next) {
            if (sl->spacetype == SPACE_VIEW3D) {
              View3D *v3d = (View3D *)sl;
              v3d->overlay.sculpt_mode_mask_opacity = 0.75f;
            }
          }
        }
      }
    }
    if (!DNA_struct_elem_find(fd->filesdna, "SceneDisplay", "char", "render_aa")) {
      LISTBASE_FOREACH (Scene *, scene, &bmain->scenes) {
        scene->display.render_aa = SCE_DISPLAY_AA_SAMPLES_8;
        scene->display.viewport_aa = SCE_DISPLAY_AA_FXAA;
      }
    }

    /* Split bbone_scalein/bbone_scaleout into x and y fields. */
    if (!DNA_struct_elem_find(fd->filesdna, "bPoseChannel", "float", "scale_out_y")) {
      /* Update armature data and pose channels. */
      LISTBASE_FOREACH (bArmature *, arm, &bmain->armatures) {
        do_version_bones_split_bbone_scale(&arm->bonebase);
      }

      LISTBASE_FOREACH (Object *, ob, &bmain->objects) {
        if (ob->pose) {
          LISTBASE_FOREACH (bPoseChannel *, pchan, &ob->pose->chanbase) {
            pchan->scale_in_y = pchan->scale_in_x;
            pchan->scale_out_y = pchan->scale_out_x;
          }
        }
      }

      /* Update action curves and drivers. */
      LISTBASE_FOREACH (bAction *, act, &bmain->actions) {
        LISTBASE_FOREACH_MUTABLE (FCurve *, fcu, &act->curves) {
          do_version_bbone_scale_fcurve_fix(&act->curves, fcu);
        }
      }

      BKE_animdata_main_cb(bmain, do_version_bbone_scale_animdata_cb, NULL);
    }

    for (Scene *sce = bmain->scenes.first; sce != NULL; sce = sce->id.next) {
      if (sce->ed != NULL) {
        do_versions_seq_set_cache_defaults(sce->ed);
      }
    }
  }

  if (!MAIN_VERSION_ATLEAST(bmain, 280, 61)) {
    /* Added a power option to Copy Scale. */
    if (!DNA_struct_elem_find(fd->filesdna, "bSizeLikeConstraint", "float", "power")) {
      LISTBASE_FOREACH (Object *, ob, &bmain->objects) {
        do_version_constraints_copy_scale_power(&ob->constraints);
        if (ob->pose) {
          LISTBASE_FOREACH (bPoseChannel *, pchan, &ob->pose->chanbase) {
            do_version_constraints_copy_scale_power(&pchan->constraints);
          }
        }
      }
    }

    for (bScreen *screen = bmain->screens.first; screen; screen = screen->id.next) {
      for (ScrArea *sa = screen->areabase.first; sa; sa = sa->next) {
        for (SpaceLink *sl = sa->spacedata.first; sl; sl = sl->next) {
          if (ELEM(sl->spacetype, SPACE_CLIP, SPACE_GRAPH, SPACE_SEQ)) {
            ListBase *regionbase = (sl == sa->spacedata.first) ? &sa->regionbase : &sl->regionbase;

            ARegion *ar = NULL;
            if (sl->spacetype == SPACE_CLIP) {
              if (((SpaceClip *)sl)->view == SC_VIEW_GRAPH) {
                ar = do_versions_find_region_or_null(regionbase, RGN_TYPE_PREVIEW);
              }
            }
            else {
              ar = do_versions_find_region_or_null(regionbase, RGN_TYPE_WINDOW);
            }

            if (ar != NULL) {
              ar->v2d.scroll &= ~V2D_SCROLL_LEFT;
              ar->v2d.scroll |= V2D_SCROLL_RIGHT;
            }
          }
        }
      }
    }

    for (bScreen *screen = bmain->screens.first; screen; screen = screen->id.next) {
      for (ScrArea *area = screen->areabase.first; area; area = area->next) {
        for (SpaceLink *sl = area->spacedata.first; sl; sl = sl->next) {
          if (sl->spacetype != SPACE_OUTLINER) {
            continue;
          }
          SpaceOutliner *so = (SpaceOutliner *)sl;
          so->filter &= ~SO_FLAG_UNUSED_1;
          so->show_restrict_flags = SO_RESTRICT_ENABLE | SO_RESTRICT_HIDE;
        }
      }
    }
  }

  if (!MAIN_VERSION_ATLEAST(bmain, 280, 69)) {
    LISTBASE_FOREACH (bArmature *, arm, &bmain->armatures) {
      arm->flag &= ~(ARM_FLAG_UNUSED_7 | ARM_FLAG_UNUSED_9);
    }

    /* Initializes sun lights with the new angular diameter property */
    if (!DNA_struct_elem_find(fd->filesdna, "Light", "float", "sun_angle")) {
      LISTBASE_FOREACH (Light *, light, &bmain->lights) {
        light->sun_angle = 2.0f * atanf(light->area_size);
      }
    }
  }

  if (!MAIN_VERSION_ATLEAST(bmain, 280, 70)) {
    /* New image alpha modes. */
    LISTBASE_FOREACH (Image *, image, &bmain->images) {
      const int IMA_IGNORE_ALPHA = (1 << 12);
      if (image->flag & IMA_IGNORE_ALPHA) {
        image->alpha_mode = IMA_ALPHA_IGNORE;
        image->flag &= ~IMA_IGNORE_ALPHA;
      }
    }
  }

  if (!MAIN_VERSION_ATLEAST(bmain, 280, 71)) {
    /* This assumes the Blender builtin config. Depending on the OCIO
     * environment variable for versioning is weak, and these deprecated view
     * transforms and look names don't seem to exist in other commonly used
     * OCIO configs so .blend files created for those would be unaffected. */
    for (Scene *scene = bmain->scenes.first; scene; scene = scene->id.next) {
      ColorManagedViewSettings *view_settings;
      view_settings = &scene->view_settings;

      if (STREQ(view_settings->view_transform, "Default")) {
        STRNCPY(view_settings->view_transform, "Standard");
      }
      else if (STREQ(view_settings->view_transform, "RRT") ||
               STREQ(view_settings->view_transform, "Film")) {
        STRNCPY(view_settings->view_transform, "Filmic");
      }
      else if (STREQ(view_settings->view_transform, "Log")) {
        STRNCPY(view_settings->view_transform, "Filmic Log");
      }

      if (STREQ(view_settings->look, "Filmic - Base Contrast")) {
        STRNCPY(view_settings->look, "None");
      }
    }
  }

  if (!MAIN_VERSION_ATLEAST(bmain, 280, 74)) {
    for (Scene *scene = bmain->scenes.first; scene; scene = scene->id.next) {
      if (scene->ed != NULL) {
        do_versions_seq_alloc_transform_and_crop(&scene->ed->seqbase);
      }
    }
  }

  if (!MAIN_VERSION_ATLEAST(bmain, 280, 75)) {
    for (Scene *scene = bmain->scenes.first; scene; scene = scene->id.next) {
      if (scene->master_collection != NULL) {
        scene->master_collection->flag &= ~(COLLECTION_RESTRICT_VIEWPORT |
                                            COLLECTION_RESTRICT_SELECT |
                                            COLLECTION_RESTRICT_RENDER);
      }

      UnitSettings *unit = &scene->unit;
      if (unit->system == USER_UNIT_NONE) {
        unit->length_unit = (char)USER_UNIT_ADAPTIVE;
        unit->mass_unit = (char)USER_UNIT_ADAPTIVE;
      }

      RenderData *render_data = &scene->r;
      switch (render_data->ffcodecdata.ffmpeg_preset) {
        case FFM_PRESET_ULTRAFAST:
        case FFM_PRESET_SUPERFAST:
          render_data->ffcodecdata.ffmpeg_preset = FFM_PRESET_REALTIME;
          break;
        case FFM_PRESET_VERYFAST:
        case FFM_PRESET_FASTER:
        case FFM_PRESET_FAST:
        case FFM_PRESET_MEDIUM:
          render_data->ffcodecdata.ffmpeg_preset = FFM_PRESET_GOOD;
          break;
        case FFM_PRESET_SLOW:
        case FFM_PRESET_SLOWER:
        case FFM_PRESET_VERYSLOW:
          render_data->ffcodecdata.ffmpeg_preset = FFM_PRESET_BEST;
      }
    }

    LISTBASE_FOREACH (bArmature *, arm, &bmain->armatures) {
      arm->flag &= ~(ARM_FLAG_UNUSED_6);
    }
  }

  if (!MAIN_VERSION_ATLEAST(bmain, 281, 1)) {
    LISTBASE_FOREACH (Object *, ob, &bmain->objects) {
      for (ModifierData *md = ob->modifiers.first; md; md = md->next) {
        if (md->type == eModifierType_DataTransfer) {
          /* Now datatransfer's mix factor is multiplied with weights when any,
           * instead of being ignored,
           * we need to take care of that to keep 'old' files compatible. */
          DataTransferModifierData *dtmd = (DataTransferModifierData *)md;
          if (dtmd->defgrp_name[0] != '\0') {
            dtmd->mix_factor = 1.0f;
          }
        }
      }
    }
  }

  if (!MAIN_VERSION_ATLEAST(bmain, 281, 3)) {
    for (bScreen *screen = bmain->screens.first; screen; screen = screen->id.next) {
      for (ScrArea *sa = screen->areabase.first; sa; sa = sa->next) {
        for (SpaceLink *sl = sa->spacedata.first; sl; sl = sl->next) {
          if (sl->spacetype == SPACE_TEXT) {
            ListBase *regionbase = (sl == sa->spacedata.first) ? &sa->regionbase : &sl->regionbase;
            ARegion *ar = do_versions_find_region_or_null(regionbase, RGN_TYPE_UI);
            if (ar) {
              ar->alignment = RGN_ALIGN_RIGHT;
            }
          }
          /* Mark outliners as dirty for syncing and enable synced selection */
          if (sl->spacetype == SPACE_OUTLINER) {
            SpaceOutliner *soutliner = (SpaceOutliner *)sl;
            soutliner->sync_select_dirty |= WM_OUTLINER_SYNC_SELECT_FROM_ALL;
            soutliner->flag |= SO_SYNC_SELECT;
          }
        }
      }
    }
    for (Mesh *mesh = bmain->meshes.first; mesh; mesh = mesh->id.next) {
      if (mesh->remesh_voxel_size == 0.0f) {
        mesh->remesh_voxel_size = 0.1f;
      }
    }
  }

  if (!MAIN_VERSION_ATLEAST(bmain, 281, 4)) {
    ID *id;
    FOREACH_MAIN_ID_BEGIN (bmain, id) {
      bNodeTree *ntree = ntreeFromID(id);
      if (ntree) {
        ntree->id.flag |= LIB_PRIVATE_DATA;
      }
    }
    FOREACH_MAIN_ID_END;
  }

  if (!MAIN_VERSION_ATLEAST(bmain, 281, 5)) {
    for (Brush *br = bmain->brushes.first; br; br = br->id.next) {
      if (br->ob_mode & OB_MODE_SCULPT && br->normal_radius_factor == 0.0f) {
        br->normal_radius_factor = 0.5f;
      }
    }

    LISTBASE_FOREACH (Scene *, scene, &bmain->scenes) {
      /* Older files do not have a master collection, which is then added through
       * `BKE_collection_master_add()`, so everything is fine. */
      if (scene->master_collection != NULL) {
        scene->master_collection->id.flag |= LIB_PRIVATE_DATA;
      }
    }
  }

  if (!MAIN_VERSION_ATLEAST(bmain, 281, 6)) {
    for (bScreen *screen = bmain->screens.first; screen; screen = screen->id.next) {
      for (ScrArea *sa = screen->areabase.first; sa; sa = sa->next) {
        for (SpaceLink *sl = sa->spacedata.first; sl; sl = sl->next) {
          if (sl->spacetype == SPACE_VIEW3D) {
            View3D *v3d = (View3D *)sl;
            v3d->shading.flag |= V3D_SHADING_SCENE_LIGHTS_RENDER | V3D_SHADING_SCENE_WORLD_RENDER;

            /* files by default don't have studio lights selected unless interacted
             * with the shading popover. When no studiolight could be read, we will
             * select the default world one. */
            StudioLight *studio_light = BKE_studiolight_find(v3d->shading.lookdev_light,
                                                             STUDIOLIGHT_TYPE_WORLD);
            if (studio_light != NULL) {
              STRNCPY(v3d->shading.lookdev_light, studio_light->name);
            }
          }
        }
      }
    }
  }

  if (!MAIN_VERSION_ATLEAST(bmain, 281, 9)) {
    for (bScreen *screen = bmain->screens.first; screen; screen = screen->id.next) {
      for (ScrArea *sa = screen->areabase.first; sa; sa = sa->next) {
        for (SpaceLink *sl = sa->spacedata.first; sl; sl = sl->next) {
          if (sl->spacetype == SPACE_FILE) {
            SpaceFile *sfile = (SpaceFile *)sl;
            ListBase *regionbase = (sl == sa->spacedata.first) ? &sa->regionbase : &sl->regionbase;
            ARegion *ar_ui = do_versions_find_region(regionbase, RGN_TYPE_UI);
            ARegion *ar_header = do_versions_find_region(regionbase, RGN_TYPE_HEADER);
            ARegion *ar_toolprops = do_versions_find_region_or_null(regionbase,
                                                                    RGN_TYPE_TOOL_PROPS);

            /* Reinsert UI region so that it spawns entire area width */
            BLI_remlink(regionbase, ar_ui);
            BLI_insertlinkafter(regionbase, ar_header, ar_ui);

            ar_ui->flag |= RGN_FLAG_DYNAMIC_SIZE;

            if (ar_toolprops && (ar_toolprops->alignment == (RGN_ALIGN_BOTTOM | RGN_SPLIT_PREV))) {
              SpaceType *stype = BKE_spacetype_from_id(sl->spacetype);

              /* Remove empty region at old location. */
              BLI_assert(sfile->op == NULL);
              BKE_area_region_free(stype, ar_toolprops);
              BLI_freelinkN(regionbase, ar_toolprops);
            }

            if (sfile->params) {
              sfile->params->details_flags |= FILE_DETAILS_SIZE | FILE_DETAILS_DATETIME;
            }
          }
        }
      }
    }

    /* Convert the BONE_NO_SCALE flag to inherit_scale_mode enum. */
    if (!DNA_struct_elem_find(fd->filesdna, "Bone", "char", "inherit_scale_mode")) {
      LISTBASE_FOREACH (bArmature *, arm, &bmain->armatures) {
        do_version_bones_inherit_scale(&arm->bonebase);
      }
    }

    /* Convert the Offset flag to the mix mode enum. */
    if (!DNA_struct_elem_find(fd->filesdna, "bRotateLikeConstraint", "char", "mix_mode")) {
      LISTBASE_FOREACH (Object *, ob, &bmain->objects) {
        do_version_constraints_copy_rotation_mix_mode(&ob->constraints);
        if (ob->pose) {
          LISTBASE_FOREACH (bPoseChannel *, pchan, &ob->pose->chanbase) {
            do_version_constraints_copy_rotation_mix_mode(&pchan->constraints);
          }
        }
      }
    }

    /* Added studiolight intensity */
    if (!DNA_struct_elem_find(fd->filesdna, "View3DShading", "float", "studiolight_intensity")) {
      for (bScreen *screen = bmain->screens.first; screen; screen = screen->id.next) {
        for (ScrArea *sa = screen->areabase.first; sa; sa = sa->next) {
          for (SpaceLink *sl = sa->spacedata.first; sl; sl = sl->next) {
            if (sl->spacetype == SPACE_VIEW3D) {
              View3D *v3d = (View3D *)sl;
              v3d->shading.studiolight_intensity = 1.0f;
            }
          }
        }
      }
    }

    /* Elatic deform brush */
    for (Brush *br = bmain->brushes.first; br; br = br->id.next) {
      if (br->ob_mode & OB_MODE_SCULPT && br->elastic_deform_volume_preservation == 0.0f) {
        br->elastic_deform_volume_preservation = 0.5f;
      }
    }
  }

  if (!MAIN_VERSION_ATLEAST(bmain, 281, 15)) {
    LISTBASE_FOREACH (Scene *, scene, &bmain->scenes) {
      if (scene->toolsettings->snap_node_mode == SCE_SNAP_MODE_NODE_X) {
        scene->toolsettings->snap_node_mode = SCE_SNAP_MODE_GRID;
      }
    }

    if (!DNA_struct_elem_find(
            fd->filesdna, "LayerCollection", "short", "local_collections_bits")) {
      LISTBASE_FOREACH (Scene *, scene, &bmain->scenes) {
        LISTBASE_FOREACH (ViewLayer *, view_layer, &scene->view_layers) {
          LISTBASE_FOREACH (LayerCollection *, layer_collection, &view_layer->layer_collections) {
            do_versions_local_collection_bits_set(layer_collection);
          }
        }
      }
    }

    /* Fix wrong 3D viewport copying causing corrupt pointers (T69974). */
    for (bScreen *screen = bmain->screens.first; screen; screen = screen->id.next) {
      for (ScrArea *sa = screen->areabase.first; sa; sa = sa->next) {
        for (SpaceLink *sl = sa->spacedata.first; sl; sl = sl->next) {
          if (sl->spacetype == SPACE_VIEW3D) {
            View3D *v3d = (View3D *)sl;

            for (ScrArea *sa_other = screen->areabase.first; sa_other; sa_other = sa_other->next) {
              for (SpaceLink *sl_other = sa_other->spacedata.first; sl_other;
                   sl_other = sl_other->next) {
                if (sl != sl_other && sl_other->spacetype == SPACE_VIEW3D) {
                  View3D *v3d_other = (View3D *)sl_other;

                  if (v3d->shading.prop == v3d_other->shading.prop) {
                    v3d_other->shading.prop = NULL;
                  }
                }
              }
            }
          }
          else if (sl->spacetype == SPACE_FILE) {
            ListBase *regionbase = (sl == sa->spacedata.first) ? &sa->regionbase : &sl->regionbase;
            ARegion *ar_tools = do_versions_find_region_or_null(regionbase, RGN_TYPE_TOOLS);
            ARegion *ar_header = do_versions_find_region(regionbase, RGN_TYPE_HEADER);

            if (ar_tools) {
              ARegion *ar_next = ar_tools->next;

              /* We temporarily had two tools regions, get rid of the second one. */
              if (ar_next && ar_next->regiontype == RGN_TYPE_TOOLS) {
                do_versions_remove_region(regionbase, ar_next);
              }

              BLI_remlink(regionbase, ar_tools);
              BLI_insertlinkafter(regionbase, ar_header, ar_tools);
            }
            else {
              ar_tools = do_versions_add_region(RGN_TYPE_TOOLS, "versioning file tools region");
              BLI_insertlinkafter(regionbase, ar_header, ar_tools);
              ar_tools->alignment = RGN_ALIGN_LEFT;
            }
          }
        }
      }
    }
  }

  if (!MAIN_VERSION_ATLEAST(bmain, 282, 2)) {
    do_version_curvemapping_walker(bmain, do_version_curvemapping_flag_extend_extrapolate);

    for (bScreen *screen = bmain->screens.first; screen; screen = screen->id.next) {
      for (ScrArea *sa = screen->areabase.first; sa; sa = sa->next) {
        sa->flag &= ~AREA_FLAG_UNUSED_6;
      }
    }

    /* Add custom curve profile to toolsettings for bevel tool */
    if (!DNA_struct_elem_find(fd->filesdna, "ToolSettings", "CurveProfile", "custom_profile")) {
      for (Scene *scene = bmain->scenes.first; scene; scene = scene->id.next) {
        ToolSettings *ts = scene->toolsettings;
        if ((ts) && (ts->custom_bevel_profile_preset == NULL)) {
          ts->custom_bevel_profile_preset = BKE_curveprofile_add(PROF_PRESET_LINE);
        }
      }
    }

    /* Add custom curve profile to bevel modifier */
    if (!DNA_struct_elem_find(fd->filesdna, "BevelModifier", "CurveProfile", "custom_profile")) {
      for (Object *object = bmain->objects.first; object != NULL; object = object->id.next) {
        for (ModifierData *md = object->modifiers.first; md; md = md->next) {
          if (md->type == eModifierType_Bevel) {
            BevelModifierData *bmd = (BevelModifierData *)md;
            if (!bmd->custom_profile) {
              bmd->custom_profile = BKE_curveprofile_add(PROF_PRESET_LINE);
            }
          }
        }
      }
    }

    /* Dash Ratio and Dash Samples */
    if (!DNA_struct_elem_find(fd->filesdna, "Brush", "float", "dash_ratio")) {
      for (Brush *br = bmain->brushes.first; br; br = br->id.next) {
        br->dash_ratio = 1.0f;
        br->dash_samples = 20;
      }
    }

    /* Pose brush smooth iterations */
<<<<<<< HEAD
    if (!DNA_struct_elem_find(fd->filesdna, "Brush", "float", "pose_smooth_itereations")) {
=======
    if (!DNA_struct_elem_find(fd->filesdna, "Brush", "float", "pose_smooth_iterations")) {
>>>>>>> fcc6e948
      for (Brush *br = bmain->brushes.first; br; br = br->id.next) {
        br->pose_smooth_iterations = 4;
      }
    }

<<<<<<< HEAD
=======
    /* Cloth pressure */
    for (Object *ob = bmain->objects.first; ob; ob = ob->id.next) {
      for (ModifierData *md = ob->modifiers.first; md; md = md->next) {
        if (md->type == eModifierType_Cloth) {
          ClothModifierData *clmd = (ClothModifierData *)md;

          clmd->sim_parms->pressure_factor = 1;
        }
      }
    }
  }

  if (!MAIN_VERSION_ATLEAST(bmain, 282, 3)) {
    /* Remove Unified pressure/size and pressure/alpha */
    for (Scene *scene = bmain->scenes.first; scene; scene = scene->id.next) {
      ToolSettings *ts = scene->toolsettings;
      UnifiedPaintSettings *ups = &ts->unified_paint_settings;
      ups->flag &= ~(UNIFIED_PAINT_FLAG_UNUSED_0 | UNIFIED_PAINT_FLAG_UNUSED_1);
    }

    /* Set the default render pass in the viewport to Combined. */
    if (!DNA_struct_elem_find(fd->filesdna, "View3DShading", "int", "render_pass")) {
      for (Scene *scene = bmain->scenes.first; scene; scene = scene->id.next) {
        scene->display.shading.render_pass = SCE_PASS_COMBINED;
      }

      for (bScreen *screen = bmain->screens.first; screen; screen = screen->id.next) {
        for (ScrArea *sa = screen->areabase.first; sa; sa = sa->next) {
          for (SpaceLink *sl = sa->spacedata.first; sl; sl = sl->next) {
            if (sl->spacetype == SPACE_VIEW3D) {
              View3D *v3d = (View3D *)sl;
              v3d->shading.render_pass = SCE_PASS_COMBINED;
            }
          }
        }
      }
    }

    /* Make markers region visible by default. */
    for (bScreen *screen = bmain->screens.first; screen; screen = screen->id.next) {
      for (ScrArea *area = screen->areabase.first; area; area = area->next) {
        for (SpaceLink *sl = area->spacedata.first; sl; sl = sl->next) {
          switch (sl->spacetype) {
            case SPACE_SEQ: {
              SpaceSeq *sseq = (SpaceSeq *)sl;
              sseq->flag |= SEQ_SHOW_MARKERS;
              break;
            }
            case SPACE_ACTION: {
              SpaceAction *saction = (SpaceAction *)sl;
              saction->flag |= SACTION_SHOW_MARKERS;
              break;
            }
            case SPACE_GRAPH: {
              SpaceGraph *sipo = (SpaceGraph *)sl;
              sipo->flag |= SIPO_SHOW_MARKERS;
              break;
            }
            case SPACE_NLA: {
              SpaceNla *snla = (SpaceNla *)sl;
              snla->flag |= SNLA_SHOW_MARKERS;
              break;
            }
          }
        }
      }
    }
  }

  /**
   * Versioning code until next subversion bump goes here.
   *
   * \note Be sure to check when bumping the version:
   * - "versioning_userdef.c", #BLO_version_defaults_userpref_blend
   * - "versioning_userdef.c", #do_versions_theme
   *
   * \note Keep this message at the bottom of the function.
   */
  {
    /* Keep this block, even when empty. */

    /* Cloth internal springs */
    for (Object *ob = bmain->objects.first; ob; ob = ob->id.next) {
      for (ModifierData *md = ob->modifiers.first; md; md = md->next) {
        if (md->type == eModifierType_Cloth) {
          ClothModifierData *clmd = (ClothModifierData *)md;

          clmd->sim_parms->internal_tension = 15.0f;
          clmd->sim_parms->max_internal_tension = 15.0f;
          clmd->sim_parms->internal_compression = 15.0f;
          clmd->sim_parms->max_internal_compression = 15.0f;
          clmd->sim_parms->internal_spring_max_diversion = M_PI / 4.0f;
        }
      }
    }

    /* Add primary tile to images. */
    if (!DNA_struct_elem_find(fd->filesdna, "Image", "ListBase", "tiles")) {
      for (Image *ima = bmain->images.first; ima; ima = ima->id.next) {
        ImageTile *tile = MEM_callocN(sizeof(ImageTile), "Image Tile");
        tile->ok = 1;
        tile->tile_number = 1001;
        BLI_addtail(&ima->tiles, tile);
      }
    }

    /* UDIM Image Editor change. */
    if (!DNA_struct_elem_find(fd->filesdna, "SpaceImage", "int", "tile_grid_shape[2]")) {
      for (bScreen *screen = bmain->screens.first; screen; screen = screen->id.next) {
        for (ScrArea *sa = screen->areabase.first; sa; sa = sa->next) {
          for (SpaceLink *sl = sa->spacedata.first; sl; sl = sl->next) {
            if (sl->spacetype == SPACE_IMAGE) {
              SpaceImage *sima = (SpaceImage *)sl;
              sima->tile_grid_shape[0] = 1;
              sima->tile_grid_shape[1] = 1;
            }
          }
        }
      }
    }

    /* Brush cursor alpha */
    for (Brush *br = bmain->brushes.first; br; br = br->id.next) {
      br->add_col[3] = 0.9f;
      br->sub_col[3] = 0.9f;
    }

>>>>>>> fcc6e948
#ifdef WITH_OPENXR
    if (!DNA_struct_find(fd->filesdna, "bXrSessionSettings")) {
      for (wmWindowManager *wm = bmain->wm.first; wm; wm = wm->id.next) {
        const View3D *v3d_default = DNA_struct_default_get(View3D);

        wm->xr.session_settings.shading_type = OB_SOLID;
        wm->xr.session_settings.draw_flags = (V3D_OFSDRAW_SHOW_GRIDFLOOR |
                                              V3D_OFSDRAW_SHOW_ANNOTATION);
        wm->xr.session_settings.clip_start = v3d_default->clip_start;
        wm->xr.session_settings.clip_end = v3d_default->clip_end;
      }
    }
#endif
  }
}<|MERGE_RESOLUTION|>--- conflicted
+++ resolved
@@ -39,10 +39,7 @@
 #include "DNA_collection_types.h"
 #include "DNA_constraint_types.h"
 #include "DNA_curveprofile_types.h"
-<<<<<<< HEAD
-=======
 #include "DNA_freestyle_types.h"
->>>>>>> fcc6e948
 #include "DNA_gpu_types.h"
 #include "DNA_gpencil_types.h"
 #include "DNA_gpencil_modifier_types.h"
@@ -4196,18 +4193,12 @@
     }
 
     /* Pose brush smooth iterations */
-<<<<<<< HEAD
-    if (!DNA_struct_elem_find(fd->filesdna, "Brush", "float", "pose_smooth_itereations")) {
-=======
     if (!DNA_struct_elem_find(fd->filesdna, "Brush", "float", "pose_smooth_iterations")) {
->>>>>>> fcc6e948
       for (Brush *br = bmain->brushes.first; br; br = br->id.next) {
         br->pose_smooth_iterations = 4;
       }
     }
 
-<<<<<<< HEAD
-=======
     /* Cloth pressure */
     for (Object *ob = bmain->objects.first; ob; ob = ob->id.next) {
       for (ModifierData *md = ob->modifiers.first; md; md = md->next) {
@@ -4335,7 +4326,6 @@
       br->sub_col[3] = 0.9f;
     }
 
->>>>>>> fcc6e948
 #ifdef WITH_OPENXR
     if (!DNA_struct_find(fd->filesdna, "bXrSessionSettings")) {
       for (wmWindowManager *wm = bmain->wm.first; wm; wm = wm->id.next) {
