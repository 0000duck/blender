/*
 * ***** BEGIN GPL LICENSE BLOCK *****
 *
 * This program is free software; you can redistribute it and/or
 * modify it under the terms of the GNU General Public License
 * as published by the Free Software Foundation; either version 2
 * of the License, or (at your option) any later version.
 *
 * This program is distributed in the hope that it will be useful,
 * but WITHOUT ANY WARRANTY; without even the implied warranty of
 * MERCHANTABILITY or FITNESS FOR A PARTICULAR PURPOSE.  See the
 * GNU General Public License for more details.
 *
 * You should have received a copy of the GNU General Public License
 * along with this program; if not, write to the Free Software Foundation,
 * Inc., 51 Franklin Street, Fifth Floor, Boston, MA 02110-1301, USA.
 *
 * Contributor(s): Dalai Felinto
 *
 * ***** END GPL LICENSE BLOCK *****
 *
 */

/** \file blender/blenloader/intern/versioning_280.c
 *  \ingroup blenloader
 */

/* allow readfile to use deprecated functionality */
#define DNA_DEPRECATED_ALLOW

#include <string.h>
#include <float.h>

#include "BLI_listbase.h"
#include "BLI_math.h"
#include "BLI_mempool.h"
#include "BLI_string.h"
#include "BLI_string_utf8.h"
#include "BLI_utildefines.h"

#include "DNA_object_types.h"
#include "DNA_camera_types.h"
#include "DNA_constraint_types.h"
#include "DNA_gpu_types.h"
#include "DNA_group_types.h"
#include "DNA_lamp_types.h"
#include "DNA_layer_types.h"
#include "DNA_lightprobe_types.h"
#include "DNA_material_types.h"
#include "DNA_mesh_types.h"
#include "DNA_particle_types.h"
#include "DNA_scene_types.h"
#include "DNA_screen_types.h"
#include "DNA_view3d_types.h"
#include "DNA_genfile.h"
#include "DNA_workspace_types.h"

#include "BKE_collection.h"
#include "BKE_constraint.h"
#include "BKE_customdata.h"
#include "BKE_freestyle.h"
#include "BKE_idprop.h"
#include "BKE_image.h"
#include "BKE_layer.h"
#include "BKE_main.h"
#include "BKE_mesh.h"
#include "BKE_node.h"
#include "BKE_report.h"
#include "BKE_scene.h"
#include "BKE_screen.h"
#include "BKE_studiolight.h"
#include "BKE_workspace.h"

#include "BLO_readfile.h"
#include "readfile.h"

#include "MEM_guardedalloc.h"

static bScreen *screen_parent_find(const bScreen *screen)
{
	/* can avoid lookup if screen state isn't maximized/full (parent and child store the same state) */
	if (ELEM(screen->state, SCREENMAXIMIZED, SCREENFULL)) {
		for (const ScrArea *sa = screen->areabase.first; sa; sa = sa->next) {
			if (sa->full && sa->full != screen) {
				BLI_assert(sa->full->state == screen->state);
				return sa->full;
			}
		}
	}

	return NULL;
}

static void do_version_workspaces_create_from_screens(Main *bmain)
{
	for (bScreen *screen = bmain->screen.first; screen; screen = screen->id.next) {
		const bScreen *screen_parent = screen_parent_find(screen);
		Scene *scene = screen->scene;
		WorkSpace *workspace;
		ViewLayer *layer = BLI_findlink(&scene->view_layers, scene->r.actlay);
		if (screen->temp) {
			continue;
		}
		if (!layer) {
			layer = BKE_view_layer_default_view(scene);
		}

		if (screen_parent) {
			/* fullscreen with "Back to Previous" option, don't create
			 * a new workspace, add layout workspace containing parent */
			workspace = BLI_findstring(
			        &bmain->workspaces, screen_parent->id.name + 2, offsetof(ID, name) + 2);
		}
		else {
			workspace = BKE_workspace_add(bmain, screen->id.name + 2);
		}
		BKE_workspace_layout_add(bmain, workspace, screen, screen->id.name + 2);
		BKE_workspace_view_layer_set(workspace, layer, scene);
	}
}

static void do_version_area_change_space_to_space_action(ScrArea *area, const Scene *scene)
{
	SpaceType *stype = BKE_spacetype_from_id(SPACE_ACTION);
	SpaceAction *saction = (SpaceAction *)stype->new(area, scene);
	ARegion *region_channels;

	/* Properly free current regions */
	for (ARegion *region = area->regionbase.first; region; region = region->next) {
		BKE_area_region_free(area->type, region);
	}
	BLI_freelistN(&area->regionbase);

	area->type = stype;
	area->spacetype = stype->spaceid;

	BLI_addhead(&area->spacedata, saction);
	area->regionbase = saction->regionbase;
	BLI_listbase_clear(&saction->regionbase);

	/* Different defaults for timeline */
	region_channels = BKE_area_find_region_type(area, RGN_TYPE_CHANNELS);
	region_channels->flag |= RGN_FLAG_HIDDEN;

	saction->mode = SACTCONT_TIMELINE;
	saction->ads.flag |= ADS_FLAG_SUMMARY_COLLAPSED;
	saction->ads.filterflag |= ADS_FILTER_SUMMARY;
}

/**
 * \brief After lib-link versioning for new workspace design.
 *
 * - Adds a workspace for (almost) each screen of the old file
 *   and adds the needed workspace-layout to wrap the screen.
 * - Active screen isn't stored directly in window anymore, but in the active workspace.
 * - Active scene isn't stored in screen anymore, but in window.
 * - Create workspace instance hook for each window.
 *
 * \note Some of the created workspaces might be deleted again in case of reading the default startup.blend.
 */
static void do_version_workspaces_after_lib_link(Main *bmain)
{
	BLI_assert(BLI_listbase_is_empty(&bmain->workspaces));

	do_version_workspaces_create_from_screens(bmain);

	for (wmWindowManager *wm = bmain->wm.first; wm; wm = wm->id.next) {
		for (wmWindow *win = wm->windows.first; win; win = win->next) {
			bScreen *screen_parent = screen_parent_find(win->screen);
			bScreen *screen = screen_parent ? screen_parent : win->screen;
			WorkSpace *workspace = BLI_findstring(&bmain->workspaces, screen->id.name + 2, offsetof(ID, name) + 2);
			ListBase *layouts = BKE_workspace_layouts_get(workspace);

			win->workspace_hook = BKE_workspace_instance_hook_create(bmain);

			BKE_workspace_active_set(win->workspace_hook, workspace);
			BKE_workspace_active_layout_set(win->workspace_hook, layouts->first);

			win->scene = screen->scene;
			/* Deprecated from now on! */
			win->screen = NULL;
		}
	}

	for (bScreen *screen = bmain->screen.first; screen; screen = screen->id.next) {
		/* Deprecated from now on! */
		BLI_freelistN(&screen->scene->transform_spaces);
		screen->scene = NULL;
	}
}

#ifdef USE_COLLECTION_COMPAT_28
enum {
	COLLECTION_DEPRECATED_VISIBLE    = (1 << 0),
	COLLECTION_DEPRECATED_VIEWPORT   = (1 << 0),
	COLLECTION_DEPRECATED_SELECTABLE = (1 << 1),
	COLLECTION_DEPRECATED_DISABLED   = (1 << 2),
	COLLECTION_DEPRECATED_RENDER     = (1 << 3),
};

static void do_version_view_layer_visibility(ViewLayer *view_layer)
{
	/* Convert from deprecated VISIBLE flag to DISABLED */
	LayerCollection *lc;
	for (lc = view_layer->layer_collections.first;
	     lc;
	     lc = lc->next)
	{
		if (lc->flag & COLLECTION_DEPRECATED_DISABLED) {
			lc->flag &= ~COLLECTION_DEPRECATED_DISABLED;
		}

		if ((lc->flag & COLLECTION_DEPRECATED_VISIBLE) == 0) {
			lc->flag |= COLLECTION_DEPRECATED_DISABLED;
		}

		lc->flag |= COLLECTION_DEPRECATED_VIEWPORT | COLLECTION_DEPRECATED_RENDER;
	}
}

static void do_version_layer_collection_pre(
        ViewLayer *view_layer,
        ListBase *lb,
        GSet *enabled_set,
        GSet *selectable_set)
{
	/* Convert from deprecated DISABLED to new layer collection and collection flags */
	for (LayerCollection *lc = lb->first; lc; lc = lc->next) {
		if (lc->scene_collection) {
			if (!(lc->flag & COLLECTION_DEPRECATED_DISABLED)) {
				BLI_gset_insert(enabled_set, lc->scene_collection);
			}
			if (lc->flag & COLLECTION_DEPRECATED_SELECTABLE) {
				BLI_gset_insert(selectable_set, lc->scene_collection);
			}
		}

		do_version_layer_collection_pre(view_layer, &lc->layer_collections, enabled_set, selectable_set);
	}
}

static void do_version_layer_collection_post(
        ViewLayer *view_layer,
        ListBase *lb,
        GSet *enabled_set,
        GSet *selectable_set,
        GHash *collection_map)
{
	/* Apply layer collection exclude flags. */
	for (LayerCollection *lc = lb->first; lc; lc = lc->next) {
		if (!(lc->collection->flag & COLLECTION_IS_MASTER)) {
			SceneCollection *sc = BLI_ghash_lookup(collection_map, lc->collection);
			const bool enabled = (sc && BLI_gset_haskey(enabled_set, sc));
			const bool selectable = (sc && BLI_gset_haskey(selectable_set, sc));

			if (!enabled) {
				lc->flag |= LAYER_COLLECTION_EXCLUDE;
			}
			if (enabled && !selectable) {
				lc->collection->flag |= COLLECTION_RESTRICT_SELECT;
			}
		}

		do_version_layer_collection_post(
		        view_layer, &lc->layer_collections, enabled_set, selectable_set, collection_map);
	}
}

static void do_version_scene_collection_convert(
        Main *bmain,
        ID *id,
        SceneCollection *sc,
        Collection *collection,
        GHash *collection_map)
{
	if (collection_map) {
		BLI_ghash_insert(collection_map, collection, sc);
	}

	for (SceneCollection *nsc = sc->scene_collections.first; nsc;) {
		SceneCollection *nsc_next = nsc->next;
		Collection *ncollection = BKE_collection_add(bmain, collection, nsc->name);
		ncollection->id.lib = id->lib;
		do_version_scene_collection_convert(bmain, id, nsc, ncollection, collection_map);
		nsc = nsc_next;
	}

	for (LinkData *link = sc->objects.first; link; link = link->next) {
		Object *ob = link->data;
		if (ob) {
			BKE_collection_object_add(bmain, collection, ob);
			id_us_min(&ob->id);
		}
	}

	BLI_freelistN(&sc->objects);
	MEM_freeN(sc);
}

static void do_version_group_collection_to_collection(Main *bmain, Collection *group)
{
	/* Convert old 2.8 group collections to new unified collections. */
	if (group->collection) {
		do_version_scene_collection_convert(bmain, &group->id, group->collection, group, NULL);
	}

	group->collection = NULL;
	group->view_layer = NULL;
	id_fake_user_set(&group->id);
}

static void do_version_scene_collection_to_collection(Main *bmain, Scene *scene)
{
	/* Convert old 2.8 scene collections to new unified collections. */

	/* Temporarily clear view layers so we don't do any layer collection syncing
	 * and destroy old flags that we want to restore. */
	ListBase view_layers = scene->view_layers;
	BLI_listbase_clear(&scene->view_layers);

	if (!scene->master_collection) {
		scene->master_collection = BKE_collection_master_add();
	}

	/* Convert scene collections. */
	GHash *collection_map = BLI_ghash_new(BLI_ghashutil_ptrhash, BLI_ghashutil_ptrcmp, __func__);
	if (scene->collection) {
		do_version_scene_collection_convert(bmain, &scene->id, scene->collection, scene->master_collection, collection_map);
		scene->collection = NULL;
	}

	scene->view_layers = view_layers;

	/* Convert layer collections. */
	ViewLayer *view_layer;
	for (view_layer = scene->view_layers.first; view_layer; view_layer = view_layer->next) {
		GSet *enabled_set = BLI_gset_new(BLI_ghashutil_ptrhash, BLI_ghashutil_ptrcmp, __func__);
		GSet *selectable_set = BLI_gset_new(BLI_ghashutil_ptrhash, BLI_ghashutil_ptrcmp, __func__);

		do_version_layer_collection_pre(
		        view_layer, &view_layer->layer_collections, enabled_set, selectable_set);

		BKE_layer_collection_sync(scene, view_layer);

		do_version_layer_collection_post(
		        view_layer, &view_layer->layer_collections, enabled_set, selectable_set, collection_map);

		BLI_gset_free(enabled_set, NULL);
		BLI_gset_free(selectable_set, NULL);

		BKE_layer_collection_sync(scene, view_layer);
	}

	BLI_ghash_free(collection_map, NULL, NULL);
}
#endif


static void do_version_layers_to_collections(Main *bmain, Scene *scene)
{
	/* Since we don't have access to FileData we check the (always valid) first
	 * render layer instead. */
	if (!scene->master_collection) {
		scene->master_collection = BKE_collection_master_add();
	}

	if (scene->view_layers.first) {
		return;
	}

	/* Create collections from layers. */
	Collection *collection_master = BKE_collection_master(scene);
	Collection *collections[20] = {NULL};

	for (int layer = 0; layer < 20; layer++) {
		for (Base *base = scene->base.first; base; base = base->next) {
			if (base->lay & (1 << layer)) {
				/* Create collections when needed only. */
				if (collections[layer] == NULL) {
					char name[MAX_NAME];

					BLI_snprintf(name,
					             sizeof(collection_master->id.name),
					             "Collection %d",
					             layer + 1);

					Collection *collection = BKE_collection_add(bmain, collection_master, name);
					collection->id.lib = scene->id.lib;
					collections[layer] = collection;

					if (!(scene->lay & (1 << layer))) {
						collection->flag |= COLLECTION_RESTRICT_VIEW | COLLECTION_RESTRICT_RENDER;
					}
				}

				/* Note usually this would do slow collection syncing for view layers,
				 * but since no view layers exists yet at this point it's fast. */
				BKE_collection_object_add(
				        bmain,
				        collections[layer], base->object);
			}

			if (base->flag & SELECT) {
				base->object->flag |= SELECT;
			}
			else {
				base->object->flag &= ~SELECT;
			}
		}
	}

	/* Handle legacy render layers. */
	bool have_override = false;

	for (SceneRenderLayer *srl = scene->r.layers.first; srl; srl = srl->next) {
		ViewLayer *view_layer = BKE_view_layer_add(scene, srl->name);

		if (srl->samples != 0) {
			have_override = true;

			/* It is up to the external engine to handle
			 * its own doversion in this case. */
			BKE_override_view_layer_int_add(
			        view_layer,
			        ID_SCE,
			        "samples",
			        srl->samples);
		}

		if (srl->mat_override) {
			have_override = true;

			BKE_override_view_layer_datablock_add(
			        view_layer,
			        ID_MA,
			        "self",
			        (ID *)srl->mat_override);
		}

		if (srl->layflag & SCE_LAY_DISABLE) {
			view_layer->flag &= ~VIEW_LAYER_RENDER;
		}

		if ((srl->layflag & SCE_LAY_FRS) == 0) {
			view_layer->flag &= ~VIEW_LAYER_FREESTYLE;
		}

		/* XXX If we are to keep layflag it should be merged with flag (dfelinto). */
		view_layer->layflag = srl->layflag;
		/* XXX Not sure if we should keep the passes (dfelinto). */
		view_layer->passflag = srl->passflag;
		view_layer->pass_xor = srl->pass_xor;
		view_layer->pass_alpha_threshold = srl->pass_alpha_threshold;

		BKE_freestyle_config_free(&view_layer->freestyle_config, true);
		view_layer->freestyle_config = srl->freestyleConfig;
		view_layer->id_properties = srl->prop;

		/* Set exclusion and overrides. */
		for (int layer = 0; layer < 20; layer++) {
			Collection *collection = collections[layer];
			if (collection) {
				LayerCollection *lc = BKE_layer_collection_first_from_scene_collection(view_layer, collection);

				if (srl->lay_exclude & (1 << layer)) {
					/* Disable excluded layer. */
					have_override = true;
					lc->flag |= LAYER_COLLECTION_EXCLUDE;
					for (LayerCollection *nlc = lc->layer_collections.first; nlc; nlc = nlc->next) {
						nlc->flag |= LAYER_COLLECTION_EXCLUDE;
					}
				}
				else if ((scene->lay & srl->lay & ~(srl->lay_exclude) & (1 << layer)) ||
				         (srl->lay_zmask & (scene->lay | srl->lay_exclude) & (1 << layer)))
				{
					if (srl->lay_zmask & (1 << layer)) {
						have_override = true;

						BKE_override_layer_collection_boolean_add(
						        lc,
						        ID_OB,
						        "cycles.is_holdout",
						        true);
					}

					if ((srl->lay & (1 << layer)) == 0) {
						have_override = true;

						BKE_override_layer_collection_boolean_add(
						        lc,
						        ID_OB,
						        "cycles_visibility.camera",
						        false);
					}
				}
			}
		}

		/* for convenience set the same active object in all the layers */
		if (scene->basact) {
			view_layer->basact = BKE_view_layer_base_find(view_layer, scene->basact->object);
		}

		for (Base *base = view_layer->object_bases.first; base; base = base->next) {
			if ((base->flag & BASE_SELECTABLE) && (base->object->flag & SELECT)) {
				base->flag |= BASE_SELECTED;
			}
		}
	}

	BLI_freelistN(&scene->r.layers);

	/* If render layers included overrides, we also create a vanilla
	 * viewport layer without them. */
	if (have_override) {
		ViewLayer *view_layer = BKE_view_layer_add(scene, "Viewport");

		/* Make it first in the list. */
		BLI_remlink(&scene->view_layers, view_layer);
		BLI_addhead(&scene->view_layers, view_layer);

		/* If we ported all the original render layers, we don't need to make the viewport layer renderable. */
		if (!BLI_listbase_is_single(&scene->view_layers)) {
			view_layer->flag &= ~VIEW_LAYER_RENDER;
		}

		/* convert active base */
		if (scene->basact) {
			view_layer->basact = BKE_view_layer_base_find(view_layer, scene->basact->object);
		}

		/* convert selected bases */
		for (Base *base = view_layer->object_bases.first; base; base = base->next) {
			if ((base->flag & BASE_SELECTABLE) && (base->object->flag & SELECT)) {
				base->flag |= BASE_SELECTED;
			}

			/* keep lay around for forward compatibility (open those files in 2.79) */
			base->lay = base->object->lay;
		}
	}

	/* remove bases once and for all */
	for (Base *base = scene->base.first; base; base = base->next) {
		id_us_min(&base->object->id);
	}

	BLI_freelistN(&scene->base);
	scene->basact = NULL;
}

void do_versions_after_linking_280(Main *bmain)
{
	bool use_collection_compat_28 = true;

	if (!MAIN_VERSION_ATLEAST(bmain, 280, 0)) {
		use_collection_compat_28 = false;

		/* Convert group layer visibility flags to hidden nested collection. */
		for (Collection *collection = bmain->collection.first; collection; collection = collection->id.next) {
			/* Add fake user for all existing groups. */
			id_fake_user_set(&collection->id);

			if (collection->flag & (COLLECTION_RESTRICT_VIEW | COLLECTION_RESTRICT_RENDER)) {
				continue;
			}

			Collection *collection_hidden = NULL;
			for (CollectionObject *cob = collection->gobject.first, *cob_next = NULL; cob; cob = cob_next) {
				cob_next = cob->next;
				Object *ob = cob->ob;

				if (!(ob->lay & collection->layer)) {
					if (collection_hidden == NULL) {
						collection_hidden = BKE_collection_add(bmain, collection, "Hidden");
						collection_hidden->id.lib = collection->id.lib;
						collection_hidden->flag |= COLLECTION_RESTRICT_VIEW | COLLECTION_RESTRICT_RENDER;
					}

					BKE_collection_object_add(bmain, collection_hidden, ob);
					BKE_collection_object_remove(bmain, collection, ob, true);
				}
			}
		}

		/* Convert layers to collections. */
		for (Scene *scene = bmain->scene.first; scene; scene = scene->id.next) {
			do_version_layers_to_collections(bmain, scene);
		}
	}

	if (!MAIN_VERSION_ATLEAST(bmain, 280, 0)) {
		for (bScreen *screen = bmain->screen.first; screen; screen = screen->id.next) {
			/* same render-layer as do_version_workspaces_after_lib_link will activate,
			 * so same layer as BKE_view_layer_from_workspace_get would return */
			ViewLayer *layer = screen->scene->view_layers.first;

			for (ScrArea *sa = screen->areabase.first; sa; sa = sa->next) {
				for (SpaceLink *space = sa->spacedata.first; space; space = space->next) {
					if (space->spacetype == SPACE_OUTLINER) {
						SpaceOops *soutliner = (SpaceOops *)space;

						soutliner->outlinevis = SO_VIEW_LAYER;

						if (BLI_listbase_count_at_most(&layer->layer_collections, 2) == 1) {
							if (soutliner->treestore == NULL) {
								soutliner->treestore = BLI_mempool_create(
								        sizeof(TreeStoreElem), 1, 512, BLI_MEMPOOL_ALLOW_ITER);
							}

							/* Create a tree store element for the collection. This is normally
							 * done in check_persistent (outliner_tree.c), but we need to access
							 * it here :/ (expand element if it's the only one) */
							TreeStoreElem *tselem = BLI_mempool_calloc(soutliner->treestore);
							tselem->type = TSE_LAYER_COLLECTION;
							tselem->id = layer->layer_collections.first;
							tselem->nr = tselem->used = 0;
							tselem->flag &= ~TSE_CLOSED;
						}
					}
				}
			}
		}
	}

	/* New workspace design */
	if (!MAIN_VERSION_ATLEAST(bmain, 280, 1)) {
		do_version_workspaces_after_lib_link(bmain);
	}

	if (!MAIN_VERSION_ATLEAST(bmain, 280, 2)) {
		/* Cleanup any remaining SceneRenderLayer data for files that were created
		 * with Blender 2.8 before the SceneRenderLayer > RenderLayer refactor. */
		for (Scene *scene = bmain->scene.first; scene; scene = scene->id.next) {
			for (SceneRenderLayer *srl = scene->r.layers.first; srl; srl = srl->next) {
				if (srl->prop) {
					IDP_FreeProperty(srl->prop);
					MEM_freeN(srl->prop);
				}
				BKE_freestyle_config_free(&srl->freestyleConfig, true);
			}
			BLI_freelistN(&scene->r.layers);
		}
	}

	if (!MAIN_VERSION_ATLEAST(bmain, 280, 3)) {
		/* Due to several changes to particle RNA and draw code particles from older files may no longer
		 * be visible. Here we correct this by setting a default draw size for those files. */
		for (Object *object = bmain->object.first; object; object = object->id.next) {
			for (ParticleSystem *psys = object->particlesystem.first; psys; psys = psys->next) {
				if (psys->part->draw_size == 0.0f) {
					psys->part->draw_size = 0.1f;
				}
			}
		}
	}

	if (!MAIN_VERSION_ATLEAST(bmain, 280, 4)) {
		for (Object *object = bmain->object.first; object; object = object->id.next) {
#ifndef VERSION_280_SUBVERSION_4
			/* If any object already has an initialized value for
			 * duplicator_visibility_flag it means we've already doversioned it.
			 * TODO(all) remove the VERSION_280_SUBVERSION_4 code once the subversion was bumped. */
			if (object->duplicator_visibility_flag != 0) {
				break;
			}
#endif
			if (object->particlesystem.first) {
				object->duplicator_visibility_flag = OB_DUPLI_FLAG_VIEWPORT;
				for (ParticleSystem *psys = object->particlesystem.first; psys; psys = psys->next) {
					if (psys->part->draw & PART_DRAW_EMITTER) {
						object->duplicator_visibility_flag |= OB_DUPLI_FLAG_RENDER;
#ifndef VERSION_280_SUBVERSION_4
						psys->part->draw &= ~PART_DRAW_EMITTER;
#else
						break;
#endif
					}
				}
			}
			else if (object->transflag & OB_DUPLI) {
				object->duplicator_visibility_flag = OB_DUPLI_FLAG_VIEWPORT;
			}
			else {
				object->duplicator_visibility_flag = OB_DUPLI_FLAG_VIEWPORT | OB_DUPLI_FLAG_RENDER;
			}
		}
	}

	/* SpaceTime & SpaceLogic removal/replacing */
	if (!MAIN_VERSION_ATLEAST(bmain, 280, 9)) {
		const wmWindowManager *wm = bmain->wm.first;
		const Scene *scene = bmain->scene.first;

		if (wm != NULL) {
			/* Action editors need a scene for creation. First, update active
			 * screens using the active scene of the window they're displayed in.
			 * Next, update remaining screens using first scene in main listbase. */

			for (wmWindow *win = wm->windows.first; win; win = win->next) {
				const bScreen *screen = BKE_workspace_active_screen_get(win->workspace_hook);
				for (ScrArea *area = screen->areabase.first; area; area = area->next) {
					if (ELEM(area->butspacetype, SPACE_TIME, SPACE_LOGIC)) {
						do_version_area_change_space_to_space_action(area, win->scene);

						/* Don't forget to unset! */
						area->butspacetype = SPACE_EMPTY;
					}
				}
			}
		}
		if (scene != NULL) {
			for (bScreen *screen = bmain->screen.first; screen; screen = screen->id.next) {
				for (ScrArea *area = screen->areabase.first; area; area = area->next) {
					if (ELEM(area->butspacetype, SPACE_TIME, SPACE_LOGIC)) {
						/* Areas that were already handled won't be handled again */
						do_version_area_change_space_to_space_action(area, scene);

						/* Don't forget to unset! */
						area->butspacetype = SPACE_EMPTY;
					}
				}
			}
		}
	}

#ifdef USE_COLLECTION_COMPAT_28
	if (use_collection_compat_28 && !MAIN_VERSION_ATLEAST(bmain, 280, 14)) {
		for (Collection *group = bmain->collection.first; group; group = group->id.next) {
			do_version_group_collection_to_collection(bmain, group);
		}

		for (Scene *scene = bmain->scene.first; scene; scene = scene->id.next) {
			do_version_scene_collection_to_collection(bmain, scene);
		}
	}
#endif
}

void blo_do_versions_280(FileData *fd, Library *UNUSED(lib), Main *bmain)
{
	bool use_collection_compat_28 = true;

	if (!MAIN_VERSION_ATLEAST(bmain, 280, 0)) {
		use_collection_compat_28 = false;

		for (Scene *scene = bmain->scene.first; scene; scene = scene->id.next) {
			scene->r.gauss = 1.5f;
		}
	}

	if (!MAIN_VERSION_ATLEAST(bmain, 280, 1)) {
		if (!DNA_struct_elem_find(fd->filesdna, "Lamp", "float", "bleedexp")) {
			for (Lamp *la = bmain->lamp.first; la; la = la->id.next) {
				la->bleedexp = 2.5f;
			}
		}

		if (!DNA_struct_elem_find(fd->filesdna, "GPUDOFSettings", "float", "ratio")) {
			for (Camera *ca = bmain->camera.first; ca; ca = ca->id.next) {
				ca->gpu_dof.ratio = 1.0f;
			}
		}

		/* MTexPoly now removed. */
		if (DNA_struct_find(fd->filesdna, "MTexPoly")) {
			const int cd_mtexpoly = 15;  /* CD_MTEXPOLY, deprecated */
			for (Mesh *me = bmain->mesh.first; me; me = me->id.next) {
				/* If we have UV's, so this file will have MTexPoly layers too! */
				if (me->mloopuv != NULL) {
					CustomData_update_typemap(&me->pdata);
					CustomData_free_layers(&me->pdata, cd_mtexpoly, me->totpoly);
					BKE_mesh_update_customdata_pointers(me, false);
				}
			}
		}
	}

	if (!MAIN_VERSION_ATLEAST(bmain, 280, 2)) {
		if (!DNA_struct_elem_find(fd->filesdna, "Lamp", "float", "cascade_max_dist")) {
			for (Lamp *la = bmain->lamp.first; la; la = la->id.next) {
				la->cascade_max_dist = 1000.0f;
				la->cascade_count = 4;
				la->cascade_exponent = 0.8f;
				la->cascade_fade = 0.1f;
			}
		}

		if (!DNA_struct_elem_find(fd->filesdna, "Lamp", "float", "contact_dist")) {
			for (Lamp *la = bmain->lamp.first; la; la = la->id.next) {
				la->contact_dist = 1.0f;
				la->contact_bias = 0.03f;
				la->contact_spread = 0.2f;
				la->contact_thickness = 0.5f;
			}
		}

		if (!DNA_struct_elem_find(fd->filesdna, "LightProbe", "float", "vis_bias")) {
			for (LightProbe *probe = bmain->lightprobe.first; probe; probe = probe->id.next) {
				probe->vis_bias = 1.0f;
				probe->vis_blur = 0.2f;
			}
		}

		typedef enum eNTreeDoVersionErrors {
			NTREE_DOVERSION_NO_ERROR = 0,
			NTREE_DOVERSION_NEED_OUTPUT = (1 << 0),
			NTREE_DOVERSION_TRANSPARENCY_EMISSION = (1 << 1),
		} eNTreeDoVersionErrors;

		/* Eevee shader nodes renamed because of the output node system.
		 * Note that a new output node is not being added here, because it would be overkill
		 * to handle this case in lib_verify_nodetree.
		 *
		 * Also, metallic node is now unified into the principled node. */
		eNTreeDoVersionErrors error = NTREE_DOVERSION_NO_ERROR;

		FOREACH_NODETREE(bmain, ntree, id) {
			if (ntree->type == NTREE_SHADER) {
				for (bNode *node = ntree->nodes.first; node; node = node->next) {
					if (node->type == 194 /* SH_NODE_EEVEE_METALLIC */ &&
					    STREQ(node->idname, "ShaderNodeOutputMetallic"))
					{
						BLI_strncpy(node->idname, "ShaderNodeEeveeMetallic", sizeof(node->idname));
						error |= NTREE_DOVERSION_NEED_OUTPUT;
					}

					else if (node->type == SH_NODE_EEVEE_SPECULAR && STREQ(node->idname, "ShaderNodeOutputSpecular")) {
						BLI_strncpy(node->idname, "ShaderNodeEeveeSpecular", sizeof(node->idname));
						error |= NTREE_DOVERSION_NEED_OUTPUT;
					}

					else if (node->type == 196 /* SH_NODE_OUTPUT_EEVEE_MATERIAL */ &&
					         STREQ(node->idname, "ShaderNodeOutputEeveeMaterial"))
					{
						node->type = SH_NODE_OUTPUT_MATERIAL;
						BLI_strncpy(node->idname, "ShaderNodeOutputMaterial", sizeof(node->idname));
					}

					else if (node->type == 194 /* SH_NODE_EEVEE_METALLIC */ &&
					         STREQ(node->idname, "ShaderNodeEeveeMetallic"))
					{
						node->type = SH_NODE_BSDF_PRINCIPLED;
						BLI_strncpy(node->idname, "ShaderNodeBsdfPrincipled", sizeof(node->idname));
						node->custom1 = SHD_GLOSSY_MULTI_GGX;
						error |= NTREE_DOVERSION_TRANSPARENCY_EMISSION;
					}
				}
			}
		} FOREACH_NODETREE_END

		if (error & NTREE_DOVERSION_NEED_OUTPUT) {
			BKE_report(fd->reports, RPT_ERROR, "Eevee material conversion problem. Error in console");
			printf("You need to connect Principled and Eevee Specular shader nodes to new material output nodes.\n");
		}

		if (error & NTREE_DOVERSION_TRANSPARENCY_EMISSION) {
			BKE_report(fd->reports, RPT_ERROR, "Eevee material conversion problem. Error in console");
			printf("You need to combine transparency and emission shaders to the converted Principled shader nodes.\n");
		}

#ifdef USE_COLLECTION_COMPAT_28
		if (use_collection_compat_28 &&
		    (DNA_struct_elem_find(fd->filesdna, "ViewLayer", "FreestyleConfig", "freestyle_config") == false) &&
		    DNA_struct_elem_find(fd->filesdna, "Scene", "ListBase", "view_layers"))
		{
			for (Scene *scene = bmain->scene.first; scene; scene = scene->id.next) {
				ViewLayer *view_layer;
				for (view_layer = scene->view_layers.first; view_layer; view_layer = view_layer->next) {
					view_layer->flag |= VIEW_LAYER_FREESTYLE;
					view_layer->layflag = 0x7FFF;   /* solid ztra halo edge strand */
					view_layer->passflag = SCE_PASS_COMBINED | SCE_PASS_Z;
					view_layer->pass_alpha_threshold = 0.5f;
					BKE_freestyle_config_init(&view_layer->freestyle_config);
				}
			}
		}
#endif
	}

#ifdef USE_COLLECTION_COMPAT_28
	if (use_collection_compat_28 && !MAIN_VERSION_ATLEAST(bmain, 280, 3)) {
		for (Scene *scene = bmain->scene.first; scene; scene = scene->id.next) {
			ViewLayer *view_layer;
			for (view_layer = scene->view_layers.first; view_layer; view_layer = view_layer->next) {
				do_version_view_layer_visibility(view_layer);
			}
		}

		for (Collection *group = bmain->collection.first; group; group = group->id.next) {
			if (group->view_layer != NULL) {
				do_version_view_layer_visibility(group->view_layer);
			}
		}
	}
#endif

	if (!MAIN_VERSION_ATLEAST(bmain, 280, 6)) {
		if (DNA_struct_elem_find(fd->filesdna, "SpaceOops", "int", "filter") == false) {
			bScreen *sc;
			ScrArea *sa;
			SpaceLink *sl;

			/* Update files using invalid (outdated) outlinevis Outliner values. */
			for (sc = bmain->screen.first; sc; sc = sc->id.next) {
				for (sa = sc->areabase.first; sa; sa = sa->next) {
					for (sl = sa->spacedata.first; sl; sl = sl->next) {
						if (sl->spacetype == SPACE_OUTLINER) {
							SpaceOops *so = (SpaceOops *)sl;

							if (!ELEM(so->outlinevis,
							          SO_SCENES,
							          SO_LIBRARIES,
							          SO_SEQUENCE,
							          SO_DATA_API,
							          SO_ID_ORPHANS))
							{
								so->outlinevis = SO_VIEW_LAYER;
							}
						}
					}
				}
			}
		}

		if (!DNA_struct_elem_find(fd->filesdna, "LightProbe", "float", "intensity")) {
			for (LightProbe *probe = bmain->lightprobe.first; probe; probe = probe->id.next) {
				probe->intensity = 1.0f;
			}
		}

		for (Object *ob = bmain->object.first; ob; ob = ob->id.next) {
			bConstraint *con, *con_next;
			con = ob->constraints.first;
			while (con) {
				con_next = con->next;
				if (con->type == 17) { /* CONSTRAINT_TYPE_RIGIDBODYJOINT */
					BLI_remlink(&ob->constraints, con);
					BKE_constraint_free_data(con);
					MEM_freeN(con);
				}
				con = con_next;
			}
		}

		if (!DNA_struct_elem_find(fd->filesdna, "Scene", "int", "orientation_index_custom")) {
			for (Scene *scene = bmain->scene.first; scene; scene = scene->id.next) {
				scene->orientation_index_custom = -1;
			}
		}

		for (bScreen *sc = bmain->screen.first; sc; sc = sc->id.next) {
			for (ScrArea *sa = sc->areabase.first; sa; sa = sa->next) {
				for (SpaceLink *sl = sa->spacedata.first; sl; sl = sl->next) {
					if (sl->spacetype == SPACE_VIEW3D) {
						View3D *v3d = (View3D *)sl;
						v3d->shading.light = V3D_LIGHTING_STUDIO;
						v3d->shading.flag |= V3D_SHADING_OBJECT_OUTLINE;

						/* Assume (demo) files written with 2.8 want to show
						 * Eevee renders in the viewport. */
						if (MAIN_VERSION_ATLEAST(bmain, 280, 0)) {
							v3d->drawtype = OB_MATERIAL;
						}
					}
				}
			}
		}
	}

	if (!MAIN_VERSION_ATLEAST(bmain, 280, 7)) {
		/* Render engine storage moved elsewhere and back during 2.8
		 * development, we assume any files saved in 2.8 had Eevee set
		 * as scene render engine. */
		if (MAIN_VERSION_ATLEAST(bmain, 280, 0)) {
			for (Scene *scene = bmain->scene.first; scene; scene = scene->id.next) {
				BLI_strncpy(scene->r.engine, RE_engine_id_BLENDER_EEVEE, sizeof(scene->r.engine));
			}
		}
	}

	if (!MAIN_VERSION_ATLEAST(bmain, 280, 8)) {
		/* Blender Internal removal */
		for (Scene *scene = bmain->scene.first; scene; scene = scene->id.next) {
			if (STREQ(scene->r.engine, "BLENDER_RENDER") ||
			    STREQ(scene->r.engine, "BLENDER_GAME"))
			{
				BLI_strncpy(scene->r.engine, RE_engine_id_BLENDER_EEVEE, sizeof(scene->r.engine));
			}

			scene->r.bake_mode = 0;
		}

		for (Tex *tex = bmain->tex.first; tex; tex = tex->id.next) {
			/* Removed envmap, pointdensity, voxeldata, ocean textures. */
			if (ELEM(tex->type, 10, 14, 15, 16)) {
				tex->type = 0;
			}
		}
	}

	if (!MAIN_VERSION_ATLEAST(bmain, 280, 11)) {

		/* Remove info editor, but only if at the top of the window. */
		for (bScreen *screen = bmain->screen.first; screen; screen = screen->id.next) {
			/* Calculate window width/height from screen vertices */
			int win_width = 0, win_height = 0;
			for (ScrVert *vert = screen->vertbase.first; vert; vert = vert->next) {
				win_width  = MAX2(win_width, vert->vec.x);
				win_height = MAX2(win_height, vert->vec.y);
			}

			for (ScrArea *area = screen->areabase.first, *area_next; area; area = area_next) {
				area_next = area->next;

				if (area->spacetype == SPACE_INFO) {
					if ((area->v2->vec.y == win_height) && (area->v1->vec.x == 0) && (area->v4->vec.x == win_width)) {
						BKE_screen_area_free(area);

						BLI_remlink(&screen->areabase, area);

						BKE_screen_remove_double_scredges(screen);
						BKE_screen_remove_unused_scredges(screen);
						BKE_screen_remove_unused_scrverts(screen);

						MEM_freeN(area);
					}
				}
				/* AREA_TEMP_INFO is deprecated from now on, it should only be set for info areas
				 * which are deleted above, so don't need to unset it. Its slot/bit can be reused */
			}
		}
	}

	if (!MAIN_VERSION_ATLEAST(bmain, 280, 11)) {
		for (Lamp *lamp = bmain->lamp.first; lamp; lamp = lamp->id.next) {
			if (lamp->mode & (1 << 13)) { /* LA_SHAD_RAY */
				lamp->mode |= LA_SHADOW;
				lamp->mode &= ~(1 << 13);
			}
		}
	}

	if (!MAIN_VERSION_ATLEAST(bmain, 280, 12)) {
		/* Remove tool property regions. */
		for (bScreen *screen = bmain->screen.first; screen; screen = screen->id.next) {
			for (ScrArea *sa = screen->areabase.first; sa; sa = sa->next) {
				for (SpaceLink *sl = sa->spacedata.first; sl; sl = sl->next) {
					if (ELEM(sl->spacetype, SPACE_VIEW3D, SPACE_CLIP)) {
						ListBase *regionbase = (sl == sa->spacedata.first) ? &sa->regionbase : &sl->regionbase;

						for (ARegion *region = regionbase->first, *region_next; region; region = region_next) {
							region_next = region->next;

							if (region->regiontype == RGN_TYPE_TOOL_PROPS) {
								BKE_area_region_free(NULL, region);
								BLI_freelinkN(regionbase, region);
							}
						}
					}
				}
			}
		}
	}

	if (!MAIN_VERSION_ATLEAST(bmain, 280, 13)) {
		/* Initialize specular factor. */
		if (!DNA_struct_elem_find(fd->filesdna, "Lamp", "float", "spec_fac")) {
			for (Lamp *la = bmain->lamp.first; la; la = la->id.next) {
				la->spec_fac = 1.0f;
			}
		}

		/* Initialize new view3D options. */
		for (bScreen *screen = bmain->screen.first; screen; screen = screen->id.next) {
			for (ScrArea *sa = screen->areabase.first; sa; sa = sa->next) {
				for (SpaceLink *sl = sa->spacedata.first; sl; sl = sl->next) {
					if (sl->spacetype == SPACE_VIEW3D) {
						View3D *v3d = (View3D *)sl;
						v3d->shading.light = V3D_LIGHTING_STUDIO;
						v3d->shading.color_type = V3D_SHADING_MATERIAL_COLOR;
						copy_v3_fl(v3d->shading.single_color, 0.8f);
						v3d->shading.shadow_intensity = 0.5;

						v3d->overlay.backwire_opacity = 0.5f;
						v3d->overlay.normals_length = 0.1f;
						v3d->overlay.flag = V3D_OVERLAY_LOOK_DEV;
					}
				}
			}
		}

		if (!DNA_struct_find(fd->filesdna, "View3DCursor")) {
			for (Scene *scene = bmain->scene.first; scene; scene = scene->id.next) {
				unit_qt(scene->cursor.rotation);
			}
			for (bScreen *screen = bmain->screen.first; screen; screen = screen->id.next) {
				for (ScrArea *sa = screen->areabase.first; sa; sa = sa->next) {
					for (SpaceLink *sl = sa->spacedata.first; sl; sl = sl->next) {
						if (sl->spacetype == SPACE_VIEW3D) {
							View3D *v3d = (View3D *)sl;
							unit_qt(v3d->cursor.rotation);
						}
					}
				}
			}
		}
	}

	if (!MAIN_VERSION_ATLEAST(bmain, 280, 14)) {
		if (!DNA_struct_elem_find(fd->filesdna, "Scene", "SceneDisplay", "display")) {
			/* Initialize new scene.SceneDisplay */
			for (Scene *scene = bmain->scene.first; scene; scene = scene->id.next) {
				copy_v3_v3(scene->display.light_direction, (float[3]){-M_SQRT1_3, -M_SQRT1_3, M_SQRT1_3});
			}
		}
		if (!DNA_struct_elem_find(fd->filesdna, "SceneDisplay", "float", "shadow_shift")) {
			for (Scene *scene = bmain->scene.first; scene; scene = scene->id.next) {
				scene->display.shadow_shift = 0.1;
			}
		}

		if (!DNA_struct_elem_find(fd->filesdna, "Object", "ObjectDisplay", "display")) {
			/* Initialize new object.ObjectDisplay */
			for (Object *ob = bmain->object.first; ob; ob = ob->id.next) {
				ob->display.flag = OB_SHOW_SHADOW;
			}
		}

		if (!DNA_struct_elem_find(fd->filesdna, "ToolSettings", "char", "transform_pivot_point")) {
			for (Scene *scene = bmain->scene.first; scene; scene = scene->id.next) {
				scene->toolsettings->transform_pivot_point = V3D_AROUND_CENTER_MEAN;
			}
		}

		if (!DNA_struct_find(fd->filesdna, "SceneEEVEE")) {
			for (Scene *scene = bmain->scene.first; scene; scene = scene->id.next) {
				/* First set the default for all the properties. */

				scene->eevee.gi_diffuse_bounces = 3;
				scene->eevee.gi_cubemap_resolution = 512;
				scene->eevee.gi_visibility_resolution = 32;

				scene->eevee.taa_samples = 16;
				scene->eevee.taa_render_samples = 64;

				scene->eevee.sss_samples = 7;
				scene->eevee.sss_jitter_threshold = 0.3f;

				scene->eevee.ssr_quality = 0.25f;
				scene->eevee.ssr_max_roughness = 0.5f;
				scene->eevee.ssr_thickness = 0.2f;
				scene->eevee.ssr_border_fade = 0.075f;
				scene->eevee.ssr_firefly_fac = 10.0f;

				scene->eevee.volumetric_start = 0.1f;
				scene->eevee.volumetric_end = 100.0f;
				scene->eevee.volumetric_tile_size = 8;
				scene->eevee.volumetric_samples = 64;
				scene->eevee.volumetric_sample_distribution = 0.8f;
				scene->eevee.volumetric_light_clamp = 0.0f;
				scene->eevee.volumetric_shadow_samples = 16;

				scene->eevee.gtao_distance = 0.2f;
				scene->eevee.gtao_factor = 1.0f;
				scene->eevee.gtao_quality = 0.25f;

				scene->eevee.bokeh_max_size = 100.0f;
				scene->eevee.bokeh_threshold = 1.0f;

				copy_v3_fl(scene->eevee.bloom_color, 1.0f);
				scene->eevee.bloom_threshold = 0.8f;
				scene->eevee.bloom_knee = 0.5f;
				scene->eevee.bloom_intensity = 0.8f;
				scene->eevee.bloom_radius = 6.5f;
				scene->eevee.bloom_clamp = 1.0f;

				scene->eevee.motion_blur_samples = 8;
				scene->eevee.motion_blur_shutter = 1.0f;

				scene->eevee.shadow_method = SHADOW_ESM;
				scene->eevee.shadow_cube_size = 512;
				scene->eevee.shadow_cascade_size = 1024;

				scene->eevee.flag =
					SCE_EEVEE_VOLUMETRIC_LIGHTS |
					SCE_EEVEE_VOLUMETRIC_COLORED |
					SCE_EEVEE_GTAO_BENT_NORMALS |
					SCE_EEVEE_GTAO_BOUNCE |
					SCE_EEVEE_TAA_REPROJECTION |
					SCE_EEVEE_SSR_HALF_RESOLUTION;


				/* If the file is pre-2.80 move on. */
				if (scene->layer_properties == NULL) {
					continue;
				}

				/* Now we handle eventual properties that may be set in the file. */
#define EEVEE_GET_BOOL(_props, _name, _flag) \
				{ \
					IDProperty *_idprop = IDP_GetPropertyFromGroup(_props, #_name); \
					if (_idprop != NULL) { \
						const int _value = IDP_Int(_idprop); \
						if (_value) { \
							scene->eevee.flag |= _flag; \
						} \
						else { \
							scene->eevee.flag &= ~_flag; \
						} \
					} \
				}

#define EEVEE_GET_INT(_props, _name) \
				{ \
					IDProperty *_idprop = IDP_GetPropertyFromGroup(_props, #_name); \
					if (_idprop != NULL) { \
						scene->eevee._name = IDP_Int(_idprop); \
					} \
				}

#define EEVEE_GET_FLOAT(_props, _name) \
				{ \
					IDProperty *_idprop = IDP_GetPropertyFromGroup(_props, #_name); \
					if (_idprop != NULL) { \
						scene->eevee._name = IDP_Float(_idprop); \
					} \
				}

#define EEVEE_GET_FLOAT_ARRAY(_props, _name, _length) \
				{ \
					IDProperty *_idprop = IDP_GetPropertyFromGroup(_props, #_name); \
					if (_idprop != NULL) { \
						const float *_values = IDP_Array(_idprop); \
						for (int _i = 0; _i < _length; _i++) { \
							scene->eevee._name [_i] = _values[_i]; \
						} \
					} \
				}

				IDProperty *props = IDP_GetPropertyFromGroup(scene->layer_properties, RE_engine_id_BLENDER_EEVEE);
				EEVEE_GET_BOOL(props, volumetric_enable, SCE_EEVEE_VOLUMETRIC_ENABLED);
				EEVEE_GET_BOOL(props, volumetric_lights, SCE_EEVEE_VOLUMETRIC_LIGHTS);
				EEVEE_GET_BOOL(props, volumetric_shadows, SCE_EEVEE_VOLUMETRIC_SHADOWS);
				EEVEE_GET_BOOL(props, volumetric_colored_transmittance, SCE_EEVEE_VOLUMETRIC_COLORED);
				EEVEE_GET_BOOL(props, gtao_enable, SCE_EEVEE_GTAO_ENABLED);
				EEVEE_GET_BOOL(props, gtao_use_bent_normals, SCE_EEVEE_GTAO_BENT_NORMALS);
				EEVEE_GET_BOOL(props, gtao_bounce, SCE_EEVEE_GTAO_BOUNCE);
				EEVEE_GET_BOOL(props, dof_enable, SCE_EEVEE_DOF_ENABLED);
				EEVEE_GET_BOOL(props, bloom_enable, SCE_EEVEE_BLOOM_ENABLED);
				EEVEE_GET_BOOL(props, motion_blur_enable, SCE_EEVEE_MOTION_BLUR_ENABLED);
				EEVEE_GET_BOOL(props, shadow_high_bitdepth, SCE_EEVEE_SHADOW_HIGH_BITDEPTH);
				EEVEE_GET_BOOL(props, taa_reprojection, SCE_EEVEE_TAA_REPROJECTION);
				EEVEE_GET_BOOL(props, sss_enable, SCE_EEVEE_SSS_ENABLED);
				EEVEE_GET_BOOL(props, sss_separate_albedo, SCE_EEVEE_SSS_SEPARATE_ALBEDO);
				EEVEE_GET_BOOL(props, ssr_enable, SCE_EEVEE_SSR_ENABLED);
				EEVEE_GET_BOOL(props, ssr_refraction, SCE_EEVEE_SSR_REFRACTION);
				EEVEE_GET_BOOL(props, ssr_halfres, SCE_EEVEE_SSR_HALF_RESOLUTION);

				EEVEE_GET_INT(props, gi_diffuse_bounces);
				EEVEE_GET_INT(props, gi_diffuse_bounces);
				EEVEE_GET_INT(props, gi_cubemap_resolution);
				EEVEE_GET_INT(props, gi_visibility_resolution);

				EEVEE_GET_INT(props, taa_samples);
				EEVEE_GET_INT(props, taa_render_samples);

				EEVEE_GET_INT(props, sss_samples);
				EEVEE_GET_FLOAT(props, sss_jitter_threshold);

				EEVEE_GET_FLOAT(props, ssr_quality);
				EEVEE_GET_FLOAT(props, ssr_max_roughness);
				EEVEE_GET_FLOAT(props, ssr_thickness);
				EEVEE_GET_FLOAT(props, ssr_border_fade);
				EEVEE_GET_FLOAT(props, ssr_firefly_fac);

				EEVEE_GET_FLOAT(props, volumetric_start);
				EEVEE_GET_FLOAT(props, volumetric_end);
				EEVEE_GET_INT(props, volumetric_tile_size);
				EEVEE_GET_INT(props, volumetric_samples);
				EEVEE_GET_FLOAT(props, volumetric_sample_distribution);
				EEVEE_GET_FLOAT(props, volumetric_light_clamp);
				EEVEE_GET_INT(props, volumetric_shadow_samples);

				EEVEE_GET_FLOAT(props, gtao_distance);
				EEVEE_GET_FLOAT(props, gtao_factor);
				EEVEE_GET_FLOAT(props, gtao_quality);

				EEVEE_GET_FLOAT(props, bokeh_max_size);
				EEVEE_GET_FLOAT(props, bokeh_threshold);

				EEVEE_GET_FLOAT_ARRAY(props, bloom_color, 3);
				EEVEE_GET_FLOAT(props, bloom_threshold);
				EEVEE_GET_FLOAT(props, bloom_knee);
				EEVEE_GET_FLOAT(props, bloom_intensity);
				EEVEE_GET_FLOAT(props, bloom_radius);
				EEVEE_GET_FLOAT(props, bloom_clamp);

				EEVEE_GET_INT(props, motion_blur_samples);
				EEVEE_GET_FLOAT(props, motion_blur_shutter);

				EEVEE_GET_INT(props, shadow_method);
				EEVEE_GET_INT(props, shadow_cube_size);
				EEVEE_GET_INT(props, shadow_cascade_size);

				/* Cleanup. */
				IDP_FreeProperty(scene->layer_properties);
				MEM_freeN(scene->layer_properties);
				scene->layer_properties = NULL;

#undef EEVEE_GET_FLOAT_ARRAY
#undef EEVEE_GET_FLOAT
#undef EEVEE_GET_INT
#undef EEVEE_GET_BOOL
			}
		}


		if (!MAIN_VERSION_ATLEAST(bmain, 280, 15)) {
			for (Scene *scene = bmain->scene.first; scene; scene = scene->id.next) {
				scene->display.matcap_ssao_distance = 0.2f;
				scene->display.matcap_ssao_attenuation = 1.0f;
				scene->display.matcap_ssao_samples = 16;
			}

			for (bScreen *screen = bmain->screen.first; screen; screen = screen->id.next) {
				for (ScrArea *sa = screen->areabase.first; sa; sa = sa->next) {
					for (SpaceLink *sl = sa->spacedata.first; sl; sl = sl->next) {
						if (sl->spacetype == SPACE_OUTLINER) {
							SpaceOops *soops = (SpaceOops *)sl;
							soops->filter_id_type = ID_GR;
							soops->outlinevis = SO_VIEW_LAYER;
						}
					}
				}
			}

			for (Scene *scene = bmain->scene.first; scene; scene = scene->id.next) {
				switch (scene->toolsettings->snap_mode) {
					case 0: scene->toolsettings->snap_mode = SCE_SNAP_MODE_INCREMENT; break;
					case 1: scene->toolsettings->snap_mode = SCE_SNAP_MODE_VERTEX   ; break;
					case 2: scene->toolsettings->snap_mode = SCE_SNAP_MODE_EDGE     ; break;
					case 3: scene->toolsettings->snap_mode = SCE_SNAP_MODE_FACE     ; break;
					case 4: scene->toolsettings->snap_mode = SCE_SNAP_MODE_VOLUME   ; break;
				}
				switch (scene->toolsettings->snap_node_mode) {
					case 5: scene->toolsettings->snap_node_mode = SCE_SNAP_MODE_NODE_X; break;
					case 6: scene->toolsettings->snap_node_mode = SCE_SNAP_MODE_NODE_Y; break;
					case 7: scene->toolsettings->snap_node_mode = SCE_SNAP_MODE_NODE_X | SCE_SNAP_MODE_NODE_Y; break;
					case 8: scene->toolsettings->snap_node_mode = SCE_SNAP_MODE_GRID  ; break;
				}
				switch (scene->toolsettings->snap_uv_mode) {
					case 0: scene->toolsettings->snap_uv_mode = SCE_SNAP_MODE_INCREMENT; break;
					case 1: scene->toolsettings->snap_uv_mode = SCE_SNAP_MODE_VERTEX   ; break;
				}
			}

			ParticleSettings *part;
			for (part = bmain->particle.first; part; part = part->id.next) {
				part->shape_flag = PART_SHAPE_CLOSE_TIP;
				part->shape = 0.0f;
				part->rad_root = 1.0f;
				part->rad_tip = 0.0f;
				part->rad_scale = 0.01f;
			}
		}

	}

	if (!MAIN_VERSION_ATLEAST(bmain, 280, 18)) {
		if (!DNA_struct_elem_find(fd->filesdna, "Material", "float", "roughness")) {
			for (Material *mat = bmain->mat.first; mat; mat = mat->id.next) {
				if (mat->use_nodes) {
					if (MAIN_VERSION_ATLEAST(bmain, 280, 0)) {
						mat->roughness = mat->gloss_mir;
					}
					else {
						mat->roughness = 0.25f;
					}
				}
				else {
					mat->roughness = 1.0f - mat->gloss_mir;
				}
				mat->metallic = mat->ray_mirror;
			}

			for (bScreen *screen = bmain->screen.first; screen; screen = screen->id.next) {
				for (ScrArea *sa = screen->areabase.first; sa; sa = sa->next) {
					for (SpaceLink *sl = sa->spacedata.first; sl; sl = sl->next) {
						if (sl->spacetype == SPACE_VIEW3D) {
							View3D *v3d = (View3D *)sl;
							v3d->shading.flag |= V3D_SHADING_SPECULAR_HIGHLIGHT;
						}
					}
				}
			}
		}

		if (!DNA_struct_elem_find(fd->filesdna, "View3DShading", "float", "xray_alpha")) {
			for (bScreen *screen = bmain->screen.first; screen; screen = screen->id.next) {
				for (ScrArea *sa = screen->areabase.first; sa; sa = sa->next) {
					for (SpaceLink *sl = sa->spacedata.first; sl; sl = sl->next) {
						if (sl->spacetype == SPACE_VIEW3D) {
							View3D *v3d = (View3D *)sl;
							v3d->shading.xray_alpha = 0.5f;
						}
					}
				}
			}
		}
		if (!DNA_struct_elem_find(fd->filesdna, "View3DShading", "char", "matcap[256]")) {
			StudioLight *default_matcap = BKE_studiolight_find_first(STUDIOLIGHT_ORIENTATION_VIEWNORMAL);
			/* when loading the internal file is loaded before the matcaps */
			if (default_matcap) {
				for (bScreen *screen = bmain->screen.first; screen; screen = screen->id.next) {
					for (ScrArea *sa = screen->areabase.first; sa; sa = sa->next) {
						for (SpaceLink *sl = sa->spacedata.first; sl; sl = sl->next) {
							if (sl->spacetype == SPACE_VIEW3D) {
								View3D *v3d = (View3D *)sl;
								BLI_strncpy(v3d->shading.matcap, default_matcap->name, FILE_MAXFILE);
							}
						}
					}
				}
			}
		}
		if (!DNA_struct_elem_find(fd->filesdna, "View3DOverlay", "float", "wireframe_threshold")) {
			for (bScreen *screen = bmain->screen.first; screen; screen = screen->id.next) {
				for (ScrArea *sa = screen->areabase.first; sa; sa = sa->next) {
					for (SpaceLink *sl = sa->spacedata.first; sl; sl = sl->next) {
						if (sl->spacetype == SPACE_VIEW3D) {
							View3D *v3d = (View3D *)sl;
							v3d->overlay.wireframe_threshold = 0.5f;
						}
					}
				}
			}
		}
		if (!DNA_struct_elem_find(fd->filesdna, "View3DShading", "float", "cavity_valley_factor")) {
			for (bScreen *screen = bmain->screen.first; screen; screen = screen->id.next) {
				for (ScrArea *sa = screen->areabase.first; sa; sa = sa->next) {
					for (SpaceLink *sl = sa->spacedata.first; sl; sl = sl->next) {
						if (sl->spacetype == SPACE_VIEW3D) {
							View3D *v3d = (View3D *)sl;
							v3d->shading.cavity_valley_factor = 1.0f;
							v3d->shading.cavity_ridge_factor = 1.0f;
						}
					}
				}
			}
		}
		if (!DNA_struct_elem_find(fd->filesdna, "View3DOverlay", "float", "bone_selection_alpha")) {
			for (bScreen *screen = bmain->screen.first; screen; screen = screen->id.next) {
				for (ScrArea *sa = screen->areabase.first; sa; sa = sa->next) {
					for (SpaceLink *sl = sa->spacedata.first; sl; sl = sl->next) {
						if (sl->spacetype == SPACE_VIEW3D) {
							View3D *v3d = (View3D *)sl;
							v3d->overlay.bone_selection_alpha = 0.5f;
						}
					}
				}
			}
		}
	}

	if (!MAIN_VERSION_ATLEAST(bmain, 280, 19)) {
		if (!DNA_struct_elem_find(fd->filesdna, "Image", "ListBase", "renderslot")) {
			for (Image *ima = bmain->image.first; ima; ima = ima->id.next) {
				if (ima->type == IMA_TYPE_R_RESULT) {
					for (int i = 0; i < 8; i++) {
						RenderSlot *slot = MEM_callocN(sizeof(RenderSlot), "Image Render Slot Init");
						BLI_snprintf(slot->name, sizeof(slot->name), "Slot %d", i + 1);
						BLI_addtail(&ima->renderslots, slot);
					}
				}
			}
		}
<<<<<<< HEAD

		if (!DNA_struct_elem_find(fd->filesdna, "Image", "short", "num_tiles")) {
			for (Image *ima = bmain->image.first; ima; ima = ima->id.next) {
				ImageTile *tile = MEM_callocN(sizeof(ImageTile), "Image Tiles");
				tile->ok = 1;
				BLI_addtail(&ima->tiles, tile);
=======
		if (!DNA_struct_elem_find(fd->filesdna, "SpaceAction", "char", "mode_prev")) {
			for (bScreen *screen = bmain->screen.first; screen; screen = screen->id.next) {
				for (ScrArea *sa = screen->areabase.first; sa; sa = sa->next) {
					for (SpaceLink *sl = sa->spacedata.first; sl; sl = sl->next) {
						if (sl->spacetype == SPACE_ACTION) {
							SpaceAction *saction = (SpaceAction *)sl;
							/* "Dopesheet" should be default here, unless it looks like the Action Editor was active instead */
							if ((saction->mode_prev == 0) && (saction->action == NULL)) {
								saction->mode_prev = SACTCONT_DOPESHEET;
							}
						}
					}
				}
			}
		}

		for (bScreen *screen = bmain->screen.first; screen; screen = screen->id.next) {
			for (ScrArea *sa = screen->areabase.first; sa; sa = sa->next) {
				for (SpaceLink *sl = sa->spacedata.first; sl; sl = sl->next) {
					if (sl->spacetype == SPACE_VIEW3D) {
						View3D *v3d = (View3D *)sl;
						if (v3d->drawtype == OB_TEXTURE) {
							v3d->drawtype = OB_SOLID;
							v3d->shading.light = V3D_LIGHTING_STUDIO;
							v3d->shading.color_type = V3D_SHADING_TEXTURE_COLOR;
						}
					}
				}
			}
		}

	}

	{
		if (!DNA_struct_elem_find(fd->filesdna, "View3DOverlay", "float", "texture_paint_mode_opacity")) {
			for (bScreen *screen = bmain->screen.first; screen; screen = screen->id.next) {
				for (ScrArea *sa = screen->areabase.first; sa; sa = sa->next) {
					for (SpaceLink *sl = sa->spacedata.first; sl; sl = sl->next) {
						if (sl->spacetype == SPACE_VIEW3D) {
							View3D *v3d = (View3D *)sl;
							float alpha = v3d->flag2 & V3D_SHOW_MODE_SHADE_OVERRIDE ? 0.0f : 0.8f;
							v3d->overlay.texture_paint_mode_opacity = alpha;
							v3d->overlay.vertex_paint_mode_opacity = alpha;
							v3d->overlay.weight_paint_mode_opacity = alpha;
						}
					}
				}
			}
		}

		for (Scene *scene = bmain->scene.first; scene; scene = scene->id.next) {
			if (scene->toolsettings->manipulator_flag == 0) {
				scene->toolsettings->manipulator_flag = SCE_MANIP_TRANSLATE | SCE_MANIP_ROTATE | SCE_MANIP_SCALE;
>>>>>>> 31137f77
			}
		}
	}
	
}<|MERGE_RESOLUTION|>--- conflicted
+++ resolved
@@ -1475,14 +1475,7 @@
 				}
 			}
 		}
-<<<<<<< HEAD
-
-		if (!DNA_struct_elem_find(fd->filesdna, "Image", "short", "num_tiles")) {
-			for (Image *ima = bmain->image.first; ima; ima = ima->id.next) {
-				ImageTile *tile = MEM_callocN(sizeof(ImageTile), "Image Tiles");
-				tile->ok = 1;
-				BLI_addtail(&ima->tiles, tile);
-=======
+
 		if (!DNA_struct_elem_find(fd->filesdna, "SpaceAction", "char", "mode_prev")) {
 			for (bScreen *screen = bmain->screen.first; screen; screen = screen->id.next) {
 				for (ScrArea *sa = screen->areabase.first; sa; sa = sa->next) {
@@ -1536,7 +1529,14 @@
 		for (Scene *scene = bmain->scene.first; scene; scene = scene->id.next) {
 			if (scene->toolsettings->manipulator_flag == 0) {
 				scene->toolsettings->manipulator_flag = SCE_MANIP_TRANSLATE | SCE_MANIP_ROTATE | SCE_MANIP_SCALE;
->>>>>>> 31137f77
+			}
+		}
+
+		if (!DNA_struct_elem_find(fd->filesdna, "Image", "short", "num_tiles")) {
+			for (Image *ima = bmain->image.first; ima; ima = ima->id.next) {
+				ImageTile *tile = MEM_callocN(sizeof(ImageTile), "Image Tiles");
+				tile->ok = 1;
+				BLI_addtail(&ima->tiles, tile);
 			}
 		}
 	}
