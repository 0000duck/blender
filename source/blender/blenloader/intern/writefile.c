/*
 * ***** BEGIN GPL LICENSE BLOCK *****
 *
 * This program is free software; you can redistribute it and/or
 * modify it under the terms of the GNU General Public License
 * as published by the Free Software Foundation; either version 2
 * of the License, or (at your option) any later version.
 *
 * This program is distributed in the hope that it will be useful,
 * but WITHOUT ANY WARRANTY; without even the implied warranty of
 * MERCHANTABILITY or FITNESS FOR A PARTICULAR PURPOSE.  See the
 * GNU General Public License for more details.
 *
 * You should have received a copy of the GNU General Public License
 * along with this program; if not, write to the Free Software Foundation,
 * Inc., 51 Franklin Street, Fifth Floor, Boston, MA 02110-1301, USA.
 *
 * The Original Code is Copyright (C) 2001-2002 by NaN Holding BV.
 * All rights reserved.
 *
 *
 * Contributor(s): Blender Foundation
 *
 * ***** END GPL LICENSE BLOCK *****
 */

/** \file blender/blenloader/intern/writefile.c
 *  \ingroup blenloader
 */


/**
 *
 * FILE FORMAT
 * ===========
 *
 * IFF-style structure  (but not IFF compatible!)
 *
 * start file:
 * <pre>
 *     BLENDER_V100    12 bytes  (versie 1.00)
 *                     V = big endian, v = little endian
 *                     _ = 4 byte pointer, - = 8 byte pointer
 * </pre>
 *
 * datablocks: (also see struct #BHead).
 * <pre>
 *     <bh.code>           4 chars
 *     <bh.len>            int,  len data after BHead
 *     <bh.old>            void,  old pointer
 *     <bh.SDNAnr>         int
 *     <bh.nr>             int, in case of array: number of structs
 *     data
 *     ...
 *     ...
 * </pre>
 *
 * Almost all data in Blender are structures. Each struct saved
 * gets a BHead header.  With BHead the struct can be linked again
 * and compared with StructDNA .
 *
 *
 * WRITE
 * =====
 *
 * Preferred writing order: (not really a must, but why would you do it random?)
 * Any case: direct data is ALWAYS after the lib block
 *
 * (Local file data)
 * - for each LibBlock
 *   - write LibBlock
 *   - write associated direct data
 * (External file data)
 * - per library
 *   - write library block
 *   - per LibBlock
 *     - write the ID of LibBlock
 * - write #TEST (#RenderInfo struct. 128x128 blend file preview is optional).
 * - write #GLOB (#FileGlobal struct) (some global vars).
 * - write #DNA1 (#SDNA struct)
 * - write #USER (#UserDef struct) if filename is ``~/.config/blender/X.XX/config/startup.blend``.
 */


#include <math.h>
#include <fcntl.h>
#include <limits.h>
#include <stdio.h>
#include <string.h>
#include <stdlib.h>

#ifdef WIN32
#  include <zlib.h>  /* odd include order-issue */
#  include "winsock2.h"
#  include <io.h>
#  include "BLI_winstuff.h"
#else
#  include <unistd.h>  /* FreeBSD, for write() and close(). */
#endif

#include "BLI_utildefines.h"

/* allow writefile to use deprecated functionality (for forward compatibility code) */
#define DNA_DEPRECATED_ALLOW
/* Allow using DNA struct members that are marked as private for read/write.
 * Note: Each header that uses this needs to define its own way of handling
 * it. There's no generic implementation, direct use does nothing. */
#define DNA_PRIVATE_READ_WRITE_ALLOW

#include "DNA_anim_types.h"
#include "DNA_armature_types.h"
#include "DNA_actuator_types.h"
#include "DNA_brush_types.h"
#include "DNA_cachefile_types.h"
#include "DNA_camera_types.h"
#include "DNA_cloth_types.h"
#include "DNA_constraint_types.h"
#include "DNA_controller_types.h"
#include "DNA_dynamicpaint_types.h"
#include "DNA_genfile.h"
#include "DNA_group_types.h"
#include "DNA_gpencil_types.h"
#include "DNA_fileglobal_types.h"
#include "DNA_key_types.h"
#include "DNA_lattice_types.h"
#include "DNA_lamp_types.h"
#include "DNA_layer_types.h"
#include "DNA_linestyle_types.h"
#include "DNA_meta_types.h"
#include "DNA_mesh_types.h"
#include "DNA_meshdata_types.h"
#include "DNA_material_types.h"
#include "DNA_node_types.h"
#include "DNA_object_types.h"
#include "DNA_object_force.h"
#include "DNA_packedFile_types.h"
#include "DNA_particle_types.h"
#include "DNA_probe_types.h"
#include "DNA_property_types.h"
#include "DNA_rigidbody_types.h"
#include "DNA_scene_types.h"
#include "DNA_sdna_types.h"
#include "DNA_sequence_types.h"
#include "DNA_sensor_types.h"
#include "DNA_smoke_types.h"
#include "DNA_space_types.h"
#include "DNA_screen_types.h"
#include "DNA_speaker_types.h"
#include "DNA_sound_types.h"
#include "DNA_text_types.h"
#include "DNA_view3d_types.h"
#include "DNA_vfont_types.h"
#include "DNA_world_types.h"
#include "DNA_windowmanager_types.h"
#include "DNA_workspace_types.h"
#include "DNA_movieclip_types.h"
#include "DNA_mask_types.h"

#include "MEM_guardedalloc.h" // MEM_freeN
#include "BLI_bitmap.h"
#include "BLI_blenlib.h"
#include "BLI_linklist.h"
#include "BLI_mempool.h"

#include "BKE_action.h"
#include "BKE_blender_version.h"
#include "BKE_bpath.h"
#include "BKE_curve.h"
#include "BKE_constraint.h"
#include "BKE_global.h" // for G
#include "BKE_idcode.h"
#include "BKE_library.h" // for  set_listbasepointers
#include "BKE_main.h"
#include "BKE_node.h"
#include "BKE_report.h"
#include "BKE_sequencer.h"
#include "BKE_subsurf.h"
#include "BKE_modifier.h"
#include "BKE_fcurve.h"
#include "BKE_pointcache.h"
#include "BKE_mesh.h"
#include "BKE_workspace.h"

#ifdef USE_NODE_COMPAT_CUSTOMNODES
#include "NOD_socket.h"  /* for sock->default_value data */
#endif


#include "BLO_writefile.h"
#include "BLO_readfile.h"
#include "BLO_undofile.h"
#include "BLO_blend_defs.h"

#include "readfile.h"

/* for SDNA_TYPE_FROM_STRUCT() macro */
#include "dna_type_offsets.h"

#include <errno.h>

/* ********* my write, buffered writing with minimum size chunks ************ */

/* Use optimal allocation since blocks of this size are kept in memory for undo. */
#define MYWRITE_BUFFER_SIZE (MEM_SIZE_OPTIMAL(1 << 17))  /* 128kb */
#define MYWRITE_MAX_CHUNK   (MEM_SIZE_OPTIMAL(1 << 15))  /* ~32kb */


/** \name Small API to handle compression.
 * \{ */

typedef enum {
	WW_WRAP_NONE = 1,
	WW_WRAP_ZLIB,
} eWriteWrapType;

typedef struct WriteWrap WriteWrap;
struct WriteWrap {
	/* callbacks */
	bool   (*open)(WriteWrap *ww, const char *filepath);
	bool   (*close)(WriteWrap *ww);
	size_t (*write)(WriteWrap *ww, const char *data, size_t data_len);

	/* internal */
	union {
		int file_handle;
		gzFile gz_handle;
	} _user_data;
};

/* none */
#define FILE_HANDLE(ww) \
	(ww)->_user_data.file_handle

static bool ww_open_none(WriteWrap *ww, const char *filepath)
{
	int file;

	file = BLI_open(filepath, O_BINARY + O_WRONLY + O_CREAT + O_TRUNC, 0666);

	if (file != -1) {
		FILE_HANDLE(ww) = file;
		return true;
	}
	else {
		return false;
	}
}
static bool ww_close_none(WriteWrap *ww)
{
	return (close(FILE_HANDLE(ww)) != -1);
}
static size_t ww_write_none(WriteWrap *ww, const char *buf, size_t buf_len)
{
	return write(FILE_HANDLE(ww), buf, buf_len);
}
#undef FILE_HANDLE

/* zlib */
#define FILE_HANDLE(ww) \
	(ww)->_user_data.gz_handle

static bool ww_open_zlib(WriteWrap *ww, const char *filepath)
{
	gzFile file;

	file = BLI_gzopen(filepath, "wb1");

	if (file != Z_NULL) {
		FILE_HANDLE(ww) = file;
		return true;
	}
	else {
		return false;
	}
}
static bool ww_close_zlib(WriteWrap *ww)
{
	return (gzclose(FILE_HANDLE(ww)) == Z_OK);
}
static size_t ww_write_zlib(WriteWrap *ww, const char *buf, size_t buf_len)
{
	return gzwrite(FILE_HANDLE(ww), buf, buf_len);
}
#undef FILE_HANDLE

/* --- end compression types --- */

static void ww_handle_init(eWriteWrapType ww_type, WriteWrap *r_ww)
{
	memset(r_ww, 0, sizeof(*r_ww));

	switch (ww_type) {
		case WW_WRAP_ZLIB:
		{
			r_ww->open  = ww_open_zlib;
			r_ww->close = ww_close_zlib;
			r_ww->write = ww_write_zlib;
			break;
		}
		default:
		{
			r_ww->open  = ww_open_none;
			r_ww->close = ww_close_none;
			r_ww->write = ww_write_none;
			break;
		}
	}
}

/** \} */



typedef struct {
	const struct SDNA *sdna;

	unsigned char *buf;
	MemFile *compare, *current;

	int tot, count;
	bool error;

	/* Wrap writing, so we can use zlib or
	 * other compression types later, see: G_FILE_COMPRESS
	 * Will be NULL for UNDO. */
	WriteWrap *ww;

#ifdef USE_BMESH_SAVE_AS_COMPAT
	bool use_mesh_compat; /* option to save with older mesh format */
#endif
} WriteData;

static WriteData *writedata_new(WriteWrap *ww)
{
	WriteData *wd = MEM_callocN(sizeof(*wd), "writedata");

	wd->sdna = DNA_sdna_current_get();

	wd->ww = ww;

	wd->buf = MEM_mallocN(MYWRITE_BUFFER_SIZE, "wd->buf");

	return wd;
}

static void writedata_do_write(WriteData *wd, const void *mem, int memlen)
{
	if ((wd == NULL) || wd->error || (mem == NULL) || memlen < 1) {
		return;
	}

	if (UNLIKELY(wd->error)) {
		return;
	}

	/* memory based save */
	if (wd->current) {
		memfile_chunk_add(NULL, wd->current, mem, memlen);
	}
	else {
		if (wd->ww->write(wd->ww, mem, memlen) != memlen) {
			wd->error = true;
		}
	}
}

static void writedata_free(WriteData *wd)
{
	MEM_freeN(wd->buf);
	MEM_freeN(wd);
}

/***/

/**
 * Flush helps the de-duplicating memory for undo-save by logically segmenting data,
 * so differences in one part of memory won't cause unrelated data to be duplicated.
 */
static void mywrite_flush(WriteData *wd)
{
	if (wd->count) {
		writedata_do_write(wd, wd->buf, wd->count);
		wd->count = 0;
	}
}

/**
 * Low level WRITE(2) wrapper that buffers data
 * \param adr Pointer to new chunk of data
 * \param len Length of new chunk of data
 * \warning Talks to other functions with global parameters
 */
static void mywrite(WriteData *wd, const void *adr, int len)
{
	if (UNLIKELY(wd->error)) {
		return;
	}

	if (adr == NULL) {
		BLI_assert(0);
		return;
	}

	wd->tot += len;

	/* if we have a single big chunk, write existing data in
	 * buffer and write out big chunk in smaller pieces */
	if (len > MYWRITE_MAX_CHUNK) {
		if (wd->count) {
			writedata_do_write(wd, wd->buf, wd->count);
			wd->count = 0;
		}

		do {
			int writelen = MIN2(len, MYWRITE_MAX_CHUNK);
			writedata_do_write(wd, adr, writelen);
			adr = (const char *)adr + writelen;
			len -= writelen;
		} while (len > 0);

		return;
	}

	/* if data would overflow buffer, write out the buffer */
	if (len + wd->count > MYWRITE_BUFFER_SIZE - 1) {
		writedata_do_write(wd, wd->buf, wd->count);
		wd->count = 0;
	}

	/* append data at end of buffer */
	memcpy(&wd->buf[wd->count], adr, len);
	wd->count += len;
}

/**
 * BeGiN initializer for mywrite
 * \param ww: File write wrapper.
 * \param compare Previous memory file (can be NULL).
 * \param current The current memory file (can be NULL).
 * \warning Talks to other functions with global parameters
 */
static WriteData *bgnwrite(WriteWrap *ww, MemFile *compare, MemFile *current)
{
	WriteData *wd = writedata_new(ww);

	if (wd == NULL) {
		return NULL;
	}

	wd->compare = compare;
	wd->current = current;
	/* this inits comparing */
	memfile_chunk_add(compare, NULL, NULL, 0);

	return wd;
}

/**
 * END the mywrite wrapper
 * \return 1 if write failed
 * \return unknown global variable otherwise
 * \warning Talks to other functions with global parameters
 */
static bool endwrite(WriteData *wd)
{
	if (wd->count) {
		writedata_do_write(wd, wd->buf, wd->count);
		wd->count = 0;
	}

	const bool err = wd->error;
	writedata_free(wd);

	return err;
}

/* ********** WRITE FILE ****************** */

static void writestruct_at_address_nr(
        WriteData *wd, int filecode, const int struct_nr, int nr,
        const void *adr, const void *data)
{
	BHead bh;
	const short *sp;

	BLI_assert(struct_nr > 0 && struct_nr < SDNA_TYPE_MAX);

	if (adr == NULL || data == NULL || nr == 0) {
		return;
	}

	/* init BHead */
	bh.code = filecode;
	bh.old = adr;
	bh.nr = nr;

	bh.SDNAnr = struct_nr;
	sp = wd->sdna->structs[bh.SDNAnr];

	bh.len = nr * wd->sdna->typelens[sp[0]];

	if (bh.len == 0) {
		return;
	}

	mywrite(wd, &bh, sizeof(BHead));
	mywrite(wd, data, bh.len);
}

static void writestruct_at_address_id(
        WriteData *wd, int filecode, const char *structname, int nr,
        const void *adr, const void *data)
{
	if (adr == NULL || data == NULL || nr == 0) {
		return;
	}

	const int SDNAnr = DNA_struct_find_nr(wd->sdna, structname);
	if (UNLIKELY(SDNAnr == -1)) {
		printf("error: can't find SDNA code <%s>\n", structname);
		return;
	}

	writestruct_at_address_nr(wd, filecode, SDNAnr, nr, adr, data);
}

static void writestruct_nr(
        WriteData *wd, int filecode, const int struct_nr, int nr,
        const void *adr)
{
	writestruct_at_address_nr(wd, filecode, struct_nr, nr, adr, adr);
}

static void writestruct_id(
        WriteData *wd, int filecode, const char *structname, int nr,
        const void *adr)
{
	writestruct_at_address_id(wd, filecode, structname, nr, adr, adr);
}

static void writedata(WriteData *wd, int filecode, int len, const void *adr)  /* do not use for structs */
{
	BHead bh;

	if (adr == NULL || len == 0) {
		return;
	}

	/* align to 4 (writes uninitialized bytes in some cases) */
	len = (len + 3) & ~3;

	/* init BHead */
	bh.code   = filecode;
	bh.old    = adr;
	bh.nr     = 1;
	bh.SDNAnr = 0;
	bh.len    = len;

	mywrite(wd, &bh, sizeof(BHead));
	mywrite(wd, adr, len);
}

/* use this to force writing of lists in same order as reading (using link_list) */
static void writelist_nr(WriteData *wd, int filecode, const int struct_nr, const ListBase *lb)
{
	const Link *link = lb->first;

	while (link) {
		writestruct_nr(wd, filecode, struct_nr, 1, link);
		link = link->next;
	}
}

#if 0
static void writelist_id(WriteData *wd, int filecode, const char *structname, const ListBase *lb)
{
	const Link *link = lb->first;
	if (link) {

		const int struct_nr = DNA_struct_find_nr(wd->sdna, structname);
		if (struct_nr == -1) {
			printf("error: can't find SDNA code <%s>\n", structname);
			return;
		}

		while (link) {
			writestruct_nr(wd, filecode, struct_nr, 1, link);
			link = link->next;
		}
	}
}
#endif

#define writestruct_at_address(wd, filecode, struct_id, nr, adr, data) \
	writestruct_at_address_nr(wd, filecode, SDNA_TYPE_FROM_STRUCT(struct_id), nr, adr, data)

#define writestruct(wd, filecode, struct_id, nr, adr) \
	writestruct_nr(wd, filecode, SDNA_TYPE_FROM_STRUCT(struct_id), nr, adr)

#define writelist(wd, filecode, struct_id, lb) \
	writelist_nr(wd, filecode, SDNA_TYPE_FROM_STRUCT(struct_id), lb)

/* *************** writing some direct data structs used in more code parts **************** */
/*These functions are used by blender's .blend system for file saving/loading.*/
void IDP_WriteProperty_OnlyData(const IDProperty *prop, void *wd);
void IDP_WriteProperty(const IDProperty *prop, void *wd);

static void IDP_WriteArray(const IDProperty *prop, void *wd)
{
	/*REMEMBER to set totalen to len in the linking code!!*/
	if (prop->data.pointer) {
		writedata(wd, DATA, MEM_allocN_len(prop->data.pointer), prop->data.pointer);

		if (prop->subtype == IDP_GROUP) {
			IDProperty **array = prop->data.pointer;
			int a;

			for (a = 0; a < prop->len; a++) {
				IDP_WriteProperty(array[a], wd);
			}
		}
	}
}

static void IDP_WriteIDPArray(const IDProperty *prop, void *wd)
{
	/*REMEMBER to set totalen to len in the linking code!!*/
	if (prop->data.pointer) {
		const IDProperty *array = prop->data.pointer;
		int a;

		writestruct(wd, DATA, IDProperty, prop->len, array);

		for (a = 0; a < prop->len; a++) {
			IDP_WriteProperty_OnlyData(&array[a], wd);
		}
	}
}

static void IDP_WriteString(const IDProperty *prop, void *wd)
{
	/*REMEMBER to set totalen to len in the linking code!!*/
	writedata(wd, DATA, prop->len, prop->data.pointer);
}

static void IDP_WriteGroup(const IDProperty *prop, void *wd)
{
	IDProperty *loop;

	for (loop = prop->data.group.first; loop; loop = loop->next) {
		IDP_WriteProperty(loop, wd);
	}
}

/* Functions to read/write ID Properties */
void IDP_WriteProperty_OnlyData(const IDProperty *prop, void *wd)
{
	switch (prop->type) {
		case IDP_GROUP:
			IDP_WriteGroup(prop, wd);
			break;
		case IDP_STRING:
			IDP_WriteString(prop, wd);
			break;
		case IDP_ARRAY:
			IDP_WriteArray(prop, wd);
			break;
		case IDP_IDPARRAY:
			IDP_WriteIDPArray(prop, wd);
			break;
	}
}

void IDP_WriteProperty(const IDProperty *prop, void *wd)
{
	writestruct(wd, DATA, IDProperty, 1, prop);
	IDP_WriteProperty_OnlyData(prop, wd);
}

static void write_iddata(void *wd, const ID *id)
{
	/* ID_WM's id->properties are considered runtime only, and never written in .blend file. */
	if (id->properties && !ELEM(GS(id->name), ID_WM)) {
		IDP_WriteProperty(id->properties, wd);
	}
}

static void write_previews(WriteData *wd, const PreviewImage *prv_orig)
{
	/* Never write previews when doing memsave (i.e. undo/redo)! */
	if (prv_orig && !wd->current) {
		PreviewImage prv = *prv_orig;

		/* don't write out large previews if not requested */
		if (!(U.flag & USER_SAVE_PREVIEWS)) {
			prv.w[1] = 0;
			prv.h[1] = 0;
			prv.rect[1] = NULL;
		}
		writestruct_at_address(wd, DATA, PreviewImage, 1, prv_orig, &prv);
		if (prv.rect[0]) {
			writedata(wd, DATA, prv.w[0] * prv.h[0] * sizeof(unsigned int), prv.rect[0]);
		}
		if (prv.rect[1]) {
			writedata(wd, DATA, prv.w[1] * prv.h[1] * sizeof(unsigned int), prv.rect[1]);
		}
	}
}

static void write_fmodifiers(WriteData *wd, ListBase *fmodifiers)
{
	FModifier *fcm;

	/* Write all modifiers first (for faster reloading) */
	writelist(wd, DATA, FModifier, fmodifiers);

	/* Modifiers */
	for (fcm = fmodifiers->first; fcm; fcm = fcm->next) {
		const FModifierTypeInfo *fmi = fmodifier_get_typeinfo(fcm);

		/* Write the specific data */
		if (fmi && fcm->data) {
			/* firstly, just write the plain fmi->data struct */
			writestruct_id(wd, DATA, fmi->structName, 1, fcm->data);

			/* do any modifier specific stuff */
			switch (fcm->type) {
				case FMODIFIER_TYPE_GENERATOR:
				{
					FMod_Generator *data = fcm->data;

					/* write coefficients array */
					if (data->coefficients) {
						writedata(wd, DATA, sizeof(float) * (data->arraysize), data->coefficients);
					}

					break;
				}
				case FMODIFIER_TYPE_ENVELOPE:
				{
					FMod_Envelope *data = fcm->data;

					/* write envelope data */
					if (data->data) {
						writestruct(wd, DATA, FCM_EnvelopeData, data->totvert, data->data);
					}

					break;
				}
				case FMODIFIER_TYPE_PYTHON:
				{
					FMod_Python *data = fcm->data;

					/* Write ID Properties -- and copy this comment EXACTLY for easy finding
					 * of library blocks that implement this.*/
					IDP_WriteProperty(data->prop, wd);

					break;
				}
			}
		}
	}
}

static void write_fcurves(WriteData *wd, ListBase *fcurves)
{
	FCurve *fcu;

	writelist(wd, DATA, FCurve, fcurves);
	for (fcu = fcurves->first; fcu; fcu = fcu->next) {
		/* curve data */
		if (fcu->bezt) {
			writestruct(wd, DATA, BezTriple, fcu->totvert, fcu->bezt);
		}
		if (fcu->fpt) {
			writestruct(wd, DATA, FPoint, fcu->totvert, fcu->fpt);
		}

		if (fcu->rna_path) {
			writedata(wd, DATA, strlen(fcu->rna_path) + 1, fcu->rna_path);
		}

		/* driver data */
		if (fcu->driver) {
			ChannelDriver *driver = fcu->driver;
			DriverVar *dvar;

			writestruct(wd, DATA, ChannelDriver, 1, driver);

			/* variables */
			writelist(wd, DATA, DriverVar, &driver->variables);
			for (dvar = driver->variables.first; dvar; dvar = dvar->next) {
				DRIVER_TARGETS_USED_LOOPER(dvar)
				{
					if (dtar->rna_path) {
						writedata(wd, DATA, strlen(dtar->rna_path) + 1, dtar->rna_path);
					}
				}
				DRIVER_TARGETS_LOOPER_END
			}
		}

		/* write F-Modifiers */
		write_fmodifiers(wd, &fcu->modifiers);
	}
}

static void write_action(WriteData *wd, bAction *act)
{
	if (act->id.us > 0 || wd->current) {
		writestruct(wd, ID_AC, bAction, 1, act);
		write_iddata(wd, &act->id);

		write_fcurves(wd, &act->curves);

		for (bActionGroup *grp = act->groups.first; grp; grp = grp->next) {
			writestruct(wd, DATA, bActionGroup, 1, grp);
		}

		for (TimeMarker *marker = act->markers.first; marker; marker = marker->next) {
			writestruct(wd, DATA, TimeMarker, 1, marker);
		}
	}
}

static void write_keyingsets(WriteData *wd, ListBase *list)
{
	KeyingSet *ks;
	KS_Path *ksp;

	for (ks = list->first; ks; ks = ks->next) {
		/* KeyingSet */
		writestruct(wd, DATA, KeyingSet, 1, ks);

		/* Paths */
		for (ksp = ks->paths.first; ksp; ksp = ksp->next) {
			/* Path */
			writestruct(wd, DATA, KS_Path, 1, ksp);

			if (ksp->rna_path) {
				writedata(wd, DATA, strlen(ksp->rna_path) + 1, ksp->rna_path);
			}
		}
	}
}

static void write_nlastrips(WriteData *wd, ListBase *strips)
{
	NlaStrip *strip;

	writelist(wd, DATA, NlaStrip, strips);
	for (strip = strips->first; strip; strip = strip->next) {
		/* write the strip's F-Curves and modifiers */
		write_fcurves(wd, &strip->fcurves);
		write_fmodifiers(wd, &strip->modifiers);

		/* write the strip's children */
		write_nlastrips(wd, &strip->strips);
	}
}

static void write_nladata(WriteData *wd, ListBase *nlabase)
{
	NlaTrack *nlt;

	/* write all the tracks */
	for (nlt = nlabase->first; nlt; nlt = nlt->next) {
		/* write the track first */
		writestruct(wd, DATA, NlaTrack, 1, nlt);

		/* write the track's strips */
		write_nlastrips(wd, &nlt->strips);
	}
}

static void write_animdata(WriteData *wd, AnimData *adt)
{
	AnimOverride *aor;

	/* firstly, just write the AnimData block */
	writestruct(wd, DATA, AnimData, 1, adt);

	/* write drivers */
	write_fcurves(wd, &adt->drivers);

	/* write overrides */
	// FIXME: are these needed?
	for (aor = adt->overrides.first; aor; aor = aor->next) {
		/* overrides consist of base data + rna_path */
		writestruct(wd, DATA, AnimOverride, 1, aor);
		writedata(wd, DATA, strlen(aor->rna_path) + 1, aor->rna_path);
	}

	// TODO write the remaps (if they are needed)

	/* write NLA data */
	write_nladata(wd, &adt->nla_tracks);
}

static void write_curvemapping_curves(WriteData *wd, CurveMapping *cumap)
{
	for (int a = 0; a < CM_TOT; a++) {
		writestruct(wd, DATA, CurveMapPoint, cumap->cm[a].totpoint, cumap->cm[a].curve);
	}
}

static void write_curvemapping(WriteData *wd, CurveMapping *cumap)
{
	writestruct(wd, DATA, CurveMapping, 1, cumap);

	write_curvemapping_curves(wd, cumap);
}

static void write_node_socket(WriteData *wd, bNodeTree *UNUSED(ntree), bNode *node, bNodeSocket *sock)
{
#ifdef USE_NODE_COMPAT_CUSTOMNODES
	/* forward compatibility code, so older blenders still open (not for undo) */
	if (wd->current == NULL) {
		sock->stack_type = 1;

		if (node->type == NODE_GROUP) {
			bNodeTree *ngroup = (bNodeTree *)node->id;
			if (ngroup) {
				/* for node groups: look up the deprecated groupsock pointer */
				sock->groupsock = ntreeFindSocketInterface(ngroup, sock->in_out, sock->identifier);
				BLI_assert(sock->groupsock != NULL);

				/* node group sockets now use the generic identifier string to verify group nodes,
				 * old blender uses the own_index.
				 */
				sock->own_index = sock->groupsock->own_index;
			}
		}
	}
#endif

	/* actual socket writing */
	writestruct(wd, DATA, bNodeSocket, 1, sock);

	if (sock->prop) {
		IDP_WriteProperty(sock->prop, wd);
	}

	if (sock->default_value) {
		writedata(wd, DATA, MEM_allocN_len(sock->default_value), sock->default_value);
	}
}
static void write_node_socket_interface(WriteData *wd, bNodeTree *UNUSED(ntree), bNodeSocket *sock)
{
#ifdef USE_NODE_COMPAT_CUSTOMNODES
	/* forward compatibility code, so older blenders still open */
	sock->stack_type = 1;

	/* Reconstruct the deprecated default_value structs in socket interface DNA. */
	if (sock->default_value == NULL && sock->typeinfo) {
		node_socket_init_default_value(sock);
	}
#endif

	/* actual socket writing */
	writestruct(wd, DATA, bNodeSocket, 1, sock);

	if (sock->prop) {
		IDP_WriteProperty(sock->prop, wd);
	}

	if (sock->default_value) {
		writedata(wd, DATA, MEM_allocN_len(sock->default_value), sock->default_value);
	}
}
/* this is only direct data, tree itself should have been written */
static void write_nodetree_nolib(WriteData *wd, bNodeTree *ntree)
{
	bNode *node;
	bNodeSocket *sock;
	bNodeLink *link;

	/* for link_list() speed, we write per list */

	if (ntree->adt) {
		write_animdata(wd, ntree->adt);
	}

	for (node = ntree->nodes.first; node; node = node->next) {
		writestruct(wd, DATA, bNode, 1, node);

		if (node->prop) {
			IDP_WriteProperty(node->prop, wd);
		}

		for (sock = node->inputs.first; sock; sock = sock->next) {
			write_node_socket(wd, ntree, node, sock);
		}
		for (sock = node->outputs.first; sock; sock = sock->next) {
			write_node_socket(wd, ntree, node, sock);
		}

		for (link = node->internal_links.first; link; link = link->next) {
			writestruct(wd, DATA, bNodeLink, 1, link);
		}

		if (node->storage) {
			/* could be handlerized at some point, now only 1 exception still */
			if ((ntree->type == NTREE_SHADER) &&
			    ELEM(node->type, SH_NODE_CURVE_VEC, SH_NODE_CURVE_RGB))
			{
				write_curvemapping(wd, node->storage);
			}
			else if (ntree->type == NTREE_SHADER &&
			         (node->type == SH_NODE_SCRIPT))
			{
				NodeShaderScript *nss = (NodeShaderScript *)node->storage;
				if (nss->bytecode) {
					writedata(wd, DATA, strlen(nss->bytecode) + 1, nss->bytecode);
				}
				writestruct_id(wd, DATA, node->typeinfo->storagename, 1, node->storage);
			}
			else if ((ntree->type == NTREE_COMPOSIT) &&
			         ELEM(node->type, CMP_NODE_TIME, CMP_NODE_CURVE_VEC, CMP_NODE_CURVE_RGB, CMP_NODE_HUECORRECT))
			{
				write_curvemapping(wd, node->storage);
			}
			else if ((ntree->type == NTREE_TEXTURE) &&
			         (node->type == TEX_NODE_CURVE_RGB || node->type == TEX_NODE_CURVE_TIME))
			{
				write_curvemapping(wd, node->storage);
			}
			else if ((ntree->type == NTREE_COMPOSIT) &&
			         (node->type == CMP_NODE_MOVIEDISTORTION))
			{
				/* pass */
			}
			else if ((ntree->type == NTREE_COMPOSIT) && (node->type == CMP_NODE_GLARE)) {
				/* Simple forward compat for fix for T50736.
				 * Not ideal (there is no ideal solution here), but should do for now. */
				NodeGlare *ndg = node->storage;
				/* Not in undo case. */
				if (!wd->current) {
					switch (ndg->type) {
						case 2:  /* Grrrr! magic numbers :( */
							ndg->angle = ndg->streaks;
							break;
						case 0:
							ndg->angle = ndg->star_45;
							break;
						default:
							break;
					}
				}
				writestruct_id(wd, DATA, node->typeinfo->storagename, 1, node->storage);
			}
			else {
				writestruct_id(wd, DATA, node->typeinfo->storagename, 1, node->storage);
			}
		}

		if (node->type == CMP_NODE_OUTPUT_FILE) {
			/* inputs have own storage data */
			for (sock = node->inputs.first; sock; sock = sock->next) {
				writestruct(wd, DATA, NodeImageMultiFileSocket, 1, sock->storage);
			}
		}
		if (ELEM(node->type, CMP_NODE_IMAGE, CMP_NODE_R_LAYERS)) {
			/* write extra socket info */
			for (sock = node->outputs.first; sock; sock = sock->next) {
				writestruct(wd, DATA, NodeImageLayer, 1, sock->storage);
			}
		}
	}

	for (link = ntree->links.first; link; link = link->next) {
		writestruct(wd, DATA, bNodeLink, 1, link);
	}

	for (sock = ntree->inputs.first; sock; sock = sock->next) {
		write_node_socket_interface(wd, ntree, sock);
	}
	for (sock = ntree->outputs.first; sock; sock = sock->next) {
		write_node_socket_interface(wd, ntree, sock);
	}
}

/**
 * Take care using 'use_active_win', since we wont want the currently active window
 * to change which scene renders (currently only used for undo).
 */
static void current_screen_compat(
        Main *mainvar, bool use_active_win,
        bScreen **r_screen, Scene **r_scene, SceneLayer **r_render_layer)
{
	wmWindowManager *wm;
	wmWindow *window = NULL;
	WorkSpace *workspace;

	/* find a global current screen in the first open window, to have
	 * a reasonable default for reading in older versions */
	wm = mainvar->wm.first;

	if (wm) {
		if (use_active_win) {
			/* write the active window into the file, needed for multi-window undo T43424 */
			for (window = wm->windows.first; window; window = window->next) {
				if (window->active) {
					break;
				}
			}

			/* fallback */
			if (window == NULL) {
				window = wm->windows.first;
			}
		}
		else {
			window = wm->windows.first;
		}
	}
	workspace = (window) ? BKE_workspace_active_get(window->workspace_hook) : NULL;

	*r_screen = (window) ? BKE_workspace_active_screen_get(window->workspace_hook) : NULL;
	*r_scene = (window) ? window->scene : NULL;
	*r_render_layer = (window) ? BKE_workspace_render_layer_get(workspace) : NULL;
}

typedef struct RenderInfo {
	int sfra;
	int efra;
	char scene_name[MAX_ID_NAME - 2];
} RenderInfo;

/* was for historic render-deamon feature,
 * now write because it can be easily extracted without
 * reading the whole blend file */
static void write_renderinfo(WriteData *wd, Main *mainvar)
{
	bScreen *curscreen;
	Scene *sce, *curscene = NULL;
	SceneLayer *render_layer;
	RenderInfo data;

	/* XXX in future, handle multiple windows with multiple screens? */
	current_screen_compat(mainvar, false, &curscreen, &curscene, &render_layer);

	for (sce = mainvar->scene.first; sce; sce = sce->id.next) {
		if (sce->id.lib == NULL && (sce == curscene || (sce->r.scemode & R_BG_RENDER))) {
			data.sfra = sce->r.sfra;
			data.efra = sce->r.efra;
			memset(data.scene_name, 0, sizeof(data.scene_name));

			BLI_strncpy(data.scene_name, sce->id.name + 2, sizeof(data.scene_name));

			writedata(wd, REND, sizeof(data), &data);
		}
	}
}

static void write_keymapitem(WriteData *wd, wmKeyMapItem *kmi)
{
	writestruct(wd, DATA, wmKeyMapItem, 1, kmi);
	if (kmi->properties) {
		IDP_WriteProperty(kmi->properties, wd);
	}
}

static void write_userdef(WriteData *wd)
{
	bTheme *btheme;
	wmKeyMap *keymap;
	wmKeyMapItem *kmi;
	wmKeyMapDiffItem *kmdi;
	bAddon *bext;
	bPathCompare *path_cmp;
	uiStyle *style;

	writestruct(wd, USER, UserDef, 1, &U);

	for (btheme = U.themes.first; btheme; btheme = btheme->next) {
		writestruct(wd, DATA, bTheme, 1, btheme);
	}

	for (keymap = U.user_keymaps.first; keymap; keymap = keymap->next) {
		writestruct(wd, DATA, wmKeyMap, 1, keymap);

		for (kmdi = keymap->diff_items.first; kmdi; kmdi = kmdi->next) {
			writestruct(wd, DATA, wmKeyMapDiffItem, 1, kmdi);
			if (kmdi->remove_item) {
				write_keymapitem(wd, kmdi->remove_item);
			}
			if (kmdi->add_item) {
				write_keymapitem(wd, kmdi->add_item);
			}
		}

		for (kmi = keymap->items.first; kmi; kmi = kmi->next) {
			write_keymapitem(wd, kmi);
		}
	}

	for (bext = U.addons.first; bext; bext = bext->next) {
		writestruct(wd, DATA, bAddon, 1, bext);
		if (bext->prop) {
			IDP_WriteProperty(bext->prop, wd);
		}
	}

	for (path_cmp = U.autoexec_paths.first; path_cmp; path_cmp = path_cmp->next) {
		writestruct(wd, DATA, bPathCompare, 1, path_cmp);
	}

	for (style = U.uistyles.first; style; style = style->next) {
		writestruct(wd, DATA, uiStyle, 1, style);
	}
}

static void write_boid_state(WriteData *wd, BoidState *state)
{
	BoidRule *rule = state->rules.first;

	writestruct(wd, DATA, BoidState, 1, state);

	for (; rule; rule = rule->next) {
		switch (rule->type) {
			case eBoidRuleType_Goal:
			case eBoidRuleType_Avoid:
				writestruct(wd, DATA, BoidRuleGoalAvoid, 1, rule);
				break;
			case eBoidRuleType_AvoidCollision:
				writestruct(wd, DATA, BoidRuleAvoidCollision, 1, rule);
				break;
			case eBoidRuleType_FollowLeader:
				writestruct(wd, DATA, BoidRuleFollowLeader, 1, rule);
				break;
			case eBoidRuleType_AverageSpeed:
				writestruct(wd, DATA, BoidRuleAverageSpeed, 1, rule);
				break;
			case eBoidRuleType_Fight:
				writestruct(wd, DATA, BoidRuleFight, 1, rule);
				break;
			default:
				writestruct(wd, DATA, BoidRule, 1, rule);
				break;
		}
	}
#if 0
	BoidCondition *cond = state->conditions.first;
	for (; cond; cond = cond->next) {
		writestruct(wd, DATA, BoidCondition, 1, cond);
	}
#endif
}

/* update this also to readfile.c */
static const char *ptcache_data_struct[] = {
	"", // BPHYS_DATA_INDEX
	"", // BPHYS_DATA_LOCATION
	"", // BPHYS_DATA_VELOCITY
	"", // BPHYS_DATA_ROTATION
	"", // BPHYS_DATA_AVELOCITY / BPHYS_DATA_XCONST */
	"", // BPHYS_DATA_SIZE:
	"", // BPHYS_DATA_TIMES:
	"BoidData" // case BPHYS_DATA_BOIDS:
};
static const char *ptcache_extra_struct[] = {
	"",
	"ParticleSpring"
};
static void write_pointcaches(WriteData *wd, ListBase *ptcaches)
{
	PointCache *cache = ptcaches->first;
	int i;

	for (; cache; cache = cache->next) {
		writestruct(wd, DATA, PointCache, 1, cache);

		if ((cache->flag & PTCACHE_DISK_CACHE) == 0) {
			PTCacheMem *pm = cache->mem_cache.first;

			for (; pm; pm = pm->next) {
				PTCacheExtra *extra = pm->extradata.first;

				writestruct(wd, DATA, PTCacheMem, 1, pm);

				for (i = 0; i < BPHYS_TOT_DATA; i++) {
					if (pm->data[i] && pm->data_types & (1 << i)) {
						if (ptcache_data_struct[i][0] == '\0') {
							writedata(wd, DATA, MEM_allocN_len(pm->data[i]), pm->data[i]);
						}
						else {
							writestruct_id(wd, DATA, ptcache_data_struct[i], pm->totpoint, pm->data[i]);
						}
					}
				}

				for (; extra; extra = extra->next) {
					if (ptcache_extra_struct[extra->type][0] == '\0') {
						continue;
					}
					writestruct(wd, DATA, PTCacheExtra, 1, extra);
					writestruct_id(wd, DATA, ptcache_extra_struct[extra->type], extra->totdata, extra->data);
				}
			}
		}
	}
}

static void write_particlesettings(WriteData *wd, ParticleSettings *part)
{
	if (part->id.us > 0 || wd->current) {
		/* write LibData */
		writestruct(wd, ID_PA, ParticleSettings, 1, part);
		write_iddata(wd, &part->id);

		if (part->adt) {
			write_animdata(wd, part->adt);
		}
		writestruct(wd, DATA, PartDeflect, 1, part->pd);
		writestruct(wd, DATA, PartDeflect, 1, part->pd2);
		writestruct(wd, DATA, EffectorWeights, 1, part->effector_weights);

		if (part->clumpcurve) {
			write_curvemapping(wd, part->clumpcurve);
		}
		if (part->roughcurve) {
			write_curvemapping(wd, part->roughcurve);
		}

		for (ParticleDupliWeight *dw = part->dupliweights.first; dw; dw = dw->next) {
			/* update indices, but only if dw->ob is set (can be NULL after loading e.g.) */
			if (dw->ob != NULL) {
				dw->index = 0;
				if (part->dup_group) { /* can be NULL if lining fails or set to None */
					for (GroupObject *go = part->dup_group->gobject.first;
					     go && go->ob != dw->ob;
					     go = go->next, dw->index++);
				}
			}
			writestruct(wd, DATA, ParticleDupliWeight, 1, dw);
		}

		if (part->boids && part->phystype == PART_PHYS_BOIDS) {
			writestruct(wd, DATA, BoidSettings, 1, part->boids);

			for (BoidState *state = part->boids->states.first; state; state = state->next) {
				write_boid_state(wd, state);
			}
		}
		if (part->fluid && part->phystype == PART_PHYS_FLUID) {
			writestruct(wd, DATA, SPHFluidSettings, 1, part->fluid);
		}

		for (int a = 0; a < MAX_MTEX; a++) {
			if (part->mtex[a]) {
				writestruct(wd, DATA, MTex, 1, part->mtex[a]);
			}
		}
	}
}

static void write_particlesystems(WriteData *wd, ListBase *particles)
{
	ParticleSystem *psys = particles->first;
	ParticleTarget *pt;
	int a;

	for (; psys; psys = psys->next) {
		writestruct(wd, DATA, ParticleSystem, 1, psys);

		if (psys->particles) {
			writestruct(wd, DATA, ParticleData, psys->totpart, psys->particles);

			if (psys->particles->hair) {
				ParticleData *pa = psys->particles;

				for (a = 0; a < psys->totpart; a++, pa++) {
					writestruct(wd, DATA, HairKey, pa->totkey, pa->hair);
				}
			}

			if (psys->particles->boid &&
			    (psys->part->phystype == PART_PHYS_BOIDS))
			{
				writestruct(wd, DATA, BoidParticle, psys->totpart, psys->particles->boid);
			}

			if (psys->part->fluid &&
			    (psys->part->phystype == PART_PHYS_FLUID) &&
			    (psys->part->fluid->flag & SPH_VISCOELASTIC_SPRINGS))
			{
				writestruct(wd, DATA, ParticleSpring, psys->tot_fluidsprings, psys->fluid_springs);
			}
		}
		pt = psys->targets.first;
		for (; pt; pt = pt->next) {
			writestruct(wd, DATA, ParticleTarget, 1, pt);
		}

		if (psys->child) {
			writestruct(wd, DATA, ChildParticle, psys->totchild, psys->child);
		}

		if (psys->clmd) {
			writestruct(wd, DATA, ClothModifierData, 1, psys->clmd);
			writestruct(wd, DATA, ClothSimSettings, 1, psys->clmd->sim_parms);
			writestruct(wd, DATA, ClothCollSettings, 1, psys->clmd->coll_parms);
		}

		write_pointcaches(wd, &psys->ptcaches);
	}
}

static void write_properties(WriteData *wd, ListBase *lb)
{
	bProperty *prop;

	prop = lb->first;
	while (prop) {
		writestruct(wd, DATA, bProperty, 1, prop);

		if (prop->poin && prop->poin != &prop->data) {
			writedata(wd, DATA, MEM_allocN_len(prop->poin), prop->poin);
		}

		prop = prop->next;
	}
}

static void write_sensors(WriteData *wd, ListBase *lb)
{
	bSensor *sens;

	sens = lb->first;
	while (sens) {
		writestruct(wd, DATA, bSensor, 1, sens);

		writedata(wd, DATA, sizeof(void *) * sens->totlinks, sens->links);

		switch (sens->type) {
			case SENS_NEAR:
				writestruct(wd, DATA, bNearSensor, 1, sens->data);
				break;
			case SENS_MOUSE:
				writestruct(wd, DATA, bMouseSensor, 1, sens->data);
				break;
			case SENS_KEYBOARD:
				writestruct(wd, DATA, bKeyboardSensor, 1, sens->data);
				break;
			case SENS_PROPERTY:
				writestruct(wd, DATA, bPropertySensor, 1, sens->data);
				break;
			case SENS_ARMATURE:
				writestruct(wd, DATA, bArmatureSensor, 1, sens->data);
				break;
			case SENS_ACTUATOR:
				writestruct(wd, DATA, bActuatorSensor, 1, sens->data);
				break;
			case SENS_DELAY:
				writestruct(wd, DATA, bDelaySensor, 1, sens->data);
				break;
			case SENS_COLLISION:
				writestruct(wd, DATA, bCollisionSensor, 1, sens->data);
				break;
			case SENS_RADAR:
				writestruct(wd, DATA, bRadarSensor, 1, sens->data);
				break;
			case SENS_RANDOM:
				writestruct(wd, DATA, bRandomSensor, 1, sens->data);
				break;
			case SENS_RAY:
				writestruct(wd, DATA, bRaySensor, 1, sens->data);
				break;
			case SENS_MESSAGE:
				writestruct(wd, DATA, bMessageSensor, 1, sens->data);
				break;
			case SENS_JOYSTICK:
				writestruct(wd, DATA, bJoystickSensor, 1, sens->data);
				break;
			default:
				; /* error: don't know how to write this file */
		}

		sens = sens->next;
	}
}

static void write_controllers(WriteData *wd, ListBase *lb)
{
	bController *cont;

	cont = lb->first;
	while (cont) {
		writestruct(wd, DATA, bController, 1, cont);

		writedata(wd, DATA, sizeof(void *) * cont->totlinks, cont->links);

		switch (cont->type) {
			case CONT_EXPRESSION:
				writestruct(wd, DATA, bExpressionCont, 1, cont->data);
				break;
			case CONT_PYTHON:
				writestruct(wd, DATA, bPythonCont, 1, cont->data);
				break;
			default:
				; /* error: don't know how to write this file */
		}

		cont = cont->next;
	}
}

static void write_actuators(WriteData *wd, ListBase *lb)
{
	bActuator *act;

	act = lb->first;
	while (act) {
		writestruct(wd, DATA, bActuator, 1, act);

		switch (act->type) {
			case ACT_ACTION:
			case ACT_SHAPEACTION:
				writestruct(wd, DATA, bActionActuator, 1, act->data);
				break;
			case ACT_SOUND:
				writestruct(wd, DATA, bSoundActuator, 1, act->data);
				break;
			case ACT_OBJECT:
				writestruct(wd, DATA, bObjectActuator, 1, act->data);
				break;
			case ACT_PROPERTY:
				writestruct(wd, DATA, bPropertyActuator, 1, act->data);
				break;
			case ACT_CAMERA:
				writestruct(wd, DATA, bCameraActuator, 1, act->data);
				break;
			case ACT_CONSTRAINT:
				writestruct(wd, DATA, bConstraintActuator, 1, act->data);
				break;
			case ACT_EDIT_OBJECT:
				writestruct(wd, DATA, bEditObjectActuator, 1, act->data);
				break;
			case ACT_SCENE:
				writestruct(wd, DATA, bSceneActuator, 1, act->data);
				break;
			case ACT_GROUP:
				writestruct(wd, DATA, bGroupActuator, 1, act->data);
				break;
			case ACT_RANDOM:
				writestruct(wd, DATA, bRandomActuator, 1, act->data);
				break;
			case ACT_MESSAGE:
				writestruct(wd, DATA, bMessageActuator, 1, act->data);
				break;
			case ACT_GAME:
				writestruct(wd, DATA, bGameActuator, 1, act->data);
				break;
			case ACT_VISIBILITY:
				writestruct(wd, DATA, bVisibilityActuator, 1, act->data);
				break;
			case ACT_2DFILTER:
				writestruct(wd, DATA, bTwoDFilterActuator, 1, act->data);
				break;
			case ACT_PARENT:
				writestruct(wd, DATA, bParentActuator, 1, act->data);
				break;
			case ACT_STATE:
				writestruct(wd, DATA, bStateActuator, 1, act->data);
				break;
			case ACT_ARMATURE:
				writestruct(wd, DATA, bArmatureActuator, 1, act->data);
				break;
			case ACT_STEERING:
				writestruct(wd, DATA, bSteeringActuator, 1, act->data);
				break;
			case ACT_MOUSE:
				writestruct(wd, DATA, bMouseActuator, 1, act->data);
				break;
			default:
				; /* error: don't know how to write this file */
		}

		act = act->next;
	}
}

static void write_motionpath(WriteData *wd, bMotionPath *mpath)
{
	/* sanity checks */
	if (mpath == NULL) {
		return;
	}

	/* firstly, just write the motionpath struct */
	writestruct(wd, DATA, bMotionPath, 1, mpath);

	/* now write the array of data */
	writestruct(wd, DATA, bMotionPathVert, mpath->length, mpath->points);
}

static void write_constraints(WriteData *wd, ListBase *conlist)
{
	bConstraint *con;

	for (con = conlist->first; con; con = con->next) {
		const bConstraintTypeInfo *cti = BKE_constraint_typeinfo_get(con);

		/* Write the specific data */
		if (cti && con->data) {
			/* firstly, just write the plain con->data struct */
			writestruct_id(wd, DATA, cti->structName, 1, con->data);

			/* do any constraint specific stuff */
			switch (con->type) {
				case CONSTRAINT_TYPE_PYTHON:
				{
					bPythonConstraint *data = con->data;
					bConstraintTarget *ct;

					/* write targets */
					for (ct = data->targets.first; ct; ct = ct->next) {
						writestruct(wd, DATA, bConstraintTarget, 1, ct);
					}

					/* Write ID Properties -- and copy this comment EXACTLY for easy finding
					 * of library blocks that implement this.*/
					IDP_WriteProperty(data->prop, wd);

					break;
				}
				case CONSTRAINT_TYPE_SPLINEIK:
				{
					bSplineIKConstraint *data = con->data;

					/* write points array */
					writedata(wd, DATA, sizeof(float) * (data->numpoints), data->points);

					break;
				}
			}
		}

		/* Write the constraint */
		writestruct(wd, DATA, bConstraint, 1, con);
	}
}

static void write_pose(WriteData *wd, bPose *pose)
{
	bPoseChannel *chan;
	bActionGroup *grp;

	/* Write each channel */
	if (pose == NULL) {
		return;
	}

	/* Write channels */
	for (chan = pose->chanbase.first; chan; chan = chan->next) {
		/* Write ID Properties -- and copy this comment EXACTLY for easy finding
		 * of library blocks that implement this.*/
		if (chan->prop) {
			IDP_WriteProperty(chan->prop, wd);
		}

		write_constraints(wd, &chan->constraints);

		write_motionpath(wd, chan->mpath);

		/* prevent crashes with autosave,
		 * when a bone duplicated in editmode has not yet been assigned to its posechannel */
		if (chan->bone) {
			/* gets restored on read, for library armatures */
			chan->selectflag = chan->bone->flag & BONE_SELECTED;
		}

		writestruct(wd, DATA, bPoseChannel, 1, chan);
	}

	/* Write groups */
	for (grp = pose->agroups.first; grp; grp = grp->next) {
		writestruct(wd, DATA, bActionGroup, 1, grp);
	}

	/* write IK param */
	if (pose->ikparam) {
		const char *structname = BKE_pose_ikparam_get_name(pose);
		if (structname) {
			writestruct_id(wd, DATA, structname, 1, pose->ikparam);
		}
	}

	/* Write this pose */
	writestruct(wd, DATA, bPose, 1, pose);

}

static void write_defgroups(WriteData *wd, ListBase *defbase)
{
	for (bDeformGroup *defgroup = defbase->first; defgroup; defgroup = defgroup->next) {
		writestruct(wd, DATA, bDeformGroup, 1, defgroup);
	}
}

static void write_fmaps(WriteData *wd, ListBase *fbase)
{
	for (bFaceMap *fmap = fbase->first; fmap; fmap = fmap->next) {
		writestruct(wd, DATA, bFaceMap, 1, fmap);
	}
}

static void write_modifiers(WriteData *wd, ListBase *modbase)
{
	ModifierData *md;

	if (modbase == NULL) {
		return;
	}

	for (md = modbase->first; md; md = md->next) {
		const ModifierTypeInfo *mti = modifierType_getInfo(md->type);
		if (mti == NULL) {
			return;
		}

		writestruct_id(wd, DATA, mti->structName, 1, md);

		if (md->type == eModifierType_Hook) {
			HookModifierData *hmd = (HookModifierData *)md;

			if (hmd->curfalloff) {
				write_curvemapping(wd, hmd->curfalloff);
			}

			writedata(wd, DATA, sizeof(int) * hmd->totindex, hmd->indexar);
		}
		else if (md->type == eModifierType_Cloth) {
			ClothModifierData *clmd = (ClothModifierData *)md;

			writestruct(wd, DATA, ClothSimSettings, 1, clmd->sim_parms);
			writestruct(wd, DATA, ClothCollSettings, 1, clmd->coll_parms);
			writestruct(wd, DATA, EffectorWeights, 1, clmd->sim_parms->effector_weights);
			write_pointcaches(wd, &clmd->ptcaches);
		}
		else if (md->type == eModifierType_Smoke) {
			SmokeModifierData *smd = (SmokeModifierData *)md;

			if (smd->type & MOD_SMOKE_TYPE_DOMAIN) {
				writestruct(wd, DATA, SmokeDomainSettings, 1, smd->domain);

				if (smd->domain) {
					write_pointcaches(wd, &(smd->domain->ptcaches[0]));

					/* create fake pointcache so that old blender versions can read it */
					smd->domain->point_cache[1] = BKE_ptcache_add(&smd->domain->ptcaches[1]);
					smd->domain->point_cache[1]->flag |= PTCACHE_DISK_CACHE | PTCACHE_FAKE_SMOKE;
					smd->domain->point_cache[1]->step = 1;

					write_pointcaches(wd, &(smd->domain->ptcaches[1]));

					if (smd->domain->coba) {
						writestruct(wd, DATA, ColorBand, 1, smd->domain->coba);
					}


					/* cleanup the fake pointcache */
					BKE_ptcache_free_list(&smd->domain->ptcaches[1]);
					smd->domain->point_cache[1] = NULL;

					writestruct(wd, DATA, EffectorWeights, 1, smd->domain->effector_weights);
				}
			}
			else if (smd->type & MOD_SMOKE_TYPE_FLOW) {
				writestruct(wd, DATA, SmokeFlowSettings, 1, smd->flow);
			}
			else if (smd->type & MOD_SMOKE_TYPE_COLL) {
				writestruct(wd, DATA, SmokeCollSettings, 1, smd->coll);
			}
		}
		else if (md->type == eModifierType_Fluidsim) {
			FluidsimModifierData *fluidmd = (FluidsimModifierData *)md;

			writestruct(wd, DATA, FluidsimSettings, 1, fluidmd->fss);
		}
		else if (md->type == eModifierType_DynamicPaint) {
			DynamicPaintModifierData *pmd = (DynamicPaintModifierData *)md;

			if (pmd->canvas) {
				DynamicPaintSurface *surface;
				writestruct(wd, DATA, DynamicPaintCanvasSettings, 1, pmd->canvas);

				/* write surfaces */
				for (surface = pmd->canvas->surfaces.first; surface; surface = surface->next) {
					writestruct(wd, DATA, DynamicPaintSurface, 1, surface);
				}
				/* write caches and effector weights */
				for (surface = pmd->canvas->surfaces.first; surface; surface = surface->next) {
					write_pointcaches(wd, &(surface->ptcaches));

					writestruct(wd, DATA, EffectorWeights, 1, surface->effector_weights);
				}
			}
			if (pmd->brush) {
				writestruct(wd, DATA, DynamicPaintBrushSettings, 1, pmd->brush);
				writestruct(wd, DATA, ColorBand, 1, pmd->brush->paint_ramp);
				writestruct(wd, DATA, ColorBand, 1, pmd->brush->vel_ramp);
			}
		}
		else if (md->type == eModifierType_Collision) {

#if 0
			CollisionModifierData *collmd = (CollisionModifierData *)md;
			// TODO: CollisionModifier should use pointcache
			// + have proper reset events before enabling this
			writestruct(wd, DATA, MVert, collmd->numverts, collmd->x);
			writestruct(wd, DATA, MVert, collmd->numverts, collmd->xnew);
			writestruct(wd, DATA, MFace, collmd->numfaces, collmd->mfaces);
#endif
		}
		else if (md->type == eModifierType_MeshDeform) {
			MeshDeformModifierData *mmd = (MeshDeformModifierData *)md;
			int size = mmd->dyngridsize;

			writestruct(wd, DATA, MDefInfluence, mmd->totinfluence, mmd->bindinfluences);
			writedata(wd, DATA, sizeof(int) * (mmd->totvert + 1), mmd->bindoffsets);
			writedata(wd, DATA, sizeof(float) * 3 * mmd->totcagevert,
			          mmd->bindcagecos);
			writestruct(wd, DATA, MDefCell, size * size * size, mmd->dyngrid);
			writestruct(wd, DATA, MDefInfluence, mmd->totinfluence, mmd->dyninfluences);
			writedata(wd, DATA, sizeof(int) * mmd->totvert, mmd->dynverts);
		}
		else if (md->type == eModifierType_Warp) {
			WarpModifierData *tmd = (WarpModifierData *)md;
			if (tmd->curfalloff) {
				write_curvemapping(wd, tmd->curfalloff);
			}
		}
		else if (md->type == eModifierType_WeightVGEdit) {
			WeightVGEditModifierData *wmd = (WeightVGEditModifierData *)md;

			if (wmd->cmap_curve) {
				write_curvemapping(wd, wmd->cmap_curve);
			}
		}
		else if (md->type == eModifierType_LaplacianDeform) {
			LaplacianDeformModifierData *lmd = (LaplacianDeformModifierData *)md;

			writedata(wd, DATA, sizeof(float) * lmd->total_verts * 3, lmd->vertexco);
		}
		else if (md->type == eModifierType_CorrectiveSmooth) {
			CorrectiveSmoothModifierData *csmd = (CorrectiveSmoothModifierData *)md;

			if (csmd->bind_coords) {
				writedata(wd, DATA, sizeof(float[3]) * csmd->bind_coords_num, csmd->bind_coords);
			}
		}
		else if (md->type == eModifierType_SurfaceDeform) {
			SurfaceDeformModifierData *smd = (SurfaceDeformModifierData *)md;

			writestruct(wd, DATA, SDefVert, smd->numverts, smd->verts);

			if (smd->verts) {
				for (int i = 0; i < smd->numverts; i++) {
					writestruct(wd, DATA, SDefBind, smd->verts[i].numbinds, smd->verts[i].binds);

					if (smd->verts[i].binds) {
						for (int j = 0; j < smd->verts[i].numbinds; j++) {
							writedata(wd, DATA, sizeof(int) * smd->verts[i].binds[j].numverts, smd->verts[i].binds[j].vert_inds);

							if (smd->verts[i].binds[j].mode == MOD_SDEF_MODE_CENTROID ||
							    smd->verts[i].binds[j].mode == MOD_SDEF_MODE_LOOPTRI)
							{
								writedata(wd, DATA, sizeof(float) * 3, smd->verts[i].binds[j].vert_weights);
							}
							else {
								writedata(wd, DATA, sizeof(float) * smd->verts[i].binds[j].numverts, smd->verts[i].binds[j].vert_weights);
							}
						}
					}
				}
			}
		}
	}
}

static void write_object(WriteData *wd, Object *ob)
{
	if (ob->id.us > 0 || wd->current) {
		/* write LibData */
		writestruct(wd, ID_OB, Object, 1, ob);
		write_iddata(wd, &ob->id);

		if (ob->adt) {
			write_animdata(wd, ob->adt);
		}

		/* direct data */
		writedata(wd, DATA, sizeof(void *) * ob->totcol, ob->mat);
		writedata(wd, DATA, sizeof(char) * ob->totcol, ob->matbits);
		/* write_effects(wd, &ob->effect); */ /* not used anymore */
		write_properties(wd, &ob->prop);
		write_sensors(wd, &ob->sensors);
		write_controllers(wd, &ob->controllers);
		write_actuators(wd, &ob->actuators);

		if (ob->type == OB_ARMATURE) {
			bArmature *arm = ob->data;
			if (arm && ob->pose && arm->act_bone) {
				BLI_strncpy(ob->pose->proxy_act_bone, arm->act_bone->name, sizeof(ob->pose->proxy_act_bone));
			}
		}

		write_pose(wd, ob->pose);
		write_defgroups(wd, &ob->defbase);
		write_fmaps(wd, &ob->fmaps);
		write_constraints(wd, &ob->constraints);
		write_motionpath(wd, ob->mpath);

		writestruct(wd, DATA, PartDeflect, 1, ob->pd);
		writestruct(wd, DATA, SoftBody, 1, ob->soft);
		if (ob->soft) {
			write_pointcaches(wd, &ob->soft->ptcaches);
			writestruct(wd, DATA, EffectorWeights, 1, ob->soft->effector_weights);
		}
		writestruct(wd, DATA, BulletSoftBody, 1, ob->bsoft);

		if (ob->rigidbody_object) {
			/* TODO: if any extra data is added to handle duplis, will need separate function then */
			writestruct(wd, DATA, RigidBodyOb, 1, ob->rigidbody_object);
		}
		if (ob->rigidbody_constraint) {
			writestruct(wd, DATA, RigidBodyCon, 1, ob->rigidbody_constraint);
		}

		if (ob->type == OB_EMPTY && ob->empty_drawtype == OB_EMPTY_IMAGE) {
			writestruct(wd, DATA, ImageUser, 1, ob->iuser);
		}

		write_particlesystems(wd, &ob->particlesystem);
		write_modifiers(wd, &ob->modifiers);

		writelist(wd, DATA, LinkData, &ob->pc_ids);
		writelist(wd, DATA, LodLevel, &ob->lodlevels);

		write_previews(wd, ob->preview);
	}
}


static void write_vfont(WriteData *wd, VFont *vf)
{
	if (vf->id.us > 0 || wd->current) {
		/* write LibData */
		writestruct(wd, ID_VF, VFont, 1, vf);
		write_iddata(wd, &vf->id);

		/* direct data */
		if (vf->packedfile) {
			PackedFile *pf = vf->packedfile;
			writestruct(wd, DATA, PackedFile, 1, pf);
			writedata(wd, DATA, pf->size, pf->data);
		}
	}
}


static void write_key(WriteData *wd, Key *key)
{
	if (key->id.us > 0 || wd->current) {
		/* write LibData */
		writestruct(wd, ID_KE, Key, 1, key);
		write_iddata(wd, &key->id);

		if (key->adt) {
			write_animdata(wd, key->adt);
		}

		/* direct data */
		for (KeyBlock *kb = key->block.first; kb; kb = kb->next) {
			writestruct(wd, DATA, KeyBlock, 1, kb);
			if (kb->data) {
				writedata(wd, DATA, kb->totelem * key->elemsize, kb->data);
			}
		}
	}
}

static void write_camera(WriteData *wd, Camera *cam)
{
	if (cam->id.us > 0 || wd->current) {
		/* write LibData */
		writestruct(wd, ID_CA, Camera, 1, cam);
		write_iddata(wd, &cam->id);

		if (cam->adt) {
			write_animdata(wd, cam->adt);
		}
	}
}

static void write_mball(WriteData *wd, MetaBall *mb)
{
	if (mb->id.us > 0 || wd->current) {
		/* write LibData */
		writestruct(wd, ID_MB, MetaBall, 1, mb);
		write_iddata(wd, &mb->id);

		/* direct data */
		writedata(wd, DATA, sizeof(void *) * mb->totcol, mb->mat);
		if (mb->adt) {
			write_animdata(wd, mb->adt);
		}

		for (MetaElem *ml = mb->elems.first; ml; ml = ml->next) {
			writestruct(wd, DATA, MetaElem, 1, ml);
		}
	}
}

static void write_curve(WriteData *wd, Curve *cu)
{
	if (cu->id.us > 0 || wd->current) {
		/* write LibData */
		writestruct(wd, ID_CU, Curve, 1, cu);
		write_iddata(wd, &cu->id);

		/* direct data */
		writedata(wd, DATA, sizeof(void *) * cu->totcol, cu->mat);
		if (cu->adt) {
			write_animdata(wd, cu->adt);
		}

		if (cu->vfont) {
			writedata(wd, DATA, cu->len + 1, cu->str);
			writestruct(wd, DATA, CharInfo, cu->len_wchar + 1, cu->strinfo);
			writestruct(wd, DATA, TextBox, cu->totbox, cu->tb);
		}
		else {
			/* is also the order of reading */
			for (Nurb *nu = cu->nurb.first; nu; nu = nu->next) {
				writestruct(wd, DATA, Nurb, 1, nu);
			}
			for (Nurb *nu = cu->nurb.first; nu; nu = nu->next) {
				if (nu->type == CU_BEZIER) {
					writestruct(wd, DATA, BezTriple, nu->pntsu, nu->bezt);
				}
				else {
					writestruct(wd, DATA, BPoint, nu->pntsu * nu->pntsv, nu->bp);
					if (nu->knotsu) {
						writedata(wd, DATA, KNOTSU(nu) * sizeof(float), nu->knotsu);
					}
					if (nu->knotsv) {
						writedata(wd, DATA, KNOTSV(nu) * sizeof(float), nu->knotsv);
					}
				}
			}
		}
	}
}

static void write_dverts(WriteData *wd, int count, MDeformVert *dvlist)
{
	if (dvlist) {

		/* Write the dvert list */
		writestruct(wd, DATA, MDeformVert, count, dvlist);

		/* Write deformation data for each dvert */
		for (int i = 0; i < count; i++) {
			if (dvlist[i].dw) {
				writestruct(wd, DATA, MDeformWeight, dvlist[i].totweight, dvlist[i].dw);
			}
		}
	}
}

static void write_mdisps(WriteData *wd, int count, MDisps *mdlist, int external)
{
	if (mdlist) {
		int i;

		writestruct(wd, DATA, MDisps, count, mdlist);
		for (i = 0; i < count; ++i) {
			MDisps *md = &mdlist[i];
			if (md->disps) {
				if (!external) {
					writedata(wd, DATA, sizeof(float) * 3 * md->totdisp, md->disps);
				}
			}

			if (md->hidden) {
				writedata(wd, DATA, BLI_BITMAP_SIZE(md->totdisp), md->hidden);
			}
		}
	}
}

static void write_grid_paint_mask(WriteData *wd, int count, GridPaintMask *grid_paint_mask)
{
	if (grid_paint_mask) {
		int i;

		writestruct(wd, DATA, GridPaintMask, count, grid_paint_mask);
		for (i = 0; i < count; ++i) {
			GridPaintMask *gpm = &grid_paint_mask[i];
			if (gpm->data) {
				const int gridsize = BKE_ccg_gridsize(gpm->level);
				writedata(wd, DATA,
				          sizeof(*gpm->data) * gridsize * gridsize,
				          gpm->data);
			}
		}
	}
}

static void write_customdata(
        WriteData *wd, ID *id, int count, CustomData *data, CustomDataLayer *layers,
        int partial_type, int partial_count)
{
	int i;

	/* write external customdata (not for undo) */
	if (data->external && !wd->current) {
		CustomData_external_write(data, id, CD_MASK_MESH, count, 0);
	}

	writestruct_at_address(wd, DATA, CustomDataLayer, data->totlayer, data->layers, layers);

	for (i = 0; i < data->totlayer; i++) {
		CustomDataLayer *layer = &layers[i];
		const char *structname;
		int structnum, datasize;

		if (layer->type == CD_MDEFORMVERT) {
			/* layer types that allocate own memory need special handling */
			write_dverts(wd, count, layer->data);
		}
		else if (layer->type == CD_MDISPS) {
			write_mdisps(wd, count, layer->data, layer->flag & CD_FLAG_EXTERNAL);
		}
		else if (layer->type == CD_PAINT_MASK) {
			const float *layer_data = layer->data;
			writedata(wd, DATA, sizeof(*layer_data) * count, layer_data);
		}
		else if (layer->type == CD_GRID_PAINT_MASK) {
			write_grid_paint_mask(wd, count, layer->data);
		}
		else if (layer->type == CD_FACEMAP) {
			const int *layer_data = layer->data;
			writedata(wd, DATA, sizeof(*layer_data) * count, layer_data);
		}
		else {
			CustomData_file_write_info(layer->type, &structname, &structnum);
			if (structnum) {
				/* when using partial visibility, the MEdge and MFace layers
				 * are smaller than the original, so their type and count is
				 * passed to make this work */
				if (layer->type != partial_type) {
					datasize = structnum * count;
				}
				else {
					datasize = structnum * partial_count;
				}

				writestruct_id(wd, DATA, structname, datasize, layer->data);
			}
			else {
				printf("%s error: layer '%s':%d - can't be written to file\n",
				       __func__, structname, layer->type);
			}
		}
	}

	if (data->external) {
		writestruct(wd, DATA, CustomDataExternal, 1, data->external);
	}
}

static void write_mesh(WriteData *wd, Mesh *mesh)
{
#ifdef USE_BMESH_SAVE_AS_COMPAT
	const bool save_for_old_blender = wd->use_mesh_compat;  /* option to save with older mesh format */
#else
	const bool save_for_old_blender = false;
#endif

	CustomDataLayer *vlayers = NULL, vlayers_buff[CD_TEMP_CHUNK_SIZE];
	CustomDataLayer *elayers = NULL, elayers_buff[CD_TEMP_CHUNK_SIZE];
	CustomDataLayer *flayers = NULL, flayers_buff[CD_TEMP_CHUNK_SIZE];
	CustomDataLayer *llayers = NULL, llayers_buff[CD_TEMP_CHUNK_SIZE];
	CustomDataLayer *players = NULL, players_buff[CD_TEMP_CHUNK_SIZE];

	if (mesh->id.us > 0 || wd->current) {
		/* write LibData */
		if (!save_for_old_blender) {
			/* write a copy of the mesh, don't modify in place because it is
			 * not thread safe for threaded renders that are reading this */
			Mesh *old_mesh = mesh;
			Mesh copy_mesh = *mesh;
			mesh = &copy_mesh;

#ifdef USE_BMESH_SAVE_WITHOUT_MFACE
			/* cache only - don't write */
			mesh->mface = NULL;
			mesh->totface = 0;
			memset(&mesh->fdata, 0, sizeof(mesh->fdata));
#endif /* USE_BMESH_SAVE_WITHOUT_MFACE */

			/**
			 * Those calls:
			 *   - Reduce mesh->xdata.totlayer to number of layers to write.
			 *   - Fill xlayers with those layers to be written.
			 * Note that mesh->xdata is from now on invalid for Blender, but this is why the whole mesh is
			 * a temp local copy!
			 */
			CustomData_file_write_prepare(&mesh->vdata, &vlayers, vlayers_buff, ARRAY_SIZE(vlayers_buff));
			CustomData_file_write_prepare(&mesh->edata, &elayers, elayers_buff, ARRAY_SIZE(elayers_buff));
#ifndef USE_BMESH_SAVE_WITHOUT_MFACE  /* Do not copy org fdata in this case!!! */
			CustomData_file_write_prepare(&mesh->fdata, &flayers, flayers_buff, ARRAY_SIZE(flayers_buff));
#else
			flayers = flayers_buff;
#endif
			CustomData_file_write_prepare(&mesh->ldata, &llayers, llayers_buff, ARRAY_SIZE(llayers_buff));
			CustomData_file_write_prepare(&mesh->pdata, &players, players_buff, ARRAY_SIZE(players_buff));

			writestruct_at_address(wd, ID_ME, Mesh, 1, old_mesh, mesh);
			write_iddata(wd, &mesh->id);

			/* direct data */
			if (mesh->adt) {
				write_animdata(wd, mesh->adt);
			}

			writedata(wd, DATA, sizeof(void *) * mesh->totcol, mesh->mat);
			writedata(wd, DATA, sizeof(MSelect) * mesh->totselect, mesh->mselect);

			write_customdata(wd, &mesh->id, mesh->totvert, &mesh->vdata, vlayers, -1, 0);
			write_customdata(wd, &mesh->id, mesh->totedge, &mesh->edata, elayers, -1, 0);
			/* fdata is really a dummy - written so slots align */
			write_customdata(wd, &mesh->id, mesh->totface, &mesh->fdata, flayers, -1, 0);
			write_customdata(wd, &mesh->id, mesh->totloop, &mesh->ldata, llayers, -1, 0);
			write_customdata(wd, &mesh->id, mesh->totpoly, &mesh->pdata, players, -1, 0);

			/* restore pointer */
			mesh = old_mesh;
		}
		else {

#ifdef USE_BMESH_SAVE_AS_COMPAT
			/* write a copy of the mesh, don't modify in place because it is
			 * not thread safe for threaded renders that are reading this */
			Mesh *old_mesh = mesh;
			Mesh copy_mesh = *mesh;
			mesh = &copy_mesh;

			mesh->mpoly = NULL;
			mesh->mface = NULL;
			mesh->totface = 0;
			mesh->totpoly = 0;
			mesh->totloop = 0;
			CustomData_reset(&mesh->fdata);
			CustomData_reset(&mesh->pdata);
			CustomData_reset(&mesh->ldata);
			mesh->edit_btmesh = NULL;

			/* now fill in polys to mfaces */
			/* XXX This breaks writing design, by using temp allocated memory, which will likely generate
			 *     duplicates in stored 'old' addresses.
			 *     This is very bad, but do not see easy way to avoid this, aside from generating those data
			 *     outside of save process itself.
			 *     Maybe we can live with this, though?
			 */
			mesh->totface = BKE_mesh_mpoly_to_mface(
			        &mesh->fdata, &old_mesh->ldata, &old_mesh->pdata,
			        mesh->totface, old_mesh->totloop, old_mesh->totpoly);

			BKE_mesh_update_customdata_pointers(mesh, false);

			CustomData_file_write_prepare(&mesh->vdata, &vlayers, vlayers_buff, ARRAY_SIZE(vlayers_buff));
			CustomData_file_write_prepare(&mesh->edata, &elayers, elayers_buff, ARRAY_SIZE(elayers_buff));
			CustomData_file_write_prepare(&mesh->fdata, &flayers, flayers_buff, ARRAY_SIZE(flayers_buff));
#if 0
			CustomData_file_write_prepare(&mesh->ldata, &llayers, llayers_buff, ARRAY_SIZE(llayers_buff));
			CustomData_file_write_prepare(&mesh->pdata, &players, players_buff, ARRAY_SIZE(players_buff));
#endif

			writestruct_at_address(wd, ID_ME, Mesh, 1, old_mesh, mesh);
			write_iddata(wd, &mesh->id);

			/* direct data */
			if (mesh->adt) {
				write_animdata(wd, mesh->adt);
			}

			writedata(wd, DATA, sizeof(void *) * mesh->totcol, mesh->mat);
			/* writedata(wd, DATA, sizeof(MSelect) * mesh->totselect, mesh->mselect); */ /* pre-bmesh NULL's */

			write_customdata(wd, &mesh->id, mesh->totvert, &mesh->vdata, vlayers, -1, 0);
			write_customdata(wd, &mesh->id, mesh->totedge, &mesh->edata, elayers, -1, 0);
			write_customdata(wd, &mesh->id, mesh->totface, &mesh->fdata, flayers, -1, 0);
			/* harmless for older blender versioins but _not_ writing these keeps file size down */
#if 0
			write_customdata(wd, &mesh->id, mesh->totloop, &mesh->ldata, llayers, -1, 0);
			write_customdata(wd, &mesh->id, mesh->totpoly, &mesh->pdata, players, -1, 0);
#endif

			CustomData_free(&mesh->fdata, mesh->totface);
			flayers = NULL;

			/* restore pointer */
			mesh = old_mesh;
#endif /* USE_BMESH_SAVE_AS_COMPAT */
		}
	}

	if (vlayers && vlayers != vlayers_buff) {
		MEM_freeN(vlayers);
	}
	if (elayers && elayers != elayers_buff) {
		MEM_freeN(elayers);
	}
	if (flayers && flayers != flayers_buff) {
		MEM_freeN(flayers);
	}
	if (llayers && llayers != llayers_buff) {
		MEM_freeN(llayers);
	}
	if (players && players != players_buff) {
		MEM_freeN(players);
	}
}

static void write_lattice(WriteData *wd, Lattice *lt)
{
	if (lt->id.us > 0 || wd->current) {
		/* write LibData */
		writestruct(wd, ID_LT, Lattice, 1, lt);
		write_iddata(wd, &lt->id);

		/* write animdata */
		if (lt->adt) {
			write_animdata(wd, lt->adt);
		}

		/* direct data */
		writestruct(wd, DATA, BPoint, lt->pntsu * lt->pntsv * lt->pntsw, lt->def);

		write_dverts(wd, lt->pntsu * lt->pntsv * lt->pntsw, lt->dvert);
	}
}

static void write_image(WriteData *wd, Image *ima)
{
	if (ima->id.us > 0 || wd->current) {
		ImagePackedFile *imapf;

		/* Some trickery to keep forward compatibility of packed images. */
		BLI_assert(ima->packedfile == NULL);
		if (ima->packedfiles.first != NULL) {
			imapf = ima->packedfiles.first;
			ima->packedfile = imapf->packedfile;
		}

		/* write LibData */
		writestruct(wd, ID_IM, Image, 1, ima);
		write_iddata(wd, &ima->id);

		for (imapf = ima->packedfiles.first; imapf; imapf = imapf->next) {
			writestruct(wd, DATA, ImagePackedFile, 1, imapf);
			if (imapf->packedfile) {
				PackedFile *pf = imapf->packedfile;
				writestruct(wd, DATA, PackedFile, 1, pf);
				writedata(wd, DATA, pf->size, pf->data);
			}
		}

		write_previews(wd, ima->preview);

		for (ImageView *iv = ima->views.first; iv; iv = iv->next) {
			writestruct(wd, DATA, ImageView, 1, iv);
		}
		writestruct(wd, DATA, Stereo3dFormat, 1, ima->stereo3d_format);

		ima->packedfile = NULL;
	}
}

static void write_texture(WriteData *wd, Tex *tex)
{
	if (tex->id.us > 0 || wd->current) {
		/* write LibData */
		writestruct(wd, ID_TE, Tex, 1, tex);
		write_iddata(wd, &tex->id);

		if (tex->adt) {
			write_animdata(wd, tex->adt);
		}

		/* direct data */
		if (tex->coba) {
			writestruct(wd, DATA, ColorBand, 1, tex->coba);
		}
		if (tex->type == TEX_ENVMAP && tex->env) {
			writestruct(wd, DATA, EnvMap, 1, tex->env);
		}
		if (tex->type == TEX_POINTDENSITY && tex->pd) {
			writestruct(wd, DATA, PointDensity, 1, tex->pd);
			if (tex->pd->coba) {
				writestruct(wd, DATA, ColorBand, 1, tex->pd->coba);
			}
			if (tex->pd->falloff_curve) {
				write_curvemapping(wd, tex->pd->falloff_curve);
			}
		}
		if (tex->type == TEX_VOXELDATA) {
			writestruct(wd, DATA, VoxelData, 1, tex->vd);
		}
		if (tex->type == TEX_OCEAN && tex->ot) {
			writestruct(wd, DATA, OceanTex, 1, tex->ot);
		}

		/* nodetree is integral part of texture, no libdata */
		if (tex->nodetree) {
			writestruct(wd, DATA, bNodeTree, 1, tex->nodetree);
			write_nodetree_nolib(wd, tex->nodetree);
		}

		write_previews(wd, tex->preview);
	}
}

static void write_material(WriteData *wd, Material *ma)
{
	if (ma->id.us > 0 || wd->current) {
		/* write LibData */
		writestruct(wd, ID_MA, Material, 1, ma);
		write_iddata(wd, &ma->id);

		if (ma->adt) {
			write_animdata(wd, ma->adt);
		}

		for (int a = 0; a < MAX_MTEX; a++) {
			if (ma->mtex[a]) {
				writestruct(wd, DATA, MTex, 1, ma->mtex[a]);
			}
		}

		if (ma->ramp_col) {
			writestruct(wd, DATA, ColorBand, 1, ma->ramp_col);
		}
		if (ma->ramp_spec) {
			writestruct(wd, DATA, ColorBand, 1, ma->ramp_spec);
		}

		/* nodetree is integral part of material, no libdata */
		if (ma->nodetree) {
			writestruct(wd, DATA, bNodeTree, 1, ma->nodetree);
			write_nodetree_nolib(wd, ma->nodetree);
		}

		write_previews(wd, ma->preview);
	}
}

static void write_world(WriteData *wd, World *wrld)
{
	if (wrld->id.us > 0 || wd->current) {
		/* write LibData */
		writestruct(wd, ID_WO, World, 1, wrld);
		write_iddata(wd, &wrld->id);

		if (wrld->adt) {
			write_animdata(wd, wrld->adt);
		}

		for (int a = 0; a < MAX_MTEX; a++) {
			if (wrld->mtex[a]) {
				writestruct(wd, DATA, MTex, 1, wrld->mtex[a]);
			}
		}

		/* nodetree is integral part of world, no libdata */
		if (wrld->nodetree) {
			writestruct(wd, DATA, bNodeTree, 1, wrld->nodetree);
			write_nodetree_nolib(wd, wrld->nodetree);
		}

		write_previews(wd, wrld->preview);
	}
}

static void write_lamp(WriteData *wd, Lamp *la)
{
	if (la->id.us > 0 || wd->current) {
		/* write LibData */
		writestruct(wd, ID_LA, Lamp, 1, la);
		write_iddata(wd, &la->id);

		if (la->adt) {
			write_animdata(wd, la->adt);
		}

		/* direct data */
		for (int a = 0; a < MAX_MTEX; a++) {
			if (la->mtex[a]) {
				writestruct(wd, DATA, MTex, 1, la->mtex[a]);
			}
		}

		if (la->curfalloff) {
			write_curvemapping(wd, la->curfalloff);
		}

		/* nodetree is integral part of lamps, no libdata */
		if (la->nodetree) {
			writestruct(wd, DATA, bNodeTree, 1, la->nodetree);
			write_nodetree_nolib(wd, la->nodetree);
		}

		write_previews(wd, la->preview);
	}
}

static void write_sequence_modifiers(WriteData *wd, ListBase *modbase)
{
	SequenceModifierData *smd;

	for (smd = modbase->first; smd; smd = smd->next) {
		const SequenceModifierTypeInfo *smti = BKE_sequence_modifier_type_info_get(smd->type);

		if (smti) {
			writestruct_id(wd, DATA, smti->struct_name, 1, smd);

			if (smd->type == seqModifierType_Curves) {
				CurvesModifierData *cmd = (CurvesModifierData *)smd;

				write_curvemapping(wd, &cmd->curve_mapping);
			}
			else if (smd->type == seqModifierType_HueCorrect) {
				HueCorrectModifierData *hcmd = (HueCorrectModifierData *)smd;

				write_curvemapping(wd, &hcmd->curve_mapping);
			}
		}
		else {
			writestruct(wd, DATA, SequenceModifierData, 1, smd);
		}
	}
}

static void write_view_settings(WriteData *wd, ColorManagedViewSettings *view_settings)
{
	if (view_settings->curve_mapping) {
		write_curvemapping(wd, view_settings->curve_mapping);
	}
}

static void write_paint(WriteData *wd, Paint *p)
{
	if (p->cavity_curve) {
		write_curvemapping(wd, p->cavity_curve);
	}
}

static void write_scene_collection(WriteData *wd, SceneCollection *sc)
{
	writestruct(wd, DATA, SceneCollection, 1, sc);

	writelist(wd, DATA, LinkData, &sc->objects);
	writelist(wd, DATA, LinkData, &sc->filter_objects);

	for (SceneCollection *nsc = sc->scene_collections.first; nsc; nsc = nsc->next) {
		write_scene_collection(wd, nsc);
	}
}

static void write_layer_collections(WriteData *wd, ListBase *lb)
{
	for (LayerCollection *lc = lb->first; lc; lc = lc->next) {
		writestruct(wd, DATA, LayerCollection, 1, lc);

		writelist(wd, DATA, LinkData, &lc->object_bases);
		writelist(wd, DATA, CollectionOverride, &lc->overrides);

		if (lc->properties) {
			IDP_WriteProperty(lc->properties, wd);
		}

		write_layer_collections(wd, &lc->layer_collections);
	}
}

static void write_scene(WriteData *wd, Scene *sce)
{
	/* write LibData */
	writestruct(wd, ID_SCE, Scene, 1, sce);
	write_iddata(wd, &sce->id);

	if (sce->adt) {
		write_animdata(wd, sce->adt);
	}
	write_keyingsets(wd, &sce->keyingsets);

	/* direct data */
	for (BaseLegacy *base = sce->base.first; base; base = base->next) {
		writestruct(wd, DATA, BaseLegacy, 1, base);
	}

	ToolSettings *tos = sce->toolsettings;
	writestruct(wd, DATA, ToolSettings, 1, tos);
	if (tos->vpaint) {
		writestruct(wd, DATA, VPaint, 1, tos->vpaint);
		write_paint(wd, &tos->vpaint->paint);
	}
	if (tos->wpaint) {
		writestruct(wd, DATA, VPaint, 1, tos->wpaint);
		write_paint(wd, &tos->wpaint->paint);
	}
	if (tos->sculpt) {
		writestruct(wd, DATA, Sculpt, 1, tos->sculpt);
		write_paint(wd, &tos->sculpt->paint);
	}
	if (tos->uvsculpt) {
		writestruct(wd, DATA, UvSculpt, 1, tos->uvsculpt);
		write_paint(wd, &tos->uvsculpt->paint);
	}
	/* write grease-pencil drawing brushes to file */
	writelist(wd, DATA, bGPDbrush, &tos->gp_brushes);
	for (bGPDbrush *brush = tos->gp_brushes.first; brush; brush = brush->next) {
		if (brush->cur_sensitivity) {
			write_curvemapping(wd, brush->cur_sensitivity);
		}
		if (brush->cur_strength) {
			write_curvemapping(wd, brush->cur_strength);
		}
		if (brush->cur_jitter) {
			write_curvemapping(wd, brush->cur_jitter);
		}
	}
	/* write grease-pencil custom ipo curve to file */
	if (tos->gp_interpolate.custom_ipo) {
		write_curvemapping(wd, tos->gp_interpolate.custom_ipo);
	}


	write_paint(wd, &tos->imapaint.paint);

	Editing *ed = sce->ed;
	if (ed) {
		Sequence *seq;

		writestruct(wd, DATA, Editing, 1, ed);

		/* reset write flags too */

		SEQ_BEGIN(ed, seq)
		{
			if (seq->strip) {
				seq->strip->done = false;
			}
			writestruct(wd, DATA, Sequence, 1, seq);
		}
		SEQ_END

		SEQ_BEGIN(ed, seq)
		{
			if (seq->strip && seq->strip->done == 0) {
				/* write strip with 'done' at 0 because readfile */

				if (seq->effectdata) {
					switch (seq->type) {
						case SEQ_TYPE_COLOR:
							writestruct(wd, DATA, SolidColorVars, 1, seq->effectdata);
							break;
						case SEQ_TYPE_SPEED:
							writestruct(wd, DATA, SpeedControlVars, 1, seq->effectdata);
							break;
						case SEQ_TYPE_WIPE:
							writestruct(wd, DATA, WipeVars, 1, seq->effectdata);
							break;
						case SEQ_TYPE_GLOW:
							writestruct(wd, DATA, GlowVars, 1, seq->effectdata);
							break;
						case SEQ_TYPE_TRANSFORM:
							writestruct(wd, DATA, TransformVars, 1, seq->effectdata);
							break;
						case SEQ_TYPE_GAUSSIAN_BLUR:
							writestruct(wd, DATA, GaussianBlurVars, 1, seq->effectdata);
							break;
						case SEQ_TYPE_TEXT:
							writestruct(wd, DATA, TextVars, 1, seq->effectdata);
							break;
					}
				}

				writestruct(wd, DATA, Stereo3dFormat, 1, seq->stereo3d_format);

				Strip *strip = seq->strip;
				writestruct(wd, DATA, Strip, 1, strip);
				if (seq->flag & SEQ_USE_CROP && strip->crop) {
					writestruct(wd, DATA, StripCrop, 1, strip->crop);
				}
				if (seq->flag & SEQ_USE_TRANSFORM && strip->transform) {
					writestruct(wd, DATA, StripTransform, 1, strip->transform);
				}
				if (seq->flag & SEQ_USE_PROXY && strip->proxy) {
					writestruct(wd, DATA, StripProxy, 1, strip->proxy);
				}
				if (seq->type == SEQ_TYPE_IMAGE) {
					writestruct(wd, DATA, StripElem,
					            MEM_allocN_len(strip->stripdata) / sizeof(struct StripElem),
					            strip->stripdata);
				}
				else if (ELEM(seq->type, SEQ_TYPE_MOVIE, SEQ_TYPE_SOUND_RAM, SEQ_TYPE_SOUND_HD)) {
					writestruct(wd, DATA, StripElem, 1, strip->stripdata);
				}

				strip->done = true;
			}

			if (seq->prop) {
				IDP_WriteProperty(seq->prop, wd);
			}

			write_sequence_modifiers(wd, &seq->modifiers);
		}
		SEQ_END

		/* new; meta stack too, even when its nasty restore code */
		for (MetaStack *ms = ed->metastack.first; ms; ms = ms->next) {
			writestruct(wd, DATA, MetaStack, 1, ms);
		}
	}

	if (sce->r.avicodecdata) {
		writestruct(wd, DATA, AviCodecData, 1, sce->r.avicodecdata);
		if (sce->r.avicodecdata->lpFormat) {
			writedata(wd, DATA, sce->r.avicodecdata->cbFormat, sce->r.avicodecdata->lpFormat);
		}
		if (sce->r.avicodecdata->lpParms) {
			writedata(wd, DATA, sce->r.avicodecdata->cbParms, sce->r.avicodecdata->lpParms);
		}
	}

	if (sce->r.qtcodecdata) {
		writestruct(wd, DATA, QuicktimeCodecData, 1, sce->r.qtcodecdata);
		if (sce->r.qtcodecdata->cdParms) {
			writedata(wd, DATA, sce->r.qtcodecdata->cdSize, sce->r.qtcodecdata->cdParms);
		}
	}
	if (sce->r.ffcodecdata.properties) {
		IDP_WriteProperty(sce->r.ffcodecdata.properties, wd);
	}

	/* writing dynamic list of TimeMarkers to the blend file */
	for (TimeMarker *marker = sce->markers.first; marker; marker = marker->next) {
		writestruct(wd, DATA, TimeMarker, 1, marker);
	}

	for (SceneRenderLayer *srl = sce->r.layers.first; srl; srl = srl->next) {
		writestruct(wd, DATA, SceneRenderLayer, 1, srl);
		if (srl->prop) {
			IDP_WriteProperty(srl->prop, wd);
		}
		for (FreestyleModuleConfig *fmc = srl->freestyleConfig.modules.first; fmc; fmc = fmc->next) {
			writestruct(wd, DATA, FreestyleModuleConfig, 1, fmc);
		}
		for (FreestyleLineSet *fls = srl->freestyleConfig.linesets.first; fls; fls = fls->next) {
			writestruct(wd, DATA, FreestyleLineSet, 1, fls);
		}
	}

	/* writing MultiView to the blend file */
	for (SceneRenderView *srv = sce->r.views.first; srv; srv = srv->next) {
		writestruct(wd, DATA, SceneRenderView, 1, srv);
	}

	if (sce->nodetree) {
		writestruct(wd, DATA, bNodeTree, 1, sce->nodetree);
		write_nodetree_nolib(wd, sce->nodetree);
	}

	write_view_settings(wd, &sce->view_settings);

	/* writing RigidBodyWorld data to the blend file */
	if (sce->rigidbody_world) {
		writestruct(wd, DATA, RigidBodyWorld, 1, sce->rigidbody_world);
		writestruct(wd, DATA, EffectorWeights, 1, sce->rigidbody_world->effector_weights);
		write_pointcaches(wd, &(sce->rigidbody_world->ptcaches));
	}

	write_previews(wd, sce->preview);
	write_curvemapping_curves(wd, &sce->r.mblur_shutter_curve);
	write_scene_collection(wd, sce->collection);

	for (SceneLayer *sl = sce->render_layers.first; sl; sl = sl->next) {
		writestruct(wd, DATA, SceneLayer, 1, sl);
		writelist(wd, DATA, Base, &sl->object_bases);
		if (sl->properties) {
			IDP_WriteProperty(sl->properties, wd);
		}
		write_layer_collections(wd, &sl->layer_collections);
	}

	if (sce->layer_properties) {
		IDP_WriteProperty(sce->layer_properties, wd);
	}

	if (sce->collection_properties) {
		IDP_WriteProperty(sce->collection_properties, wd);
	}
}

static void write_gpencil(WriteData *wd, bGPdata *gpd)
{
	if (gpd->id.us > 0 || wd->current) {
		/* write gpd data block to file */
		writestruct(wd, ID_GD, bGPdata, 1, gpd);
		write_iddata(wd, &gpd->id);

		if (gpd->adt) {
			write_animdata(wd, gpd->adt);
		}

		/* write grease-pencil layers to file */
		writelist(wd, DATA, bGPDlayer, &gpd->layers);
		for (bGPDlayer *gpl = gpd->layers.first; gpl; gpl = gpl->next) {
			/* write this layer's frames to file */
			writelist(wd, DATA, bGPDframe, &gpl->frames);
			for (bGPDframe *gpf = gpl->frames.first; gpf; gpf = gpf->next) {
				/* write strokes */
				writelist(wd, DATA, bGPDstroke, &gpf->strokes);
				for (bGPDstroke *gps = gpf->strokes.first; gps; gps = gps->next) {
					writestruct(wd, DATA, bGPDspoint, gps->totpoints, gps->points);
				}
			}
		}

		/* write grease-pencil palettes */
		writelist(wd, DATA, bGPDpalette, &gpd->palettes);
		for (bGPDpalette *palette = gpd->palettes.first; palette; palette = palette->next) {
			writelist(wd, DATA, bGPDpalettecolor, &palette->colors);
		}
	}
}

static void write_windowmanager(WriteData *wd, wmWindowManager *wm)
{
	writestruct(wd, ID_WM, wmWindowManager, 1, wm);
	write_iddata(wd, &wm->id);

	for (wmWindow *win = wm->windows.first; win; win = win->next) {

		/* update deprecated screen member (for so loading in 2.7x uses the correct screen) */
		win->screen = BKE_workspace_active_screen_get(win->workspace_hook);
		if (win->screen) {
			BLI_strncpy(win->screenname, win->screen->id.name + 2, sizeof(win->screenname));
		}

		writestruct(wd, DATA, wmWindow, 1, win);
		writestruct(wd, DATA, WorkSpaceInstanceHook, 1, win->workspace_hook);
		writestruct(wd, DATA, Stereo3dFormat, 1, win->stereo3d_format);

		/* data is written, clear deprecated data again */
		win->screen = NULL;
	}
}

static void write_region(WriteData *wd, ARegion *ar, int spacetype)
{
	writestruct(wd, DATA, ARegion, 1, ar);

	if (ar->regiondata) {
		switch (spacetype) {
			case SPACE_VIEW3D:
				if (ar->regiontype == RGN_TYPE_WINDOW) {
					RegionView3D *rv3d = ar->regiondata;
					writestruct(wd, DATA, RegionView3D, 1, rv3d);

					if (rv3d->localvd) {
						writestruct(wd, DATA, RegionView3D, 1, rv3d->localvd);
					}
					if (rv3d->clipbb) {
						writestruct(wd, DATA, BoundBox, 1, rv3d->clipbb);
					}

				}
				else
					printf("regiondata write missing!\n");
				break;
			default:
				printf("regiondata write missing!\n");
		}
	}
}

static void write_uilist(WriteData *wd, uiList *ui_list)
{
	writestruct(wd, DATA, uiList, 1, ui_list);

	if (ui_list->properties) {
		IDP_WriteProperty(ui_list->properties, wd);
	}
}

static void write_soops(WriteData *wd, SpaceOops *so)
{
	BLI_mempool *ts = so->treestore;

	if (ts) {
		SpaceOops so_flat = *so;

		int elems = BLI_mempool_count(ts);
		/* linearize mempool to array */
		TreeStoreElem *data = elems ? BLI_mempool_as_arrayN(ts, "TreeStoreElem") : NULL;

		if (data) {
			/* In this block we use the memory location of the treestore
			 * but _not_ its data, the addresses in this case are UUID's,
			 * since we can't rely on malloc giving us different values each time.
			 */
			TreeStore ts_flat = {0};

			/* we know the treestore is at least as big as a pointer,
			 * so offsetting works to give us a UUID. */
			void *data_addr = (void *)POINTER_OFFSET(ts, sizeof(void *));

			ts_flat.usedelem = elems;
			ts_flat.totelem = elems;
			ts_flat.data = data_addr;

			writestruct(wd, DATA, SpaceOops, 1, so);

			writestruct_at_address(wd, DATA, TreeStore, 1, ts, &ts_flat);
			writestruct_at_address(wd, DATA, TreeStoreElem, elems, data_addr, data);

			MEM_freeN(data);
		}
		else {
			so_flat.treestore = NULL;
			writestruct_at_address(wd, DATA, SpaceOops, 1, so, &so_flat);
		}
	}
	else {
		writestruct(wd, DATA, SpaceOops, 1, so);
	}
}

static void write_screen(WriteData *wd, bScreen *sc)
{
	/* write LibData */
	/* in 2.50+ files, the file identifier for screens is patched, forward compatibility */
	writestruct(wd, ID_SCRN, bScreen, 1, sc);
	write_iddata(wd, &sc->id);

	write_previews(wd, sc->preview);

	/* direct data */
	for (ScrVert *sv = sc->vertbase.first; sv; sv = sv->next) {
		writestruct(wd, DATA, ScrVert, 1, sv);
	}

	for (ScrEdge *se = sc->edgebase.first; se; se = se->next) {
		writestruct(wd, DATA, ScrEdge, 1, se);
	}

	for (ScrArea *sa = sc->areabase.first; sa; sa = sa->next) {
		SpaceLink *sl;
		Panel *pa;
		uiList *ui_list;
		uiPreview *ui_preview;
		PanelCategoryStack *pc_act;
		ARegion *ar;

		writestruct(wd, DATA, ScrArea, 1, sa);

		for (ar = sa->regionbase.first; ar; ar = ar->next) {
			write_region(wd, ar, sa->spacetype);

			for (pa = ar->panels.first; pa; pa = pa->next) {
				writestruct(wd, DATA, Panel, 1, pa);
			}

			for (pc_act = ar->panels_category_active.first; pc_act; pc_act = pc_act->next) {
				writestruct(wd, DATA, PanelCategoryStack, 1, pc_act);
			}

			for (ui_list = ar->ui_lists.first; ui_list; ui_list = ui_list->next) {
				write_uilist(wd, ui_list);
			}

			for (ui_preview = ar->ui_previews.first; ui_preview; ui_preview = ui_preview->next) {
				writestruct(wd, DATA, uiPreview, 1, ui_preview);
			}
		}

		for (sl = sa->spacedata.first; sl; sl = sl->next) {
			for (ar = sl->regionbase.first; ar; ar = ar->next) {
				write_region(wd, ar, sl->spacetype);
			}

			if (sl->spacetype == SPACE_VIEW3D) {
				View3D *v3d = (View3D *)sl;
				BGpic *bgpic;
				writestruct(wd, DATA, View3D, 1, v3d);

<<<<<<< HEAD
				/* Don't write data of custom_orientation pointer here, scene already writes it. We only
				 * have to update the pointer when reading (see direct_link_scene_update_screens) */

=======
>>>>>>> c2f6ca31
				for (bgpic = v3d->bgpicbase.first; bgpic; bgpic = bgpic->next) {
					writestruct(wd, DATA, BGpic, 1, bgpic);
				}
				if (v3d->localvd) {
					writestruct(wd, DATA, View3D, 1, v3d->localvd);
				}

				if (v3d->fx_settings.ssao) {
					writestruct(wd, DATA, GPUSSAOSettings, 1, v3d->fx_settings.ssao);
				}
				if (v3d->fx_settings.dof) {
					writestruct(wd, DATA, GPUDOFSettings, 1, v3d->fx_settings.dof);
				}
			}
			else if (sl->spacetype == SPACE_IPO) {
				SpaceIpo *sipo = (SpaceIpo *)sl;
				ListBase tmpGhosts = sipo->ghostCurves;

				/* temporarily disable ghost curves when saving */
				sipo->ghostCurves.first = sipo->ghostCurves.last = NULL;

				writestruct(wd, DATA, SpaceIpo, 1, sl);
				if (sipo->ads) {
					writestruct(wd, DATA, bDopeSheet, 1, sipo->ads);
				}

				/* reenable ghost curves */
				sipo->ghostCurves = tmpGhosts;
			}
			else if (sl->spacetype == SPACE_BUTS) {
				writestruct(wd, DATA, SpaceButs, 1, sl);
			}
			else if (sl->spacetype == SPACE_FILE) {
				SpaceFile *sfile = (SpaceFile *)sl;

				writestruct(wd, DATA, SpaceFile, 1, sl);
				if (sfile->params) {
					writestruct(wd, DATA, FileSelectParams, 1, sfile->params);
				}
			}
			else if (sl->spacetype == SPACE_SEQ) {
				writestruct(wd, DATA, SpaceSeq, 1, sl);
			}
			else if (sl->spacetype == SPACE_OUTLINER) {
				SpaceOops *so = (SpaceOops *)sl;
				write_soops(wd, so);
			}
			else if (sl->spacetype == SPACE_IMAGE) {
				writestruct(wd, DATA, SpaceImage, 1, sl);
			}
			else if (sl->spacetype == SPACE_TEXT) {
				writestruct(wd, DATA, SpaceText, 1, sl);
			}
			else if (sl->spacetype == SPACE_SCRIPT) {
				SpaceScript *scr = (SpaceScript *)sl;
				scr->but_refs = NULL;
				writestruct(wd, DATA, SpaceScript, 1, sl);
			}
			else if (sl->spacetype == SPACE_ACTION) {
				writestruct(wd, DATA, SpaceAction, 1, sl);
			}
			else if (sl->spacetype == SPACE_NLA) {
				SpaceNla *snla = (SpaceNla *)sl;

				writestruct(wd, DATA, SpaceNla, 1, snla);
				if (snla->ads) {
					writestruct(wd, DATA, bDopeSheet, 1, snla->ads);
				}
			}
			else if (sl->spacetype == SPACE_TIME) {
				writestruct(wd, DATA, SpaceTime, 1, sl);
			}
			else if (sl->spacetype == SPACE_NODE) {
				SpaceNode *snode = (SpaceNode *)sl;
				bNodeTreePath *path;
				writestruct(wd, DATA, SpaceNode, 1, snode);

				for (path = snode->treepath.first; path; path = path->next) {
					writestruct(wd, DATA, bNodeTreePath, 1, path);
				}
			}
			else if (sl->spacetype == SPACE_LOGIC) {
				writestruct(wd, DATA, SpaceLogic, 1, sl);
			}
			else if (sl->spacetype == SPACE_CONSOLE) {
				SpaceConsole *con = (SpaceConsole *)sl;
				ConsoleLine *cl;

				for (cl = con->history.first; cl; cl = cl->next) {
					/* 'len_alloc' is invalid on write, set from 'len' on read */
					writestruct(wd, DATA, ConsoleLine, 1, cl);
					writedata(wd, DATA, cl->len + 1, cl->line);
				}
				writestruct(wd, DATA, SpaceConsole, 1, sl);
			}
			else if (sl->spacetype == SPACE_TOPBAR) {
				writestruct(wd, DATA, SpaceTopBar, 1, sl);
			}
			else if (sl->spacetype == SPACE_USERPREF) {
				writestruct(wd, DATA, SpaceUserPref, 1, sl);
			}
			else if (sl->spacetype == SPACE_CLIP) {
				writestruct(wd, DATA, SpaceClip, 1, sl);
			}
			else if (sl->spacetype == SPACE_INFO) {
				writestruct(wd, DATA, SpaceInfo, 1, sl);
			}
		}
	}
}

static void write_bone(WriteData *wd, Bone *bone)
{
	/* PATCH for upward compatibility after 2.37+ armature recode */
	bone->size[0] = bone->size[1] = bone->size[2] = 1.0f;

	/* Write this bone */
	writestruct(wd, DATA, Bone, 1, bone);

	/* Write ID Properties -- and copy this comment EXACTLY for easy finding
	 * of library blocks that implement this.*/
	if (bone->prop) {
		IDP_WriteProperty(bone->prop, wd);
	}

	/* Write Children */
	for (Bone *cbone = bone->childbase.first; cbone; cbone = cbone->next) {
		write_bone(wd, cbone);
	}
}

static void write_armature(WriteData *wd, bArmature *arm)
{
	if (arm->id.us > 0 || wd->current) {
		writestruct(wd, ID_AR, bArmature, 1, arm);
		write_iddata(wd, &arm->id);

		if (arm->adt) {
			write_animdata(wd, arm->adt);
		}

		/* Direct data */
		for (Bone *bone = arm->bonebase.first; bone; bone = bone->next) {
			write_bone(wd, bone);
		}
	}
}

static void write_text(WriteData *wd, Text *text)
{
	if ((text->flags & TXT_ISMEM) && (text->flags & TXT_ISEXT)) {
		text->flags &= ~TXT_ISEXT;
	}

	/* write LibData */
	writestruct(wd, ID_TXT, Text, 1, text);
	write_iddata(wd, &text->id);

	if (text->name) {
		writedata(wd, DATA, strlen(text->name) + 1, text->name);
	}

	if (!(text->flags & TXT_ISEXT)) {
		/* now write the text data, in two steps for optimization in the readfunction */
		for (TextLine *tmp = text->lines.first; tmp; tmp = tmp->next) {
			writestruct(wd, DATA, TextLine, 1, tmp);
		}

		for (TextLine *tmp = text->lines.first; tmp; tmp = tmp->next) {
			writedata(wd, DATA, tmp->len + 1, tmp->line);
		}
	}
}

static void write_speaker(WriteData *wd, Speaker *spk)
{
	if (spk->id.us > 0 || wd->current) {
		/* write LibData */
		writestruct(wd, ID_SPK, Speaker, 1, spk);
		write_iddata(wd, &spk->id);

		if (spk->adt) {
			write_animdata(wd, spk->adt);
		}
	}
}

static void write_sound(WriteData *wd, bSound *sound)
{
	if (sound->id.us > 0 || wd->current) {
		/* write LibData */
		writestruct(wd, ID_SO, bSound, 1, sound);
		write_iddata(wd, &sound->id);

		if (sound->packedfile) {
			PackedFile *pf = sound->packedfile;
			writestruct(wd, DATA, PackedFile, 1, pf);
			writedata(wd, DATA, pf->size, pf->data);
		}
	}
}

static void write_probe(WriteData *wd, Probe *prb)
{
	if (prb->id.us > 0 || wd->current) {
		/* write LibData */
		writestruct(wd, ID_PRB, Probe, 1, prb);
		write_iddata(wd, &prb->id);

		if (prb->adt) {
			write_animdata(wd, prb->adt);
		}
	}
}

static void write_group(WriteData *wd, Group *group)
{
	if (group->id.us > 0 || wd->current) {
		/* write LibData */
		writestruct(wd, ID_GR, Group, 1, group);
		write_iddata(wd, &group->id);

		write_previews(wd, group->preview);

		for (GroupObject *go = group->gobject.first; go; go = go->next) {
			writestruct(wd, DATA, GroupObject, 1, go);
		}
	}
}

static void write_nodetree(WriteData *wd, bNodeTree *ntree)
{
	if (ntree->id.us > 0 || wd->current) {
		writestruct(wd, ID_NT, bNodeTree, 1, ntree);
		/* Note that trees directly used by other IDs (materials etc.) are not 'real' ID, they cannot
		 * be linked, etc., so we write actual id data here only, for 'real' ID trees. */
		write_iddata(wd, &ntree->id);

		write_nodetree_nolib(wd, ntree);
	}
}

#ifdef USE_NODE_COMPAT_CUSTOMNODES
static void customnodes_add_deprecated_data(Main *mainvar)
{
	FOREACH_NODETREE(mainvar, ntree, id) {
		bNodeLink *link, *last_link = ntree->links.last;

		/* only do this for node groups */
		if (id != &ntree->id) {
			continue;
		}

		/* Forward compatibility for group nodes: add links to node tree interface sockets.
		 * These links are invalid by new rules (missing node pointer)!
		 * They will be removed again in customnodes_free_deprecated_data,
		 * cannot do this directly lest bNodeLink pointer mapping becomes ambiguous.
		 * When loading files with such links in a new Blender version
		 * they will be removed as well.
		 */
		for (link = ntree->links.first; link; link = link->next) {
			bNode *fromnode = link->fromnode, *tonode = link->tonode;
			bNodeSocket *fromsock = link->fromsock, *tosock = link->tosock;

			/* check both sides of the link, to handle direct input-to-output links */
			if (fromnode->type == NODE_GROUP_INPUT) {
				fromnode = NULL;
				fromsock = ntreeFindSocketInterface(ntree, SOCK_IN, fromsock->identifier);
			}
			/* only the active output node defines links */
			if (tonode->type == NODE_GROUP_OUTPUT && (tonode->flag & NODE_DO_OUTPUT)) {
				tonode = NULL;
				tosock = ntreeFindSocketInterface(ntree, SOCK_OUT, tosock->identifier);
			}

			if (!fromnode || !tonode) {
				/* Note: not using nodeAddLink here, it asserts existing node pointers */
				bNodeLink *tlink = MEM_callocN(sizeof(bNodeLink), "group node link");
				tlink->fromnode = fromnode;
				tlink->fromsock = fromsock;
				tlink->tonode = tonode;
				tlink->tosock = tosock;
				tosock->link = tlink;
				tlink->flag |= NODE_LINK_VALID;
				BLI_addtail(&ntree->links, tlink);
			}

			/* don't check newly created compatibility links */
			if (link == last_link) {
				break;
			}
		}
	}
	FOREACH_NODETREE_END
}

static void customnodes_free_deprecated_data(Main *mainvar)
{
	FOREACH_NODETREE(mainvar, ntree, id) {
		bNodeLink *link, *next_link;

		for (link = ntree->links.first; link; link = next_link) {
			next_link = link->next;
			if (link->fromnode == NULL || link->tonode == NULL) {
				nodeRemLink(ntree, link);
			}
		}
	}
	FOREACH_NODETREE_END
}
#endif

static void write_brush(WriteData *wd, Brush *brush)
{
	if (brush->id.us > 0 || wd->current) {
		writestruct(wd, ID_BR, Brush, 1, brush);
		write_iddata(wd, &brush->id);

		if (brush->curve) {
			write_curvemapping(wd, brush->curve);
		}
		if (brush->gradient) {
			writestruct(wd, DATA, ColorBand, 1, brush->gradient);
		}
	}
}

static void write_palette(WriteData *wd, Palette *palette)
{
	if (palette->id.us > 0 || wd->current) {
		PaletteColor *color;
		writestruct(wd, ID_PAL, Palette, 1, palette);
		write_iddata(wd, &palette->id);

		for (color = palette->colors.first; color; color = color->next) {
			writestruct(wd, DATA, PaletteColor, 1, color);
		}
	}
}

static void write_paintcurve(WriteData *wd, PaintCurve *pc)
{
	if (pc->id.us > 0 || wd->current) {
		writestruct(wd, ID_PC, PaintCurve, 1, pc);
		write_iddata(wd, &pc->id);

		writestruct(wd, DATA, PaintCurvePoint, pc->tot_points, pc->points);
	}
}

static void write_movieTracks(WriteData *wd, ListBase *tracks)
{
	MovieTrackingTrack *track;

	track = tracks->first;
	while (track) {
		writestruct(wd, DATA, MovieTrackingTrack, 1, track);

		if (track->markers) {
			writestruct(wd, DATA, MovieTrackingMarker, track->markersnr, track->markers);
		}

		track = track->next;
	}
}

static void write_moviePlaneTracks(WriteData *wd, ListBase *plane_tracks_base)
{
	MovieTrackingPlaneTrack *plane_track;

	for (plane_track = plane_tracks_base->first;
	     plane_track;
	     plane_track = plane_track->next)
	{
		writestruct(wd, DATA, MovieTrackingPlaneTrack, 1, plane_track);

		writedata(wd, DATA, sizeof(MovieTrackingTrack *) * plane_track->point_tracksnr, plane_track->point_tracks);
		writestruct(wd, DATA, MovieTrackingPlaneMarker, plane_track->markersnr, plane_track->markers);
	}
}

static void write_movieReconstruction(WriteData *wd, MovieTrackingReconstruction *reconstruction)
{
	if (reconstruction->camnr) {
		writestruct(wd, DATA, MovieReconstructedCamera, reconstruction->camnr, reconstruction->cameras);
	}
}

static void write_movieclip(WriteData *wd, MovieClip *clip)
{
	if (clip->id.us > 0 || wd->current) {
		MovieTracking *tracking = &clip->tracking;
		MovieTrackingObject *object;

		writestruct(wd, ID_MC, MovieClip, 1, clip);
		write_iddata(wd, &clip->id);

		if (clip->adt) {
			write_animdata(wd, clip->adt);
		}

		write_movieTracks(wd, &tracking->tracks);
		write_moviePlaneTracks(wd, &tracking->plane_tracks);
		write_movieReconstruction(wd, &tracking->reconstruction);

		object = tracking->objects.first;
		while (object) {
			writestruct(wd, DATA, MovieTrackingObject, 1, object);

			write_movieTracks(wd, &object->tracks);
			write_moviePlaneTracks(wd, &object->plane_tracks);
			write_movieReconstruction(wd, &object->reconstruction);

			object = object->next;
		}
	}
}

static void write_mask(WriteData *wd, Mask *mask)
{
	if (mask->id.us > 0 || wd->current) {
		MaskLayer *masklay;

		writestruct(wd, ID_MSK, Mask, 1, mask);
		write_iddata(wd, &mask->id);

		if (mask->adt) {
			write_animdata(wd, mask->adt);
		}

		for (masklay = mask->masklayers.first; masklay; masklay = masklay->next) {
			MaskSpline *spline;
			MaskLayerShape *masklay_shape;

			writestruct(wd, DATA, MaskLayer, 1, masklay);

			for (spline = masklay->splines.first; spline; spline = spline->next) {
				int i;

				void *points_deform = spline->points_deform;
				spline->points_deform = NULL;

				writestruct(wd, DATA, MaskSpline, 1, spline);
				writestruct(wd, DATA, MaskSplinePoint, spline->tot_point, spline->points);

				spline->points_deform = points_deform;

				for (i = 0; i < spline->tot_point; i++) {
					MaskSplinePoint *point = &spline->points[i];

					if (point->tot_uw) {
						writestruct(wd, DATA, MaskSplinePointUW, point->tot_uw, point->uw);
					}
				}
			}

			for (masklay_shape = masklay->splines_shapes.first;
			     masklay_shape;
			     masklay_shape = masklay_shape->next)
			{
				writestruct(wd, DATA, MaskLayerShape, 1, masklay_shape);
				writedata(wd, DATA,
				          masklay_shape->tot_vert * sizeof(float) * MASK_OBJECT_SHAPE_ELEM_SIZE,
				          masklay_shape->data);
			}
		}
	}
}

static void write_linestyle_color_modifiers(WriteData *wd, ListBase *modifiers)
{
	LineStyleModifier *m;

	for (m = modifiers->first; m; m = m->next) {
		int struct_nr;
		switch (m->type) {
			case LS_MODIFIER_ALONG_STROKE:
				struct_nr = SDNA_TYPE_FROM_STRUCT(LineStyleColorModifier_AlongStroke);
				break;
			case LS_MODIFIER_DISTANCE_FROM_CAMERA:
				struct_nr = SDNA_TYPE_FROM_STRUCT(LineStyleColorModifier_DistanceFromCamera);
				break;
			case LS_MODIFIER_DISTANCE_FROM_OBJECT:
				struct_nr = SDNA_TYPE_FROM_STRUCT(LineStyleColorModifier_DistanceFromObject);
				break;
			case LS_MODIFIER_MATERIAL:
				struct_nr = SDNA_TYPE_FROM_STRUCT(LineStyleColorModifier_Material);
				break;
			case LS_MODIFIER_TANGENT:
				struct_nr = SDNA_TYPE_FROM_STRUCT(LineStyleColorModifier_Tangent);
				break;
			case LS_MODIFIER_NOISE:
				struct_nr = SDNA_TYPE_FROM_STRUCT(LineStyleColorModifier_Noise);
				break;
			case LS_MODIFIER_CREASE_ANGLE:
				struct_nr = SDNA_TYPE_FROM_STRUCT(LineStyleColorModifier_CreaseAngle);
				break;
			case LS_MODIFIER_CURVATURE_3D:
				struct_nr = SDNA_TYPE_FROM_STRUCT(LineStyleColorModifier_Curvature_3D);
				break;
			default:
				struct_nr = SDNA_TYPE_FROM_STRUCT(LineStyleModifier); /* this should not happen */
		}
		writestruct_nr(wd, DATA, struct_nr, 1, m);
	}
	for (m = modifiers->first; m; m = m->next) {
		switch (m->type) {
			case LS_MODIFIER_ALONG_STROKE:
				writestruct(wd, DATA, ColorBand, 1, ((LineStyleColorModifier_AlongStroke *)m)->color_ramp);
				break;
			case LS_MODIFIER_DISTANCE_FROM_CAMERA:
				writestruct(wd, DATA, ColorBand, 1, ((LineStyleColorModifier_DistanceFromCamera *)m)->color_ramp);
				break;
			case LS_MODIFIER_DISTANCE_FROM_OBJECT:
				writestruct(wd, DATA, ColorBand, 1, ((LineStyleColorModifier_DistanceFromObject *)m)->color_ramp);
				break;
			case LS_MODIFIER_MATERIAL:
				writestruct(wd, DATA, ColorBand, 1, ((LineStyleColorModifier_Material *)m)->color_ramp);
				break;
			case LS_MODIFIER_TANGENT:
				writestruct(wd, DATA, ColorBand, 1, ((LineStyleColorModifier_Tangent *)m)->color_ramp);
				break;
			case LS_MODIFIER_NOISE:
				writestruct(wd, DATA, ColorBand, 1, ((LineStyleColorModifier_Noise *)m)->color_ramp);
				break;
			case LS_MODIFIER_CREASE_ANGLE:
				writestruct(wd, DATA, ColorBand, 1, ((LineStyleColorModifier_CreaseAngle *)m)->color_ramp);
				break;
			case LS_MODIFIER_CURVATURE_3D:
				writestruct(wd, DATA, ColorBand, 1, ((LineStyleColorModifier_Curvature_3D *)m)->color_ramp);
				break;
		}
	}
}

static void write_linestyle_alpha_modifiers(WriteData *wd, ListBase *modifiers)
{
	LineStyleModifier *m;

	for (m = modifiers->first; m; m = m->next) {
		int struct_nr;
		switch (m->type) {
			case LS_MODIFIER_ALONG_STROKE:
				struct_nr = SDNA_TYPE_FROM_STRUCT(LineStyleAlphaModifier_AlongStroke);
				break;
			case LS_MODIFIER_DISTANCE_FROM_CAMERA:
				struct_nr = SDNA_TYPE_FROM_STRUCT(LineStyleAlphaModifier_DistanceFromCamera);
				break;
			case LS_MODIFIER_DISTANCE_FROM_OBJECT:
				struct_nr = SDNA_TYPE_FROM_STRUCT(LineStyleAlphaModifier_DistanceFromObject);
				break;
			case LS_MODIFIER_MATERIAL:
				struct_nr = SDNA_TYPE_FROM_STRUCT(LineStyleAlphaModifier_Material);
				break;
			case LS_MODIFIER_TANGENT:
				struct_nr = SDNA_TYPE_FROM_STRUCT(LineStyleAlphaModifier_Tangent);
				break;
			case LS_MODIFIER_NOISE:
				struct_nr = SDNA_TYPE_FROM_STRUCT(LineStyleAlphaModifier_Noise);
				break;
			case LS_MODIFIER_CREASE_ANGLE:
				struct_nr = SDNA_TYPE_FROM_STRUCT(LineStyleAlphaModifier_CreaseAngle);
				break;
			case LS_MODIFIER_CURVATURE_3D:
				struct_nr = SDNA_TYPE_FROM_STRUCT(LineStyleAlphaModifier_Curvature_3D);
				break;
			default:
				struct_nr = SDNA_TYPE_FROM_STRUCT(LineStyleModifier);  /* this should not happen */
		}
		writestruct_nr(wd, DATA, struct_nr, 1, m);
	}
	for (m = modifiers->first; m; m = m->next) {
		switch (m->type) {
			case LS_MODIFIER_ALONG_STROKE:
				write_curvemapping(wd, ((LineStyleAlphaModifier_AlongStroke *)m)->curve);
				break;
			case LS_MODIFIER_DISTANCE_FROM_CAMERA:
				write_curvemapping(wd, ((LineStyleAlphaModifier_DistanceFromCamera *)m)->curve);
				break;
			case LS_MODIFIER_DISTANCE_FROM_OBJECT:
				write_curvemapping(wd, ((LineStyleAlphaModifier_DistanceFromObject *)m)->curve);
				break;
			case LS_MODIFIER_MATERIAL:
				write_curvemapping(wd, ((LineStyleAlphaModifier_Material *)m)->curve);
				break;
			case LS_MODIFIER_TANGENT:
				write_curvemapping(wd, ((LineStyleAlphaModifier_Tangent *)m)->curve);
				break;
			case LS_MODIFIER_NOISE:
				write_curvemapping(wd, ((LineStyleAlphaModifier_Noise *)m)->curve);
				break;
			case LS_MODIFIER_CREASE_ANGLE:
				write_curvemapping(wd, ((LineStyleAlphaModifier_CreaseAngle *)m)->curve);
				break;
			case LS_MODIFIER_CURVATURE_3D:
				write_curvemapping(wd, ((LineStyleAlphaModifier_Curvature_3D *)m)->curve);
				break;
		}
	}
}

static void write_linestyle_thickness_modifiers(WriteData *wd, ListBase *modifiers)
{
	LineStyleModifier *m;

	for (m = modifiers->first; m; m = m->next) {
		int struct_nr;
		switch (m->type) {
			case LS_MODIFIER_ALONG_STROKE:
				struct_nr = SDNA_TYPE_FROM_STRUCT(LineStyleThicknessModifier_AlongStroke);
				break;
			case LS_MODIFIER_DISTANCE_FROM_CAMERA:
				struct_nr = SDNA_TYPE_FROM_STRUCT(LineStyleThicknessModifier_DistanceFromCamera);
				break;
			case LS_MODIFIER_DISTANCE_FROM_OBJECT:
				struct_nr = SDNA_TYPE_FROM_STRUCT(LineStyleThicknessModifier_DistanceFromObject);
				break;
			case LS_MODIFIER_MATERIAL:
				struct_nr = SDNA_TYPE_FROM_STRUCT(LineStyleThicknessModifier_Material);
				break;
			case LS_MODIFIER_CALLIGRAPHY:
				struct_nr = SDNA_TYPE_FROM_STRUCT(LineStyleThicknessModifier_Calligraphy);
				break;
			case LS_MODIFIER_TANGENT:
				struct_nr = SDNA_TYPE_FROM_STRUCT(LineStyleThicknessModifier_Tangent);
				break;
			case LS_MODIFIER_NOISE:
				struct_nr = SDNA_TYPE_FROM_STRUCT(LineStyleThicknessModifier_Noise);
				break;
			case LS_MODIFIER_CREASE_ANGLE:
				struct_nr = SDNA_TYPE_FROM_STRUCT(LineStyleThicknessModifier_CreaseAngle);
				break;
			case LS_MODIFIER_CURVATURE_3D:
				struct_nr = SDNA_TYPE_FROM_STRUCT(LineStyleThicknessModifier_Curvature_3D);
				break;
			default:
				struct_nr = SDNA_TYPE_FROM_STRUCT(LineStyleModifier);  /* this should not happen */
		}
		writestruct_nr(wd, DATA, struct_nr, 1, m);
	}
	for (m = modifiers->first; m; m = m->next) {
		switch (m->type) {
			case LS_MODIFIER_ALONG_STROKE:
				write_curvemapping(wd, ((LineStyleThicknessModifier_AlongStroke *)m)->curve);
				break;
			case LS_MODIFIER_DISTANCE_FROM_CAMERA:
				write_curvemapping(wd, ((LineStyleThicknessModifier_DistanceFromCamera *)m)->curve);
				break;
			case LS_MODIFIER_DISTANCE_FROM_OBJECT:
				write_curvemapping(wd, ((LineStyleThicknessModifier_DistanceFromObject *)m)->curve);
				break;
			case LS_MODIFIER_MATERIAL:
				write_curvemapping(wd, ((LineStyleThicknessModifier_Material *)m)->curve);
				break;
			case LS_MODIFIER_TANGENT:
				write_curvemapping(wd, ((LineStyleThicknessModifier_Tangent *)m)->curve);
				break;
			case LS_MODIFIER_CREASE_ANGLE:
				write_curvemapping(wd, ((LineStyleThicknessModifier_CreaseAngle *)m)->curve);
				break;
			case LS_MODIFIER_CURVATURE_3D:
				write_curvemapping(wd, ((LineStyleThicknessModifier_Curvature_3D *)m)->curve);
				break;
		}
	}
}

static void write_linestyle_geometry_modifiers(WriteData *wd, ListBase *modifiers)
{
	LineStyleModifier *m;

	for (m = modifiers->first; m; m = m->next) {
		int struct_nr;
		switch (m->type) {
			case LS_MODIFIER_SAMPLING:
				struct_nr = SDNA_TYPE_FROM_STRUCT(LineStyleGeometryModifier_Sampling);
				break;
			case LS_MODIFIER_BEZIER_CURVE:
				struct_nr = SDNA_TYPE_FROM_STRUCT(LineStyleGeometryModifier_BezierCurve);
				break;
			case LS_MODIFIER_SINUS_DISPLACEMENT:
				struct_nr = SDNA_TYPE_FROM_STRUCT(LineStyleGeometryModifier_SinusDisplacement);
				break;
			case LS_MODIFIER_SPATIAL_NOISE:
				struct_nr = SDNA_TYPE_FROM_STRUCT(LineStyleGeometryModifier_SpatialNoise);
				break;
			case LS_MODIFIER_PERLIN_NOISE_1D:
				struct_nr = SDNA_TYPE_FROM_STRUCT(LineStyleGeometryModifier_PerlinNoise1D);
				break;
			case LS_MODIFIER_PERLIN_NOISE_2D:
				struct_nr = SDNA_TYPE_FROM_STRUCT(LineStyleGeometryModifier_PerlinNoise2D);
				break;
			case LS_MODIFIER_BACKBONE_STRETCHER:
				struct_nr = SDNA_TYPE_FROM_STRUCT(LineStyleGeometryModifier_BackboneStretcher);
				break;
			case LS_MODIFIER_TIP_REMOVER:
				struct_nr = SDNA_TYPE_FROM_STRUCT(LineStyleGeometryModifier_TipRemover);
				break;
			case LS_MODIFIER_POLYGONIZATION:
				struct_nr = SDNA_TYPE_FROM_STRUCT(LineStyleGeometryModifier_Polygonalization);
				break;
			case LS_MODIFIER_GUIDING_LINES:
				struct_nr = SDNA_TYPE_FROM_STRUCT(LineStyleGeometryModifier_GuidingLines);
				break;
			case LS_MODIFIER_BLUEPRINT:
				struct_nr = SDNA_TYPE_FROM_STRUCT(LineStyleGeometryModifier_Blueprint);
				break;
			case LS_MODIFIER_2D_OFFSET:
				struct_nr = SDNA_TYPE_FROM_STRUCT(LineStyleGeometryModifier_2DOffset);
				break;
			case LS_MODIFIER_2D_TRANSFORM:
				struct_nr = SDNA_TYPE_FROM_STRUCT(LineStyleGeometryModifier_2DTransform);
				break;
			case LS_MODIFIER_SIMPLIFICATION:
				struct_nr = SDNA_TYPE_FROM_STRUCT(LineStyleGeometryModifier_Simplification);
				break;
			default:
				struct_nr = SDNA_TYPE_FROM_STRUCT(LineStyleModifier);  /* this should not happen */
		}
		writestruct_nr(wd, DATA, struct_nr, 1, m);
	}
}

static void write_linestyle(WriteData *wd, FreestyleLineStyle *linestyle)
{
	if (linestyle->id.us > 0 || wd->current) {
		writestruct(wd, ID_LS, FreestyleLineStyle, 1, linestyle);
		write_iddata(wd, &linestyle->id);

		if (linestyle->adt) {
			write_animdata(wd, linestyle->adt);
		}

		write_linestyle_color_modifiers(wd, &linestyle->color_modifiers);
		write_linestyle_alpha_modifiers(wd, &linestyle->alpha_modifiers);
		write_linestyle_thickness_modifiers(wd, &linestyle->thickness_modifiers);
		write_linestyle_geometry_modifiers(wd, &linestyle->geometry_modifiers);
		for (int a = 0; a < MAX_MTEX; a++) {
			if (linestyle->mtex[a]) {
				writestruct(wd, DATA, MTex, 1, linestyle->mtex[a]);
			}
		}
		if (linestyle->nodetree) {
			writestruct(wd, DATA, bNodeTree, 1, linestyle->nodetree);
			write_nodetree_nolib(wd, linestyle->nodetree);
		}
	}
}

static void write_cachefile(WriteData *wd, CacheFile *cache_file)
{
	if (cache_file->id.us > 0 || wd->current) {
		writestruct(wd, ID_CF, CacheFile, 1, cache_file);

		if (cache_file->adt) {
			write_animdata(wd, cache_file->adt);
		}
	}
}

static void write_workspace(WriteData *wd, WorkSpace *workspace)
{
	ListBase *layouts = BKE_workspace_layouts_get(workspace);
<<<<<<< HEAD
	ListBase *relation_list = BKE_workspace_hook_layout_relations_get(workspace);

	writestruct(wd, ID_WS, WorkSpace, 1, workspace);
	writelist(wd, DATA, WorkSpaceLayout, layouts);
	writelist(wd, DATA, WorkSpaceDataRelation, relation_list);
=======
	ListBase *transform_orientations = BKE_workspace_transform_orientations_get(workspace);

	writestruct(wd, ID_WS, WorkSpace, 1, workspace);
	writelist(wd, DATA, WorkSpaceLayout, layouts);
	writelist(wd, DATA, WorkSpaceDataRelation, &workspace->hook_layout_relations);
	writelist(wd, DATA, TransformOrientation, transform_orientations);
>>>>>>> c2f6ca31
}

/* Keep it last of write_foodata functions. */
static void write_libraries(WriteData *wd, Main *main)
{
	ListBase *lbarray[MAX_LIBARRAY];
	ID *id;
	int a, tot;
	bool found_one;

	for (; main; main = main->next) {
		a = tot = set_listbasepointers(main, lbarray);

		/* test: is lib being used */
		if (main->curlib && main->curlib->packedfile) {
			found_one = true;
		}
		else {
			found_one = false;
			while (!found_one && tot--) {
				for (id = lbarray[tot]->first; id; id = id->next) {
					if (id->us > 0 && (id->tag & LIB_TAG_EXTERN)) {
						found_one = true;
						break;
					}
				}
			}
		}

		/* to be able to restore quit.blend and temp saves, the packed blend has to be in undo buffers... */
		/* XXX needs rethink, just like save UI in undo files now - would be nice to append things only for the]
		 * quit.blend and temp saves */
		if (found_one) {
			writestruct(wd, ID_LI, Library, 1, main->curlib);
			write_iddata(wd, &main->curlib->id);

			if (main->curlib->packedfile) {
				PackedFile *pf = main->curlib->packedfile;
				writestruct(wd, DATA, PackedFile, 1, pf);
				writedata(wd, DATA, pf->size, pf->data);
				if (wd->current == NULL) {
					printf("write packed .blend: %s\n", main->curlib->name);
				}
			}

			while (a--) {
				for (id = lbarray[a]->first; id; id = id->next) {
					if (id->us > 0 && (id->tag & LIB_TAG_EXTERN)) {
						if (!BKE_idcode_is_linkable(GS(id->name))) {
							printf("ERROR: write file: data-block '%s' from lib '%s' is not linkable "
							       "but is flagged as directly linked", id->name, main->curlib->filepath);
							BLI_assert(0);
						}
						writestruct(wd, ID_ID, ID, 1, id);
					}
				}
			}
		}
	}

	mywrite_flush(wd);
}

/* context is usually defined by WM, two cases where no WM is available:
 * - for forward compatibility, curscreen has to be saved
 * - for undofile, curscene needs to be saved */
static void write_global(WriteData *wd, int fileflags, Main *mainvar)
{
	const bool is_undo = (wd->current != NULL);
	FileGlobal fg;
	bScreen *screen;
	Scene *scene;
	SceneLayer *render_layer;
	char subvstr[8];

	/* prevent mem checkers from complaining */
	memset(fg.pad, 0, sizeof(fg.pad));
	memset(fg.filename, 0, sizeof(fg.filename));
	memset(fg.build_hash, 0, sizeof(fg.build_hash));

	current_screen_compat(mainvar, is_undo, &screen, &scene, &render_layer);

	/* XXX still remap G */
	fg.curscreen = screen;
	fg.curscene = scene;
	fg.cur_render_layer = render_layer;

	/* prevent to save this, is not good convention, and feature with concerns... */
	fg.fileflags = (fileflags & ~G_FILE_FLAGS_RUNTIME);

	fg.globalf = G.f;
	BLI_strncpy(fg.filename, mainvar->name, sizeof(fg.filename));
	sprintf(subvstr, "%4d", BLENDER_SUBVERSION);
	memcpy(fg.subvstr, subvstr, 4);

	fg.subversion = BLENDER_SUBVERSION;
	fg.minversion = BLENDER_MINVERSION;
	fg.minsubversion = BLENDER_MINSUBVERSION;
#ifdef WITH_BUILDINFO
	{
		extern unsigned long build_commit_timestamp;
		extern char build_hash[];
		/* TODO(sergey): Add branch name to file as well? */
		fg.build_commit_timestamp = build_commit_timestamp;
		BLI_strncpy(fg.build_hash, build_hash, sizeof(fg.build_hash));
	}
#else
	fg.build_commit_timestamp = 0;
	BLI_strncpy(fg.build_hash, "unknown", sizeof(fg.build_hash));
#endif
	writestruct(wd, GLOB, FileGlobal, 1, &fg);
}

/* preview image, first 2 values are width and height
 * second are an RGBA image (unsigned char)
 * note, this uses 'TEST' since new types will segfault on file load for older blender versions.
 */
static void write_thumb(WriteData *wd, const BlendThumbnail *thumb)
{
	if (thumb) {
		writedata(wd, TEST, BLEN_THUMB_MEMSIZE_FILE(thumb->width, thumb->height), thumb);
	}
}

/* if MemFile * there's filesave to memory */
static bool write_file_handle(
        Main *mainvar,
        WriteWrap *ww,
        MemFile *compare, MemFile *current,
        int write_flags, const BlendThumbnail *thumb)
{
	BHead bhead;
	ListBase mainlist;
	char buf[16];
	WriteData *wd;

	blo_split_main(&mainlist, mainvar);

	wd = bgnwrite(ww, compare, current);

#ifdef USE_BMESH_SAVE_AS_COMPAT
	wd->use_mesh_compat = (write_flags & G_FILE_MESH_COMPAT) != 0;
#endif

#ifdef USE_NODE_COMPAT_CUSTOMNODES
	/* don't write compatibility data on undo */
	if (!current) {
		/* deprecated forward compat data is freed again below */
		customnodes_add_deprecated_data(mainvar);
	}
#endif

	sprintf(buf, "BLENDER%c%c%.3d",
	        (sizeof(void *) == 8)      ? '-' : '_',
	        (ENDIAN_ORDER == B_ENDIAN) ? 'V' : 'v',
	        BLENDER_VERSION);

	mywrite(wd, buf, 12);

	write_renderinfo(wd, mainvar);
	write_thumb(wd, thumb);
	write_global(wd, write_flags, mainvar);

	/* The windowmanager and screen often change,
	 * avoid thumbnail detecting changes because of this. */
	mywrite_flush(wd);

	ListBase *lbarray[MAX_LIBARRAY];
	int a = set_listbasepointers(mainvar, lbarray);
	while (a--) {
		ID *id = lbarray[a]->first;

		if (id && GS(id->name) == ID_LI) {
			continue;  /* Libraries are handled separately below. */
		}

		for (; id; id = id->next) {
			switch ((ID_Type)GS(id->name)) {
				case ID_WM:
					write_windowmanager(wd, (wmWindowManager *)id);
					break;
				case ID_WS:
					write_workspace(wd, (WorkSpace *)id);
					break;
				case ID_SCR:
					write_screen(wd, (bScreen *)id);
					break;
				case ID_MC:
					write_movieclip(wd, (MovieClip *)id);
					break;
				case ID_MSK:
					write_mask(wd, (Mask *)id);
					break;
				case ID_SCE:
					write_scene(wd, (Scene *)id);
					break;
				case ID_CU:
					write_curve(wd, (Curve *)id);
					break;
				case ID_MB:
					write_mball(wd, (MetaBall *)id);
					break;
				case ID_IM:
					write_image(wd, (Image *)id);
					break;
				case ID_CA:
					write_camera(wd, (Camera *)id);
					break;
				case ID_LA:
					write_lamp(wd, (Lamp *)id);
					break;
				case ID_LT:
					write_lattice(wd, (Lattice *)id);
					break;
				case ID_VF:
					write_vfont(wd, (VFont *)id);
					break;
				case ID_KE:
					write_key(wd, (Key *)id);
					break;
				case ID_WO:
					write_world(wd, (World *)id);
					break;
				case ID_TXT:
					write_text(wd, (Text *)id);
					break;
				case ID_SPK:
					write_speaker(wd, (Speaker *)id);
					break;
				case ID_PRB:
					write_probe(wd, (Probe *)id);
					break;
				case ID_SO:
					write_sound(wd, (bSound *)id);
					break;
				case ID_GR:
					write_group(wd, (Group *)id);
					break;
				case ID_AR:
					write_armature(wd, (bArmature *)id);
					break;
				case ID_AC:
					write_action(wd, (bAction *)id);
					break;
				case ID_OB:
					write_object(wd, (Object *)id);
					break;
				case ID_MA:
					write_material(wd, (Material *)id);
					break;
				case ID_TE:
					write_texture(wd, (Tex *)id);
					break;
				case ID_ME:
					write_mesh(wd, (Mesh *)id);
					break;
				case ID_PA:
					write_particlesettings(wd, (ParticleSettings *)id);
					break;
				case ID_NT:
					write_nodetree(wd, (bNodeTree *)id);
					break;
				case ID_BR:
					write_brush(wd, (Brush *)id);
					break;
				case ID_PAL:
					write_palette(wd, (Palette *)id);
					break;
				case ID_PC:
					write_paintcurve(wd, (PaintCurve *)id);
					break;
				case ID_GD:
					write_gpencil(wd, (bGPdata *)id);
					break;
				case ID_LS:
					write_linestyle(wd, (FreestyleLineStyle *)id);
					break;
				case ID_CF:
					write_cachefile(wd, (CacheFile *)id);
					break;
				case ID_LI:
					/* Do nothing, handled below - and should never be reached. */
					BLI_assert(0);
					break;
				case ID_IP:
					/* Do nothing, deprecated. */
					break;
				default:
					/* Should never be reached. */
					BLI_assert(0);
					break;
			}
		}

		mywrite_flush(wd);
	}

	/* Special handling, operating over split Mains... */
	write_libraries(wd,  mainvar->next);

	/* So changes above don't cause a 'DNA1' to be detected as changed on undo. */
	mywrite_flush(wd);

	if (write_flags & G_FILE_USERPREFS) {
		write_userdef(wd);
	}

	/* Write DNA last, because (to be implemented) test for which structs are written.
	 *
	 * Note that we *borrow* the pointer to 'DNAstr',
	 * so writing each time uses the same address and doesn't cause unnecessary undo overhead. */
	writedata(wd, DNA1, wd->sdna->datalen, wd->sdna->data);

#ifdef USE_NODE_COMPAT_CUSTOMNODES
	/* compatibility data not created on undo */
	if (!current) {
		/* Ugly, forward compatibility code generates deprecated data during writing,
		 * this has to be freed again. Can not be done directly after writing, otherwise
		 * the data pointers could be reused and not be mapped correctly.
		 */
		customnodes_free_deprecated_data(mainvar);
	}
#endif

	/* end of file */
	memset(&bhead, 0, sizeof(BHead));
	bhead.code = ENDB;
	mywrite(wd, &bhead, sizeof(BHead));

	blo_join_main(&mainlist);

	return endwrite(wd);
}

/* do reverse file history: .blend1 -> .blend2, .blend -> .blend1 */
/* return: success(0), failure(1) */
static bool do_history(const char *name, ReportList *reports)
{
	char tempname1[FILE_MAX], tempname2[FILE_MAX];
	int hisnr = U.versions;

	if (U.versions == 0) {
		return 0;
	}

	if (strlen(name) < 2) {
		BKE_report(reports, RPT_ERROR, "Unable to make version backup: filename too short");
		return 1;
	}

	while (hisnr > 1) {
		BLI_snprintf(tempname1, sizeof(tempname1), "%s%d", name, hisnr - 1);
		if (BLI_exists(tempname1)) {
			BLI_snprintf(tempname2, sizeof(tempname2), "%s%d", name, hisnr);

			if (BLI_rename(tempname1, tempname2)) {
				BKE_report(reports, RPT_ERROR, "Unable to make version backup");
				return true;
			}
		}
		hisnr--;
	}

	/* is needed when hisnr==1 */
	if (BLI_exists(name)) {
		BLI_snprintf(tempname1, sizeof(tempname1), "%s%d", name, hisnr);

		if (BLI_rename(name, tempname1)) {
			BKE_report(reports, RPT_ERROR, "Unable to make version backup");
			return true;
		}
	}

	return 0;
}

/**
 * \return Success.
 */
bool BLO_write_file(
        Main *mainvar, const char *filepath, int write_flags,
        ReportList *reports, const BlendThumbnail *thumb)
{
	char tempname[FILE_MAX + 1];
	eWriteWrapType ww_type;
	WriteWrap ww;

	/* path backup/restore */
	void     *path_list_backup = NULL;
	const int path_list_flag = (BKE_BPATH_TRAVERSE_SKIP_LIBRARY | BKE_BPATH_TRAVERSE_SKIP_MULTIFILE);

	/* open temporary file, so we preserve the original in case we crash */
	BLI_snprintf(tempname, sizeof(tempname), "%s@", filepath);

	if (write_flags & G_FILE_COMPRESS) {
		ww_type = WW_WRAP_ZLIB;
	}
	else {
		ww_type = WW_WRAP_NONE;
	}

	ww_handle_init(ww_type, &ww);

	if (ww.open(&ww, tempname) == false) {
		BKE_reportf(reports, RPT_ERROR, "Cannot open file %s for writing: %s", tempname, strerror(errno));
		return 0;
	}

	/* check if we need to backup and restore paths */
	if (UNLIKELY((write_flags & G_FILE_RELATIVE_REMAP) && (G_FILE_SAVE_COPY & write_flags))) {
		path_list_backup = BKE_bpath_list_backup(mainvar, path_list_flag);
	}

	/* remapping of relative paths to new file location */
	if (write_flags & G_FILE_RELATIVE_REMAP) {
		char dir1[FILE_MAX];
		char dir2[FILE_MAX];
		BLI_split_dir_part(filepath, dir1, sizeof(dir1));
		BLI_split_dir_part(mainvar->name, dir2, sizeof(dir2));

		/* just in case there is some subtle difference */
		BLI_cleanup_dir(mainvar->name, dir1);
		BLI_cleanup_dir(mainvar->name, dir2);

		if (G.relbase_valid && (BLI_path_cmp(dir1, dir2) == 0)) {
			write_flags &= ~G_FILE_RELATIVE_REMAP;
		}
		else {
			if (G.relbase_valid) {
				/* blend may not have been saved before. Tn this case
				 * we should not have any relative paths, but if there
				 * is somehow, an invalid or empty G.main->name it will
				 * print an error, don't try make the absolute in this case. */
				BKE_bpath_absolute_convert(mainvar, G.main->name, NULL);
			}
		}
	}

	if (write_flags & G_FILE_RELATIVE_REMAP) {
		/* note, making relative to something OTHER then G.main->name */
		BKE_bpath_relative_convert(mainvar, filepath, NULL);
	}

	/* actual file writing */
	const bool err = write_file_handle(mainvar, &ww, NULL, NULL, write_flags, thumb);

	ww.close(&ww);

	if (UNLIKELY(path_list_backup)) {
		BKE_bpath_list_restore(mainvar, path_list_flag, path_list_backup);
		BKE_bpath_list_free(path_list_backup);
	}

	if (err) {
		BKE_report(reports, RPT_ERROR, strerror(errno));
		remove(tempname);

		return 0;
	}

	/* file save to temporary file was successful */
	/* now do reverse file history (move .blend1 -> .blend2, .blend -> .blend1) */
	if (write_flags & G_FILE_HISTORY) {
		const bool err_hist = do_history(filepath, reports);
		if (err_hist) {
			BKE_report(reports, RPT_ERROR, "Version backup failed (file saved with @)");
			return 0;
		}
	}

	if (BLI_rename(tempname, filepath) != 0) {
		BKE_report(reports, RPT_ERROR, "Cannot change old file (file saved with @)");
		return 0;
	}

	return 1;
}

/**
 * \return Success.
 */
bool BLO_write_file_mem(Main *mainvar, MemFile *compare, MemFile *current, int write_flags)
{
	write_flags &= ~G_FILE_USERPREFS;

	const bool err = write_file_handle(mainvar, NULL, compare, current, write_flags, NULL);

	return (err == 0);
}<|MERGE_RESOLUTION|>--- conflicted
+++ resolved
@@ -3002,12 +3002,6 @@
 				BGpic *bgpic;
 				writestruct(wd, DATA, View3D, 1, v3d);
 
-<<<<<<< HEAD
-				/* Don't write data of custom_orientation pointer here, scene already writes it. We only
-				 * have to update the pointer when reading (see direct_link_scene_update_screens) */
-
-=======
->>>>>>> c2f6ca31
 				for (bgpic = v3d->bgpicbase.first; bgpic; bgpic = bgpic->next) {
 					writestruct(wd, DATA, BGpic, 1, bgpic);
 				}
@@ -3771,20 +3765,12 @@
 static void write_workspace(WriteData *wd, WorkSpace *workspace)
 {
 	ListBase *layouts = BKE_workspace_layouts_get(workspace);
-<<<<<<< HEAD
-	ListBase *relation_list = BKE_workspace_hook_layout_relations_get(workspace);
-
-	writestruct(wd, ID_WS, WorkSpace, 1, workspace);
-	writelist(wd, DATA, WorkSpaceLayout, layouts);
-	writelist(wd, DATA, WorkSpaceDataRelation, relation_list);
-=======
 	ListBase *transform_orientations = BKE_workspace_transform_orientations_get(workspace);
 
 	writestruct(wd, ID_WS, WorkSpace, 1, workspace);
 	writelist(wd, DATA, WorkSpaceLayout, layouts);
 	writelist(wd, DATA, WorkSpaceDataRelation, &workspace->hook_layout_relations);
 	writelist(wd, DATA, TransformOrientation, transform_orientations);
->>>>>>> c2f6ca31
 }
 
 /* Keep it last of write_foodata functions. */
