/*
 * ***** BEGIN GPL LICENSE BLOCK *****
 *
 * This program is free software; you can redistribute it and/or
 * modify it under the terms of the GNU General Public License
 * as published by the Free Software Foundation; either version 2
 * of the License, or (at your option) any later version.
 *
 * This program is distributed in the hope that it will be useful,
 * but WITHOUT ANY WARRANTY; without even the implied warranty of
 * MERCHANTABILITY or FITNESS FOR A PARTICULAR PURPOSE.  See the
 * GNU General Public License for more details.
 *
 * You should have received a copy of the GNU General Public License
 * along with this program; if not, write to the Free Software Foundation,
 * Inc., 51 Franklin Street, Fifth Floor, Boston, MA 02110-1301, USA.
 *
 * Contributor(s): Joseph Eagar, Geoffrey Bantle, Levi Schooley.
 *
 * ***** END GPL LICENSE BLOCK *****
 */

/** \file blender/bmesh/intern/bmesh_walkers_impl.c
 *  \ingroup bmesh
 *
 * BMesh Walker Code.
 */

#include <string.h>

#include "BLI_utildefines.h"

#include "BKE_customdata.h"

#include "bmesh.h"
#include "intern/bmesh_walkers_private.h"

/* pop into stack memory (common operation) */
#define BMW_state_remove_r(walker, owalk) { \
	memcpy(owalk, BMW_current_state(walker), sizeof(*(owalk))); \
	BMW_state_remove(walker); \
} (void)0

/** \name Mask Flag Checks
 * \{ */

static bool bmw_mask_check_vert(BMWalker *walker, BMVert *v)
{
	if ((walker->flag & BMW_FLAG_TEST_HIDDEN) && BM_elem_flag_test(v, BM_ELEM_HIDDEN)) {
		return false;
	}
	else if (walker->mask_vert && !BMO_vert_flag_test(walker->bm, v, walker->mask_vert)) {
		return false;
	}
	else {
		return true;
	}
}

static bool bmw_mask_check_edge(BMWalker *walker, BMEdge *e)
{
	if ((walker->flag & BMW_FLAG_TEST_HIDDEN) && BM_elem_flag_test(e, BM_ELEM_HIDDEN)) {
		return false;
	}
	else if (walker->mask_edge && !BMO_edge_flag_test(walker->bm, e, walker->mask_edge)) {
		return false;
	}
	else {
		return true;
	}
}

static bool bmw_mask_check_face(BMWalker *walker, BMFace *f)
{
	if ((walker->flag & BMW_FLAG_TEST_HIDDEN) && BM_elem_flag_test(f, BM_ELEM_HIDDEN)) {
		return false;
	}
	else if (walker->mask_face && !BMO_face_flag_test(walker->bm, f, walker->mask_face)) {
		return false;
	}
	else {
		return true;
	}
}

/** \} */


/** \name BMesh Queries (modified to check walker flags)
 * \{ */

/**
 * Check for a wire edge, taking ignoring hidden.
 */
static bool bmw_edge_is_wire(const BMWalker *walker, const BMEdge *e)
{
	if (walker->flag & BMW_FLAG_TEST_HIDDEN) {
		/* check if this is a wire edge, ignoring hidden faces */
		if (BM_edge_is_wire(e)) {
			return true;
		}
		else {
			return BM_edge_is_all_face_flag_test(e, BM_ELEM_HIDDEN, false);
		}
	}
	else {
		return BM_edge_is_wire(e);
	}
}
/** \} */


/** \name Shell Walker
 * \{
 *
 * Starts at a vertex on the mesh and walks over the 'shell' it belongs
 * to via visiting connected edges.
 *
 * takes an edge or vertex as an argument, and spits out edges,
 * restrict flag acts on the edges as well.
 *
 * \todo Add restriction flag/callback for wire edges.
 */
static void bmw_VertShellWalker_visitEdge(BMWalker *walker, BMEdge *e)
{
	BMwShellWalker *shellWalk = NULL;

	if (BLI_gset_haskey(walker->visit_set, e)) {
		return;
	}

	if (!bmw_mask_check_edge(walker, e)) {
		return;
	}

	shellWalk = BMW_state_add(walker);
	shellWalk->curedge = e;
	BLI_gset_insert(walker->visit_set, e);
}

static void bmw_VertShellWalker_begin(BMWalker *walker, void *data)
{
	BMIter eiter;
	BMHeader *h = data;
	BMEdge *e;
	BMVert *v;

	if (UNLIKELY(h == NULL)) {
		return;
	}

	switch (h->htype) {
		case BM_VERT:
		{
			/* starting the walk at a vert, add all the edges
			 * to the worklist */
			v = (BMVert *)h;
			BM_ITER_ELEM (e, &eiter, v, BM_EDGES_OF_VERT) {
				bmw_VertShellWalker_visitEdge(walker, e);
			}
			break;
		}

		case BM_EDGE:
		{
			/* starting the walk at an edge, add the single edge
			 * to the worklist */
			e = (BMEdge *)h;
			bmw_VertShellWalker_visitEdge(walker, e);
			break;
		}
		default:
			BLI_assert(0);
	}
}

static void *bmw_VertShellWalker_yield(BMWalker *walker)
{
	BMwShellWalker *shellWalk = BMW_current_state(walker);
	return shellWalk->curedge;
}

static void *bmw_VertShellWalker_step(BMWalker *walker)
{
	BMwShellWalker *swalk, owalk;
	BMEdge *e, *e2;
	BMVert *v;
	BMIter iter;
	int i;

	BMW_state_remove_r(walker, &owalk);
	swalk = &owalk;

	e = swalk->curedge;

	for (i = 0; i < 2; i++) {
		v = i ? e->v2 : e->v1;
		BM_ITER_ELEM (e2, &iter, v, BM_EDGES_OF_VERT) {
			bmw_VertShellWalker_visitEdge(walker, e2);
		}
	}

	return e;
}

#if 0
static void *bmw_VertShellWalker_step(BMWalker *walker)
{
	BMEdge *curedge, *next = NULL;
	BMVert *v_old = NULL;
	bool restrictpass = true;
	BMwShellWalker shellWalk = *((BMwShellWalker *)BMW_current_state(walker));

	if (!BLI_gset_haskey(walker->visit_set, shellWalk.base)) {
		BLI_gset_insert(walker->visit_set, shellWalk.base);
	}

	BMW_state_remove(walker);


	/* find the next edge whose other vertex has not been visite */
	curedge = shellWalk.curedge;
	do {
		if (!BLI_gset_haskey(walker->visit_set, curedge)) {
			if (!walker->restrictflag ||
			    (walker->restrictflag && BMO_edge_flag_test(walker->bm, curedge, walker->restrictflag)))
			{
				BMwShellWalker *newstate;

				v_old = BM_edge_other_vert(curedge, shellWalk.base);

				/* push a new state onto the stac */
				newState = BMW_state_add(walker);
				BLI_gset_insert(walker->visit_set, curedge);

				/* populate the new stat */

				newState->base = v_old;
				newState->curedge = curedge;
			}
		}
	} while ((curedge = bmesh_disk_edge_next(curedge, shellWalk.base)) != shellWalk.curedge);

	return shellWalk.curedge;
}
#endif

/** \} */

/** \name LoopShell Walker
 * \{
 *
 * Starts at any element on the mesh and walks over the 'shell' it belongs
 * to via visiting connected loops.
 *
 * \note this is mainly useful to loop over a shell delimited by edges.
 */
static void bmw_LoopShellWalker_visitLoop(BMWalker *walker, BMLoop *l)
{
	BMwLoopShellWalker *shellWalk = NULL;

	if (BLI_gset_haskey(walker->visit_set, l)) {
		return;
	}

	if (!bmw_mask_check_face(walker, l->f)) {
		return;
	}

	shellWalk = BMW_state_add(walker);
	shellWalk->curloop = l;
	BLI_gset_insert(walker->visit_set, l);
}

static void bmw_LoopShellWalker_begin(BMWalker *walker, void *data)
{
	BMIter iter;
	BMHeader *h = data;

	if (UNLIKELY(h == NULL)) {
		return;
	}

	switch (h->htype) {
		case BM_LOOP:
		{
			/* starting the walk at a vert, add all the edges
			 * to the worklist */
			BMLoop *l = (BMLoop *)h;
			bmw_LoopShellWalker_visitLoop(walker, l);
			break;
		}

		case BM_VERT:
		{
			BMVert *v = (BMVert *)h;
			BMLoop *l;
			BM_ITER_ELEM (l, &iter, v, BM_LOOPS_OF_VERT) {
				bmw_LoopShellWalker_visitLoop(walker, l);
			}
			break;
		}
		case BM_EDGE:
		{
			BMEdge *e = (BMEdge *)h;
			BMLoop *l;
			BM_ITER_ELEM (l, &iter, e, BM_LOOPS_OF_EDGE) {
				bmw_LoopShellWalker_visitLoop(walker, l);
			}
			break;
		}
		case BM_FACE:
		{
			BMFace *f = (BMFace *)h;
			BMLoop *l = BM_FACE_FIRST_LOOP(f);
			/* walker will handle other loops within the face */
			bmw_LoopShellWalker_visitLoop(walker, l);
			break;
		}
		default:
			BLI_assert(0);
	}
}

static void *bmw_LoopShellWalker_yield(BMWalker *walker)
{
	BMwLoopShellWalker *shellWalk = BMW_current_state(walker);
	return shellWalk->curloop;
}

static void bmw_LoopShellWalker_step_impl(BMWalker *walker, BMLoop *l)
{
	BMEdge *e_edj_pair[2];
	int i;

	/* seems paranoid, but one caller also walks edges */
	BLI_assert(l->head.htype == BM_LOOP);

	bmw_LoopShellWalker_visitLoop(walker, l->next);
	bmw_LoopShellWalker_visitLoop(walker, l->prev);

	e_edj_pair[0] = l->e;
	e_edj_pair[1] = l->prev->e;

	for (i = 0; i < 2; i++) {
		BMEdge *e = e_edj_pair[i];
		if (bmw_mask_check_edge(walker, e)) {
			BMLoop *l_iter, *l_first;

			l_iter = l_first = e->l;
			do {
				BMLoop *l_radial = (l_iter->v == l->v) ? l_iter : l_iter->next;
				BLI_assert(l_radial->v == l->v);
				if (l != l_radial) {
					bmw_LoopShellWalker_visitLoop(walker, l_radial);
				}
			} while ((l_iter = l_iter->radial_next) != l_first);
		}
	}
}

static void *bmw_LoopShellWalker_step(BMWalker *walker)
{
	BMwLoopShellWalker *swalk, owalk;
	BMLoop *l;

	BMW_state_remove_r(walker, &owalk);
	swalk = &owalk;

	l = swalk->curloop;
	bmw_LoopShellWalker_step_impl(walker, l);

	return l;
}

/** \} */

/** \name LoopShell & 'Wire' Walker
 * \{
 *
 * Piggyback ontop of #BMwLoopShellWalker, but also walk over wire edges
 * This isn't elegant but users expect it when selecting linked,
 * so we can support delimiters _and_ walking over wire edges.
 *
 * Details:
 * - can yield edges (as well as loops)
 * - only step over wire edges.
 * - verts and edges are stored in `visit_set_alt`.
 */

static void bmw_LoopShellWalker_visitEdgeWire(BMWalker *walker, BMEdge *e)
{
	BMwLoopShellWireWalker *shellWalk = NULL;

	BLI_assert(bmw_edge_is_wire(walker, e));

	if (BLI_gset_haskey(walker->visit_set_alt, e)) {
		return;
	}

	if (!bmw_mask_check_edge(walker, e)) {
		return;
	}

	shellWalk = BMW_state_add(walker);
	shellWalk->curelem = (BMElem *)e;
	BLI_gset_insert(walker->visit_set_alt, e);
}

static void bmw_LoopShellWireWalker_visitVert(BMWalker *walker, BMVert *v, const BMEdge *e_from)
{
	BMEdge *e;

	BLI_assert(v->head.htype == BM_VERT);

	if (BLI_gset_haskey(walker->visit_set_alt, v)) {
		return;
	}

	if (!bmw_mask_check_vert(walker, v)) {
		return;
	}

	e = v->e;
	do {
		if (bmw_edge_is_wire(walker, e) && (e != e_from)) {
			BMVert *v_other;
			BMIter iter;
			BMLoop *l;

			bmw_LoopShellWalker_visitEdgeWire(walker, e);

			/* check if we step onto a non-wire vertex */
			v_other = BM_edge_other_vert(e, v);
			BM_ITER_ELEM (l, &iter, v_other, BM_LOOPS_OF_VERT) {

				bmw_LoopShellWalker_visitLoop(walker, l);
			}
		}
	} while ((e = BM_DISK_EDGE_NEXT(e, v)) != v->e);

	BLI_gset_insert(walker->visit_set_alt, v);
}

static void bmw_LoopShellWireWalker_begin(BMWalker *walker, void *data)
{
	BMHeader *h = data;

	if (UNLIKELY(h == NULL)) {
		return;
	}

	bmw_LoopShellWalker_begin(walker, data);

	switch (h->htype) {
		case BM_LOOP:
		{
			BMLoop *l = (BMLoop *)h;
			bmw_LoopShellWireWalker_visitVert(walker, l->v, NULL);
			break;
		}

		case BM_VERT:
		{
			BMVert *v = (BMVert *)h;
			if (v->e) {
				bmw_LoopShellWireWalker_visitVert(walker, v, NULL);
			}
			break;
		}
		case BM_EDGE:
		{
			BMEdge *e = (BMEdge *)h;
			if (bmw_mask_check_edge(walker, e)) {
				bmw_LoopShellWireWalker_visitVert(walker, e->v1, NULL);
				bmw_LoopShellWireWalker_visitVert(walker, e->v2, NULL);
			}
			else if (e->l) {
				BMLoop *l_iter, *l_first;

				l_iter = l_first = e->l;
				do {
					bmw_LoopShellWalker_visitLoop(walker, l_iter);
					bmw_LoopShellWalker_visitLoop(walker, l_iter->next);
				} while ((l_iter = l_iter->radial_next) != l_first);
			}
			break;
		}
		case BM_FACE:
		{
			/* wire verts will be walked over */
			break;
		}
		default:
			BLI_assert(0);
	}
}

static void *bmw_LoopShellWireWalker_yield(BMWalker *walker)
{
	BMwLoopShellWireWalker *shellWalk = BMW_current_state(walker);
	return shellWalk->curelem;
}

static void *bmw_LoopShellWireWalker_step(BMWalker *walker)
{
	BMwLoopShellWireWalker *swalk, owalk;

	BMW_state_remove_r(walker, &owalk);
	swalk = &owalk;

	if (swalk->curelem->head.htype == BM_LOOP) {
		BMLoop *l = (BMLoop *)swalk->curelem;

		bmw_LoopShellWalker_step_impl(walker, l);

		bmw_LoopShellWireWalker_visitVert(walker, l->v, NULL);

		return l;
	}
	else {
		BMEdge *e = (BMEdge *)swalk->curelem;

		BLI_assert(e->head.htype == BM_EDGE);

		bmw_LoopShellWireWalker_visitVert(walker, e->v1, e);
		bmw_LoopShellWireWalker_visitVert(walker, e->v2, e);

		return e;
	}
}

/** \} */


/** \name FaceShell Walker
 * \{
 *
 * Starts at an edge on the mesh and walks over the 'shell' it belongs
 * to via visiting connected faces.
 */
static void bmw_FaceShellWalker_visitEdge(BMWalker *walker, BMEdge *e)
{
	BMwShellWalker *shellWalk = NULL;

	if (BLI_gset_haskey(walker->visit_set, e)) {
		return;
	}

	if (!bmw_mask_check_edge(walker, e)) {
		return;
	}

	shellWalk = BMW_state_add(walker);
	shellWalk->curedge = e;
	BLI_gset_insert(walker->visit_set, e);
}

static void bmw_FaceShellWalker_begin(BMWalker *walker, void *data)
{
	BMEdge *e = data;
	bmw_FaceShellWalker_visitEdge(walker, e);
}

static void *bmw_FaceShellWalker_yield(BMWalker *walker)
{
	BMwShellWalker *shellWalk = BMW_current_state(walker);
	return shellWalk->curedge;
}

static void *bmw_FaceShellWalker_step(BMWalker *walker)
{
	BMwShellWalker *swalk, owalk;
	BMEdge *e, *e2;
	BMIter iter;

	BMW_state_remove_r(walker, &owalk);
	swalk = &owalk;

	e = swalk->curedge;

	if (e->l) {
		BMLoop *l_iter, *l_first;

		l_iter = l_first = e->l;
		do {
			BM_ITER_ELEM (e2, &iter, l_iter->f, BM_EDGES_OF_FACE) {
				if (e2 != e) {
					bmw_FaceShellWalker_visitEdge(walker, e2);
				}
			}
		} while ((l_iter = l_iter->radial_next) != l_first);
	}

	return e;
}
/** \} */


/** \name Connected Vertex Walker
 * \{
 *
 * Similar to shell walker, but visits vertices instead of edges.
 *
 * Walk from a vertex to all connected vertices.
 *
 */
static void bmw_ConnectedVertexWalker_visitVertex(BMWalker *walker, BMVert *v)
{
	BMwConnectedVertexWalker *vwalk;

	if (BLI_gset_haskey(walker->visit_set, v)) {
		/* already visited */
		return;
	}

	if (!bmw_mask_check_vert(walker, v)) {
		/* not flagged for walk */
		return;
	}

	vwalk = BMW_state_add(walker);
	vwalk->curvert = v;
	BLI_gset_insert(walker->visit_set, v);
}

static void bmw_ConnectedVertexWalker_begin(BMWalker *walker, void *data)
{
	BMVert *v = data;
	bmw_ConnectedVertexWalker_visitVertex(walker, v);
}

static void *bmw_ConnectedVertexWalker_yield(BMWalker *walker)
{
	BMwConnectedVertexWalker *vwalk = BMW_current_state(walker);
	return vwalk->curvert;
}

static void *bmw_ConnectedVertexWalker_step(BMWalker *walker)
{
	BMwConnectedVertexWalker *vwalk, owalk;
	BMVert *v, *v2;
	BMEdge *e;
	BMIter iter;

	BMW_state_remove_r(walker, &owalk);
	vwalk = &owalk;

	v = vwalk->curvert;

	BM_ITER_ELEM (e, &iter, v, BM_EDGES_OF_VERT) {
		v2 = BM_edge_other_vert(e, v);
		if (!BLI_gset_haskey(walker->visit_set, v2)) {
			bmw_ConnectedVertexWalker_visitVertex(walker, v2);
		}
	}

	return v;
}

/** \} */


/** \name Island Boundary Walker
 * \{
 *
 * Starts at a edge on the mesh and walks over the boundary of an island it belongs to.
 *
 * \note that this doesn't work on non-manifold geometry.
 * it might be better to rewrite this to extract
 * boundary info from the island walker, rather then directly walking
 * over the boundary.  raises an error if it encounters nonmanifold geometry.
 *
 * \todo Add restriction flag/callback for wire edges.
 */
static void bmw_IslandboundWalker_begin(BMWalker *walker, void *data)
{
	BMLoop *l = data;
	BMwIslandboundWalker *iwalk = NULL;

	iwalk = BMW_state_add(walker);

	iwalk->base = iwalk->curloop = l;
	iwalk->lastv = l->v;

	BLI_gset_insert(walker->visit_set, data);

}

static void *bmw_IslandboundWalker_yield(BMWalker *walker)
{
	BMwIslandboundWalker *iwalk = BMW_current_state(walker);

	return iwalk->curloop;
}

static void *bmw_IslandboundWalker_step(BMWalker *walker)
{
	BMwIslandboundWalker *iwalk, owalk;
	BMVert *v;
	BMLoop *l;
	/* int found = 0; */

	memcpy(&owalk, BMW_current_state(walker), sizeof(owalk));
	/* normally we'd remove here, but delay until after error checking */
	iwalk = &owalk;

	l = iwalk->curloop;

<<<<<<< HEAD
	v = BM_edge_other_vert(l->e, iwalk->lastv);
	
	/* pop off current state */
	BMW_state_remove(walker);
	
=======
	v = BM_edge_other_vert(e, iwalk->lastv);

	/* pop off current state */
	BMW_state_remove(walker);

	f = l->f;

>>>>>>> b28c35da
	while (1) {
		l = BM_loop_other_edge_loop(l, v);
		if (BM_loop_is_manifold(l)) {
			l = l->radial_next;

			if (!bmw_mask_check_face(walker, l->f)) {
				l = l->radial_next;
				break;
			}
		}
		else {
			/* treat non-manifold edges as boundaries */
			break;
		}
	}

	if (l == owalk.curloop) {
		return NULL;
	}
	else if (BLI_gset_haskey(walker->visit_set, l)) {
		return owalk.curloop;
	}

	BLI_gset_insert(walker->visit_set, l);
	iwalk = BMW_state_add(walker);
	iwalk->base = owalk.base;

	//if (!BMO_face_flag_test(walker->bm, l->f, walker->restrictflag))
	//	iwalk->curloop = l->radial_next;
	iwalk->curloop = l; //else iwalk->curloop = l;
	iwalk->lastv = v;

	return owalk.curloop;
}


/** \name Island Walker
 * \{
 *
 * Starts at a tool flagged-face and walks over the face region
 *
 * \todo Add restriction flag/callback for wire edges.
 */
static void bmw_IslandWalker_begin(BMWalker *walker, void *data)
{
	BMwIslandWalker *iwalk = NULL;

	if (!bmw_mask_check_face(walker, data)) {
		return;
	}

	iwalk = BMW_state_add(walker);
	BLI_gset_insert(walker->visit_set, data);

	iwalk->cur = data;
}

static void *bmw_IslandWalker_yield(BMWalker *walker)
{
	BMwIslandWalker *iwalk = BMW_current_state(walker);

	return iwalk->cur;
}

static void *bmw_IslandWalker_step_ex(BMWalker *walker, bool only_manifold)
{
	BMwIslandWalker *iwalk, owalk;
	BMLoop *l_iter, *l_first;

	BMW_state_remove_r(walker, &owalk);
	iwalk = &owalk;

	l_iter = l_first = BM_FACE_FIRST_LOOP(iwalk->cur);
	do {
		/* could skip loop here too, but don't add unless we need it */
		if (!bmw_mask_check_edge(walker, l_iter->e)) {
			continue;
		}

		BMLoop *l_radial_iter;

		if (only_manifold && (l_iter->radial_next != l_iter)) {
			int face_count = 1;
			/* check other faces (not this one), ensure only one other can be walked onto. */
			l_radial_iter = l_iter->radial_next;
			do {
				if (bmw_mask_check_face(walker, l_radial_iter->f)) {
					face_count++;
					if (face_count == 3) {
						break;
					}
				}
			} while ((l_radial_iter = l_radial_iter->radial_next) != l_iter);

			if (face_count != 2) {
				continue;
			}
		}

		l_radial_iter = l_iter;
		while ((l_radial_iter = l_radial_iter->radial_next) != l_iter) {
			BMFace *f = l_radial_iter->f;

			if (!bmw_mask_check_face(walker, f)) {
				continue;
			}

			/* saves checking BLI_gset_haskey below (manifold edges theres a 50% chance) */
			if (f == iwalk->cur) {
				continue;
			}

			if (BLI_gset_haskey(walker->visit_set, f)) {
				continue;
			}

			iwalk = BMW_state_add(walker);
			iwalk->cur = f;
			BLI_gset_insert(walker->visit_set, f);
			break;
		}
	} while ((l_iter = l_iter->next) != l_first);

	return owalk.cur;
}

static void *bmw_IslandWalker_step(BMWalker *walker)
{
	return bmw_IslandWalker_step_ex(walker, false);
}

/**
 * Ignore edges that don't have 2x usable faces.
 */
static void *bmw_IslandManifoldWalker_step(BMWalker *walker)
{
	return bmw_IslandWalker_step_ex(walker, true);
}

/** \} */


/** \name Edge Loop Walker
 * \{
 *
 * Starts at a tool-flagged edge and walks over the edge loop
 *
 */

/* utility function to see if an edge is apart of an ngon boundary */
static bool bm_edge_is_single(BMEdge *e)
{
	return ((BM_edge_is_boundary(e)) &&
	        (e->l->f->len > 4) &&
	        (BM_edge_is_boundary(e->l->next->e) || BM_edge_is_boundary(e->l->prev->e)));
}

static void bmw_EdgeLoopWalker_begin(BMWalker *walker, void *data)
{
	BMwEdgeLoopWalker *lwalk = NULL, owalk, *owalk_pt;
	BMEdge *e = data;
	BMVert *v;
	const int vert_edge_count[2] = {
	    BM_vert_edge_count_nonwire(e->v1),
	    BM_vert_edge_count_nonwire(e->v2),
	};

	v = e->v1;

	lwalk = BMW_state_add(walker);
	BLI_gset_insert(walker->visit_set, e);

	lwalk->cur = lwalk->start = e;
	lwalk->lastv = lwalk->startv = v;
	lwalk->is_boundary = BM_edge_is_boundary(e);
	lwalk->is_single = (lwalk->is_boundary && bm_edge_is_single(e));

	/* could also check that vertex*/
	if ((lwalk->is_boundary == false) &&
	    (vert_edge_count[0] == 3 || vert_edge_count[1] == 3))
	{
		BMIter iter;
		BMFace *f_iter;
		BMFace *f_best = NULL;

		BM_ITER_ELEM (f_iter, &iter, e, BM_FACES_OF_EDGE) {
			if (f_best == NULL || f_best->len < f_iter->len) {
				f_best = f_iter;
			}
		}

		if (f_best) {
			/* only use hub selection for 5+ sides else this could
			 * conflict with normal edge loop selection. */
			lwalk->f_hub = f_best->len > 4 ? f_best : NULL;
		}
		else {
			/* edge doesn't have any faces connected to it */
			lwalk->f_hub = NULL;
		}
	}
	else {
		lwalk->f_hub = NULL;
	}

	/* rewind */
	while ((owalk_pt = BMW_current_state(walker))) {
		owalk = *((BMwEdgeLoopWalker *)owalk_pt);
		BMW_walk(walker);
	}

	lwalk = BMW_state_add(walker);
	*lwalk = owalk;

	lwalk->lastv = lwalk->startv = BM_edge_other_vert(owalk.cur, lwalk->lastv);

	BLI_gset_clear(walker->visit_set, NULL);
	BLI_gset_insert(walker->visit_set, owalk.cur);
}

static void *bmw_EdgeLoopWalker_yield(BMWalker *walker)
{
	BMwEdgeLoopWalker *lwalk = BMW_current_state(walker);

	return lwalk->cur;
}

static void *bmw_EdgeLoopWalker_step(BMWalker *walker)
{
	BMwEdgeLoopWalker *lwalk, owalk;
	BMEdge *e, *nexte = NULL;
	BMLoop *l;
	BMVert *v;

	BMW_state_remove_r(walker, &owalk);
	lwalk = &owalk;

	e = lwalk->cur;
	l = e->l;

	if (owalk.f_hub) { /* NGON EDGE */
		int vert_edge_tot;

		v = BM_edge_other_vert(e, lwalk->lastv);

		vert_edge_tot = BM_vert_edge_count_nonwire(v);

		if (vert_edge_tot == 3) {
			l = BM_face_other_vert_loop(owalk.f_hub, lwalk->lastv, v);
			nexte = BM_edge_exists(v, l->v);

			if (bmw_mask_check_edge(walker, nexte) &&
			    !BLI_gset_haskey(walker->visit_set, nexte) &&
			    /* never step onto a boundary edge, this gives odd-results */
			    (BM_edge_is_boundary(nexte) == false))
			{
				lwalk = BMW_state_add(walker);
				lwalk->cur = nexte;
				lwalk->lastv = v;

				lwalk->is_boundary = owalk.is_boundary;
				lwalk->is_single = owalk.is_single;
				lwalk->f_hub = owalk.f_hub;

				BLI_gset_insert(walker->visit_set, nexte);
			}
		}
	}
	else if (l == NULL) {  /* WIRE EDGE */
		BMIter eiter;

		/* match trunk: mark all connected wire edges */
		for (int i = 0; i < 2; i++) {
			v = i ? e->v2 : e->v1;

			BM_ITER_ELEM (nexte, &eiter, v, BM_EDGES_OF_VERT) {
				if ((nexte->l == NULL) &&
				    bmw_mask_check_edge(walker, nexte) &&
				    !BLI_gset_haskey(walker->visit_set, nexte))
				{
					lwalk = BMW_state_add(walker);
					lwalk->cur = nexte;
					lwalk->lastv = v;

					lwalk->is_boundary = owalk.is_boundary;
					lwalk->is_single = owalk.is_single;
					lwalk->f_hub = owalk.f_hub;

					BLI_gset_insert(walker->visit_set, nexte);
				}
			}
		}
	}
	else if (owalk.is_boundary == false) {  /* NORMAL EDGE WITH FACES */
		int vert_edge_tot;

		v = BM_edge_other_vert(e, lwalk->lastv);

		vert_edge_tot = BM_vert_edge_count_nonwire(v);

		/* typical loopiong over edges in the middle of a mesh */
		/* however, why use 2 here at all? I guess for internal ngon loops it can be useful. Antony R. */
		if (vert_edge_tot == 4 || vert_edge_tot == 2) {
			int i_opposite = vert_edge_tot / 2;
			int i = 0;
			do {
				l = BM_loop_other_edge_loop(l, v);
				if (BM_edge_is_manifold(l->e)) {
					l = l->radial_next;
				}
				else {
					l = NULL;
					break;
				}
			} while ((++i != i_opposite));
		}
		else {
			l = NULL;
		}

		if (l != NULL) {
			if (l != e->l &&
			    bmw_mask_check_edge(walker, l->e) &&
			    !BLI_gset_haskey(walker->visit_set, l->e))
			{
				lwalk = BMW_state_add(walker);
				lwalk->cur = l->e;
				lwalk->lastv = v;

				lwalk->is_boundary = owalk.is_boundary;
				lwalk->is_single = owalk.is_single;
				lwalk->f_hub = owalk.f_hub;

				BLI_gset_insert(walker->visit_set, l->e);
			}
		}
	}
	else if (owalk.is_boundary == true) {  /* BOUNDARY EDGE WITH FACES */
		int vert_edge_tot;

		v = BM_edge_other_vert(e, lwalk->lastv);

		vert_edge_tot = BM_vert_edge_count_nonwire(v);

		/* check if we should step, this is fairly involved */
		if (
		    /* walk over boundary of faces but stop at corners */
		    (owalk.is_single == false && vert_edge_tot > 2) ||

		    /* initial edge was a boundary, so is this edge and vertex is only apart of this face
		     * this lets us walk over the boundary of an ngon which is handy */
		    (owalk.is_single == true && vert_edge_tot == 2 && BM_edge_is_boundary(e)))
		{
			/* find next boundary edge in the fan */
			do {
				l = BM_loop_other_edge_loop(l, v);
				if (BM_edge_is_manifold(l->e)) {
					l = l->radial_next;
				}
				else if (BM_edge_is_boundary(l->e)) {
					break;
				}
				else {
					l = NULL;
					break;
				}
			} while (true);
		}

		if (owalk.is_single == false && l && bm_edge_is_single(l->e)) {
			l = NULL;
		}

		if (l != NULL) {
			if (l != e->l &&
			    bmw_mask_check_edge(walker, l->e) &&
			    !BLI_gset_haskey(walker->visit_set, l->e))
			{
				lwalk = BMW_state_add(walker);
				lwalk->cur = l->e;
				lwalk->lastv = v;

				lwalk->is_boundary = owalk.is_boundary;
				lwalk->is_single = owalk.is_single;
				lwalk->f_hub = owalk.f_hub;

				BLI_gset_insert(walker->visit_set, l->e);
			}
		}
	}

	return owalk.cur;
}

/** \} */


/** \name Face Loop Walker
 * \{
 *
 * Starts at a tool-flagged face and walks over the face loop
 * Conditions for starting and stepping the face loop have been
 * tuned in an attempt to match the face loops built by EditMesh
 */

/* Check whether the face loop should includes the face specified
 * by the given BMLoop */
static bool bmw_FaceLoopWalker_include_face(BMWalker *walker, BMLoop *l)
{
	/* face must have degree 4 */
	if (l->f->len != 4) {
		return false;
	}

	if (!bmw_mask_check_face(walker, l->f)) {
		return false;
	}

	/* the face must not have been already visited */
	if (BLI_gset_haskey(walker->visit_set, l->f) && BLI_gset_haskey(walker->visit_set_alt, l->e)) {
		return false;
	}

	return true;
}

/* Check whether the face loop can start from the given edge */
static bool bmw_FaceLoopWalker_edge_begins_loop(BMWalker *walker, BMEdge *e)
{
	/* There is no face loop starting from a wire edge */
	if (BM_edge_is_wire(e)) {
		return false;
	}

	/* Don't start a loop from a boundary edge if it cannot
	 * be extended to cover any faces */
	if (BM_edge_is_boundary(e)) {
		if (!bmw_FaceLoopWalker_include_face(walker, e->l)) {
			return false;
		}
	}

	/* Don't start a face loop from non-manifold edges */
	if (!BM_edge_is_manifold(e)) {
		return false;
	}

	return true;
}

static void bmw_FaceLoopWalker_begin(BMWalker *walker, void *data)
{
	BMwFaceLoopWalker *lwalk, owalk, *owalk_pt;
	BMEdge *e = data;
	/* BMesh *bm = walker->bm; */ /* UNUSED */
	/* int fcount = BM_edge_face_count(e); */ /* UNUSED */

	if (!bmw_FaceLoopWalker_edge_begins_loop(walker, e))
		return;

	lwalk = BMW_state_add(walker);
	lwalk->l = e->l;
	lwalk->no_calc = false;
	BLI_gset_insert(walker->visit_set, lwalk->l->f);

	/* rewind */
	while ((owalk_pt = BMW_current_state(walker))) {
		owalk = *((BMwFaceLoopWalker *)owalk_pt);
		BMW_walk(walker);
	}

	lwalk = BMW_state_add(walker);
	*lwalk = owalk;
	lwalk->no_calc = false;

	BLI_gset_clear(walker->visit_set_alt, NULL);
	BLI_gset_insert(walker->visit_set_alt, lwalk->l->e);

	BLI_gset_clear(walker->visit_set, NULL);
	BLI_gset_insert(walker->visit_set, lwalk->l->f);
}

static void *bmw_FaceLoopWalker_yield(BMWalker *walker)
{
	BMwFaceLoopWalker *lwalk = BMW_current_state(walker);

	if (!lwalk) {
		return NULL;
	}

	return lwalk->l->f;
}

static void *bmw_FaceLoopWalker_step(BMWalker *walker)
{
	BMwFaceLoopWalker *lwalk, owalk;
	BMFace *f;
	BMLoop *l;

	BMW_state_remove_r(walker, &owalk);
	lwalk = &owalk;

	f = lwalk->l->f;
	l = lwalk->l->radial_next;

	if (lwalk->no_calc) {
		return f;
	}

	if (!bmw_FaceLoopWalker_include_face(walker, l)) {
		l = lwalk->l;
		l = l->next->next;
		if (!BM_edge_is_manifold(l->e)) {
			l = l->prev->prev;
		}
		l = l->radial_next;
	}

	if (bmw_FaceLoopWalker_include_face(walker, l)) {
		lwalk = BMW_state_add(walker);
		lwalk->l = l;

		if (l->f->len != 4) {
			lwalk->no_calc = true;
			lwalk->l = owalk.l;
		}
		else {
			lwalk->no_calc = false;
		}

		/* both may already exist */
		BLI_gset_add(walker->visit_set_alt, l->e);
		BLI_gset_add(walker->visit_set, l->f);
	}

	return f;
}

/** \} */


// #define BMW_EDGERING_NGON

/** \name Edge Ring Walker
 * \{
 *
 * Starts at a tool-flagged edge and walks over the edge ring
 * Conditions for starting and stepping the edge ring have been
 * tuned to match behavior users expect (dating back to v2.4x).
 */
static void bmw_EdgeringWalker_begin(BMWalker *walker, void *data)
{
	BMwEdgeringWalker *lwalk, owalk, *owalk_pt;
	BMEdge *e = data;

	lwalk = BMW_state_add(walker);
	lwalk->l = e->l;

	if (!lwalk->l) {
		lwalk->wireedge = e;
		return;
	}
	else {
		lwalk->wireedge = NULL;
	}

	BLI_gset_insert(walker->visit_set, lwalk->l->e);

	/* rewind */
	while ((owalk_pt = BMW_current_state(walker))) {
		owalk = *((BMwEdgeringWalker *)owalk_pt);
		BMW_walk(walker);
	}

	lwalk = BMW_state_add(walker);
	*lwalk = owalk;

#ifdef BMW_EDGERING_NGON
	if (lwalk->l->f->len % 2 != 0)
#else
	if (lwalk->l->f->len != 4)
#endif
	{
		lwalk->l = lwalk->l->radial_next;
	}

	BLI_gset_clear(walker->visit_set, NULL);
	BLI_gset_insert(walker->visit_set, lwalk->l->e);
}

static void *bmw_EdgeringWalker_yield(BMWalker *walker)
{
	BMwEdgeringWalker *lwalk = BMW_current_state(walker);

	if (!lwalk) {
		return NULL;
	}

	if (lwalk->l) {
		return lwalk->l->e;
	}
	else {
		return lwalk->wireedge;
	}
}

static void *bmw_EdgeringWalker_step(BMWalker *walker)
{
	BMwEdgeringWalker *lwalk, owalk;
	BMEdge *e;
	BMLoop *l;
#ifdef BMW_EDGERING_NGON
	int i, len;
#endif

#define EDGE_CHECK(e) (bmw_mask_check_edge(walker, e) && (BM_edge_is_boundary(e) || BM_edge_is_manifold(e)))

	BMW_state_remove_r(walker, &owalk);
	lwalk = &owalk;

	l = lwalk->l;
	if (!l)
		return lwalk->wireedge;

	e = l->e;
	if (!EDGE_CHECK(e)) {
		/* walker won't traverse to a non-manifold edge, but may
		 * be started on one, and should not traverse *away* from
		 * a non-manifold edge (non-manifold edges are never in an
		 * edge ring with manifold edges */
		return e;
	}

#ifdef BMW_EDGERING_NGON
	l = l->radial_next;

	i = len = l->f->len;
	while (i > 0) {
		l = l->next;
		i -= 2;
	}

	if ((len <= 0) || (len % 2 != 0) || !EDGE_CHECK(l->e) ||
	    !bmw_mask_check_face(walker, l->f))
	{
		l = owalk.l;
		i = len;
		while (i > 0) {
			l = l->next;
			i -= 2;
		}
	}
	/* only walk to manifold edge */
	if ((l->f->len % 2 == 0) && EDGE_CHECK(l->e) &&
	    !BLI_gset_haskey(walker->visit_set, l->e))

#else

	l = l->radial_next;
	l = l->next->next;

	if ((l->f->len != 4) || !EDGE_CHECK(l->e) || !bmw_mask_check_face(walker, l->f)) {
		l = owalk.l->next->next;
	}
	/* only walk to manifold edge */
	if ((l->f->len == 4) && EDGE_CHECK(l->e) &&
	    !BLI_gset_haskey(walker->visit_set, l->e))
#endif
	{
		lwalk = BMW_state_add(walker);
		lwalk->l = l;
		lwalk->wireedge = NULL;

		BLI_gset_insert(walker->visit_set, l->e);
	}

	return e;

#undef EDGE_CHECK
}

/** \} */


/** \name Boundary Edge Walker
 * \{ */

static void bmw_EdgeboundaryWalker_begin(BMWalker *walker, void *data)
{
	BMwEdgeboundaryWalker *lwalk;
	BMEdge *e = data;

	BLI_assert(BM_edge_is_boundary(e));

	if (BLI_gset_haskey(walker->visit_set, e))
		return;

	lwalk = BMW_state_add(walker);
	lwalk->e = e;
	BLI_gset_insert(walker->visit_set, e);
}

static void *bmw_EdgeboundaryWalker_yield(BMWalker *walker)
{
	BMwEdgeboundaryWalker *lwalk = BMW_current_state(walker);

	if (!lwalk) {
		return NULL;
	}

	return lwalk->e;
}

static void *bmw_EdgeboundaryWalker_step(BMWalker *walker)
{
	BMwEdgeboundaryWalker *lwalk, owalk;
	BMEdge *e, *e_other;
	BMVert *v;
	BMIter eiter;
	BMIter viter;

	BMW_state_remove_r(walker, &owalk);
	lwalk = &owalk;

	e = lwalk->e;

	if (!bmw_mask_check_edge(walker, e)) {
		return e;
	}

	BM_ITER_ELEM (v, &viter, e, BM_VERTS_OF_EDGE) {
		BM_ITER_ELEM (e_other, &eiter, v, BM_EDGES_OF_VERT) {
			if (e != e_other && BM_edge_is_boundary(e_other)) {
				if (BLI_gset_haskey(walker->visit_set, e_other)) {
					continue;
				}

				if (!bmw_mask_check_edge(walker, e_other)) {
					continue;
				}

				lwalk = BMW_state_add(walker);
				BLI_gset_insert(walker->visit_set, e_other);

				lwalk->e = e_other;
			}
		}
	}

	return e;
}

/** \} */


/** \name UV Edge Walker
 *
 * walk over uv islands; takes a loop as input.  restrict flag
 * restricts the walking to loops whose vert has restrict flag set as a
 * tool flag.
 *
 * the flag parameter to BMW_init maps to a loop customdata layer index.
 *
 * \{ */

static void bmw_UVEdgeWalker_begin(BMWalker *walker, void *data)
{
	BMwUVEdgeWalker *lwalk;
	BMLoop *l = data;

	if (BLI_gset_haskey(walker->visit_set, l))
		return;

	lwalk = BMW_state_add(walker);
	lwalk->l = l;
	BLI_gset_insert(walker->visit_set, l);
}

static void *bmw_UVEdgeWalker_yield(BMWalker *walker)
{
	BMwUVEdgeWalker *lwalk = BMW_current_state(walker);

	if (!lwalk) {
		return NULL;
	}

	return lwalk->l;
}

static void *bmw_UVEdgeWalker_step(BMWalker *walker)
{
	const int type = walker->bm->ldata.layers[walker->layer].type;
	const int offset = walker->bm->ldata.layers[walker->layer].offset;

	BMwUVEdgeWalker *lwalk, owalk;
	BMLoop *l;
	int i;

	BMW_state_remove_r(walker, &owalk);
	lwalk = &owalk;

	l = lwalk->l;

	if (!bmw_mask_check_edge(walker, l->e)) {
		return l;
	}

	/* go over loops around l->v and nl->v and see which ones share l and nl's
	 * mloopuv's coordinates. in addition, push on l->next if necessary */
	for (i = 0; i < 2; i++) {
		BMIter liter;
		BMLoop *l_pivot, *l_radial;

		l_pivot = i ? l->next : l;
		BM_ITER_ELEM (l_radial, &liter, l_pivot->v, BM_LOOPS_OF_VERT) {
			BMLoop *l_radial_first = l_radial;
			void *data_pivot = BM_ELEM_CD_GET_VOID_P(l_pivot, offset);

			do {
				BMLoop *l_other;
				void *data_other;

				if (BLI_gset_haskey(walker->visit_set, l_radial)) {
					continue;
				}

				if (l_radial->v != l_pivot->v) {
					if (!bmw_mask_check_edge(walker, l_radial->e)) {
						continue;
					}
				}

				l_other = (l_radial->v != l_pivot->v) ? l_radial->next : l_radial;
				data_other = BM_ELEM_CD_GET_VOID_P(l_other, offset);

				if (!CustomData_data_equals(type, data_pivot, data_other))
					continue;

				lwalk = BMW_state_add(walker);
				BLI_gset_insert(walker->visit_set, l_radial);

				lwalk->l = l_radial;

			} while ((l_radial = l_radial->radial_next) != l_radial_first);
		}
	}

	return l;
}

/** \} */


static BMWalker bmw_VertShellWalker_Type = {
	BM_VERT | BM_EDGE,
	bmw_VertShellWalker_begin,
	bmw_VertShellWalker_step,
	bmw_VertShellWalker_yield,
	sizeof(BMwShellWalker),
	BMW_BREADTH_FIRST,
	BM_EDGE, /* valid restrict masks */
};

static BMWalker bmw_LoopShellWalker_Type = {
	BM_FACE | BM_LOOP | BM_EDGE | BM_VERT,
	bmw_LoopShellWalker_begin,
	bmw_LoopShellWalker_step,
	bmw_LoopShellWalker_yield,
	sizeof(BMwLoopShellWalker),
	BMW_BREADTH_FIRST,
	BM_EDGE, /* valid restrict masks */
};

static BMWalker bmw_LoopShellWireWalker_Type = {
	BM_FACE | BM_LOOP | BM_EDGE | BM_VERT,
	bmw_LoopShellWireWalker_begin,
	bmw_LoopShellWireWalker_step,
	bmw_LoopShellWireWalker_yield,
	sizeof(BMwLoopShellWireWalker),
	BMW_BREADTH_FIRST,
	BM_EDGE, /* valid restrict masks */
};

static BMWalker bmw_FaceShellWalker_Type = {
	BM_EDGE,
	bmw_FaceShellWalker_begin,
	bmw_FaceShellWalker_step,
	bmw_FaceShellWalker_yield,
	sizeof(BMwShellWalker),
	BMW_BREADTH_FIRST,
	BM_EDGE, /* valid restrict masks */
};

static BMWalker bmw_IslandboundWalker_Type = {
	BM_LOOP,
	bmw_IslandboundWalker_begin,
	bmw_IslandboundWalker_step,
	bmw_IslandboundWalker_yield,
	sizeof(BMwIslandboundWalker),
	BMW_DEPTH_FIRST,
	BM_FACE, /* valid restrict masks */
};

static BMWalker bmw_IslandWalker_Type = {
	BM_FACE,
	bmw_IslandWalker_begin,
	bmw_IslandWalker_step,
	bmw_IslandWalker_yield,
	sizeof(BMwIslandWalker),
	BMW_BREADTH_FIRST,
	BM_EDGE | BM_FACE, /* valid restrict masks */
};

static BMWalker bmw_IslandManifoldWalker_Type = {
	BM_FACE,
	bmw_IslandWalker_begin,
	bmw_IslandManifoldWalker_step,  /* only difference with BMW_ISLAND */
	bmw_IslandWalker_yield,
	sizeof(BMwIslandWalker),
	BMW_BREADTH_FIRST,
	BM_EDGE | BM_FACE, /* valid restrict masks */
};

static BMWalker bmw_EdgeLoopWalker_Type = {
	BM_EDGE,
	bmw_EdgeLoopWalker_begin,
	bmw_EdgeLoopWalker_step,
	bmw_EdgeLoopWalker_yield,
	sizeof(BMwEdgeLoopWalker),
	BMW_DEPTH_FIRST,
	0, /* valid restrict masks */ /* could add flags here but so far none are used */
};

static BMWalker bmw_FaceLoopWalker_Type = {
	BM_EDGE,
	bmw_FaceLoopWalker_begin,
	bmw_FaceLoopWalker_step,
	bmw_FaceLoopWalker_yield,
	sizeof(BMwFaceLoopWalker),
	BMW_DEPTH_FIRST,
	0, /* valid restrict masks */ /* could add flags here but so far none are used */
};

static BMWalker bmw_EdgeringWalker_Type = {
	BM_EDGE,
	bmw_EdgeringWalker_begin,
	bmw_EdgeringWalker_step,
	bmw_EdgeringWalker_yield,
	sizeof(BMwEdgeringWalker),
	BMW_DEPTH_FIRST,
	BM_EDGE, /* valid restrict masks */
};

static BMWalker bmw_EdgeboundaryWalker_Type = {
	BM_EDGE,
	bmw_EdgeboundaryWalker_begin,
	bmw_EdgeboundaryWalker_step,
	bmw_EdgeboundaryWalker_yield,
	sizeof(BMwEdgeboundaryWalker),
	BMW_DEPTH_FIRST,
	0,
};

static BMWalker bmw_UVEdgeWalker_Type = {
	BM_LOOP,
	bmw_UVEdgeWalker_begin,
	bmw_UVEdgeWalker_step,
	bmw_UVEdgeWalker_yield,
	sizeof(BMwUVEdgeWalker),
	BMW_DEPTH_FIRST,
	BM_EDGE, /* valid restrict masks */
};

static BMWalker bmw_ConnectedVertexWalker_Type = {
	BM_VERT,
	bmw_ConnectedVertexWalker_begin,
	bmw_ConnectedVertexWalker_step,
	bmw_ConnectedVertexWalker_yield,
	sizeof(BMwConnectedVertexWalker),
	BMW_BREADTH_FIRST,
	BM_VERT, /* valid restrict masks */
};

BMWalker *bm_walker_types[] = {
	&bmw_VertShellWalker_Type,          /* BMW_VERT_SHELL */
	&bmw_LoopShellWalker_Type,          /* BMW_LOOP_SHELL */
	&bmw_LoopShellWireWalker_Type,      /* BMW_LOOP_SHELL_WIRE */
	&bmw_FaceShellWalker_Type,          /* BMW_FACE_SHELL */
	&bmw_EdgeLoopWalker_Type,           /* BMW_EDGELOOP */
	&bmw_FaceLoopWalker_Type,           /* BMW_FACELOOP */
	&bmw_EdgeringWalker_Type,           /* BMW_EDGERING */
	&bmw_EdgeboundaryWalker_Type,       /* BMW_EDGEBOUNDARY */
	&bmw_UVEdgeWalker_Type,             /* BMW_LOOPDATA_ISLAND */
	&bmw_IslandboundWalker_Type,        /* BMW_ISLANDBOUND */
	&bmw_IslandWalker_Type,             /* BMW_ISLAND */
	&bmw_IslandManifoldWalker_Type,     /* BMW_ISLAND_MANIFOLD */
	&bmw_ConnectedVertexWalker_Type,    /* BMW_CONNECTED_VERTEX */
};

const int bm_totwalkers = ARRAY_SIZE(bm_walker_types);<|MERGE_RESOLUTION|>--- conflicted
+++ resolved
@@ -707,21 +707,12 @@
 
 	l = iwalk->curloop;
 
-<<<<<<< HEAD
 	v = BM_edge_other_vert(l->e, iwalk->lastv);
-	
+
 	/* pop off current state */
 	BMW_state_remove(walker);
-	
-=======
-	v = BM_edge_other_vert(e, iwalk->lastv);
-
-	/* pop off current state */
-	BMW_state_remove(walker);
-
-	f = l->f;
-
->>>>>>> b28c35da
+
+
 	while (1) {
 		l = BM_loop_other_edge_loop(l, v);
 		if (BM_loop_is_manifold(l)) {
