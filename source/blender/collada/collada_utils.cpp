--- conflicted
+++ resolved
@@ -33,7 +33,6 @@
 #include "COLLADAFWMeshVertexData.h"
 
 #include <set>
-
 extern "C" {
 #include "DNA_modifier_types.h"
 #include "DNA_customdata_types.h"
@@ -50,13 +49,9 @@
 #include "BKE_action.h"
 #include "BKE_context.h"
 #include "BKE_customdata.h"
-<<<<<<< HEAD
-=======
 #include "BKE_constraint.h"
-#include "BKE_depsgraph.h"
 #include "BKE_key.h"
 #include "BKE_material.h"
->>>>>>> 14bb6a96
 #include "BKE_object.h"
 #include "BKE_global.h"
 #include "BKE_layer.h"
@@ -75,10 +70,10 @@
 
 #include "bmesh.h"
 #include "bmesh_tools.h"
-}
 
 #include "DEG_depsgraph.h"
 #include "DEG_depsgraph_query.h"
+}
 
 #include "collada_utils.h"
 #include "ExportSettings.h"
@@ -184,14 +179,6 @@
 	return true;
 }
 
-<<<<<<< HEAD
-Scene *bc_get_scene(bContext *C)
-{
-	return CTX_data_scene(C);
-}
-
-void bc_update_scene(Main *bmain, Depsgraph *depsgraph, Scene *scene, float ctime)
-=======
 std::vector<bAction *> bc_getSceneActions(const bContext *C, Object *ob, bool all_actions)
 {
 	std::vector<bAction *> actions;
@@ -226,28 +213,16 @@
 	return translate_id(result);
 }
 
-EvaluationContext *bc_get_evaluation_context(const bContext *C)
+void bc_update_scene(Depsgraph *depsgraph, const bContext *C, Scene *scene, float ctime)
 {
 	Main *bmain = CTX_data_main(C);
-	return bmain->eval_ctx;
-}
-
-void bc_update_scene(const bContext *C, Scene *scene, float ctime)
->>>>>>> 14bb6a96
-{
-	Main *bmain = CTX_data_main(C);
-	EvaluationContext *ev_context = bc_get_evaluation_context(C);
 
 	/*
 	 * See remark in physics_fluid.c lines 395...)
 	 * BKE_scene_update_for_newframe(ev_context, bmain, scene, scene->lay);
 	*/
 	BKE_scene_frame_set(scene, ctime);
-<<<<<<< HEAD
-	BKE_scene_graph_update_for_newframe(depsgraph, bmain);
-=======
-	ED_update_for_newframe(bmain, scene, 1);
->>>>>>> 14bb6a96
+	ED_update_for_newframe(bmain, depsgraph);
 }
 
 Object *bc_add_object(Main *bmain, Scene *scene, ViewLayer *view_layer, int type, const char *name)
@@ -1134,8 +1109,11 @@
 void bc_sanitize_mat(float mat[4][4], int precision)
 {
 	for (int i = 0; i < 4; i++)
-		for (int j = 0; j < 4; j++)
-			mat[i][j] = double_round(mat[i][j], precision);
+		for (int j = 0; j < 4; j++) {
+			double val = (double)mat[i][j];
+			val = double_round(val, precision);
+			mat[i][j] = (float)val;
+		}
 }
 
 void bc_sanitize_mat(double mat[4][4], int precision)
@@ -1222,8 +1200,6 @@
 		}
 	}
 	return "";
-<<<<<<< HEAD
-=======
 }
 
 std::string bc_find_bonename_in_path(std::string path, std::string probe)
@@ -1235,127 +1211,4 @@
 		MEM_freeN(boneName);
 	}
 	return result;
-}
-
-/**********************************************************************
-*
-* Return the list of Mesh objects with assigned UVtextures and Images
-* Note: We need to create artificaial materials for each of them
-*
-***********************************************************************/
-std::set<Object *> bc_getUVTexturedObjects(Scene *sce, bool all_uv_layers)
-{
-	std::set <Object *> UVObjects;
-	Base *base = (Base *)sce->base.first;
-
-	while (base) {
-		Object *ob = base->object;
-		bool has_uvimage = false;
-		if (ob->type == OB_MESH) {
-			Mesh *me = (Mesh *)ob->data;
-			int active_uv_layer = CustomData_get_active_layer_index(&me->pdata, CD_MTEXPOLY);
-
-			for (int i = 0; i < me->pdata.totlayer && !has_uvimage; i++) {
-				if (all_uv_layers || active_uv_layer == i)
-				{
-					if (me->pdata.layers[i].type == CD_MTEXPOLY) {
-						MTexPoly *txface = (MTexPoly *)me->pdata.layers[i].data;
-						MPoly *mpoly = me->mpoly;
-						for (int j = 0; j < me->totpoly; j++, mpoly++, txface++) {
-
-							Image *ima = txface->tpage;
-							if (ima != NULL) {
-								has_uvimage = true;
-								break;
-							}
-						}
-					}
-				}
-			}
-
-			if (has_uvimage) {
-				UVObjects.insert(ob);
-			}
-		}
-		base = base->next;
-	}
-	return UVObjects;
-}
-
-/**********************************************************************
-*
-* Return the list of UV Texture images from all exported Mesh Items
-* Note: We need to create one artificial material for each Image.
-*
-***********************************************************************/
-std::set<Image *> bc_getUVImages(Scene *sce, bool all_uv_layers)
-{
-	std::set <Image *> UVImages;
-	Base *base = (Base *)sce->base.first;
-
-	while (base) {
-		Object *ob = base->object;
-		bool has_uvimage = false;
-		if (ob->type == OB_MESH) {
-			Mesh *me = (Mesh *)ob->data;
-			int active_uv_layer = CustomData_get_active_layer_index(&me->pdata, CD_MTEXPOLY);
-
-			for (int i = 0; i < me->pdata.totlayer && !has_uvimage; i++) {
-				if (all_uv_layers || active_uv_layer == i)
-				{
-					if (me->pdata.layers[i].type == CD_MTEXPOLY) {
-						MTexPoly *txface = (MTexPoly *)me->pdata.layers[i].data;
-						MPoly *mpoly = me->mpoly;
-						for (int j = 0; j < me->totpoly; j++, mpoly++, txface++) {
-
-							Image *ima = txface->tpage;
-							if (ima != NULL) {
-								if (UVImages.find(ima) == UVImages.end())
-									UVImages.insert(ima);
-							}
-						}
-					}
-				}
-			}
-		}
-		base = base->next;
-	}
-	return UVImages;
-}
-
-/**********************************************************************
-*
-* Return the list of UV Texture images for the given Object
-* Note: We need to create one artificial material for each Image.
-*
-***********************************************************************/
-std::set<Image *> bc_getUVImages(Object *ob, bool all_uv_layers)
-{
-	std::set <Image *> UVImages;
-
-	bool has_uvimage = false;
-	if (ob->type == OB_MESH) {
-		Mesh *me = (Mesh *)ob->data;
-		int active_uv_layer = CustomData_get_active_layer_index(&me->pdata, CD_MTEXPOLY);
-
-		for (int i = 0; i < me->pdata.totlayer && !has_uvimage; i++) {
-			if (all_uv_layers || active_uv_layer == i)
-			{
-				if (me->pdata.layers[i].type == CD_MTEXPOLY) {
-					MTexPoly *txface = (MTexPoly *)me->pdata.layers[i].data;
-					MPoly *mpoly = me->mpoly;
-					for (int j = 0; j < me->totpoly; j++, mpoly++, txface++) {
-
-						Image *ima = txface->tpage;
-						if (ima != NULL) {
-							if (UVImages.find(ima) == UVImages.end())
-								UVImages.insert(ima);
-						}
-					}
-				}
-			}
-		}
-	}
-	return UVImages;
->>>>>>> 14bb6a96
 }