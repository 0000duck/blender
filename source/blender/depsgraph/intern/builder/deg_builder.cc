/*
 * ***** BEGIN GPL LICENSE BLOCK *****
 *
 * This program is free software; you can redistribute it and/or
 * modify it under the terms of the GNU General Public License
 * as published by the Free Software Foundation; either version 2
 * of the License, or (at your option) any later version.
 *
 * This program is distributed in the hope that it will be useful,
 * but WITHOUT ANY WARRANTY; without even the implied warranty of
 * MERCHANTABILITY or FITNESS FOR A PARTICULAR PURPOSE.  See the
 * GNU General Public License for more details.
 *
 * You should have received a copy of the GNU General Public License
 * along with this program; if not, write to the Free Software Foundation,
 * Inc., 51 Franklin Street, Fifth Floor, Boston, MA 02110-1301, USA.
 *
 * The Original Code is Copyright (C) 2016 Blender Foundation.
 * All rights reserved.
 *
 * Original Author: Sergey Sharybin
 * Contributor(s): None Yet
 *
 * ***** END GPL LICENSE BLOCK *****
 */

/** \file blender/depsgraph/intern/builder/deg_builder.cc
 *  \ingroup depsgraph
 */

#include "intern/builder/deg_builder.h"

#include "DNA_anim_types.h"
#include "DNA_object_types.h"
#include "DNA_ID.h"

#include "BLI_utildefines.h"
#include "BLI_ghash.h"
#include "BLI_stack.h"

#include "intern/depsgraph.h"
#include "intern/depsgraph_types.h"
#include "intern/nodes/deg_node.h"
#include "intern/nodes/deg_node_component.h"
#include "intern/nodes/deg_node_operation.h"

#include "util/deg_util_foreach.h"

#include <cstdio>

namespace DEG {

static bool check_object_needs_evaluation(Object *object)
{
	if (object->recalc & OB_RECALC_ALL) {
		/* Object is tagged for update anyway, no need to re-tag it. */
		return false;
	}
	if (object->type == OB_MESH) {
		return object->derivedFinal == NULL;
	}
	else if (ELEM(object->type,
	              OB_CURVE, OB_SURF, OB_FONT, OB_MBALL, OB_LATTICE))
	{
		return object->curve_cache == NULL;
	}
	return false;
}

<<<<<<< HEAD
static bool check_object_needs_evaluation(Object *object)
{
	if (object->recalc & OB_RECALC_ALL) {
		/* Object is tagged for update anyway, no need to re-tag it. */
		return false;
	}
	if (object->type == OB_MESH) {
		return object->derivedFinal == NULL;
	}
	else if (ELEM(object->type,
	              OB_CURVE, OB_SURF, OB_FONT, OB_MBALL, OB_LATTICE))
	{
		return object->curve_cache == NULL;
	}
	return false;
}

void deg_graph_build_finalize(Depsgraph *graph)
{
	/* STEP 1: Make sure new invisible dependencies are ready for use.
	 *
	 * TODO(sergey): This might do a bit of extra tagging, but it's kinda nice
	 * to do it ahead of a time and don't spend time on flushing updates on
	 * every frame change.
	 */
	GHASH_FOREACH_BEGIN(IDDepsNode *, id_node, graph->id_hash)
	{
		if (id_node->layers == 0) {
			ID *id = id_node->id;
			if (GS(id->name) == ID_OB) {
				Object *object = (Object *)id;
				if (check_object_needs_evaluation(object)) {
					id_node->tag_update(graph);
				}
			}
		}
	}
	GHASH_FOREACH_END();
	/* STEP 2: Flush visibility layers from children to parent. */
	std::stack<OperationDepsNode *> stack;
=======
void deg_graph_build_flush_layers(Depsgraph *graph)
{
	BLI_Stack *stack = BLI_stack_new(sizeof(OperationDepsNode*),
	                                 "DEG flush layers stack");
>>>>>>> 5e9132b3
	foreach (OperationDepsNode *node, graph->operations) {
		IDDepsNode *id_node = node->owner->owner;
		node->done = 0;
		node->num_links_pending = 0;
		foreach (DepsRelation *rel, node->outlinks) {
			if ((rel->from->type == DEG_NODE_TYPE_OPERATION) &&
			    (rel->flag & DEPSREL_FLAG_CYCLIC) == 0)
			{
				++node->num_links_pending;
			}
		}
		if (node->num_links_pending == 0) {
			BLI_stack_push(stack, &node);
			node->done = 1;
		}
		node->owner->layers = id_node->layers;
		id_node->id->tag |= LIB_TAG_DOIT;
	}
<<<<<<< HEAD
	while (!stack.empty()) {
		OperationDepsNode *node = stack.top();
		stack.pop();
=======
	while (!BLI_stack_is_empty(stack)) {
		OperationDepsNode *node;
		BLI_stack_pop(stack, &node);
>>>>>>> 5e9132b3
		/* Flush layers to parents. */
		foreach (DepsRelation *rel, node->inlinks) {
			if (rel->from->type == DEG_NODE_TYPE_OPERATION) {
				OperationDepsNode *from = (OperationDepsNode *)rel->from;
				from->owner->layers |= node->owner->layers;
			}
		}
		/* Schedule parent nodes. */
		foreach (DepsRelation *rel, node->inlinks) {
			if (rel->from->type == DEG_NODE_TYPE_OPERATION) {
				OperationDepsNode *from = (OperationDepsNode *)rel->from;
				if ((rel->flag & DEPSREL_FLAG_CYCLIC) == 0) {
					BLI_assert(from->num_links_pending > 0);
					--from->num_links_pending;
				}
				if (from->num_links_pending == 0 && from->done == 0) {
					BLI_stack_push(stack, &from);
					from->done = 1;
				}
			}
		}
	}
<<<<<<< HEAD
=======
	BLI_stack_free(stack);
}

void deg_graph_build_finalize(Depsgraph *graph)
{
	/* STEP 1: Make sure new invisible dependencies are ready for use.
	 *
	 * TODO(sergey): This might do a bit of extra tagging, but it's kinda nice
	 * to do it ahead of a time and don't spend time on flushing updates on
	 * every frame change.
	 */
	GHASH_FOREACH_BEGIN(IDDepsNode *, id_node, graph->id_hash)
	{
		if (id_node->layers == 0) {
			ID *id = id_node->id;
			if (GS(id->name) == ID_OB) {
				Object *object = (Object *)id;
				if (check_object_needs_evaluation(object)) {
					id_node->tag_update(graph);
				}
			}
		}
	}
	GHASH_FOREACH_END();
	/* STEP 2: Flush visibility layers from children to parent. */
	deg_graph_build_flush_layers(graph);
>>>>>>> 5e9132b3
	/* STEP 3: Re-tag IDs for update if it was tagged before the relations
	 * update tag.
	 */
	GHASH_FOREACH_BEGIN(IDDepsNode *, id_node, graph->id_hash)
	{
		GHASH_FOREACH_BEGIN(ComponentDepsNode *, comp, id_node->components)
		{
			id_node->layers |= comp->layers;
		}
		GHASH_FOREACH_END();

<<<<<<< HEAD
		if ((id_node->layers & graph->layers) != 0) {
=======
		if ((id_node->layers & graph->layers) != 0 || graph->layers == 0) {
>>>>>>> 5e9132b3
			ID *id = id_node->id;
			if ((id->tag & LIB_TAG_ID_RECALC_ALL) &&
			    (id->tag & LIB_TAG_DOIT))
			{
				id_node->tag_update(graph);
				id->tag &= ~LIB_TAG_DOIT;
			}
			else if (GS(id->name) == ID_OB) {
				Object *object = (Object *)id;
				if (object->recalc & OB_RECALC_ALL) {
					id_node->tag_update(graph);
					id->tag &= ~LIB_TAG_DOIT;
				}
			}
		}
		id_node->finalize_build();
	}
	GHASH_FOREACH_END();
}

}  // namespace DEG<|MERGE_RESOLUTION|>--- conflicted
+++ resolved
@@ -67,53 +67,10 @@
 	return false;
 }
 
-<<<<<<< HEAD
-static bool check_object_needs_evaluation(Object *object)
-{
-	if (object->recalc & OB_RECALC_ALL) {
-		/* Object is tagged for update anyway, no need to re-tag it. */
-		return false;
-	}
-	if (object->type == OB_MESH) {
-		return object->derivedFinal == NULL;
-	}
-	else if (ELEM(object->type,
-	              OB_CURVE, OB_SURF, OB_FONT, OB_MBALL, OB_LATTICE))
-	{
-		return object->curve_cache == NULL;
-	}
-	return false;
-}
-
-void deg_graph_build_finalize(Depsgraph *graph)
-{
-	/* STEP 1: Make sure new invisible dependencies are ready for use.
-	 *
-	 * TODO(sergey): This might do a bit of extra tagging, but it's kinda nice
-	 * to do it ahead of a time and don't spend time on flushing updates on
-	 * every frame change.
-	 */
-	GHASH_FOREACH_BEGIN(IDDepsNode *, id_node, graph->id_hash)
-	{
-		if (id_node->layers == 0) {
-			ID *id = id_node->id;
-			if (GS(id->name) == ID_OB) {
-				Object *object = (Object *)id;
-				if (check_object_needs_evaluation(object)) {
-					id_node->tag_update(graph);
-				}
-			}
-		}
-	}
-	GHASH_FOREACH_END();
-	/* STEP 2: Flush visibility layers from children to parent. */
-	std::stack<OperationDepsNode *> stack;
-=======
 void deg_graph_build_flush_layers(Depsgraph *graph)
 {
 	BLI_Stack *stack = BLI_stack_new(sizeof(OperationDepsNode*),
 	                                 "DEG flush layers stack");
->>>>>>> 5e9132b3
 	foreach (OperationDepsNode *node, graph->operations) {
 		IDDepsNode *id_node = node->owner->owner;
 		node->done = 0;
@@ -132,15 +89,9 @@
 		node->owner->layers = id_node->layers;
 		id_node->id->tag |= LIB_TAG_DOIT;
 	}
-<<<<<<< HEAD
-	while (!stack.empty()) {
-		OperationDepsNode *node = stack.top();
-		stack.pop();
-=======
 	while (!BLI_stack_is_empty(stack)) {
 		OperationDepsNode *node;
 		BLI_stack_pop(stack, &node);
->>>>>>> 5e9132b3
 		/* Flush layers to parents. */
 		foreach (DepsRelation *rel, node->inlinks) {
 			if (rel->from->type == DEG_NODE_TYPE_OPERATION) {
@@ -163,8 +114,6 @@
 			}
 		}
 	}
-<<<<<<< HEAD
-=======
 	BLI_stack_free(stack);
 }
 
@@ -191,7 +140,6 @@
 	GHASH_FOREACH_END();
 	/* STEP 2: Flush visibility layers from children to parent. */
 	deg_graph_build_flush_layers(graph);
->>>>>>> 5e9132b3
 	/* STEP 3: Re-tag IDs for update if it was tagged before the relations
 	 * update tag.
 	 */
@@ -203,11 +151,7 @@
 		}
 		GHASH_FOREACH_END();
 
-<<<<<<< HEAD
-		if ((id_node->layers & graph->layers) != 0) {
-=======
 		if ((id_node->layers & graph->layers) != 0 || graph->layers == 0) {
->>>>>>> 5e9132b3
 			ID *id = id_node->id;
 			if ((id->tag & LIB_TAG_ID_RECALC_ALL) &&
 			    (id->tag & LIB_TAG_DOIT))
