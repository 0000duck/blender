/*
 * ***** BEGIN GPL LICENSE BLOCK *****
 *
 * This program is free software; you can redistribute it and/or
 * modify it under the terms of the GNU General Public License
 * as published by the Free Software Foundation; either version 2
 * of the License, or (at your option) any later version.
 *
 * This program is distributed in the hope that it will be useful,
 * but WITHOUT ANY WARRANTY; without even the implied warranty of
 * MERCHANTABILITY or FITNESS FOR A PARTICULAR PURPOSE.  See the
 * GNU General Public License for more details.
 *
 * You should have received a copy of the GNU General Public License
 * along with this program; if not, write to the Free Software Foundation,
 * Inc., 51 Franklin Street, Fifth Floor, Boston, MA 02110-1301, USA.
 *
 * The Original Code is Copyright (C) 2013 Blender Foundation.
 * All rights reserved.
 *
 * Original Author: Joshua Leung
 * Contributor(s): Based on original depsgraph.c code - Blender Foundation (2005-2013)
 *
 * ***** END GPL LICENSE BLOCK *****
 */

/** \file blender/depsgraph/intern/builder/deg_builder_nodes.cc
 *  \ingroup depsgraph
 *
 * Methods for constructing depsgraph's nodes
 */

#include "intern/builder/deg_builder_nodes.h"

#include <stdio.h>
#include <stdlib.h>

#include "MEM_guardedalloc.h"

#include "BLI_blenlib.h"
#include "BLI_string.h"
#include "BLI_utildefines.h"

extern "C" {
#include "DNA_action_types.h"
#include "DNA_anim_types.h"
#include "DNA_armature_types.h"
#include "DNA_cachefile_types.h"
#include "DNA_camera_types.h"
#include "DNA_constraint_types.h"
#include "DNA_curve_types.h"
#include "DNA_effect_types.h"
#include "DNA_gpencil_types.h"
#include "DNA_group_types.h"
#include "DNA_key_types.h"
#include "DNA_lamp_types.h"
#include "DNA_material_types.h"
#include "DNA_mask_types.h"
#include "DNA_mesh_types.h"
#include "DNA_meta_types.h"
#include "DNA_movieclip_types.h"
#include "DNA_node_types.h"
#include "DNA_particle_types.h"
#include "DNA_object_types.h"
#include "DNA_lightprobe_types.h"
#include "DNA_rigidbody_types.h"
#include "DNA_scene_types.h"
#include "DNA_texture_types.h"
#include "DNA_world_types.h"

#include "BKE_action.h"
#include "BKE_armature.h"
#include "BKE_animsys.h"
#include "BKE_constraint.h"
#include "BKE_curve.h"
#include "BKE_effect.h"
#include "BKE_fcurve.h"
#include "BKE_idcode.h"
#include "BKE_group.h"
#include "BKE_key.h"
#include "BKE_lattice.h"
#include "BKE_library.h"
#include "BKE_main.h"
#include "BKE_mask.h"
#include "BKE_material.h"
#include "BKE_mesh.h"
#include "BKE_mball.h"
#include "BKE_modifier.h"
#include "BKE_movieclip.h"
#include "BKE_node.h"
#include "BKE_object.h"
#include "BKE_particle.h"
#include "BKE_pointcache.h"
#include "BKE_rigidbody.h"
#include "BKE_sound.h"
#include "BKE_tracking.h"
#include "BKE_world.h"

#include "RNA_access.h"
#include "RNA_types.h"
} /* extern "C" */

#include "DEG_depsgraph.h"
#include "DEG_depsgraph_build.h"

#include "intern/builder/deg_builder.h"
#include "intern/eval/deg_eval_copy_on_write.h"
#include "intern/nodes/deg_node.h"
#include "intern/nodes/deg_node_component.h"
#include "intern/nodes/deg_node_id.h"
#include "intern/nodes/deg_node_operation.h"
#include "intern/depsgraph_types.h"
#include "intern/depsgraph_intern.h"

#include "util/deg_util_foreach.h"

namespace DEG {

namespace {

struct BuilderWalkUserData {
	DepsgraphNodeBuilder *builder;
};

static void modifier_walk(void *user_data,
                          struct Object * /*object*/,
                          struct Object **obpoin,
                          int /*cb_flag*/)
{
	BuilderWalkUserData *data = (BuilderWalkUserData *)user_data;
	if (*obpoin) {
		data->builder->build_object(NULL,
		                            *obpoin,
		                            DEG_ID_LINKED_INDIRECTLY);
	}
}

void constraint_walk(bConstraint * /*con*/,
                     ID **idpoin,
                     bool /*is_reference*/,
                     void *user_data)
{
	BuilderWalkUserData *data = (BuilderWalkUserData *)user_data;
	if (*idpoin) {
		ID *id = *idpoin;
		if (GS(id->name) == ID_OB) {
			data->builder->build_object(NULL,
			                            (Object *)id,
			                            DEG_ID_LINKED_INDIRECTLY);
		}
	}
}

void free_copy_on_write_datablock(void *id_v)
{
	ID *id = (ID *)id_v;
	deg_free_copy_on_write_datablock(id);
}

}  /* namespace */

/* ************ */
/* Node Builder */

/* **** General purpose functions **** */

DepsgraphNodeBuilder::DepsgraphNodeBuilder(Main *bmain, Depsgraph *graph)
    : bmain_(bmain),
      graph_(graph),
      scene_(NULL),
      cow_id_hash_(NULL)
{
}

DepsgraphNodeBuilder::~DepsgraphNodeBuilder()
{
	if (cow_id_hash_ != NULL) {
		BLI_ghash_free(cow_id_hash_, NULL, free_copy_on_write_datablock);
	}
}

IDDepsNode *DepsgraphNodeBuilder::add_id_node(ID *id)
{
	if (!DEG_depsgraph_use_copy_on_write()) {
		return graph_->add_id_node(id);
	}
	IDDepsNode *id_node = NULL;
	ID *id_cow = (ID *)BLI_ghash_lookup(cow_id_hash_, id);
	if (id_cow != NULL) {
		/* TODO(sergey): Is it possible to lookup and pop element from GHash
		 * at the same time?
		 */
		BLI_ghash_remove(cow_id_hash_, id, NULL, NULL);
	}
	id_node = graph_->add_id_node(id, id_cow);
	/* Currently all ID nodes are supposed to have copy-on-write logic.
	 *
	 * NOTE: Zero number of components indicates that ID node was just created.
	 */
	if (BLI_ghash_len(id_node->components) == 0) {
		ComponentDepsNode *comp_cow =
		        id_node->add_component(DEG_NODE_TYPE_COPY_ON_WRITE);
		OperationDepsNode *op_cow = comp_cow->add_operation(
		        function_bind(deg_evaluate_copy_on_write, _1, graph_, id_node),
		        DEG_OPCODE_COPY_ON_WRITE,
		        "", -1);
		graph_->operations.push_back(op_cow);
	}
	return id_node;
}

IDDepsNode *DepsgraphNodeBuilder::find_id_node(ID *id)
{
	return graph_->find_id_node(id);
}

TimeSourceDepsNode *DepsgraphNodeBuilder::add_time_source()
{
	return graph_->add_time_source();
}

ComponentDepsNode *DepsgraphNodeBuilder::add_component_node(
        ID *id,
        eDepsNode_Type comp_type,
        const char *comp_name)
{
	IDDepsNode *id_node = add_id_node(id);
	ComponentDepsNode *comp_node = id_node->add_component(comp_type, comp_name);
	comp_node->owner = id_node;
	return comp_node;
}

OperationDepsNode *DepsgraphNodeBuilder::add_operation_node(
        ComponentDepsNode *comp_node,
        const DepsEvalOperationCb& op,
        eDepsOperation_Code opcode,
        const char *name,
        int name_tag)
{
	OperationDepsNode *op_node = comp_node->find_operation(opcode,
	                                                       name,
	                                                       name_tag);
	if (op_node == NULL) {
		op_node = comp_node->add_operation(op, opcode, name, name_tag);
		graph_->operations.push_back(op_node);
	}
	else {
		fprintf(stderr,
		        "add_operation: Operation already exists - %s has %s at %p\n",
		        comp_node->identifier().c_str(),
		        op_node->identifier().c_str(),
		        op_node);
		BLI_assert(!"Should not happen!");
	}
	return op_node;
}

OperationDepsNode *DepsgraphNodeBuilder::add_operation_node(
        ID *id,
        eDepsNode_Type comp_type,
        const char *comp_name,
        const DepsEvalOperationCb& op,
        eDepsOperation_Code opcode,
        const char *name,
        int name_tag)
{
	ComponentDepsNode *comp_node = add_component_node(id, comp_type, comp_name);
	return add_operation_node(comp_node, op, opcode, name, name_tag);
}

OperationDepsNode *DepsgraphNodeBuilder::add_operation_node(
        ID *id,
        eDepsNode_Type comp_type,
        const DepsEvalOperationCb& op,
        eDepsOperation_Code opcode,
        const char *name,
        int name_tag)
{
	return add_operation_node(id,
	                          comp_type,
	                          "",
	                          op,
	                          opcode,
	                          name,
	                          name_tag);
}

OperationDepsNode *DepsgraphNodeBuilder::ensure_operation_node(
        ID *id,
        eDepsNode_Type comp_type,
        const DepsEvalOperationCb& op,
        eDepsOperation_Code opcode,
        const char *name,
        int name_tag)
{
	OperationDepsNode *operation =
	        find_operation_node(id, comp_type, opcode, name, name_tag);
	if (operation != NULL) {
		return operation;
	}
	return add_operation_node(id, comp_type, op, opcode, name, name_tag);
}

bool DepsgraphNodeBuilder::has_operation_node(ID *id,
                                              eDepsNode_Type comp_type,
                                              const char *comp_name,
                                              eDepsOperation_Code opcode,
                                              const char *name,
                                              int name_tag)
{
	return find_operation_node(id,
	                           comp_type,
	                           comp_name,
	                           opcode,
	                           name,
	                           name_tag) != NULL;
}

OperationDepsNode *DepsgraphNodeBuilder::find_operation_node(
        ID *id,
        eDepsNode_Type comp_type,
        const char *comp_name,
        eDepsOperation_Code opcode,
        const char *name,
        int name_tag)
{
	ComponentDepsNode *comp_node = add_component_node(id, comp_type, comp_name);
	return comp_node->find_operation(opcode, name, name_tag);
}

OperationDepsNode *DepsgraphNodeBuilder::find_operation_node(
        ID *id,
        eDepsNode_Type comp_type,
        eDepsOperation_Code opcode,
        const char *name,
        int name_tag)
{
	return find_operation_node(id, comp_type, "", opcode, name, name_tag);
}

ID *DepsgraphNodeBuilder::get_cow_id(const ID *id_orig) const
{
	return graph_->get_cow_id(id_orig);
}

ID *DepsgraphNodeBuilder::ensure_cow_id(ID *id_orig)
{
	if (id_orig->tag & LIB_TAG_COPY_ON_WRITE) {
		/* ID is already remapped to copy-on-write. */
		return id_orig;
	}
	IDDepsNode *id_node = add_id_node(id_orig);
	return id_node->id_cow;
}

ID *DepsgraphNodeBuilder::expand_cow_id(IDDepsNode *id_node)
{
	return deg_expand_copy_on_write_datablock(graph_, id_node, this, true);
}

ID *DepsgraphNodeBuilder::expand_cow_id(ID *id_orig)
{
	IDDepsNode *id_node = add_id_node(id_orig);
	return expand_cow_id(id_node);
}

/* **** Build functions for entity nodes **** */

void DepsgraphNodeBuilder::begin_build() {
	if (DEG_depsgraph_use_copy_on_write()) {
		/* Store existing copy-on-write versions of datablock, so we can re-use
		 * them for new ID nodes.
		 */
		cow_id_hash_ = BLI_ghash_ptr_new("Depsgraph id hash");
		foreach (IDDepsNode *id_node, graph_->id_nodes) {
			if (deg_copy_on_write_is_expanded(id_node->id_cow)) {
				BLI_ghash_insert(cow_id_hash_,
				                 id_node->id_orig,
				                 id_node->id_cow);
				id_node->id_cow = NULL;
			}
		}
	}

	GSET_FOREACH_BEGIN(OperationDepsNode *, op_node, graph_->entry_tags)
	{
		ComponentDepsNode *comp_node = op_node->owner;
		IDDepsNode *id_node = comp_node->owner;

		SavedEntryTag entry_tag;
		entry_tag.id = id_node->id_orig;
		entry_tag.component_type = comp_node->type;
		entry_tag.opcode = op_node->opcode;
		saved_entry_tags_.push_back(entry_tag);
	};
	GSET_FOREACH_END();

	/* Make sure graph has no nodes left from previous state. */
	graph_->clear_all_nodes();
	graph_->operations.clear();
	BLI_gset_clear(graph_->entry_tags, NULL);
}

void DepsgraphNodeBuilder::end_build()
{
	foreach (const SavedEntryTag& entry_tag, saved_entry_tags_) {
		IDDepsNode *id_node = find_id_node(entry_tag.id);
		if (id_node == NULL) {
			continue;
		}
		ComponentDepsNode *comp_node =
		        id_node->find_component(entry_tag.component_type);
		if (comp_node == NULL) {
			continue;
		}
		OperationDepsNode *op_node = comp_node->find_operation(entry_tag.opcode);
		if (op_node == NULL) {
			continue;
		}
		op_node->tag_update(graph_);
	}
}

void DepsgraphNodeBuilder::build_group(Group *group)
{
	if (built_map_.checkIsBuiltAndTag(group)) {
		return;
	}
	/* Build group objects. */
	LISTBASE_FOREACH (Base *, base, &group->view_layer->object_bases) {
		build_object(NULL, base->object, DEG_ID_LINKED_INDIRECTLY);
	}
	/* Operation to evaluate the whole view layer.
	 *
	 * NOTE: We re-use DONE opcode even though the function does everything.
	 * This way we wouldn't need to worry about possible relations from DONE,
	 * regardless whether it's a group or scene or something else.
	 */
	add_id_node(&group->id);
	Group *group_cow = get_cow_datablock(group);
	add_operation_node(&group->id,
	                   DEG_NODE_TYPE_LAYER_COLLECTIONS,
	                   function_bind(BKE_group_eval_view_layers,
	                                 _1,
	                                 group_cow),
	                   DEG_OPCODE_VIEW_LAYER_DONE);
}

void DepsgraphNodeBuilder::build_object(Base *base,
                                        Object *object,
                                        eDepsNode_LinkedState_Type linked_state)
{
	const bool has_object = built_map_.checkIsBuiltAndTag(object);
	/* Skip rest of components if the ID node was already there. */
	if (has_object) {
		IDDepsNode *id_node = find_id_node(&object->id);
		/* We need to build some extra stuff if object becomes linked
		 * directly.
		 */
		if (id_node->linked_state == DEG_ID_LINKED_INDIRECTLY) {
			build_object_flags(base, object, linked_state);
		}
		id_node->linked_state = max(id_node->linked_state, linked_state);
		return;
	}
	/* Create ID node for object and begin init. */
	IDDepsNode *id_node = add_id_node(&object->id);
	id_node->linked_state = linked_state;
	object->customdata_mask = 0;
	/* Various flags, flushing from bases/collections. */
	build_object_flags(base, object, linked_state);
	/* Transform. */
	build_object_transform(object);
	/* Parent. */
	if (object->parent != NULL) {
		build_object(NULL, object->parent, DEG_ID_LINKED_INDIRECTLY);
	}
	/* Modifiers. */
	if (object->modifiers.first != NULL) {
		BuilderWalkUserData data;
		data.builder = this;
		modifiers_foreachObjectLink(object, modifier_walk, &data);
	}
	/* Constraints. */
	if (object->constraints.first != NULL) {
		BuilderWalkUserData data;
		data.builder = this;
		BKE_constraints_id_loop(&object->constraints, constraint_walk, &data);
	}
	/* Object data. */
	build_object_data(object);
	/* Build animation data,
	 *
	 * Do it now because it's possible object data will affect
	 * on object's level animation, for example in case of rebuilding
	 * pose for proxy.
	 */
	build_animdata(&object->id);
	/* Particle systems. */
	if (object->particlesystem.first != NULL) {
		build_particles(object);
	}
	/* Grease pencil. */
	if (object->gpd != NULL) {
		build_gpencil(object->gpd);
	}
	/* Object that this is a proxy for. */
	if (object->proxy) {
		object->proxy->proxy_from = object;
		build_object(NULL, object->proxy, DEG_ID_LINKED_INDIRECTLY);
	}
	/* Object dupligroup. */
	if (object->dup_group != NULL) {
		build_group(object->dup_group);
	}
}

void DepsgraphNodeBuilder::build_object_flags(
        Base *base,
        Object *object,
        eDepsNode_LinkedState_Type linked_state)
{
	if (base == NULL) {
		return;
	}
	/* TODO(sergey): Is this really best component to be used? */
	Object *object_cow = get_cow_datablock(object);
	const bool is_from_set = (linked_state == DEG_ID_LINKED_VIA_SET);
	add_operation_node(&object->id,
	                   DEG_NODE_TYPE_LAYER_COLLECTIONS,
	                   function_bind(BKE_object_eval_flush_base_flags,
	                                 _1, object_cow, base, is_from_set),
	                   DEG_OPCODE_OBJECT_BASE_FLAGS);
}

void DepsgraphNodeBuilder::build_object_data(Object *object)
{
	if (object->data == NULL) {
		return;
	}
	IDDepsNode *id_node = graph_->find_id_node(&object->id);
	/* type-specific data. */
	switch (object->type) {
		case OB_MESH:
		case OB_CURVE:
		case OB_FONT:
		case OB_SURF:
		case OB_MBALL:
		case OB_LATTICE:
			build_obdata_geom(object);
			/* TODO(sergey): Only for until we support granular
			 * update of curves.
			 */
			if (object->type == OB_FONT) {
				Curve *curve = (Curve *)object->data;
				if (curve->textoncurve) {
					id_node->eval_flags |= DAG_EVAL_NEED_CURVE_PATH;
				}
			}
			break;
		case OB_ARMATURE:
			if (ID_IS_LINKED(object) && object->proxy_from != NULL) {
				build_proxy_rig(object);
			}
			else {
				build_rig(object);
			}
			break;
		case OB_LAMP:
			build_lamp(object);
			break;
		case OB_CAMERA:
			build_camera(object);
			break;
		case OB_LIGHTPROBE:
			build_lightprobe(object);
			break;
		default:
		{
			ID *obdata = (ID *)object->data;
			if (built_map_.checkIsBuilt(obdata) == 0) {
				build_animdata(obdata);
			}
			break;
		}
	}
}

void DepsgraphNodeBuilder::build_object_transform(Object *object)
{
	OperationDepsNode *op_node;
	Scene *scene_cow = get_cow_datablock(scene_);
	Object *ob_cow = get_cow_datablock(object);

	/* local transforms (from transform channels - loc/rot/scale + deltas) */
	op_node = add_operation_node(&object->id, DEG_NODE_TYPE_TRANSFORM,
	                             function_bind(BKE_object_eval_local_transform,
	                                           _1,
	                                           ob_cow),
	                             DEG_OPCODE_TRANSFORM_LOCAL);
	op_node->set_as_entry();

	/* object parent */
	if (object->parent != NULL) {
		add_operation_node(&object->id, DEG_NODE_TYPE_TRANSFORM,
		                   function_bind(BKE_object_eval_parent,
		                                 _1,
		                                 scene_cow,
		                                 ob_cow),
		                   DEG_OPCODE_TRANSFORM_PARENT);
	}

	/* object constraints */
	if (object->constraints.first != NULL) {
		build_object_constraints(object);
	}

	/* Rest of transformation update. */
	add_operation_node(&object->id, DEG_NODE_TYPE_TRANSFORM,
	                   function_bind(BKE_object_eval_uber_transform,
	                                 _1,
	                                 ob_cow),
	                   DEG_OPCODE_TRANSFORM_OBJECT_UBEREVAL);

	/* object transform is done */
	op_node = add_operation_node(&object->id, DEG_NODE_TYPE_TRANSFORM,
	                             function_bind(BKE_object_eval_done,
	                                           _1,
	                                           ob_cow),
	                             DEG_OPCODE_TRANSFORM_FINAL);
	op_node->set_as_exit();
}

/**
 * Constraints Graph Notes
 *
 * For constraints, we currently only add a operation node to the Transform
 * or Bone components (depending on whichever type of owner we have).
 * This represents the entire constraints stack, which is for now just
 * executed as a single monolithic block. At least initially, this should
 * be sufficient for ensuring that the porting/refactoring process remains
 * manageable.
 *
 * However, when the time comes for developing "node-based" constraints,
 * we'll need to split this up into pre/post nodes for "constraint stack
 * evaluation" + operation nodes for each constraint (i.e. the contents
 * of the loop body used in the current "solve_constraints()" operation).
 *
 * -- Aligorith, August 2013
 */
void DepsgraphNodeBuilder::build_object_constraints(Object *object)
{
	/* create node for constraint stack */
	add_operation_node(&object->id, DEG_NODE_TYPE_TRANSFORM,
	                   function_bind(BKE_object_eval_constraints,
	                                 _1,
	                                 get_cow_datablock(scene_),
	                                 get_cow_datablock(object)),
	                   DEG_OPCODE_TRANSFORM_CONSTRAINTS);
}

/**
 * Build graph nodes for AnimData block
 * \param id: ID-Block which hosts the AnimData
 */
void DepsgraphNodeBuilder::build_animdata(ID *id)
{
	AnimData *adt = BKE_animdata_from_id(id);
	if (adt == NULL) {
		return;
	}

	/* animation */
	if (adt->action || adt->nla_tracks.first || adt->drivers.first) {
		(void) add_id_node(id);
		ID *id_cow = get_cow_id(id);

		// XXX: Hook up specific update callbacks for special properties which
		// may need it...

		/* actions and NLA - as a single unit for now, as it gets complicated to
		 * schedule otherwise.
		 */
		if ((adt->action) || (adt->nla_tracks.first)) {
			/* create the node */
			add_operation_node(id, DEG_NODE_TYPE_ANIMATION,
			                   function_bind(BKE_animsys_eval_animdata,
			                                 _1,
			                                 id_cow),
			                   DEG_OPCODE_ANIMATION,
			                   id->name);

			/* TODO: for each channel affected, we might also want to add some
			 * support for running RNA update callbacks on them
			 * (which will be needed for proper handling of drivers later)
			 */
		}

		/* drivers */
		LISTBASE_FOREACH (FCurve *, fcu, &adt->drivers) {
			/* create driver */
			build_driver(id, fcu);
		}
	}
}

/**
 * Build graph node(s) for Driver
 * \param id: ID-Block that driver is attached to
 * \param fcu: Driver-FCurve
 */
void DepsgraphNodeBuilder::build_driver(ID *id, FCurve *fcurve)
{
	ID *id_cow = get_cow_id(id);

	/* Create data node for this driver */
<<<<<<< HEAD
	/* TODO(sergey): Avoid creating same operation multiple times,
	 * in the future we need to avoid lookup of the operation as well
	 * and use some tagging magic instead.
	 */
	OperationDepsNode *driver_op = find_operation_node(
	        id,
	        DEG_NODE_TYPE_PARAMETERS,
	        DEG_OPCODE_DRIVER,
	        fcu->rna_path ? fcu->rna_path : "",
	        fcu->array_index);

	if (driver_op == NULL) {
		/* TODO(sergey): Shall we use COW of fcu itself here? */
		driver_op = add_operation_node(id,
		                               DEG_NODE_TYPE_PARAMETERS,
		                               function_bind(BKE_animsys_eval_driver,
		                                             _1,
		                                             id_cow,
		                                             fcu),
		                               DEG_OPCODE_DRIVER,
		                               fcu->rna_path ? fcu->rna_path : "",
		                               fcu->array_index);
=======
	ensure_operation_node(id,
	                      DEG_NODE_TYPE_PARAMETERS,
	                      function_bind(BKE_animsys_eval_driver, _1, id, fcurve),
	                      DEG_OPCODE_DRIVER,
	                      fcurve->rna_path ? fcurve->rna_path : "",
	                      fcurve->array_index);
	build_driver_variables(id, fcurve);
}

void DepsgraphNodeBuilder::build_driver_variables(ID * id, FCurve *fcurve)
{
	build_driver_id_property(id, fcurve->rna_path);
	LISTBASE_FOREACH (DriverVar *, dvar, &fcurve->driver->variables) {
		DRIVER_TARGETS_USED_LOOPER(dvar)
		{
			build_driver_id_property(dtar->id, dtar->rna_path);
		}
		DRIVER_TARGETS_LOOPER_END
>>>>>>> f76d49ed
	}
}

void DepsgraphNodeBuilder::build_driver_id_property(ID *id,
                                                    const char *rna_path)
{
	if (id == NULL || rna_path == NULL) {
		return;
	}
	PointerRNA id_ptr, ptr;
	PropertyRNA *prop;
	RNA_id_pointer_create(id, &id_ptr);
	if (!RNA_path_resolve_full(&id_ptr, rna_path, &ptr, &prop, NULL)) {
		return;
	}
	if (prop == NULL) {
		return;
	}
	if (!RNA_property_is_idprop(prop)) {
		return;
	}
	const char *prop_identifier = RNA_property_identifier((PropertyRNA *)prop);
	ensure_operation_node(id,
	                      DEG_NODE_TYPE_PARAMETERS,
	                      NULL,
	                      DEG_OPCODE_ID_PROPERTY,
	                      prop_identifier);
}

/* Recursively build graph for world */
void DepsgraphNodeBuilder::build_world(World *world)
{
	if (built_map_.checkIsBuiltAndTag(world)) {
		return;
	}
	/* Animation. */
	build_animdata(&world->id);
	/* world itself */
	add_operation_node(&world->id,
	                   DEG_NODE_TYPE_SHADING,
	                   function_bind(BKE_world_eval,
	                                 _1,
	                                 get_cow_datablock(world)),
	                   DEG_OPCODE_WORLD_UPDATE);
	/* textures */
	build_texture_stack(world->mtex);
	/* world's nodetree */
	if (world->nodetree != NULL) {
		build_nodetree(world->nodetree);
	}
}

/* Rigidbody Simulation - Scene Level */
void DepsgraphNodeBuilder::build_rigidbody(Scene *scene)
{
	RigidBodyWorld *rbw = scene->rigidbody_world;
	Scene *scene_cow = get_cow_datablock(scene);

	/**
	 * Rigidbody Simulation Nodes
	 * ==========================
	 *
	 * There are 3 nodes related to Rigidbody Simulation:
	 * 1) "Initialize/Rebuild World" - this is called sparingly, only when the
	 *    simulation needs to be rebuilt (mainly after file reload, or moving
	 *    back to start frame)
	 * 2) "Do Simulation" - perform a simulation step - interleaved between the
	 *    evaluation steps for clusters of objects (i.e. between those affected
	 *    and/or not affected by the sim for instance).
	 *
	 * 3) "Pull Results" - grab the specific transforms applied for a specific
	 *    object - performed as part of object's transform-stack building.
	 */

	/* Create nodes --------------------------------------------------------- */

	/* XXX: is this the right component, or do we want to use another one
	 * instead?
	 */

	/* init/rebuild operation */
	/*OperationDepsNode *init_node =*/ add_operation_node(
	        &scene->id, DEG_NODE_TYPE_TRANSFORM,
	        function_bind(BKE_rigidbody_rebuild_sim, _1, scene_cow),
	        DEG_OPCODE_RIGIDBODY_REBUILD);

	/* do-sim operation */
	// XXX: what happens if we need to split into several groups?
	OperationDepsNode *sim_node = add_operation_node(
	        &scene->id, DEG_NODE_TYPE_TRANSFORM,
	        function_bind(BKE_rigidbody_eval_simulation, _1, scene_cow),
	        DEG_OPCODE_RIGIDBODY_SIM);

	/* XXX: For now, the sim node is the only one that really matters here.
	 * If any other sims get added later, we may have to remove these hacks...
	 */
	sim_node->owner->entry_operation = sim_node;
	sim_node->owner->exit_operation  = sim_node;

	/* objects - simulation participants */
	if (rbw->group) {
		LISTBASE_FOREACH (Base *, base, &rbw->group->view_layer->object_bases) {
			Object *object = base->object;

			if (!object || (object->type != OB_MESH))
				continue;

			/* 2) create operation for flushing results */
			/* object's transform component - where the rigidbody operation
			 * lives. */
			add_operation_node(&object->id, DEG_NODE_TYPE_TRANSFORM,
			                   function_bind(
			                           BKE_rigidbody_object_sync_transforms,
			                           _1,
			                           scene_cow,
			                           get_cow_datablock(object)),
			                   DEG_OPCODE_RIGIDBODY_TRANSFORM_COPY);
		}
	}
}

void DepsgraphNodeBuilder::build_particles(Object *object)
{
	/**
	 * Particle Systems Nodes
	 * ======================
	 *
	 * There are two types of nodes associated with representing
	 * particle systems:
	 *  1) Component (EVAL_PARTICLES) - This is the particle-system
	 *     evaluation context for an object. It acts as the container
	 *     for all the nodes associated with a particular set of particle
	 *     systems.
	 *  2) Particle System Eval Operation - This operation node acts as a
	 *     blackbox evaluation step for one particle system referenced by
	 *     the particle systems stack. All dependencies link to this operation.
	 */
	/* Component for all particle systems. */
	ComponentDepsNode *psys_comp =
	        add_component_node(&object->id, DEG_NODE_TYPE_EVAL_PARTICLES);

	/* TODO(sergey): Need to get COW of PSYS. */
	Scene *scene_cow = get_cow_datablock(scene_);
	Object *ob_cow = get_cow_datablock(object);

	add_operation_node(psys_comp,
	                   function_bind(BKE_particle_system_eval_init,
	                                 _1,
	                                 scene_cow,
	                                 ob_cow),
	                   DEG_OPCODE_PARTICLE_SYSTEM_EVAL_INIT);
	/* Build all particle systems. */
	LISTBASE_FOREACH (ParticleSystem *, psys, &object->particlesystem) {
		ParticleSettings *part = psys->part;
		/* Build particle settings operations.
		 *
		 * NOTE: The call itself ensures settings are only build once.
		 */
		build_particle_settings(part);
		/* Update on particle settings change. */
		add_operation_node(psys_comp,
		                   function_bind(BKE_particle_system_settings_eval,
		                                 _1,
		                                 psys),
		                   DEG_OPCODE_PARTICLE_SETTINGS_EVAL,
		                   psys->name);
		/* Particle system evaluation. */
		add_operation_node(psys_comp,
		                   NULL,
		                   DEG_OPCODE_PARTICLE_SYSTEM_EVAL,
		                   psys->name);
		/* Visualization of particle system. */
		switch (part->ren_as) {
			case PART_DRAW_OB:
				if (part->dup_ob != NULL) {
					build_object(NULL,
					             part->dup_ob,
					             DEG_ID_LINKED_INDIRECTLY);
				}
				break;
			case PART_DRAW_GR:
				if (part->dup_group != NULL) {
					build_group(part->dup_group);
				}
				break;
		}
	}

	/* TODO(sergey): Do we need a point cache operations here? */
	add_operation_node(&object->id,
	                   DEG_NODE_TYPE_CACHE,
	                   function_bind(BKE_ptcache_object_reset,
	                                 scene_cow,
	                                 ob_cow,
	                                 PTCACHE_RESET_DEPSGRAPH),
	                   DEG_OPCODE_POINT_CACHE_RESET);
}

void DepsgraphNodeBuilder::build_particle_settings(ParticleSettings *part) {
	if (built_map_.checkIsBuiltAndTag(part)) {
		return;
	}
	/* Animation data. */
	build_animdata(&part->id);
	/* Parameters change. */
	add_operation_node(&part->id,
	                   DEG_NODE_TYPE_PARAMETERS,
	                   NULL,
	                   DEG_OPCODE_PARTICLE_SETTINGS_EVAL);
	add_operation_node(&part->id,
	                   DEG_NODE_TYPE_PARAMETERS,
	                   function_bind(BKE_particle_system_settings_recalc_clear,
	                                 _1,
	                                 part),
	                   DEG_OPCODE_PARTICLE_SETTINGS_RECALC_CLEAR);
}

void DepsgraphNodeBuilder::build_cloth(Object *object)
{
	Scene *scene_cow = get_cow_datablock(scene_);
	Object *object_cow = get_cow_datablock(object);
	add_operation_node(&object->id,
	                   DEG_NODE_TYPE_CACHE,
	                   function_bind(BKE_object_eval_cloth,
	                                 _1,
	                                 scene_cow,
	                                 object_cow),
	                   DEG_OPCODE_GEOMETRY_CLOTH_MODIFIER);
}

/* Shapekeys */
void DepsgraphNodeBuilder::build_shapekeys(Key *key)
{
	build_animdata(&key->id);
	add_operation_node(&key->id,
	                   DEG_NODE_TYPE_GEOMETRY,
	                   NULL,
	                   DEG_OPCODE_GEOMETRY_SHAPEKEY);
}

/* ObData Geometry Evaluation */
// XXX: what happens if the datablock is shared!
void DepsgraphNodeBuilder::build_obdata_geom(Object *object)
{
	OperationDepsNode *op_node;
	Scene *scene_cow = get_cow_datablock(scene_);
	Object *object_cow = get_cow_datablock(object);

	/* TODO(sergey): This way using this object's properties as driver target
	 * works fine.
	 *
	 * Does this depend on other nodes?
	 */
	op_node = add_operation_node(&object->id,
	                             DEG_NODE_TYPE_PARAMETERS,
	                             NULL,
	                             DEG_OPCODE_PARAMETERS_EVAL);
	op_node->set_as_exit();

	/* Temporary uber-update node, which does everything.
	 * It is for the being we're porting old dependencies into the new system.
	 * We'll get rid of this node as soon as all the granular update functions
	 * are filled in.
	 *
	 * TODO(sergey): Get rid of this node.
	 */
	op_node = add_operation_node(&object->id,
	                             DEG_NODE_TYPE_GEOMETRY,
	                             function_bind(BKE_object_eval_uber_data,
	                                           _1,
	                                           scene_cow,
	                                           object_cow),
	                             DEG_OPCODE_GEOMETRY_UBEREVAL);
	op_node->set_as_exit();

	op_node = add_operation_node(&object->id,
	                             DEG_NODE_TYPE_GEOMETRY,
	                             NULL,
	                             DEG_OPCODE_PLACEHOLDER,
	                             "Eval Init");
	op_node->set_as_entry();

	// TODO: "Done" operation

	/* Cloth modifier. */
	LISTBASE_FOREACH (ModifierData *, md, &object->modifiers) {
		if (md->type == eModifierType_Cloth) {
			build_cloth(object);
		}
	}

	/* materials */
	if (object->totcol != 0) {
		if (object->type == OB_MESH) {
			add_operation_node(&object->id,
			                   DEG_NODE_TYPE_SHADING,
			                   function_bind(BKE_object_eval_update_shading,
			                                 _1,
			                                 object_cow),
			                   DEG_OPCODE_SHADING);
		}

		for (int a = 1; a <= object->totcol; a++) {
			Material *ma = give_current_material(object, a);
			if (ma != NULL) {
				build_material(ma);
			}
		}
	}

	/* geometry collision */
	if (ELEM(object->type, OB_MESH, OB_CURVE, OB_LATTICE)) {
		// add geometry collider relations
	}

	ID *obdata = (ID *)object->data;
	if (built_map_.checkIsBuiltAndTag(obdata)) {
		return;
	}
	/* Make sure we've got an ID node before requesting CoW pointer. */
	(void) add_id_node((ID *)obdata);
	ID *obdata_cow = get_cow_id(obdata);

	/* ShapeKeys */
	Key *key = BKE_key_from_object(object);
	if (key) {
		build_shapekeys(key);
	}

	build_animdata(obdata);

	/* Nodes for result of obdata's evaluation, and geometry
	 * evaluation on object.
	 */
	switch (object->type) {
		case OB_MESH:
		{
			//Mesh *me = (Mesh *)object->data;

			/* evaluation operations */
			op_node = add_operation_node(obdata,
			                             DEG_NODE_TYPE_GEOMETRY,
			                             function_bind(BKE_mesh_eval_geometry,
			                                           _1,
			                                           (Mesh *)obdata_cow),
			                             DEG_OPCODE_PLACEHOLDER,
			                             "Geometry Eval");
			op_node->set_as_entry();
			break;
		}

		case OB_MBALL:
		{
			Object *mom = BKE_mball_basis_find(scene_, object);
			/* NOTE: Only the motherball gets evaluated, it's children are
			 * having empty placeholders for the correct relations being built.
			 */
			if (mom == object) {
				/* metaball evaluation operations */
				op_node = add_operation_node(obdata,
				                             DEG_NODE_TYPE_GEOMETRY,
				                             function_bind(
				                                     BKE_mball_eval_geometry,
				                                     _1,
				                                     (MetaBall *)obdata_cow),
				                             DEG_OPCODE_PLACEHOLDER,
				                             "Geometry Eval");
			}
			else {
				op_node = add_operation_node(obdata,
				                             DEG_NODE_TYPE_GEOMETRY,
				                             NULL,
				                             DEG_OPCODE_PLACEHOLDER,
				                             "Geometry Eval");
				op_node->set_as_entry();
			}
			break;
		}

		case OB_CURVE:
		case OB_SURF:
		case OB_FONT:
		{
			/* Curve/nurms evaluation operations. */
			/* - calculate curve geometry (including path) */
			op_node = add_operation_node(obdata,
			                             DEG_NODE_TYPE_GEOMETRY,
			                             function_bind(BKE_curve_eval_geometry,
			                                           _1,
			                                           (Curve *)obdata_cow),
			                                           DEG_OPCODE_PLACEHOLDER,
			                                           "Geometry Eval");
			op_node->set_as_entry();
			/* Make sure objects used for bevel.taper are in the graph.
			 * NOTE: This objects might be not linked to the scene.
			 */
			Curve *cu = (Curve *)obdata;
			if (cu->bevobj != NULL) {
				build_object(NULL, cu->bevobj, DEG_ID_LINKED_INDIRECTLY);
			}
			if (cu->taperobj != NULL) {
				build_object(NULL, cu->taperobj, DEG_ID_LINKED_INDIRECTLY);
			}
			if (object->type == OB_FONT && cu->textoncurve != NULL) {
				build_object(NULL, cu->textoncurve, DEG_ID_LINKED_INDIRECTLY);
			}
			break;
		}

		case OB_LATTICE:
		{
			/* Lattice evaluation operations. */
			op_node = add_operation_node(obdata,
			                             DEG_NODE_TYPE_GEOMETRY,
			                             function_bind(BKE_lattice_eval_geometry,
			                                           _1,
			                                           (Lattice *)obdata_cow),
			                                           DEG_OPCODE_PLACEHOLDER,
			                                           "Geometry Eval");
			op_node->set_as_entry();
			break;
		}
	}

	op_node = add_operation_node(obdata, DEG_NODE_TYPE_GEOMETRY, NULL,
	                             DEG_OPCODE_PLACEHOLDER, "Eval Done");
	op_node->set_as_exit();

	/* Parameters for driver sources. */
	add_operation_node(obdata,
	                   DEG_NODE_TYPE_PARAMETERS,
	                   NULL,
	                   DEG_OPCODE_PARAMETERS_EVAL);

	/* Batch cache. */
	add_operation_node(obdata,
	                   DEG_NODE_TYPE_BATCH_CACHE,
	                   function_bind(BKE_object_data_select_update,
	                                 _1,
	                                 obdata_cow),
	                   DEG_OPCODE_GEOMETRY_SELECT_UPDATE);
}

/* Cameras */
void DepsgraphNodeBuilder::build_camera(Object *object)
{
	/* Object itself. */
	add_operation_node(&object->id,
	                   DEG_NODE_TYPE_PARAMETERS,
	                   NULL,
	                   DEG_OPCODE_PARAMETERS_EVAL,
	                   "Camera Parameters");
	/* Object data. */
	/* TODO: Link scene-camera links in somehow... */
	Camera *camera = (Camera *)object->data;
	if (built_map_.checkIsBuiltAndTag(camera)) {
		return;
	}
	build_animdata(&camera->id);
	add_operation_node(&camera->id,
	                   DEG_NODE_TYPE_PARAMETERS,
	                   NULL,
	                   DEG_OPCODE_PARAMETERS_EVAL);
}

/* Lamps */
void DepsgraphNodeBuilder::build_lamp(Object *object)
{
	/* Object itself. */
	add_operation_node(&object->id,
	                   DEG_NODE_TYPE_PARAMETERS,
	                   NULL,
	                   DEG_OPCODE_PARAMETERS_EVAL,
	                   "Lamp Parameters");
	/* Object data. */
	Lamp *lamp = (Lamp *)object->data;
	if (built_map_.checkIsBuiltAndTag(lamp)) {
		return;
	}
	build_animdata(&lamp->id);
	add_operation_node(&lamp->id,
	                   DEG_NODE_TYPE_PARAMETERS,
	                   NULL,
	                   DEG_OPCODE_PARAMETERS_EVAL);
	/* lamp's nodetree */
	build_nodetree(lamp->nodetree);
	/* textures */
	build_texture_stack(lamp->mtex);
}

void DepsgraphNodeBuilder::build_nodetree(bNodeTree *ntree)
{
	if (ntree == NULL) {
		return;
	}
	if (built_map_.checkIsBuiltAndTag(ntree)) {
		return;
	}
	/* nodetree itself */
	add_id_node(&ntree->id);
	bNodeTree *ntree_cow = get_cow_datablock(ntree);
	/* Animation, */
	build_animdata(&ntree->id);
	/* Shading update. */
	add_operation_node(&ntree->id,
	                   DEG_NODE_TYPE_SHADING,
	                   NULL,
	                   DEG_OPCODE_MATERIAL_UPDATE);
	/* NOTE: We really pass original and CoW node trees here, this is how the
	 * callback works. Ideally we need to find a better way for that.
	 */
	add_operation_node(&ntree->id,
	                   DEG_NODE_TYPE_SHADING_PARAMETERS,
	                   function_bind(BKE_nodetree_shading_params_eval,
	                                 _1,
	                                 ntree_cow,
	                                 ntree),
	                   DEG_OPCODE_MATERIAL_UPDATE);
	/* nodetree's nodes... */
	LISTBASE_FOREACH (bNode *, bnode, &ntree->nodes) {
		ID *id = bnode->id;
		if (id == NULL) {
			continue;
		}
		ID_Type id_type = GS(id->name);
		if (id_type == ID_MA) {
			build_material((Material *)id);
		}
		else if (id_type == ID_TE) {
			build_texture((Tex *)id);
		}
		else if (id_type == ID_IM) {
			build_image((Image *)id);
		}
		else if (id_type == ID_OB) {
			build_object(NULL, (Object *)id, DEG_ID_LINKED_INDIRECTLY);
		}
		else if (id_type == ID_SCE) {
			/* Scenes are used by compositor trees, and handled by render
			 * pipeline. No need to build dependencies for them here.
			 */
		}
		else if (id_type == ID_TXT) {
			/* Ignore script nodes. */
		}
		else if (bnode->type == NODE_GROUP) {
			bNodeTree *group_ntree = (bNodeTree *)id;
			build_nodetree(group_ntree);
		}
		else {
			BLI_assert(!"Unknown ID type used for node");
		}
	}

	// TODO: link from nodetree to owner_component?
}

/* Recursively build graph for material */
void DepsgraphNodeBuilder::build_material(Material *material)
{
	if (built_map_.checkIsBuiltAndTag(material)) {
		return;
	}
	/* Material itself. */
	add_id_node(&material->id);
	Material *material_cow = get_cow_datablock(material);
	/* Shading update. */
	add_operation_node(&material->id,
	                   DEG_NODE_TYPE_SHADING,
	                   function_bind(BKE_material_eval,
	                                 _1,
	                                 material_cow),
	                   DEG_OPCODE_MATERIAL_UPDATE);
	/* Material animation. */
	build_animdata(&material->id);
	/* Textures. */
	build_texture_stack(material->mtex);
	/* Material's nodetree. */
	build_nodetree(material->nodetree);
}

/* Texture-stack attached to some shading datablock */
void DepsgraphNodeBuilder::build_texture_stack(MTex **texture_stack)
{
	/* for now assume that all texture-stacks have same number of max items */
	for (int i = 0; i < MAX_MTEX; i++) {
		MTex *mtex = texture_stack[i];
		if (mtex && mtex->tex) {
			build_texture(mtex->tex);
		}
	}
}

/* Recursively build graph for texture */
void DepsgraphNodeBuilder::build_texture(Tex *texture)
{
	if (built_map_.checkIsBuiltAndTag(texture)) {
		return;
	}
	/* Texture itself. */
	build_animdata(&texture->id);
	/* Texture's nodetree. */
	build_nodetree(texture->nodetree);
	/* Special cases for different IDs which texture uses. */
	if (texture->type == TEX_IMAGE) {
		if (texture->ima != NULL) {
			build_image(texture->ima);
		}
	}
}

void DepsgraphNodeBuilder::build_image(Image *image) {
	if (built_map_.checkIsBuiltAndTag(image)) {
		return;
	}
	/* Placeholder so we can add relations and tag ID node for update. */
	add_operation_node(&image->id,
	                   DEG_NODE_TYPE_PARAMETERS,
	                   NULL,
	                   DEG_OPCODE_PLACEHOLDER,
	                   "Image Eval");
}

void DepsgraphNodeBuilder::build_compositor(Scene *scene)
{
	/* For now, just a plain wrapper? */
	// TODO: create compositing component?
	// XXX: component type undefined!
	//graph->get_node(&scene->id, NULL, DEG_NODE_TYPE_COMPOSITING, NULL);

	/* for now, nodetrees are just parameters; compositing occurs in internals
	 * of renderer...
	 */
	add_component_node(&scene->id, DEG_NODE_TYPE_PARAMETERS);
	build_nodetree(scene->nodetree);
}

void DepsgraphNodeBuilder::build_gpencil(bGPdata *gpd)
{
	ID *gpd_id = &gpd->id;

	/* TODO(sergey): what about multiple users of same datablock? This should
	 * only get added once.
	 */

	/* The main reason Grease Pencil is included here is because the animation
	 * (and drivers) need to be hosted somewhere.
	 */
	build_animdata(gpd_id);
}

void DepsgraphNodeBuilder::build_cachefile(CacheFile *cache_file)
{
	ID *cache_file_id = &cache_file->id;
	/* Animation, */
	build_animdata(cache_file_id);
	/* Cache evaluation itself. */
	add_operation_node(cache_file_id, DEG_NODE_TYPE_CACHE, NULL,
	                   DEG_OPCODE_PLACEHOLDER, "Cache File Update");
}

void DepsgraphNodeBuilder::build_mask(Mask *mask)
{
	ID *mask_id = &mask->id;
	Mask *mask_cow = get_cow_datablock(mask);
	/* F-Curve based animation. */
	build_animdata(mask_id);
	/* Animation based on mask's shapes. */
	add_operation_node(mask_id,
	                   DEG_NODE_TYPE_ANIMATION,
	                   function_bind(BKE_mask_eval_animation, _1, mask_cow),
	                   DEG_OPCODE_MASK_ANIMATION);
	/* Final mask evaluation. */
	add_operation_node(mask_id,
	                   DEG_NODE_TYPE_PARAMETERS,
	                   function_bind(BKE_mask_eval_update, _1, mask_cow),
	                   DEG_OPCODE_MASK_EVAL);
}

void DepsgraphNodeBuilder::build_movieclip(MovieClip *clip)
{
	ID *clip_id = &clip->id;
	MovieClip *clip_cow = get_cow_datablock(clip);
	/* Animation. */
	build_animdata(clip_id);
	/* Movie clip evaluation. */
	add_operation_node(clip_id,
	                   DEG_NODE_TYPE_PARAMETERS,
	                   function_bind(BKE_movieclip_eval_update, _1, clip_cow),
	                   DEG_OPCODE_MOVIECLIP_EVAL);
}

void DepsgraphNodeBuilder::build_lightprobe(Object *object)
{
	LightProbe *probe = (LightProbe *)object->data;
	if (built_map_.checkIsBuiltAndTag(probe)) {
		return;
	}
	/* Placeholder so we can add relations and tag ID node for update. */
	add_operation_node(&probe->id,
	                   DEG_NODE_TYPE_PARAMETERS,
	                   NULL,
	                   DEG_OPCODE_PLACEHOLDER,
	                   "LightProbe Eval");
	add_operation_node(&object->id,
	                   DEG_NODE_TYPE_PARAMETERS,
	                   NULL,
	                   DEG_OPCODE_PLACEHOLDER,
	                   "LightProbe Eval");

	build_animdata(&probe->id);
}

}  // namespace DEG<|MERGE_RESOLUTION|>--- conflicted
+++ resolved
@@ -714,33 +714,10 @@
 	ID *id_cow = get_cow_id(id);
 
 	/* Create data node for this driver */
-<<<<<<< HEAD
-	/* TODO(sergey): Avoid creating same operation multiple times,
-	 * in the future we need to avoid lookup of the operation as well
-	 * and use some tagging magic instead.
-	 */
-	OperationDepsNode *driver_op = find_operation_node(
-	        id,
-	        DEG_NODE_TYPE_PARAMETERS,
-	        DEG_OPCODE_DRIVER,
-	        fcu->rna_path ? fcu->rna_path : "",
-	        fcu->array_index);
-
-	if (driver_op == NULL) {
-		/* TODO(sergey): Shall we use COW of fcu itself here? */
-		driver_op = add_operation_node(id,
-		                               DEG_NODE_TYPE_PARAMETERS,
-		                               function_bind(BKE_animsys_eval_driver,
-		                                             _1,
-		                                             id_cow,
-		                                             fcu),
-		                               DEG_OPCODE_DRIVER,
-		                               fcu->rna_path ? fcu->rna_path : "",
-		                               fcu->array_index);
-=======
+	/* TODO(sergey): Shall we use COW of fcu itself here? */
 	ensure_operation_node(id,
 	                      DEG_NODE_TYPE_PARAMETERS,
-	                      function_bind(BKE_animsys_eval_driver, _1, id, fcurve),
+	                      function_bind(BKE_animsys_eval_driver, _1, id_cow, fcurve),
 	                      DEG_OPCODE_DRIVER,
 	                      fcurve->rna_path ? fcurve->rna_path : "",
 	                      fcurve->array_index);
@@ -756,7 +733,6 @@
 			build_driver_id_property(dtar->id, dtar->rna_path);
 		}
 		DRIVER_TARGETS_LOOPER_END
->>>>>>> f76d49ed
 	}
 }
 
