--- conflicted
+++ resolved
@@ -135,7 +135,6 @@
 void DepsgraphNodeBuilder::build_rig(Object *object)
 {
 	bArmature *armature = (bArmature *)object->data;
-	const short armature_tag = armature->id.tag;
 	Scene *scene_cow;
 	Object *object_cow;
 	bArmature *armature_cow;
@@ -163,14 +162,8 @@
 	 *       mechanism in-between here to ensure that we can use same rig
 	 *       multiple times in same scene.
 	 */
-<<<<<<< HEAD
-	if ((armature_tag & LIB_TAG_DOIT) == 0) {
+	if (built_map_.checkIsBuilt(armature)) {
 		build_animdata(&armature->id);
-
-=======
-	if (built_map_.checkIsBuilt(arm)) {
-		build_animdata(&arm->id);
->>>>>>> 93072e44
 		/* Make sure pose is up-to-date with armature updates. */
 		add_operation_node(&armature->id,
 		                   DEG_NODE_TYPE_PARAMETERS,
