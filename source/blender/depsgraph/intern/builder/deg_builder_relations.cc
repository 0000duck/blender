--- conflicted
+++ resolved
@@ -1477,12 +1477,8 @@
 
 	/* objects - simulation participants */
 	if (rbw->group) {
-<<<<<<< HEAD
 		FractureModifierData *fmd = NULL;
-		build_collection(DEG_COLLECTION_OWNER_OBJECT, NULL, rbw->group);
-=======
 		build_collection(NULL, rbw->group);
->>>>>>> 9b41ad28
 
 		FOREACH_COLLECTION_OBJECT_RECURSIVE_BEGIN(rbw->group, object)
 		{
