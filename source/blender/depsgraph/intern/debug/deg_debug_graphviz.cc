/*
 * ***** BEGIN GPL LICENSE BLOCK *****
 *
 * This program is free software; you can redistribute it and/or
 * modify it under the terms of the GNU General Public License
 * as published by the Free Software Foundation; either version 2
 * of the License, or (at your option) any later version.
 *
 * This program is distributed in the hope that it will be useful,
 * but WITHOUT ANY WARRANTY; without even the implied warranty of
 * MERCHANTABILITY or FITNESS FOR A PARTICULAR PURPOSE.  See the
 * GNU General Public License for more details.
 *
 * You should have received a copy of the GNU General Public License
 * along with this program; if not, write to the Free Software Foundation,
 * Inc., 51 Franklin Street, Fifth Floor, Boston, MA 02110-1301, USA.
 *
 * The Original Code is Copyright (C) 2014 Blender Foundation.
 * All rights reserved.
 *
 * Original Author: Lukas Toenne
 * Contributor(s): None Yet
 *
 * ***** END GPL LICENSE BLOCK *****
 */

/** \file blender/depsgraph/intern/debug/deg_debug_graphviz.cc
 *  \ingroup depsgraph
 *
 * Implementation of tools for debugging the depsgraph
 */

#include "BLI_utildefines.h"
#include "BLI_ghash.h"

extern "C" {
#include "DNA_listBase.h"
}  /* extern "C" */

#include "DEG_depsgraph.h"
#include "DEG_depsgraph_debug.h"

#include "intern/depsgraph_intern.h"
#include "util/deg_util_foreach.h"

/* ****************** */
/* Graphviz Debugging */

namespace DEG {

#define NL "\r\n"

/* Only one should be enabled, defines whether graphviz nodes
 * get colored by individual types or classes.
 */
#define COLOR_SCHEME_NODE_CLASS 1
//#define COLOR_SCHEME_NODE_TYPE  2

static const char *deg_debug_graphviz_fontname = "helvetica";
static float deg_debug_graphviz_graph_label_size = 20.0f;
static float deg_debug_graphviz_node_label_size = 14.0f;
static const int deg_debug_max_colors = 12;
#ifdef COLOR_SCHEME_NODE_TYPE
static const char *deg_debug_colors[] = {
    "#a6cee3", "#1f78b4", "#b2df8a",
    "#33a02c", "#fb9a99", "#e31a1c",
    "#fdbf6f", "#ff7f00", "#cab2d6",
    "#6a3d9a", "#ffff99", "#b15928",
};
#endif
static const char *deg_debug_colors_light[] = {
    "#8dd3c7", "#ffffb3", "#bebada",
    "#fb8072", "#80b1d3", "#fdb462",
    "#b3de69", "#fccde5", "#d9d9d9",
    "#bc80bd", "#ccebc5", "#ffed6f",
};

#ifdef COLOR_SCHEME_NODE_TYPE
static const int deg_debug_node_type_color_map[][2] = {
    {DEG_NODE_TYPE_TIMESOURCE,   0},
    {DEG_NODE_TYPE_ID_REF,       2},

    /* Outer Types */
    {DEG_NODE_TYPE_PARAMETERS,   2},
    {DEG_NODE_TYPE_PROXY,        3},
    {DEG_NODE_TYPE_ANIMATION,    4},
    {DEG_NODE_TYPE_TRANSFORM,    5},
    {DEG_NODE_TYPE_GEOMETRY,     6},
    {DEG_NODE_TYPE_SEQUENCER,    7},
    {DEG_NODE_TYPE_SHADING,      8},
    {DEG_NODE_TYPE_CACHE,        9},
    {-1,                         0}
};
#endif

static int deg_debug_node_color_index(const DepsNode *node)
{
#ifdef COLOR_SCHEME_NODE_CLASS
	/* Some special types. */
	switch (node->type) {
		case DEG_NODE_TYPE_ID_REF:
			return 5;
		case DEG_NODE_TYPE_OPERATION:
		{
			OperationDepsNode *op_node = (OperationDepsNode *)node;
			if (op_node->is_noop())
				return 8;
			break;
		}

		default:
			break;
	}
	/* Do others based on class. */
	switch (node->tclass) {
		case DEG_NODE_CLASS_OPERATION:
			return 4;
		case DEG_NODE_CLASS_COMPONENT:
			return 1;
		default:
			return 9;
	}
#endif

#ifdef COLOR_SCHEME_NODE_TYPE
	const int (*pair)[2];
	for (pair = deg_debug_node_type_color_map; (*pair)[0] >= 0; ++pair) {
		if ((*pair)[0] == node->type) {
			return (*pair)[1];
		}
	}
	return -1;
#endif
}

struct DebugContext {
	FILE *file;
	bool show_tags;
	bool show_eval_priority;
};

static void deg_debug_fprintf(const DebugContext &ctx, const char *fmt, ...) ATTR_PRINTF_FORMAT(2, 3);
static void deg_debug_fprintf(const DebugContext &ctx, const char *fmt, ...)
{
	va_list args;
	va_start(args, fmt);
	vfprintf(ctx.file, fmt, args);
	va_end(args);
}

static void deg_debug_graphviz_legend_color(const DebugContext &ctx,
                                            const char *name,
                                            const char *color)
{
	deg_debug_fprintf(ctx, "<TR>");
	deg_debug_fprintf(ctx, "<TD>%s</TD>", name);
	deg_debug_fprintf(ctx, "<TD BGCOLOR=\"%s\"></TD>", color);
	deg_debug_fprintf(ctx, "</TR>" NL);
}

static void deg_debug_graphviz_legend(const DebugContext &ctx)
{
	deg_debug_fprintf(ctx, "{" NL);
	deg_debug_fprintf(ctx, "rank = sink;" NL);
	deg_debug_fprintf(ctx, "Legend [shape=none, margin=0, label=<" NL);
	deg_debug_fprintf(ctx, "  <TABLE BORDER=\"0\" CELLBORDER=\"1\" CELLSPACING=\"0\" CELLPADDING=\"4\">" NL);
	deg_debug_fprintf(ctx, "<TR><TD COLSPAN=\"2\"><B>Legend</B></TD></TR>" NL);

#ifdef COLOR_SCHEME_NODE_CLASS
	const char **colors = deg_debug_colors_light;
	deg_debug_graphviz_legend_color(ctx, "Operation", colors[4]);
	deg_debug_graphviz_legend_color(ctx, "Component", colors[1]);
	deg_debug_graphviz_legend_color(ctx, "ID Node", colors[5]);
	deg_debug_graphviz_legend_color(ctx, "NOOP", colors[8]);
#endif

#ifdef COLOR_SCHEME_NODE_TYPE
	const int (*pair)[2];
	for (pair = deg_debug_node_type_color_map; (*pair)[0] >= 0; ++pair) {
		DepsNodeFactory *nti = DEG_get_node_factory((eDepsNode_Type)(*pair)[0]);
		deg_debug_graphviz_legend_color(ctx,
		                                nti->tname().c_str(),
		                                deg_debug_colors_light[(*pair)[1] % deg_debug_max_colors]);
	}
#endif

	deg_debug_fprintf(ctx, "</TABLE>" NL);
	deg_debug_fprintf(ctx, ">" NL);
	deg_debug_fprintf(ctx, ",fontname=\"%s\"", deg_debug_graphviz_fontname);
	deg_debug_fprintf(ctx, "];" NL);
	deg_debug_fprintf(ctx, "}" NL);
}

static void deg_debug_graphviz_node_color(const DebugContext &ctx,
                                          const DepsNode *node)
{
	const char *color_default = "black";
	const char *color_modified = "orangered4";
	const char *color_update = "dodgerblue3";
	const char *color = color_default;
	if (ctx.show_tags) {
		if (node->tclass == DEG_NODE_CLASS_OPERATION) {
			OperationDepsNode *op_node = (OperationDepsNode *)node;
			if (op_node->flag & DEPSOP_FLAG_DIRECTLY_MODIFIED) {
				color = color_modified;
			}
			else if (op_node->flag & DEPSOP_FLAG_NEEDS_UPDATE) {
				color = color_update;
			}
		}
	}
	deg_debug_fprintf(ctx, "\"%s\"", color);
}

static void deg_debug_graphviz_node_penwidth(const DebugContext &ctx,
                                             const DepsNode *node)
{
	float penwidth_default = 1.0f;
	float penwidth_modified = 4.0f;
	float penwidth_update = 4.0f;
	float penwidth = penwidth_default;
	if (ctx.show_tags) {
		if (node->tclass == DEG_NODE_CLASS_OPERATION) {
			OperationDepsNode *op_node = (OperationDepsNode *)node;
			if (op_node->flag & DEPSOP_FLAG_DIRECTLY_MODIFIED) {
				penwidth = penwidth_modified;
			}
			else if (op_node->flag & DEPSOP_FLAG_NEEDS_UPDATE) {
				penwidth = penwidth_update;
			}
		}
	}
	deg_debug_fprintf(ctx, "\"%f\"", penwidth);
}

static void deg_debug_graphviz_node_fillcolor(const DebugContext &ctx,
                                              const DepsNode *node)
{
	const char *defaultcolor = "gainsboro";
	int color_index = deg_debug_node_color_index(node);
	const char *fillcolor = color_index < 0 ? defaultcolor : deg_debug_colors_light[color_index % deg_debug_max_colors];
	deg_debug_fprintf(ctx, "\"%s\"", fillcolor);
}

static void deg_debug_graphviz_relation_color(const DebugContext &ctx,
                                              const DepsRelation *rel)
{
	const char *color_default = "black";
	const char *color_error = "red4";
	const char *color = color_default;
	if (rel->flag & DEPSREL_FLAG_CYCLIC) {
		color = color_error;
	}
	deg_debug_fprintf(ctx, "%s", color);
}

static void deg_debug_graphviz_node_style(const DebugContext &ctx, const DepsNode *node)
{
	const char *base_style = "filled"; /* default style */
	if (ctx.show_tags) {
		if (node->tclass == DEG_NODE_CLASS_OPERATION) {
			OperationDepsNode *op_node = (OperationDepsNode *)node;
			if (op_node->flag & (DEPSOP_FLAG_DIRECTLY_MODIFIED | DEPSOP_FLAG_NEEDS_UPDATE)) {
				base_style = "striped";
			}
		}
	}
	switch (node->tclass) {
		case DEG_NODE_CLASS_GENERIC:
			deg_debug_fprintf(ctx, "\"%s\"", base_style);
			break;
		case DEG_NODE_CLASS_COMPONENT:
			deg_debug_fprintf(ctx, "\"%s\"", base_style);
			break;
		case DEG_NODE_CLASS_OPERATION:
			deg_debug_fprintf(ctx, "\"%s,rounded\"", base_style);
			break;
	}
}

static void deg_debug_graphviz_node_single(const DebugContext &ctx,
                                           const DepsNode *node)
{
	const char *shape = "box";
	string name = node->identifier();
	float priority = -1.0f;
	if (node->type == DEG_NODE_TYPE_ID_REF) {
		IDDepsNode *id_node = (IDDepsNode *)node;
		char buf[256];
		BLI_snprintf(buf, sizeof(buf), " (Layers: %u)", id_node->layers);
		name += buf;
	}
	if (ctx.show_eval_priority && node->tclass == DEG_NODE_CLASS_OPERATION) {
		priority = ((OperationDepsNode *)node)->eval_priority;
	}
	deg_debug_fprintf(ctx, "// %s\n", name.c_str());
	deg_debug_fprintf(ctx, "\"node_%p\"", node);
	deg_debug_fprintf(ctx, "[");
//	deg_debug_fprintf(ctx, "label=<<B>%s</B>>", name);
	if (priority >= 0.0f) {
		deg_debug_fprintf(ctx, "label=<%s<BR/>(<I>%.2f</I>)>",
		                 name.c_str(),
		                 priority);
	}
	else {
		deg_debug_fprintf(ctx, "label=<%s>", name.c_str());
	}
	deg_debug_fprintf(ctx, ",fontname=\"%s\"", deg_debug_graphviz_fontname);
	deg_debug_fprintf(ctx, ",fontsize=%f", deg_debug_graphviz_node_label_size);
	deg_debug_fprintf(ctx, ",shape=%s", shape);
	deg_debug_fprintf(ctx, ",style="); deg_debug_graphviz_node_style(ctx, node);
	deg_debug_fprintf(ctx, ",color="); deg_debug_graphviz_node_color(ctx, node);
	deg_debug_fprintf(ctx, ",fillcolor="); deg_debug_graphviz_node_fillcolor(ctx, node);
	deg_debug_fprintf(ctx, ",penwidth="); deg_debug_graphviz_node_penwidth(ctx, node);
	deg_debug_fprintf(ctx, "];" NL);
	deg_debug_fprintf(ctx, NL);
}

static void deg_debug_graphviz_node_cluster_begin(const DebugContext &ctx,
                                                  const DepsNode *node)
{
	string name = node->identifier();
<<<<<<< HEAD
	if (node->type == DEPSNODE_TYPE_ID_REF) {
=======
	if (node->type == DEG_NODE_TYPE_ID_REF) {
>>>>>>> 5e9132b3
		IDDepsNode *id_node = (IDDepsNode *)node;
		char buf[256];
		BLI_snprintf(buf, sizeof(buf), " (Layers: %u)", id_node->layers);
		name += buf;
	}
	deg_debug_fprintf(ctx, "// %s\n", name.c_str());
	deg_debug_fprintf(ctx, "subgraph \"cluster_%p\" {" NL, node);
//	deg_debug_fprintf(ctx, "label=<<B>%s</B>>;" NL, name);
	deg_debug_fprintf(ctx, "label=<%s>;" NL, name.c_str());
	deg_debug_fprintf(ctx, "fontname=\"%s\";" NL, deg_debug_graphviz_fontname);
	deg_debug_fprintf(ctx, "fontsize=%f;" NL, deg_debug_graphviz_node_label_size);
	deg_debug_fprintf(ctx, "margin=\"%d\";" NL, 16);
	deg_debug_fprintf(ctx, "style="); deg_debug_graphviz_node_style(ctx, node); deg_debug_fprintf(ctx, ";" NL);
	deg_debug_fprintf(ctx, "color="); deg_debug_graphviz_node_color(ctx, node); deg_debug_fprintf(ctx, ";" NL);
	deg_debug_fprintf(ctx, "fillcolor="); deg_debug_graphviz_node_fillcolor(ctx, node); deg_debug_fprintf(ctx, ";" NL);
	deg_debug_fprintf(ctx, "penwidth="); deg_debug_graphviz_node_penwidth(ctx, node); deg_debug_fprintf(ctx, ";" NL);
	/* dummy node, so we can add edges between clusters */
	deg_debug_fprintf(ctx, "\"node_%p\"", node);
	deg_debug_fprintf(ctx, "[");
	deg_debug_fprintf(ctx, "shape=%s", "point");
	deg_debug_fprintf(ctx, ",style=%s", "invis");
	deg_debug_fprintf(ctx, "];" NL);
	deg_debug_fprintf(ctx, NL);
}

static void deg_debug_graphviz_node_cluster_end(const DebugContext &ctx)
{
	deg_debug_fprintf(ctx, "}" NL);
	deg_debug_fprintf(ctx, NL);
}

static void deg_debug_graphviz_graph_nodes(const DebugContext &ctx,
                                           const Depsgraph *graph);
static void deg_debug_graphviz_graph_relations(const DebugContext &ctx,
                                               const Depsgraph *graph);

static void deg_debug_graphviz_node(const DebugContext &ctx,
                                    const DepsNode *node)
{
	switch (node->type) {
		case DEG_NODE_TYPE_ID_REF:
		{
			const IDDepsNode *id_node = (const IDDepsNode *)node;
			if (BLI_ghash_size(id_node->components) == 0) {
				deg_debug_graphviz_node_single(ctx, node);
			}
			else {
				deg_debug_graphviz_node_cluster_begin(ctx, node);
				GHASH_FOREACH_BEGIN(const ComponentDepsNode *, comp, id_node->components)
				{
					deg_debug_graphviz_node(ctx, comp);
				}
				GHASH_FOREACH_END();
				deg_debug_graphviz_node_cluster_end(ctx);
			}
			break;
		}
		case DEG_NODE_TYPE_PARAMETERS:
		case DEG_NODE_TYPE_ANIMATION:
		case DEG_NODE_TYPE_TRANSFORM:
		case DEG_NODE_TYPE_PROXY:
		case DEG_NODE_TYPE_GEOMETRY:
		case DEG_NODE_TYPE_SEQUENCER:
		case DEG_NODE_TYPE_EVAL_POSE:
		case DEG_NODE_TYPE_BONE:
		case DEG_NODE_TYPE_SHADING:
		case DEG_NODE_TYPE_CACHE:
		case DEG_NODE_TYPE_EVAL_PARTICLES:
		{
			ComponentDepsNode *comp_node = (ComponentDepsNode *)node;
			if (!comp_node->operations.empty()) {
				deg_debug_graphviz_node_cluster_begin(ctx, node);
				foreach (DepsNode *op_node, comp_node->operations) {
					deg_debug_graphviz_node(ctx, op_node);
				}
				deg_debug_graphviz_node_cluster_end(ctx);
			}
			else {
				deg_debug_graphviz_node_single(ctx, node);
			}
			break;
		}
		default:
			deg_debug_graphviz_node_single(ctx, node);
			break;
	}
}

static bool deg_debug_graphviz_is_cluster(const DepsNode *node)
{
	switch (node->type) {
		case DEG_NODE_TYPE_ID_REF:
		{
			const IDDepsNode *id_node = (const IDDepsNode *)node;
			return BLI_ghash_size(id_node->components) > 0;
		}
		case DEG_NODE_TYPE_PARAMETERS:
		case DEG_NODE_TYPE_ANIMATION:
		case DEG_NODE_TYPE_TRANSFORM:
		case DEG_NODE_TYPE_PROXY:
		case DEG_NODE_TYPE_GEOMETRY:
		case DEG_NODE_TYPE_SEQUENCER:
		case DEG_NODE_TYPE_EVAL_POSE:
		case DEG_NODE_TYPE_BONE:
		{
			ComponentDepsNode *comp_node = (ComponentDepsNode *)node;
			return !comp_node->operations.empty();
		}
		default:
			return false;
	}
}

static bool deg_debug_graphviz_is_owner(const DepsNode *node,
                                        const DepsNode *other)
{
	switch (node->tclass) {
		case DEG_NODE_CLASS_COMPONENT:
		{
			ComponentDepsNode *comp_node = (ComponentDepsNode *)node;
			if (comp_node->owner == other)
				return true;
			break;
		}
		case DEG_NODE_CLASS_OPERATION:
		{
			OperationDepsNode *op_node = (OperationDepsNode *)node;
			if (op_node->owner == other)
				return true;
			else if (op_node->owner->owner == other)
				return true;
			break;
		}
		default: break;
	}
	return false;
}

static void deg_debug_graphviz_node_relations(const DebugContext &ctx,
                                              const DepsNode *node)
{
	foreach (DepsRelation *rel, node->inlinks) {
		float penwidth = 2.0f;

		const DepsNode *tail = rel->to; /* same as node */
		const DepsNode *head = rel->from;
		deg_debug_fprintf(ctx, "// %s -> %s\n",
		                 head->identifier().c_str(),
		                 tail->identifier().c_str());
		deg_debug_fprintf(ctx, "\"node_%p\"", head);
		deg_debug_fprintf(ctx, " -> ");
		deg_debug_fprintf(ctx, "\"node_%p\"", tail);

		deg_debug_fprintf(ctx, "[");
		/* Note: without label an id seem necessary to avoid bugs in graphviz/dot */
		deg_debug_fprintf(ctx, "id=\"%s\"", rel->name);
		deg_debug_fprintf(ctx, ",color="); deg_debug_graphviz_relation_color(ctx, rel);
		deg_debug_fprintf(ctx, ",penwidth=\"%f\"", penwidth);
		/* NOTE: edge from node to own cluster is not possible and gives graphviz
		 * warning, avoid this here by just linking directly to the invisible
		 * placeholder node
		 */
		if (deg_debug_graphviz_is_cluster(tail) && !deg_debug_graphviz_is_owner(head, tail)) {
			deg_debug_fprintf(ctx, ",ltail=\"cluster_%p\"", tail);
		}
		if (deg_debug_graphviz_is_cluster(head) && !deg_debug_graphviz_is_owner(tail, head)) {
			deg_debug_fprintf(ctx, ",lhead=\"cluster_%p\"", head);
		}
		deg_debug_fprintf(ctx, "];" NL);
		deg_debug_fprintf(ctx, NL);
	}
}

static void deg_debug_graphviz_graph_nodes(const DebugContext &ctx,
                                           const Depsgraph *graph)
{
	GHASH_FOREACH_BEGIN (DepsNode *, node, graph->id_hash)
	{
		deg_debug_graphviz_node(ctx, node);
	}
	GHASH_FOREACH_END();
	TimeSourceDepsNode *time_source = graph->find_time_source();
	if (time_source != NULL) {
		deg_debug_graphviz_node(ctx, time_source);
	}
}

static void deg_debug_graphviz_graph_relations(const DebugContext &ctx,
                                               const Depsgraph *graph)
{
	GHASH_FOREACH_BEGIN(IDDepsNode *, id_node, graph->id_hash)
	{
		GHASH_FOREACH_BEGIN(ComponentDepsNode *, comp_node, id_node->components)
		{
			foreach (OperationDepsNode *op_node, comp_node->operations) {
				deg_debug_graphviz_node_relations(ctx, op_node);
			}
		}
		GHASH_FOREACH_END();
	}
	GHASH_FOREACH_END();

	TimeSourceDepsNode *time_source = graph->find_time_source();
	if (time_source != NULL) {
		deg_debug_graphviz_node_relations(ctx, time_source);
	}
}

}  // namespace DEG

void DEG_debug_graphviz(const Depsgraph *graph, FILE *f, const char *label, bool show_eval)
{
	if (!graph) {
		return;
	}

	const DEG::Depsgraph *deg_graph = reinterpret_cast<const DEG::Depsgraph *>(graph);

	DEG::DebugContext ctx;
	ctx.file = f;
	ctx.show_tags = show_eval;
	ctx.show_eval_priority = show_eval;

	DEG::deg_debug_fprintf(ctx, "digraph depgraph {" NL);
	DEG::deg_debug_fprintf(ctx, "rankdir=LR;" NL);
	DEG::deg_debug_fprintf(ctx, "graph [");
	DEG::deg_debug_fprintf(ctx, "compound=true");
	DEG::deg_debug_fprintf(ctx, ",labelloc=\"t\"");
	DEG::deg_debug_fprintf(ctx, ",fontsize=%f", DEG::deg_debug_graphviz_graph_label_size);
	DEG::deg_debug_fprintf(ctx, ",fontname=\"%s\"", DEG::deg_debug_graphviz_fontname);
	DEG::deg_debug_fprintf(ctx, ",label=\"%s\"", label);
	DEG::deg_debug_fprintf(ctx, ",splines=ortho");
	DEG::deg_debug_fprintf(ctx, ",overlap=scalexy"); // XXX: only when using neato
	DEG::deg_debug_fprintf(ctx, "];" NL);

	DEG::deg_debug_graphviz_graph_nodes(ctx, deg_graph);
	DEG::deg_debug_graphviz_graph_relations(ctx, deg_graph);

	DEG::deg_debug_graphviz_legend(ctx);

	DEG::deg_debug_fprintf(ctx, "}" NL);
}

#undef NL<|MERGE_RESOLUTION|>--- conflicted
+++ resolved
@@ -320,11 +320,7 @@
                                                   const DepsNode *node)
 {
 	string name = node->identifier();
-<<<<<<< HEAD
-	if (node->type == DEPSNODE_TYPE_ID_REF) {
-=======
 	if (node->type == DEG_NODE_TYPE_ID_REF) {
->>>>>>> 5e9132b3
 		IDDepsNode *id_node = (IDDepsNode *)node;
 		char buf[256];
 		BLI_snprintf(buf, sizeof(buf), " (Layers: %u)", id_node->layers);
