--- conflicted
+++ resolved
@@ -136,15 +136,10 @@
 		EEVEE_hair_cache_populate(vedata, sldata, ob, &cast_shadow);
 	}
 
-<<<<<<< HEAD
-	if (DRW_check_object_visible_within_active_context(ob)) {
-		if (ELEM(ob->type, OB_MESH, OB_CURVE, OB_SURF, OB_FONT, OB_MBALL, OB_HAIR)) {
-=======
 	if (DRW_object_is_renderable(ob) &&
 	    DRW_object_is_visible_in_active_context(ob))
 	{
-		if (ELEM(ob->type, OB_MESH, OB_CURVE, OB_SURF, OB_FONT, OB_MBALL)) {
->>>>>>> ed7f6b51
+		if (ELEM(ob->type, OB_MESH, OB_CURVE, OB_SURF, OB_FONT, OB_MBALL, OB_HAIR)) {
 			EEVEE_materials_cache_populate(vedata, sldata, ob, &cast_shadow);
 		}
 		else if (!USE_SCENE_LIGHT(draw_ctx->v3d)) {
