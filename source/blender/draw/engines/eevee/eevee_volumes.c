/*
 * This program is free software; you can redistribute it and/or
 * modify it under the terms of the GNU General Public License
 * as published by the Free Software Foundation; either version 2
 * of the License, or (at your option) any later version.
 *
 * This program is distributed in the hope that it will be useful,
 * but WITHOUT ANY WARRANTY; without even the implied warranty of
 * MERCHANTABILITY or FITNESS FOR A PARTICULAR PURPOSE.  See the
 * GNU General Public License for more details.
 *
 * You should have received a copy of the GNU General Public License
 * along with this program; if not, write to the Free Software Foundation,
 * Inc., 51 Franklin Street, Fifth Floor, Boston, MA 02110-1301, USA.
 *
 * Copyright 2016, Blender Foundation.
 */

/** \file
 * \ingroup draw_engine
 *
 * Volumetric effects rendering using frostbite approach.
 */

#include "DRW_render.h"

#include "BLI_rand.h"
#include "BLI_string_utils.h"

#include "DNA_object_force_types.h"
#include "DNA_smoke_types.h"
#include "DNA_world_types.h"

#include "BKE_modifier.h"
#include "BKE_mesh.h"
#include "BKE_smoke.h"

#include "ED_screen.h"

#include "DEG_depsgraph_query.h"

#include "eevee_private.h"
#include "GPU_draw.h"
#include "GPU_texture.h"
#include "GPU_material.h"

static struct {
	char *volumetric_common_lib;
	char *volumetric_common_lights_lib;

	struct GPUShader *volumetric_clear_sh;
	struct GPUShader *volumetric_scatter_sh;
	struct GPUShader *volumetric_scatter_with_lights_sh;
	struct GPUShader *volumetric_integration_sh;
	struct GPUShader *volumetric_resolve_sh;

	GPUTexture *color_src;
	GPUTexture *depth_src;

	GPUTexture *dummy_density;
	GPUTexture *dummy_flame;

	/* List of all smoke domains rendered within this frame. */
	ListBase smoke_domains;
} e_data = {NULL}; /* Engine data */

extern char datatoc_bsdf_common_lib_glsl[];
extern char datatoc_common_uniforms_lib_glsl[];
extern char datatoc_common_view_lib_glsl[];
extern char datatoc_octahedron_lib_glsl[];
extern char datatoc_irradiance_lib_glsl[];
extern char datatoc_lights_lib_glsl[];
extern char datatoc_volumetric_frag_glsl[];
extern char datatoc_volumetric_geom_glsl[];
extern char datatoc_volumetric_vert_glsl[];
extern char datatoc_volumetric_resolve_frag_glsl[];
extern char datatoc_volumetric_scatter_frag_glsl[];
extern char datatoc_volumetric_integration_frag_glsl[];
extern char datatoc_volumetric_lib_glsl[];
extern char datatoc_common_fullscreen_vert_glsl[];

static void eevee_create_shader_volumes(void)
{
	e_data.volumetric_common_lib = BLI_string_joinN(
	        datatoc_common_view_lib_glsl,
	        datatoc_common_uniforms_lib_glsl,
	        datatoc_bsdf_common_lib_glsl,
	        datatoc_volumetric_lib_glsl);

	e_data.volumetric_common_lights_lib = BLI_string_joinN(
	        datatoc_common_view_lib_glsl,
	        datatoc_common_uniforms_lib_glsl,
	        datatoc_bsdf_common_lib_glsl,
	        datatoc_octahedron_lib_glsl,
	        datatoc_irradiance_lib_glsl,
	        datatoc_lights_lib_glsl,
	        datatoc_volumetric_lib_glsl);

	e_data.volumetric_clear_sh = DRW_shader_create_with_lib(
	        datatoc_volumetric_vert_glsl,
	        datatoc_volumetric_geom_glsl,
	        datatoc_volumetric_frag_glsl,
	        e_data.volumetric_common_lib,
	        "#define VOLUMETRICS\n"
	        "#define CLEAR\n");
	e_data.volumetric_scatter_sh = DRW_shader_create_with_lib(
	        datatoc_volumetric_vert_glsl,
	        datatoc_volumetric_geom_glsl,
	        datatoc_volumetric_scatter_frag_glsl,
	        e_data.volumetric_common_lights_lib,
	        SHADER_DEFINES
	        "#define VOLUMETRICS\n"
	        "#define VOLUME_SHADOW\n");
	e_data.volumetric_scatter_with_lights_sh = DRW_shader_create_with_lib(
	        datatoc_volumetric_vert_glsl,
	        datatoc_volumetric_geom_glsl,
	        datatoc_volumetric_scatter_frag_glsl,
	        e_data.volumetric_common_lights_lib,
	        SHADER_DEFINES
	        "#define VOLUMETRICS\n"
	        "#define VOLUME_LIGHTING\n"
	        "#define VOLUME_SHADOW\n");
	e_data.volumetric_integration_sh = DRW_shader_create_with_lib(
	        datatoc_volumetric_vert_glsl,
	        datatoc_volumetric_geom_glsl,
	        datatoc_volumetric_integration_frag_glsl,
	        e_data.volumetric_common_lib, NULL);
	e_data.volumetric_resolve_sh = DRW_shader_create_with_lib(
	        datatoc_common_fullscreen_vert_glsl, NULL,
	        datatoc_volumetric_resolve_frag_glsl,
	        e_data.volumetric_common_lib, NULL);

	float color[4] = {1.0f, 1.0f, 1.0f, 1.0f};
	e_data.dummy_density = DRW_texture_create_3d(1, 1, 1, GPU_RGBA8, DRW_TEX_WRAP, color);

	float flame = 0.0f;
	e_data.dummy_flame = DRW_texture_create_3d(1, 1, 1, GPU_R8, DRW_TEX_WRAP, &flame);
}

void EEVEE_volumes_set_jitter(EEVEE_ViewLayerData *sldata, uint current_sample)
{
	EEVEE_CommonUniformBuffer *common_data = &sldata->common_data;

	double ht_point[3];
	double ht_offset[3] = {0.0, 0.0};
	uint ht_primes[3] = {3, 7, 2};

	BLI_halton_3d(ht_primes, ht_offset, current_sample, ht_point);

	common_data->vol_jitter[0] = (float)ht_point[0];
	common_data->vol_jitter[1] = (float)ht_point[1];
	common_data->vol_jitter[2] = (float)ht_point[2];
}

int EEVEE_volumes_init(EEVEE_ViewLayerData *sldata, EEVEE_Data *vedata)
{
	EEVEE_StorageList *stl = vedata->stl;
	EEVEE_FramebufferList *fbl = vedata->fbl;
	EEVEE_TextureList *txl = vedata->txl;
	EEVEE_EffectsInfo *effects = stl->effects;
	EEVEE_CommonUniformBuffer *common_data = &sldata->common_data;

	const DRWContextState *draw_ctx = DRW_context_state_get();
	const Scene *scene_eval = DEG_get_evaluated_scene(draw_ctx->depsgraph);

	const float *viewport_size = DRW_viewport_size_get();

	BLI_listbase_clear(&e_data.smoke_domains);

	if (scene_eval->eevee.flag & SCE_EEVEE_VOLUMETRIC_ENABLED) {

		/* Shaders */
		if (!e_data.volumetric_scatter_sh) {
			eevee_create_shader_volumes();
		}

		const int tile_size = scene_eval->eevee.volumetric_tile_size;

		/* Find Froxel Texture resolution. */
		int tex_size[3];

		tex_size[0] = (int)ceilf(fmaxf(1.0f, viewport_size[0] / (float)tile_size));
		tex_size[1] = (int)ceilf(fmaxf(1.0f, viewport_size[1] / (float)tile_size));
		tex_size[2] = max_ii(scene_eval->eevee.volumetric_samples, 1);

		common_data->vol_coord_scale[0] = viewport_size[0] / (float)(tile_size * tex_size[0]);
		common_data->vol_coord_scale[1] = viewport_size[1] / (float)(tile_size * tex_size[1]);

		/* TODO compute snap to maxZBuffer for clustered rendering */

		if ((common_data->vol_tex_size[0] != tex_size[0]) ||
		    (common_data->vol_tex_size[1] != tex_size[1]) ||
		    (common_data->vol_tex_size[2] != tex_size[2]))
		{
			DRW_TEXTURE_FREE_SAFE(txl->volume_prop_scattering);
			DRW_TEXTURE_FREE_SAFE(txl->volume_prop_extinction);
			DRW_TEXTURE_FREE_SAFE(txl->volume_prop_emission);
			DRW_TEXTURE_FREE_SAFE(txl->volume_prop_phase);
			DRW_TEXTURE_FREE_SAFE(txl->volume_scatter);
			DRW_TEXTURE_FREE_SAFE(txl->volume_transmittance);
			DRW_TEXTURE_FREE_SAFE(txl->volume_scatter_history);
			DRW_TEXTURE_FREE_SAFE(txl->volume_transmittance_history);
			GPU_FRAMEBUFFER_FREE_SAFE(fbl->volumetric_fb);
			GPU_FRAMEBUFFER_FREE_SAFE(fbl->volumetric_scat_fb);
			GPU_FRAMEBUFFER_FREE_SAFE(fbl->volumetric_integ_fb);
			common_data->vol_tex_size[0] = tex_size[0];
			common_data->vol_tex_size[1] = tex_size[1];
			common_data->vol_tex_size[2] = tex_size[2];

			common_data->vol_inv_tex_size[0] = 1.0f / (float)(tex_size[0]);
			common_data->vol_inv_tex_size[1] = 1.0f / (float)(tex_size[1]);
			common_data->vol_inv_tex_size[2] = 1.0f / (float)(tex_size[2]);
		}

		/* Like frostbite's paper, 5% blend of the new frame. */
		common_data->vol_history_alpha = (txl->volume_prop_scattering == NULL) ? 0.0f : 0.95f;

		if (txl->volume_prop_scattering == NULL) {
			/* Volume properties: We evaluate all volumetric objects
			 * and store their final properties into each froxel */
			txl->volume_prop_scattering = DRW_texture_create_3d(tex_size[0], tex_size[1], tex_size[2],
			                                                    GPU_R11F_G11F_B10F, DRW_TEX_FILTER, NULL);
			txl->volume_prop_extinction = DRW_texture_create_3d(tex_size[0], tex_size[1], tex_size[2],
			                                                    GPU_R11F_G11F_B10F, DRW_TEX_FILTER, NULL);
			txl->volume_prop_emission = DRW_texture_create_3d(tex_size[0], tex_size[1], tex_size[2],
			                                                  GPU_R11F_G11F_B10F, DRW_TEX_FILTER, NULL);
			txl->volume_prop_phase = DRW_texture_create_3d(tex_size[0], tex_size[1], tex_size[2],
			                                               GPU_RG16F, DRW_TEX_FILTER, NULL);

			/* Volume scattering: We compute for each froxel the
			 * Scattered light towards the view. We also resolve temporal
			 * super sampling during this stage. */
			txl->volume_scatter = DRW_texture_create_3d(tex_size[0], tex_size[1], tex_size[2],
			                                            GPU_R11F_G11F_B10F, DRW_TEX_FILTER, NULL);
			txl->volume_transmittance = DRW_texture_create_3d(tex_size[0], tex_size[1], tex_size[2],
			                                                  GPU_R11F_G11F_B10F, DRW_TEX_FILTER, NULL);

			/* Final integration: We compute for each froxel the
			 * amount of scattered light and extinction coef at this
			 * given depth. We use theses textures as double buffer
			 * for the volumetric history. */
			txl->volume_scatter_history = DRW_texture_create_3d(tex_size[0], tex_size[1], tex_size[2],
			                                                    GPU_R11F_G11F_B10F, DRW_TEX_FILTER, NULL);
			txl->volume_transmittance_history = DRW_texture_create_3d(tex_size[0], tex_size[1], tex_size[2],
			                                                          GPU_R11F_G11F_B10F, DRW_TEX_FILTER, NULL);
		}

		/* Temporal Super sampling jitter */
		uint ht_primes[3] = {3, 7, 2};
		uint current_sample = 0;

		/* If TAA is in use do not use the history buffer. */
		bool do_taa = ((effects->enabled_effects & EFFECT_TAA) != 0);

		if (draw_ctx->evil_C != NULL) {
			struct wmWindowManager *wm = CTX_wm_manager(draw_ctx->evil_C);
			do_taa = do_taa && (ED_screen_animation_no_scrub(wm) == NULL);
		}

		if (do_taa) {
			common_data->vol_history_alpha = 0.0f;
			current_sample = effects->taa_current_sample - 1;
			effects->volume_current_sample = -1;
		}
		else {
			const uint max_sample = (ht_primes[0] * ht_primes[1] * ht_primes[2]);
			current_sample = effects->volume_current_sample = (effects->volume_current_sample + 1) % max_sample;
			if (current_sample != max_sample - 1) {
				DRW_viewport_request_redraw();
			}
		}

		EEVEE_volumes_set_jitter(sldata, current_sample);

		/* Framebuffer setup */
		GPU_framebuffer_ensure_config(&fbl->volumetric_fb, {
			GPU_ATTACHMENT_NONE,
			GPU_ATTACHMENT_TEXTURE(txl->volume_prop_scattering),
			GPU_ATTACHMENT_TEXTURE(txl->volume_prop_extinction),
			GPU_ATTACHMENT_TEXTURE(txl->volume_prop_emission),
			GPU_ATTACHMENT_TEXTURE(txl->volume_prop_phase)
		});
		GPU_framebuffer_ensure_config(&fbl->volumetric_scat_fb, {
			GPU_ATTACHMENT_NONE,
			GPU_ATTACHMENT_TEXTURE(txl->volume_scatter),
			GPU_ATTACHMENT_TEXTURE(txl->volume_transmittance)
		});
		GPU_framebuffer_ensure_config(&fbl->volumetric_integ_fb, {
			GPU_ATTACHMENT_NONE,
			GPU_ATTACHMENT_TEXTURE(txl->volume_scatter_history),
			GPU_ATTACHMENT_TEXTURE(txl->volume_transmittance_history)
		});

		float integration_start = scene_eval->eevee.volumetric_start;
		float integration_end = scene_eval->eevee.volumetric_end;
		common_data->vol_light_clamp = scene_eval->eevee.volumetric_light_clamp;
		common_data->vol_shadow_steps = (float)scene_eval->eevee.volumetric_shadow_samples;
		if ((scene_eval->eevee.flag & SCE_EEVEE_VOLUMETRIC_SHADOWS) == 0) {
			common_data->vol_shadow_steps = 0;
		}

		/* Update view_vecs */
		float invproj[4][4], winmat[4][4];
		DRW_viewport_matrix_get(winmat, DRW_MAT_WIN);
		DRW_viewport_matrix_get(invproj, DRW_MAT_WININV);
		EEVEE_update_viewvecs(invproj, winmat, sldata->common_data.view_vecs);

		if (DRW_viewport_is_persp_get()) {
			float sample_distribution = scene_eval->eevee.volumetric_sample_distribution;
			sample_distribution = 4.0f * (1.00001f - sample_distribution);

			const float clip_start = common_data->view_vecs[0][2];
			/* Negate */
			float near = integration_start = min_ff(-integration_start, clip_start - 1e-4f);
			float far = integration_end = min_ff(-integration_end, near - 1e-4f);

			common_data->vol_depth_param[0] = (far - near * exp2(1.0f / sample_distribution)) / (far - near);
			common_data->vol_depth_param[1] = (1.0f - common_data->vol_depth_param[0]) / near;
			common_data->vol_depth_param[2] = sample_distribution;
		}
		else {
			const float clip_start = common_data->view_vecs[0][2];
			const float clip_end = clip_start + common_data->view_vecs[1][2];
			integration_start = min_ff(integration_end, clip_start);
			integration_end = max_ff(-integration_end, clip_end);

			common_data->vol_depth_param[0] = integration_start;
			common_data->vol_depth_param[1] = integration_end;
			common_data->vol_depth_param[2] = 1.0f / (integration_end - integration_start);
		}

		/* Disable clamp if equal to 0. */
		if (common_data->vol_light_clamp == 0.0) {
			common_data->vol_light_clamp = FLT_MAX;
		}

		common_data->vol_use_lights = (scene_eval->eevee.flag & SCE_EEVEE_VOLUMETRIC_LIGHTS) != 0;

		return EFFECT_VOLUMETRIC | EFFECT_POST_BUFFER;
	}

	/* Cleanup to release memory */
	DRW_TEXTURE_FREE_SAFE(txl->volume_prop_scattering);
	DRW_TEXTURE_FREE_SAFE(txl->volume_prop_extinction);
	DRW_TEXTURE_FREE_SAFE(txl->volume_prop_emission);
	DRW_TEXTURE_FREE_SAFE(txl->volume_prop_phase);
	DRW_TEXTURE_FREE_SAFE(txl->volume_scatter);
	DRW_TEXTURE_FREE_SAFE(txl->volume_transmittance);
	DRW_TEXTURE_FREE_SAFE(txl->volume_scatter_history);
	DRW_TEXTURE_FREE_SAFE(txl->volume_transmittance_history);
	GPU_FRAMEBUFFER_FREE_SAFE(fbl->volumetric_fb);
	GPU_FRAMEBUFFER_FREE_SAFE(fbl->volumetric_scat_fb);
	GPU_FRAMEBUFFER_FREE_SAFE(fbl->volumetric_integ_fb);

	return 0;
}

void EEVEE_volumes_cache_init(EEVEE_ViewLayerData *sldata, EEVEE_Data *vedata)
{
	EEVEE_PassList *psl = vedata->psl;
	EEVEE_StorageList *stl = vedata->stl;
	EEVEE_TextureList *txl = vedata->txl;
	EEVEE_EffectsInfo *effects = stl->effects;
	LightCache *lcache = stl->g_data->light_cache;
	EEVEE_CommonUniformBuffer *common_data = &sldata->common_data;

	if ((effects->enabled_effects & EFFECT_VOLUMETRIC) != 0) {
		const DRWContextState *draw_ctx = DRW_context_state_get();
		Scene *scene = draw_ctx->scene;
		DRWShadingGroup *grp = NULL;

		/* Quick breakdown of the Volumetric rendering:
		 *
		 * The rendering is separated in 4 stages:
		 *
		 * - Material Parameters : we collect volume properties of
		 *   all participating media in the scene and store them in
		 *   a 3D texture aligned with the 3D frustum.
		 *   This is done in 2 passes, one that clear the texture
		 *   and/or evaluate the world volumes, and the 2nd one that
		 *   additively render object volumes.
		 *
		 * - Light Scattering : the volume properties then are sampled
		 *   and light scattering is evaluated for each cell of the
		 *   volume texture. Temporal super-sampling (if enabled) occurs here.
		 *
		 * - Volume Integration : the scattered light and extinction is
		 *   integrated (accumulated) along the view-rays. The result is stored
		 *   for every cell in another texture.
		 *
		 * - Full-screen Resolve : From the previous stage, we get two
		 *   3D textures that contains integrated scattered light and extinction
		 *   for "every" positions in the frustum. We only need to sample
		 *   them and blend the scene color with those factors. This also
		 *   work for alpha blended materials.
		 */

		/* World pass is not additive as it also clear the buffer. */
		psl->volumetric_world_ps = DRW_pass_create("Volumetric World", DRW_STATE_WRITE_COLOR);

		/* World Volumetric */
		struct World *wo = scene->world;
		if (wo != NULL && wo->use_nodes && wo->nodetree && !LOOK_DEV_STUDIO_LIGHT_ENABLED(draw_ctx->v3d)) {
			struct GPUMaterial *mat = EEVEE_material_world_volume_get(scene, wo);

			grp = DRW_shgroup_material_empty_tri_batch_create(mat,
			                                                  psl->volumetric_world_ps,
			                                                  common_data->vol_tex_size[2]);

			if (grp) {
				DRW_shgroup_uniform_block(grp, "common_block", sldata->common_ubo);
				/* TODO (fclem): remove those (need to clean the GLSL files). */
				DRW_shgroup_uniform_block(grp, "grid_block", sldata->grid_ubo);
				DRW_shgroup_uniform_block(grp, "probe_block", sldata->probe_ubo);
				DRW_shgroup_uniform_block(grp, "planar_block", sldata->planar_ubo);
				DRW_shgroup_uniform_block(grp, "light_block", sldata->light_ubo);
				DRW_shgroup_uniform_block(grp, "shadow_block", sldata->shadow_ubo);

				/* Fix principle volumetric not working with world materials. */
				DRW_shgroup_uniform_texture(grp, "sampdensity", e_data.dummy_density);
				DRW_shgroup_uniform_texture(grp, "sampflame", e_data.dummy_flame);
				DRW_shgroup_uniform_vec2(grp, "unftemperature", (float[2]){0.0f, 1.0f}, 1);
			}
		}

		if (grp == NULL) {
			/* If no world or volume material is present just clear the buffer with this drawcall */
			grp = DRW_shgroup_empty_tri_batch_create(
			        e_data.volumetric_clear_sh,
			        psl->volumetric_world_ps,
			        common_data->vol_tex_size[2]);

			DRW_shgroup_uniform_block(grp, "common_block", sldata->common_ubo);
		}

		/* Volumetric Objects */
		psl->volumetric_objects_ps = DRW_pass_create("Volumetric Properties", DRW_STATE_WRITE_COLOR |
		                                                                      DRW_STATE_ADDITIVE);

		struct GPUShader *scatter_sh = (common_data->vol_use_lights) ? e_data.volumetric_scatter_with_lights_sh
		                                                      : e_data.volumetric_scatter_sh;
		psl->volumetric_scatter_ps = DRW_pass_create("Volumetric Scattering", DRW_STATE_WRITE_COLOR);
		grp = DRW_shgroup_empty_tri_batch_create(scatter_sh, psl->volumetric_scatter_ps,
		                                         common_data->vol_tex_size[2]);
		DRW_shgroup_uniform_texture_ref(grp, "irradianceGrid", &lcache->grid_tx.tex);
		DRW_shgroup_uniform_texture_ref(grp, "shadowCubeTexture", &sldata->shadow_cube_pool);
		DRW_shgroup_uniform_texture_ref(grp, "shadowCascadeTexture", &sldata->shadow_cascade_pool);
		DRW_shgroup_uniform_texture_ref(grp, "volumeScattering", &txl->volume_prop_scattering);
		DRW_shgroup_uniform_texture_ref(grp, "volumeExtinction", &txl->volume_prop_extinction);
		DRW_shgroup_uniform_texture_ref(grp, "volumeEmission", &txl->volume_prop_emission);
		DRW_shgroup_uniform_texture_ref(grp, "volumePhase", &txl->volume_prop_phase);
		DRW_shgroup_uniform_texture_ref(grp, "historyScattering", &txl->volume_scatter_history);
		DRW_shgroup_uniform_texture_ref(grp, "historyTransmittance", &txl->volume_transmittance_history);
		DRW_shgroup_uniform_block(grp, "light_block", sldata->light_ubo);
		DRW_shgroup_uniform_block(grp, "shadow_block", sldata->shadow_ubo);
		DRW_shgroup_uniform_block(grp, "common_block", sldata->common_ubo);

		psl->volumetric_integration_ps = DRW_pass_create("Volumetric Integration", DRW_STATE_WRITE_COLOR);
		grp = DRW_shgroup_empty_tri_batch_create(e_data.volumetric_integration_sh,
		                                         psl->volumetric_integration_ps,
		                                         common_data->vol_tex_size[2]);
		DRW_shgroup_uniform_texture_ref(grp, "volumeScattering", &txl->volume_scatter);
		DRW_shgroup_uniform_texture_ref(grp, "volumeExtinction", &txl->volume_transmittance);
		DRW_shgroup_uniform_block(grp, "common_block", sldata->common_ubo);

		psl->volumetric_resolve_ps = DRW_pass_create("Volumetric Resolve", DRW_STATE_WRITE_COLOR);
		grp = DRW_shgroup_create(e_data.volumetric_resolve_sh, psl->volumetric_resolve_ps);
		DRW_shgroup_uniform_texture_ref(grp, "inScattering", &txl->volume_scatter);
		DRW_shgroup_uniform_texture_ref(grp, "inTransmittance", &txl->volume_transmittance);
		DRW_shgroup_uniform_texture_ref(grp, "inSceneColor", &e_data.color_src);
		DRW_shgroup_uniform_texture_ref(grp, "inSceneDepth", &e_data.depth_src);
		DRW_shgroup_uniform_block(grp, "common_block", sldata->common_ubo);
		DRW_shgroup_call_add(grp, DRW_cache_fullscreen_quad_get(), NULL);
	}
}

typedef struct EEVEE_InstanceVolumeMatrix {
	DrawData dd;
	float volume_mat[4][4];
} EEVEE_InstanceVolumeMatrix;

void EEVEE_volumes_cache_object_add(EEVEE_ViewLayerData *sldata, EEVEE_Data *vedata, Scene *scene, Object *ob)
{
	const DRWContextState *draw_ctx = DRW_context_state_get();
	static float white[3] = {1.0f, 1.0f, 1.0f};

	float *texcoloc = NULL;
	float *texcosize = NULL;
	struct ModifierData *md = NULL;
	Material *ma = give_current_material(ob, 1);

	if (ma == NULL) {
		return;
	}

	struct GPUMaterial *mat = EEVEE_material_mesh_volume_get(scene, ma);

	/* If shader failed to compile or is currently compiling. */
	if (GPU_material_status(mat) != GPU_MAT_SUCCESS) {
		return;
	}

	DRWShadingGroup *grp = DRW_shgroup_material_empty_tri_batch_create(mat,
	                                                                   vedata->psl->volumetric_objects_ps,
	                                                                   sldata->common_data.vol_tex_size[2]);

	/* Making sure it's updated. */
	invert_m4_m4(ob->imat, ob->obmat);

	BKE_mesh_texspace_get_reference((struct Mesh *)ob->data, NULL, &texcoloc, NULL, &texcosize);

	float (*imat)[4] = ob->imat;

	if ((ob->base_flag & BASE_FROM_DUPLI) != 0) {
		/* TODO Remove from here and use a dedicated buffer. */
		EEVEE_InstanceVolumeMatrix *ivm = (EEVEE_InstanceVolumeMatrix *)DRW_drawdata_ensure(
		        &ob->id,
		        (DrawEngineType *)EEVEE_volumes_cache_object_add,
		        sizeof(EEVEE_InstanceVolumeMatrix),
		        NULL, NULL);
		copy_m4_m4(ivm->volume_mat, ob->imat);
		imat = ivm->volume_mat;
	}

	/* TODO(fclem) remove those "unnecessary" UBOs */
	DRW_shgroup_uniform_block(grp, "planar_block", sldata->planar_ubo);
	DRW_shgroup_uniform_block(grp, "probe_block", sldata->probe_ubo);
	DRW_shgroup_uniform_block(grp, "shadow_block", sldata->shadow_ubo);
	DRW_shgroup_uniform_block(grp, "light_block", sldata->light_ubo);
	DRW_shgroup_uniform_block(grp, "grid_block", sldata->grid_ubo);

	DRW_shgroup_uniform_block(grp, "common_block", sldata->common_ubo);
	DRW_shgroup_uniform_mat4(grp, "volumeObjectMatrix", imat);
	DRW_shgroup_uniform_vec3(grp, "volumeOrcoLoc", texcoloc, 1);
	DRW_shgroup_uniform_vec3(grp, "volumeOrcoSize", texcosize, 1);

	/* Smoke Simulation */
	if (((ob->base_flag & BASE_FROM_DUPLI) == 0) &&
	    (md = modifiers_findByType(ob, eModifierType_Smoke)) &&
	    (modifier_isEnabled(scene, md, eModifierMode_Realtime)) &&
	    ((SmokeModifierData *)md)->domain != NULL)
	{
		SmokeModifierData *smd = (SmokeModifierData *)md;
		SmokeDomainSettings *sds = smd->domain;

		/* Don't show smoke before simulation starts, this could be made an option in the future. */
		/* (sebbas): Always show smoke for manta */
		/* const bool show_smoke = ((int)DEG_get_ctime(draw_ctx->depsgraph) >= sds->point_cache[0]->startframe); */

		if (sds->fluid && (sds->type == FLUID_DOMAIN_TYPE_GAS) /* && show_smoke */ ) {
			if (!(sds->flags & FLUID_DOMAIN_USE_NOISE)) {
				GPU_create_smoke(smd, 0);
			}
			else if (sds->flags & FLUID_DOMAIN_USE_NOISE) {
				GPU_create_smoke(smd, 1);
			}
			BLI_addtail(&e_data.smoke_domains, BLI_genericNodeN(smd));
		}

		DRW_shgroup_uniform_texture_ref(grp, "sampdensity", sds->tex ? &sds->tex : &e_data.dummy_density);
		DRW_shgroup_uniform_texture_ref(grp, "sampflame", sds->tex_flame ? &sds->tex_flame : &e_data.dummy_flame);

		/* Constant Volume color. */
<<<<<<< HEAD
		static float white[3] = {1.0f, 1.0f, 1.0f};
		bool use_constant_color = ((sds->active_fields & FLUID_DOMAIN_ACTIVE_COLORS) == 0 &&
		                           (sds->active_fields & FLUID_DOMAIN_ACTIVE_COLOR_SET) != 0);
=======
		bool use_constant_color = ((sds->active_fields & SM_ACTIVE_COLORS) == 0 &&
		                           (sds->active_fields & SM_ACTIVE_COLOR_SET) != 0);
>>>>>>> b3dabc20

		DRW_shgroup_uniform_vec3(grp, "volumeColor", (use_constant_color) ? sds->active_color : white, 1);

		/* Output is such that 0..1 maps to 0..1000K */
		DRW_shgroup_uniform_vec2(grp, "unftemperature", &sds->flame_ignition, 1);
	}
	else {
		DRW_shgroup_uniform_texture(grp, "sampdensity", e_data.dummy_density);
		DRW_shgroup_uniform_texture(grp, "sampflame", e_data.dummy_flame);
		DRW_shgroup_uniform_vec3(grp, "volumeColor", white, 1);
		DRW_shgroup_uniform_vec2(grp, "unftemperature", (float[2]){0.0f, 1.0f}, 1);
	}
}

void EEVEE_volumes_compute(EEVEE_ViewLayerData *UNUSED(sldata), EEVEE_Data *vedata)
{
	EEVEE_PassList *psl = vedata->psl;
	EEVEE_TextureList *txl = vedata->txl;
	EEVEE_FramebufferList *fbl = vedata->fbl;
	EEVEE_StorageList *stl = vedata->stl;
	EEVEE_EffectsInfo *effects = stl->effects;
	if ((effects->enabled_effects & EFFECT_VOLUMETRIC) != 0) {
		DRW_stats_group_start("Volumetrics");

		/* Step 1: Participating Media Properties */
		GPU_framebuffer_bind(fbl->volumetric_fb);
		DRW_draw_pass(psl->volumetric_world_ps);
		DRW_draw_pass(psl->volumetric_objects_ps);

		/* Step 2: Scatter Light */
		GPU_framebuffer_bind(fbl->volumetric_scat_fb);
		DRW_draw_pass(psl->volumetric_scatter_ps);

		/* Step 3: Integration */
		GPU_framebuffer_bind(fbl->volumetric_integ_fb);
		DRW_draw_pass(psl->volumetric_integration_ps);

		/* Swap volume history buffers */
		SWAP(struct GPUFrameBuffer *, fbl->volumetric_scat_fb, fbl->volumetric_integ_fb);
		SWAP(GPUTexture *, txl->volume_scatter, txl->volume_scatter_history);
		SWAP(GPUTexture *, txl->volume_transmittance, txl->volume_transmittance_history);

		/* Restore */
		GPU_framebuffer_bind(fbl->main_fb);

		DRW_stats_group_end();
	}
}

void EEVEE_volumes_resolve(EEVEE_ViewLayerData *UNUSED(sldata), EEVEE_Data *vedata)
{
	EEVEE_PassList *psl = vedata->psl;
	EEVEE_TextureList *txl = vedata->txl;
	EEVEE_FramebufferList *fbl = vedata->fbl;
	EEVEE_StorageList *stl = vedata->stl;
	EEVEE_EffectsInfo *effects = stl->effects;

	if ((effects->enabled_effects & EFFECT_VOLUMETRIC) != 0) {
		DefaultTextureList *dtxl = DRW_viewport_texture_list_get();

		e_data.color_src = txl->color;
		e_data.depth_src = dtxl->depth;

		/* Step 4: Apply for opaque */
		GPU_framebuffer_bind(fbl->effect_color_fb);
		DRW_draw_pass(psl->volumetric_resolve_ps);

		/* Swap the buffers and rebind depth to the current buffer */
		SWAP(GPUFrameBuffer *, fbl->main_fb, fbl->effect_fb);
		SWAP(GPUFrameBuffer *, fbl->main_color_fb, fbl->effect_color_fb);
		SWAP(GPUTexture *, txl->color, txl->color_post);

		/* Restore */
		GPU_framebuffer_texture_detach(fbl->effect_fb, dtxl->depth);
		GPU_framebuffer_texture_attach(fbl->main_fb, dtxl->depth, 0, 0);
		GPU_framebuffer_bind(fbl->main_fb);
	}
}

void EEVEE_volumes_free_smoke_textures(void)
{
	/* Free Smoke Textures after rendering */
	for (LinkData *link = e_data.smoke_domains.first; link; link = link->next) {
		SmokeModifierData *smd = (SmokeModifierData *)link->data;
		GPU_free_smoke(smd);
	}
	BLI_freelistN(&e_data.smoke_domains);
}

void EEVEE_volumes_free(void)
{
	MEM_SAFE_FREE(e_data.volumetric_common_lib);
	MEM_SAFE_FREE(e_data.volumetric_common_lights_lib);

	DRW_TEXTURE_FREE_SAFE(e_data.dummy_density);
	DRW_TEXTURE_FREE_SAFE(e_data.dummy_flame);

	DRW_SHADER_FREE_SAFE(e_data.volumetric_clear_sh);
	DRW_SHADER_FREE_SAFE(e_data.volumetric_scatter_sh);
	DRW_SHADER_FREE_SAFE(e_data.volumetric_scatter_with_lights_sh);
	DRW_SHADER_FREE_SAFE(e_data.volumetric_integration_sh);
	DRW_SHADER_FREE_SAFE(e_data.volumetric_resolve_sh);
}<|MERGE_RESOLUTION|>--- conflicted
+++ resolved
@@ -561,14 +561,9 @@
 		DRW_shgroup_uniform_texture_ref(grp, "sampflame", sds->tex_flame ? &sds->tex_flame : &e_data.dummy_flame);
 
 		/* Constant Volume color. */
-<<<<<<< HEAD
 		static float white[3] = {1.0f, 1.0f, 1.0f};
 		bool use_constant_color = ((sds->active_fields & FLUID_DOMAIN_ACTIVE_COLORS) == 0 &&
 		                           (sds->active_fields & FLUID_DOMAIN_ACTIVE_COLOR_SET) != 0);
-=======
-		bool use_constant_color = ((sds->active_fields & SM_ACTIVE_COLORS) == 0 &&
-		                           (sds->active_fields & SM_ACTIVE_COLOR_SET) != 0);
->>>>>>> b3dabc20
 
 		DRW_shgroup_uniform_vec3(grp, "volumeColor", (use_constant_color) ? sds->active_color : white, 1);
 
