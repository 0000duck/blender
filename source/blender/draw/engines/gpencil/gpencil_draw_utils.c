/*
 * Copyright 2017, Blender Foundation.
 *
 * This program is free software; you can redistribute it and/or
 * modify it under the terms of the GNU General Public License
 * as published by the Free Software Foundation; either version 2
 * of the License, or (at your option) any later version.
 *
 * This program is distributed in the hope that it will be useful,
 * but WITHOUT ANY WARRANTY; without even the implied warranty of
 * MERCHANTABILITY or FITNESS FOR A PARTICULAR PURPOSE.  See the
 * GNU General Public License for more details.
 *
 * You should have received a copy of the GNU General Public License
 * along with this program; if not, write to the Free Software Foundation,
 * Inc., 51 Franklin Street, Fifth Floor, Boston, MA 02110-1301, USA.
 *
 * Contributor(s): Antonio Vazquez
 *
 */

/** \file blender/draw/engines/gpencil/gpencil_draw_utils.c
 *  \ingroup draw
 */

#include "BLI_polyfill_2d.h"

#include "DRW_engine.h"
#include "DRW_render.h"

#include "BKE_brush.h"
#include "BKE_gpencil.h"
#include "BKE_image.h"
#include "BKE_material.h"

#include "ED_gpencil.h"
#include "ED_view3d.h"

#include "DNA_gpencil_types.h"
#include "DNA_material_types.h"
#include "DNA_view3d_types.h"
#include "DNA_modifier_types.h"

 /* If builtin shaders are needed */
#include "GPU_shader.h"
#include "GPU_texture.h"

/* For EvaluationContext... */
#include "DEG_depsgraph.h"
#include "DEG_depsgraph_query.h"

#include "IMB_imbuf_types.h"

#include "gpencil_engine.h"

/* Helper for doing all the checks on whether a stroke can be drawn */
static bool gpencil_can_draw_stroke(struct MaterialGPencilStyle *gp_style, const bGPDstroke *gps, const bool onion)
{
	/* skip stroke if it doesn't have any valid data */
	if ((gps->points == NULL) || (gps->totpoints < 1) || (gp_style == NULL))
		return false;

	/* check if the color is visible */
	if ((gp_style == NULL) ||
		(gp_style->flag & GP_STYLE_COLOR_HIDE) ||
		(onion && (gp_style->flag & GP_STYLE_COLOR_ONIONSKIN)))
	{
		return false;
	}

	/* stroke can be drawn */
	return true;
}

/* calc bounding box in 2d using flat projection data */
static void gpencil_calc_2d_bounding_box(
        const float(*points2d)[2], int totpoints, float minv[2], float maxv[2], bool expand)
{
	minv[0] = points2d[0][0];
	minv[1] = points2d[0][1];
	maxv[0] = points2d[0][0];
	maxv[1] = points2d[0][1];

	for (int i = 1; i < totpoints; i++) {
		/* min */
		if (points2d[i][0] < minv[0]) {
			minv[0] = points2d[i][0];
		}
		if (points2d[i][1] < minv[1]) {
			minv[1] = points2d[i][1];
		}
		/* max */
		if (points2d[i][0] > maxv[0]) {
			maxv[0] = points2d[i][0];
		}
		if (points2d[i][1] > maxv[1]) {
			maxv[1] = points2d[i][1];
		}
	}
	/* If not expanded, use a perfect square */
	if (expand == false) {
		if (maxv[0] > maxv[1]) {
			maxv[1] = maxv[0];
		}
		else {
			maxv[0] = maxv[1];
		}
	}
}

/* calc texture coordinates using flat projected points */
static void gpencil_calc_stroke_fill_uv(
        const float(*points2d)[2], int totpoints, float minv[2], float maxv[2], float(*r_uv)[2])
{
	float d[2];
	d[0] = maxv[0] - minv[0];
	d[1] = maxv[1] - minv[1];
	for (int i = 0; i < totpoints; i++) {
		r_uv[i][0] = (points2d[i][0] - minv[0]) / d[0];
		r_uv[i][1] = (points2d[i][1] - minv[1]) / d[1];
	}
}

/* Get points of stroke always flat to view not affected by camera view or view position */
static void gpencil_stroke_2d_flat(const bGPDspoint *points, int totpoints, float(*points2d)[2], int *r_direction)
{
	const bGPDspoint *pt0 = &points[0];
	const bGPDspoint *pt1 = &points[1];
	const bGPDspoint *pt3 = &points[(int)(totpoints * 0.75)];

	float locx[3];
	float locy[3];
	float loc3[3];
	float normal[3];

	/* local X axis (p0 -> p1) */
	sub_v3_v3v3(locx, &pt1->x, &pt0->x);

	/* point vector at 3/4 */
	sub_v3_v3v3(loc3, &pt3->x, &pt0->x);

	/* vector orthogonal to polygon plane */
	cross_v3_v3v3(normal, locx, loc3);

	/* local Y axis (cross to normal/x axis) */
	cross_v3_v3v3(locy, normal, locx);

	/* Normalize vectors */
	normalize_v3(locx);
	normalize_v3(locy);

	/* Get all points in local space */
	for (int i = 0; i < totpoints; i++) {
		const bGPDspoint *pt = &points[i];
		float loc[3];

		/* Get local space using first point as origin */
		sub_v3_v3v3(loc, &pt->x, &pt0->x);

		points2d[i][0] = dot_v3v3(loc, locx);
		points2d[i][1] = dot_v3v3(loc, locy);
	}

	/* Concave (-1), Convex (1), or Autodetect (0)? */
	*r_direction = (int)locy[2];
}

/* Triangulate stroke for high quality fill (this is done only if cache is null or stroke was modified) */
void DRW_gpencil_triangulate_stroke_fill(bGPDstroke *gps)
{
	BLI_assert(gps->totpoints >= 3);

	/* allocate memory for temporary areas */
	gps->tot_triangles = gps->totpoints - 2;
	uint(*tmp_triangles)[3] = MEM_mallocN(sizeof(*tmp_triangles) * gps->tot_triangles, "GP Stroke temp triangulation");
	float(*points2d)[2] = MEM_mallocN(sizeof(*points2d) * gps->totpoints, "GP Stroke temp 2d points");
	float(*uv)[2] = MEM_mallocN(sizeof(*uv) * gps->totpoints, "GP Stroke temp 2d uv data");

	int direction = 0;

	/* convert to 2d and triangulate */
	gpencil_stroke_2d_flat(gps->points, gps->totpoints, points2d, &direction);
	BLI_polyfill_calc(points2d, (uint)gps->totpoints, direction, tmp_triangles);

	/* calc texture coordinates automatically */
	float minv[2];
	float maxv[2];
	/* first needs bounding box data */
	gpencil_calc_2d_bounding_box(points2d, gps->totpoints, minv, maxv, false);
	/* calc uv data */
	gpencil_calc_stroke_fill_uv(points2d, gps->totpoints, minv, maxv, uv);

	/* Number of triangles */
	gps->tot_triangles = gps->totpoints - 2;
	/* save triangulation data in stroke cache */
	if (gps->tot_triangles > 0) {
		if (gps->triangles == NULL) {
			gps->triangles = MEM_callocN(sizeof(*gps->triangles) * gps->tot_triangles, "GP Stroke triangulation");
		}
		else {
			gps->triangles = MEM_recallocN(gps->triangles, sizeof(*gps->triangles) * gps->tot_triangles);
		}

		for (int i = 0; i < gps->tot_triangles; i++) {
			bGPDtriangle *stroke_triangle = &gps->triangles[i];
			memcpy(gps->triangles[i].verts, tmp_triangles[i], sizeof(uint[3]));
			/* copy texture coordinates */
			copy_v2_v2(stroke_triangle->uv[0], uv[tmp_triangles[i][0]]);
			copy_v2_v2(stroke_triangle->uv[1], uv[tmp_triangles[i][1]]);
			copy_v2_v2(stroke_triangle->uv[2], uv[tmp_triangles[i][2]]);
		}
	}
	else {
		/* No triangles needed - Free anything allocated previously */
		if (gps->triangles)
			MEM_freeN(gps->triangles);

		gps->triangles = NULL;
	}

	/* disable recalculation flag */
	if (gps->flag & GP_STROKE_RECALC_CACHES) {
		gps->flag &= ~GP_STROKE_RECALC_CACHES;
	}

	/* clear memory */
	MEM_SAFE_FREE(tmp_triangles);
	MEM_SAFE_FREE(points2d);
	MEM_SAFE_FREE(uv);
}

/* recalc the internal geometry caches for fill and uvs */
static void DRW_gpencil_recalc_geometry_caches(Object *ob, MaterialGPencilStyle *gp_style, bGPDstroke *gps)
{
	if (gps->flag & GP_STROKE_RECALC_CACHES) {
		/* Calculate triangles cache for filling area (must be done only after changes) */
		if ((gps->tot_triangles == 0) || (gps->triangles == NULL)) {
			if ((gps->totpoints > 2) &&
<<<<<<< HEAD
				((gp_style->fill_rgba[3] > GPENCIL_ALPHA_OPACITY_THRESH) || (gp_style->fill_style > 0)))
=======
			    ((gp_style->fill_rgba[3] > GPENCIL_ALPHA_OPACITY_THRESH) || (gp_style->fill_style > 0)))
>>>>>>> 92a69a38
			{
				DRW_gpencil_triangulate_stroke_fill(gps);
			}
		}

		/* calc uv data along the stroke */
		ED_gpencil_calc_stroke_uv(ob, gps);

		/* clear flag */
		gps->flag &= ~GP_STROKE_RECALC_CACHES;
	}
}

/* create shading group for filling */
static DRWShadingGroup *DRW_gpencil_shgroup_fill_create(
        GPENCIL_e_data *e_data, GPENCIL_Data *vedata, DRWPass *pass,
        GPUShader *shader, bGPdata *gpd, MaterialGPencilStyle *gp_style, int id)
{
	GPENCIL_StorageList *stl = ((GPENCIL_Data *)vedata)->stl;

	/* e_data.gpencil_fill_sh */
	DRWShadingGroup *grp = DRW_shgroup_create(shader, pass);

	DRW_shgroup_uniform_vec4(grp, "color2", gp_style->mix_rgba, 1);
	stl->shgroups[id].fill_style = gp_style->fill_style;
	DRW_shgroup_uniform_int(grp, "fill_type", &stl->shgroups[id].fill_style, 1);
	DRW_shgroup_uniform_float(grp, "mix_factor", &gp_style->mix_factor, 1);

	DRW_shgroup_uniform_float(grp, "gradient_angle", &gp_style->gradient_angle, 1);
	DRW_shgroup_uniform_float(grp, "gradient_radius", &gp_style->gradient_radius, 1);
	DRW_shgroup_uniform_float(grp, "gradient_boxsize", &gp_style->gradient_boxsize, 1);
	DRW_shgroup_uniform_vec2(grp, "gradient_scale", gp_style->gradient_scale, 1);
	DRW_shgroup_uniform_vec2(grp, "gradient_shift", gp_style->gradient_shift, 1);

	DRW_shgroup_uniform_float(grp, "texture_angle", &gp_style->texture_angle, 1);
	DRW_shgroup_uniform_vec2(grp, "texture_scale", gp_style->texture_scale, 1);
	DRW_shgroup_uniform_vec2(grp, "texture_offset", gp_style->texture_offset, 1);
	DRW_shgroup_uniform_float(grp, "texture_opacity", &gp_style->texture_opacity, 1);

	stl->shgroups[id].t_mix = gp_style->flag & GP_STYLE_COLOR_TEX_MIX ? 1 : 0;
	DRW_shgroup_uniform_int(grp, "t_mix", &stl->shgroups[id].t_mix, 1);

	stl->shgroups[id].t_flip = gp_style->flag & GP_STYLE_COLOR_FLIP_FILL ? 1 : 0;
	DRW_shgroup_uniform_int(grp, "t_flip", &stl->shgroups[id].t_flip, 1);

	DRW_shgroup_uniform_int(grp, "xraymode", (const int *) &gpd->xray_mode, 1);
	/* image texture */
	if ((gp_style->flag & GP_STYLE_COLOR_TEX_MIX) ||
	    ELEM(gp_style->fill_style, GP_STYLE_FILL_STYLE_TEXTURE, GP_STYLE_FILL_STYLE_PATTERN))
	{
		ImBuf *ibuf;
		Image *image = gp_style->ima;
		ImageUser iuser = { NULL };
		void *lock;

		iuser.ok = true;

		ibuf = BKE_image_acquire_ibuf(image, &iuser, &lock);

		if (ibuf == NULL || ibuf->rect == NULL) {
			BKE_image_release_ibuf(image, ibuf, NULL);
		}
		else {
			GPUTexture *texture = GPU_texture_from_blender(gp_style->ima, &iuser, GL_TEXTURE_2D, true, 0.0, 0);
			DRW_shgroup_uniform_texture(grp, "myTexture", texture);

			stl->shgroups[id].t_clamp = gp_style->flag & GP_STYLE_COLOR_TEX_CLAMP ? 1 : 0;
			DRW_shgroup_uniform_int(grp, "t_clamp", &stl->shgroups[id].t_clamp, 1);

			BKE_image_release_ibuf(image, ibuf, NULL);
		}
	}
	else {
		/* if no texture defined, need a blank texture to avoid errors in draw manager */
		DRW_shgroup_uniform_texture(grp, "myTexture", e_data->gpencil_blank_texture);
		stl->shgroups[id].t_clamp = 0;
		DRW_shgroup_uniform_int(grp, "t_clamp", &stl->shgroups[id].t_clamp, 1);
	}

	return grp;
}

/* create shading group for strokes */
DRWShadingGroup *DRW_gpencil_shgroup_stroke_create(
        GPENCIL_e_data *e_data, GPENCIL_Data *vedata, DRWPass *pass, GPUShader *shader, Object *ob,
        bGPdata *gpd, MaterialGPencilStyle *gp_style, int id, bool onion)
{
	GPENCIL_StorageList *stl = ((GPENCIL_Data *)vedata)->stl;
	const float *viewport_size = DRW_viewport_size_get();

	/* e_data.gpencil_stroke_sh */
	DRWShadingGroup *grp = DRW_shgroup_create(shader, pass);

	DRW_shgroup_uniform_vec2(grp, "Viewport", viewport_size, 1);

	DRW_shgroup_uniform_float(grp, "pixsize", stl->storage->pixsize, 1);
	DRW_shgroup_uniform_float(grp, "pixelsize", &U.pixelsize, 1);

	/* avoid wrong values */
	if ((gpd) && (gpd->pixfactor == 0)) {
		gpd->pixfactor = GP_DEFAULT_PIX_FACTOR;
	}

	/* object scale and depth */
	if ((ob) && (id > -1)) {
		stl->shgroups[id].obj_scale = (ob->size[0] + ob->size[1] + ob->size[2]) / 3.0f;
		DRW_shgroup_uniform_float(grp, "objscale", &stl->shgroups[id].obj_scale, 1);
		stl->shgroups[id].keep_size = (int)((gpd) && (gpd->flag & GP_DATA_STROKE_KEEPTHICKNESS));
		DRW_shgroup_uniform_int(grp, "keep_size", &stl->shgroups[id].keep_size, 1);

		stl->shgroups[id].stroke_style = gp_style->stroke_style;
		stl->shgroups[id].color_type = GPENCIL_COLOR_SOLID;
		if ((gp_style->stroke_style == GP_STYLE_STROKE_STYLE_TEXTURE) && (!onion)) {
			stl->shgroups[id].color_type = GPENCIL_COLOR_TEXTURE;
			if (gp_style->flag & GP_STYLE_COLOR_PATTERN) {
				stl->shgroups[id].color_type = GPENCIL_COLOR_PATTERN;
			}
		}
		DRW_shgroup_uniform_int(grp, "color_type", &stl->shgroups[id].color_type, 1);
		DRW_shgroup_uniform_float(grp, "pixfactor", &gpd->pixfactor, 1);
	}
	else {
		stl->storage->obj_scale = 1.0f;
		stl->storage->keep_size = 0;
		stl->storage->pixfactor = GP_DEFAULT_PIX_FACTOR;
		DRW_shgroup_uniform_float(grp, "objscale", &stl->storage->obj_scale, 1);
		DRW_shgroup_uniform_int(grp, "keep_size", &stl->storage->keep_size, 1);
		DRW_shgroup_uniform_int(grp, "color_type", &stl->storage->color_type, 1);
		if (gpd) {
			DRW_shgroup_uniform_float(grp, "pixfactor", &gpd->pixfactor, 1);
		}
		else {
			DRW_shgroup_uniform_float(grp, "pixfactor", &stl->storage->pixfactor, 1);
		}
	}

	if ((gpd) && (id > -1)) {
		DRW_shgroup_uniform_int(grp, "xraymode", (const int *) &gpd->xray_mode, 1);
	}
	else {
		/* for drawing always on front */
		DRW_shgroup_uniform_int(grp, "xraymode", &stl->storage->xray, 1);
	}

	/* image texture for pattern */
	if ((gp_style) && (gp_style->stroke_style == GP_STYLE_STROKE_STYLE_TEXTURE) && (!onion)) {
		ImBuf *ibuf;
		Image *image = gp_style->sima;
		ImageUser iuser = { NULL };
		void *lock;

		iuser.ok = true;

		ibuf = BKE_image_acquire_ibuf(image, &iuser, &lock);

		if (ibuf == NULL || ibuf->rect == NULL) {
			BKE_image_release_ibuf(image, ibuf, NULL);
		}
		else {
			GPUTexture *texture = GPU_texture_from_blender(gp_style->sima, &iuser, GL_TEXTURE_2D, true, 0.0, 0);
			DRW_shgroup_uniform_texture(grp, "myTexture", texture);

			BKE_image_release_ibuf(image, ibuf, NULL);
		}
	}
	else {
		/* if no texture defined, need a blank texture to avoid errors in draw manager */
		DRW_shgroup_uniform_texture(grp, "myTexture", e_data->gpencil_blank_texture);
	}

	return grp;
}

/* create shading group for volumetrics */
static DRWShadingGroup *DRW_gpencil_shgroup_point_create(
        GPENCIL_e_data *e_data, GPENCIL_Data *vedata, DRWPass *pass, GPUShader *shader, Object *ob,
        bGPdata *gpd, MaterialGPencilStyle *gp_style, int id, bool onion)
{
	GPENCIL_StorageList *stl = ((GPENCIL_Data *)vedata)->stl;
	const float *viewport_size = DRW_viewport_size_get();

	/* e_data.gpencil_stroke_sh */
	DRWShadingGroup *grp = DRW_shgroup_create(shader, pass);

	DRW_shgroup_uniform_vec2(grp, "Viewport", viewport_size, 1);
	DRW_shgroup_uniform_float(grp, "pixsize", stl->storage->pixsize, 1);
	DRW_shgroup_uniform_float(grp, "pixelsize", &U.pixelsize, 1);

	/* avoid wrong values */
	if ((gpd) && (gpd->pixfactor == 0)) {
		gpd->pixfactor = GP_DEFAULT_PIX_FACTOR;
	}

	/* object scale and depth */
	if ((ob) && (id > -1)) {
		stl->shgroups[id].obj_scale = (ob->size[0] + ob->size[1] + ob->size[2]) / 3.0f;
		DRW_shgroup_uniform_float(grp, "objscale", &stl->shgroups[id].obj_scale, 1);
		stl->shgroups[id].keep_size = (int)((gpd) && (gpd->flag & GP_DATA_STROKE_KEEPTHICKNESS));
		DRW_shgroup_uniform_int(grp, "keep_size", &stl->shgroups[id].keep_size, 1);

		stl->shgroups[id].mode = gp_style->mode;
		stl->shgroups[id].stroke_style = gp_style->stroke_style;
		stl->shgroups[id].color_type = GPENCIL_COLOR_SOLID;
		if ((gp_style->stroke_style == GP_STYLE_STROKE_STYLE_TEXTURE) && (!onion)) {
			stl->shgroups[id].color_type = GPENCIL_COLOR_TEXTURE;
			if (gp_style->flag & GP_STYLE_COLOR_PATTERN) {
				stl->shgroups[id].color_type = GPENCIL_COLOR_PATTERN;
			}
		}
		DRW_shgroup_uniform_int(grp, "color_type", &stl->shgroups[id].color_type, 1);
		DRW_shgroup_uniform_int(grp, "mode", &stl->shgroups[id].mode, 1);
		DRW_shgroup_uniform_float(grp, "pixfactor", &gpd->pixfactor, 1);
	}
	else {
		stl->storage->obj_scale = 1.0f;
		stl->storage->keep_size = 0;
		stl->storage->pixfactor = GP_DEFAULT_PIX_FACTOR;
		stl->storage->mode = gp_style->mode;
		DRW_shgroup_uniform_float(grp, "objscale", &stl->storage->obj_scale, 1);
		DRW_shgroup_uniform_int(grp, "keep_size", &stl->storage->keep_size, 1);
		DRW_shgroup_uniform_int(grp, "color_type", &stl->storage->color_type, 1);
		DRW_shgroup_uniform_int(grp, "mode", &stl->storage->mode, 1);
		if (gpd) {
			DRW_shgroup_uniform_float(grp, "pixfactor", &gpd->pixfactor, 1);
		}
		else {
			DRW_shgroup_uniform_float(grp, "pixfactor", &stl->storage->pixfactor, 1);
		}
	}

	if (gpd) {
		DRW_shgroup_uniform_int(grp, "xraymode", (const int *)&gpd->xray_mode, 1);
	}
	else {
		/* for drawing always on front */
		DRW_shgroup_uniform_int(grp, "xraymode", &stl->storage->xray, 1);
	}

	/* image texture */
	if ((gp_style) && (gp_style->stroke_style == GP_STYLE_STROKE_STYLE_TEXTURE) && (!onion)) {
		ImBuf *ibuf;
		Image *image = gp_style->sima;
		ImageUser iuser = { NULL };
		void *lock;

		iuser.ok = true;

		ibuf = BKE_image_acquire_ibuf(image, &iuser, &lock);

		if (ibuf == NULL || ibuf->rect == NULL) {
			BKE_image_release_ibuf(image, ibuf, NULL);
		}
		else {
			GPUTexture *texture = GPU_texture_from_blender(gp_style->sima, &iuser, GL_TEXTURE_2D, true, 0.0, 0);
			DRW_shgroup_uniform_texture(grp, "myTexture", texture);

			BKE_image_release_ibuf(image, ibuf, NULL);
		}
	}
	else {
		/* if no texture defined, need a blank texture to avoid errors in draw manager */
		DRW_shgroup_uniform_texture(grp, "myTexture", e_data->gpencil_blank_texture);
	}

	return grp;
}

/* add fill shading group to pass */
static void gpencil_add_fill_shgroup(
        GpencilBatchCache *cache, DRWShadingGroup *fillgrp,
        Object *ob, bGPDlayer *gpl, bGPDframe *gpf, bGPDstroke *gps,
        const float tintcolor[4], const bool onion, const bool custonion)
{
	MaterialGPencilStyle *gp_style = BKE_material_gpencil_settings_get(ob, gps->mat_nr + 1);
	if (gps->totpoints >= 3) {
		float tfill[4];
		/* set color using material, tint color and opacity */
		interp_v3_v3v3(tfill, gps->runtime.tmp_fill_rgba, tintcolor, tintcolor[3]);
		tfill[3] = gps->runtime.tmp_fill_rgba[3] * gpl->opacity;
		if ((tfill[3] > GPENCIL_ALPHA_OPACITY_THRESH) || (gp_style->fill_style > 0)) {
			const float *color;
			if (!onion) {
				color = tfill;
			}
			else {
				if (custonion) {
					color = tintcolor;
				}
				else {
					ARRAY_SET_ITEMS(tfill, UNPACK3(gps->runtime.tmp_fill_rgba), tintcolor[3]);
					color = tfill;
				}
			}
			if (cache->is_dirty) {
				gpencil_batch_cache_check_free_slots(ob);
				cache->batch_fill[cache->cache_idx] = DRW_gpencil_get_fill_geom(ob, gps, color);
			}
			DRW_shgroup_call_add(fillgrp, cache->batch_fill[cache->cache_idx], gpf->runtime.viewmatrix);
		}
	}
}

/* add stroke shading group to pass */
static void gpencil_add_stroke_shgroup(GpencilBatchCache *cache, DRWShadingGroup *strokegrp,
	Object *ob, bGPDlayer *gpl, bGPDframe *gpf, bGPDstroke *gps,
	const float opacity, const float tintcolor[4], const bool onion, const bool custonion)
{
	float tcolor[4];
	float ink[4];
	short sthickness;
	MaterialGPencilStyle *gp_style = BKE_material_gpencil_settings_get(ob, gps->mat_nr + 1);

	/* set color using base color, tint color and opacity */
	if (!onion) {
		/* if special stroke, use fill color as stroke color */
		if (gps->flag & GP_STROKE_NOFILL) {
			interp_v3_v3v3(tcolor, gps->runtime.tmp_fill_rgba, tintcolor, tintcolor[3]);
			tcolor[3] = gps->runtime.tmp_fill_rgba[3] * opacity;
		}
		else {
			interp_v3_v3v3(tcolor, gps->runtime.tmp_stroke_rgba, tintcolor, tintcolor[3]);
			tcolor[3] = gps->runtime.tmp_stroke_rgba[3] * opacity;
		}
		copy_v4_v4(ink, tcolor);
	}
	else {
		if (custonion) {
			copy_v4_v4(ink, tintcolor);
		}
		else {
<<<<<<< HEAD
			ARRAY_SET_ITEMS(tcolor, gps->runtime.tmp_stroke_rgba[0], gps->runtime.tmp_stroke_rgba[1], gps->runtime.tmp_stroke_rgba[2], opacity);
=======
			ARRAY_SET_ITEMS(tcolor, UNPACK3(gps->runtime.tmp_stroke_rgba), opacity);
>>>>>>> 92a69a38
			copy_v4_v4(ink, tcolor);
		}
	}

	sthickness = gps->thickness + gpl->thickness;
	CLAMP_MIN(sthickness, 1);
	if (cache->is_dirty) {
		gpencil_batch_cache_check_free_slots(ob);
		if ((gps->totpoints > 1) && (gp_style->mode == GP_STYLE_MODE_LINE)) {
			cache->batch_stroke[cache->cache_idx] = DRW_gpencil_get_stroke_geom(gpf, gps, sthickness, ink);
		}
		else {
			cache->batch_stroke[cache->cache_idx] = DRW_gpencil_get_point_geom(gps, sthickness, ink);
		}
	}
	DRW_shgroup_call_add(strokegrp, cache->batch_stroke[cache->cache_idx], gpf->runtime.viewmatrix);
}

/* add edit points shading group to pass */
static void gpencil_add_editpoints_shgroup(
		GPENCIL_StorageList *stl, GpencilBatchCache *cache, ToolSettings *ts, Object *ob,
		bGPdata *gpd, bGPDlayer *gpl, bGPDframe *gpf, bGPDstroke *gps)
{
	MaterialGPencilStyle *gp_style = BKE_material_gpencil_settings_get(ob, gps->mat_nr + 1);
	/* alpha factor for edit points/line to make them more subtle */
	float edit_alpha = ts->gp_sculpt.alpha;

	if (GPENCIL_ANY_EDIT_MODE(gpd)) {
		Object *obact = DRW_context_state_get()->obact;
		if ((!obact) || (obact->type != OB_GPENCIL)) {
			return;
		}
		bool is_weight_paint = (gpd) && (gpd->flag & GP_DATA_STROKE_WEIGHTMODE);

		/* line of the original stroke */
		if (cache->is_dirty) {
			gpencil_batch_cache_check_free_slots(ob);
			cache->batch_edlin[cache->cache_idx] = DRW_gpencil_get_edlin_geom(gps, edit_alpha, gpd->flag);
		}
		if (cache->batch_edlin[cache->cache_idx]) {
			if ((obact) && (obact == ob) && (gpd->flag & GP_DATA_STROKE_SHOW_EDIT_LINES)) {
				DRW_shgroup_call_add(
				        stl->g_data->shgrps_edit_line,
				        cache->batch_edlin[cache->cache_idx],
				        gpf->runtime.viewmatrix);
			}
		}
		/* edit points */
		if ((gps->flag & GP_STROKE_SELECT) || (is_weight_paint)) {
			if ((gpl->flag & GP_LAYER_UNLOCK_COLOR) || ((gp_style->flag & GP_STYLE_COLOR_LOCKED) == 0)) {
				if (cache->is_dirty) {
					gpencil_batch_cache_check_free_slots(ob);
					cache->batch_edit[cache->cache_idx] = DRW_gpencil_get_edit_geom(gps, edit_alpha, gpd->flag);
				}
				if (cache->batch_edit[cache->cache_idx]) {
					if ((obact) && (obact == ob)) {
						/* edit pass */
						DRW_shgroup_call_add(
						        stl->g_data->shgrps_edit_point,
						        cache->batch_edit[cache->cache_idx],
						        gpf->runtime.viewmatrix);
					}
				}
			}
		}
	}
}

/* function to draw strokes for onion only */
static void gpencil_draw_onion_strokes(
        GpencilBatchCache *cache, GPENCIL_e_data *e_data, void *vedata, Object *ob,
        bGPdata *gpd, bGPDlayer *gpl, bGPDframe *gpf,
        const float opacity, const float tintcolor[4], const bool custonion)
{
	GPENCIL_PassList *psl = ((GPENCIL_Data *)vedata)->psl;
	GPENCIL_StorageList *stl = ((GPENCIL_Data *)vedata)->stl;
	Depsgraph *depsgraph = DRW_context_state_get()->depsgraph;

	float viewmatrix[4][4];

	/* get parent matrix and save as static data */
	ED_gpencil_parent_location(depsgraph, ob, gpd, gpl, viewmatrix);
	copy_m4_m4(gpf->runtime.viewmatrix, viewmatrix);

	for (bGPDstroke *gps = gpf->strokes.first; gps; gps = gps->next) {
		MaterialGPencilStyle *gp_style = BKE_material_gpencil_settings_get(ob, gps->mat_nr + 1);
		copy_v4_v4(gps->runtime.tmp_stroke_rgba, gp_style->stroke_rgba);
		copy_v4_v4(gps->runtime.tmp_fill_rgba, gp_style->fill_rgba);

		int id = stl->storage->shgroup_id;
		/* check if stroke can be drawn */
		if (gpencil_can_draw_stroke(gp_style, gps, true) == false) {
			continue;
		}
		/* limit the number of shading groups */
		if (id >= GPENCIL_MAX_SHGROUPS) {
			continue;
		}

		stl->shgroups[id].shgrps_fill = NULL;
		if ((gps->totpoints > 1) && (gp_style->mode == GP_STYLE_MODE_LINE)) {
			stl->shgroups[id].shgrps_stroke = DRW_gpencil_shgroup_stroke_create(
			        e_data, vedata, psl->stroke_pass, e_data->gpencil_stroke_sh, ob, gpd, gp_style, id, true);
		}
		else {
			stl->shgroups[id].shgrps_stroke = DRW_gpencil_shgroup_point_create(
			        e_data, vedata, psl->stroke_pass, e_data->gpencil_point_sh, ob, gpd, gp_style, id, true);
		}

		/* stroke */
		gpencil_add_stroke_shgroup(
		        cache, stl->shgroups[id].shgrps_stroke, ob, gpl, gpf, gps, opacity, tintcolor, true, custonion);

		stl->storage->shgroup_id++;
		cache->cache_idx++;
	}
}


/* main function to draw strokes */
static void gpencil_draw_strokes(
        GpencilBatchCache *cache, GPENCIL_e_data *e_data, void *vedata, ToolSettings *ts, Object *ob,
        bGPdata *gpd, bGPDlayer *gpl, bGPDframe *src_gpf, bGPDframe *derived_gpf,
        const float opacity, const float tintcolor[4], const bool custonion)
{
	GPENCIL_PassList *psl = ((GPENCIL_Data *)vedata)->psl;
	GPENCIL_StorageList *stl = ((GPENCIL_Data *)vedata)->stl;
	const DRWContextState *draw_ctx = DRW_context_state_get();
	Scene *scene = draw_ctx->scene;
	bGPDstroke *gps, *src_gps;
	DRWShadingGroup *fillgrp;
	DRWShadingGroup *strokegrp;
	float viewmatrix[4][4];
	bool is_multiedit = (bool)GPENCIL_MULTIEDIT_SESSIONS_ON(gpd);
	bool playing = (bool)stl->storage->playing;
	bool is_render = (bool)stl->storage->is_render;

	/* Get evaluation context */
	/* NOTE: We must check if C is valid, otherwise we get crashes when trying to save files
	 * (i.e. the thumbnail offscreen rendering fails)
	 */
	Depsgraph *depsgraph = DRW_context_state_get()->depsgraph;

	/* get parent matrix and save as static data */
	ED_gpencil_parent_location(depsgraph, ob, gpd, gpl, viewmatrix);
	copy_m4_m4(derived_gpf->runtime.viewmatrix, viewmatrix);

	/* apply geometry modifiers */
	if ((cache->is_dirty) && (ob->modifiers.first) && (!is_multiedit)) {
		if (!stl->storage->simplify_modif) {
			if (BKE_gpencil_has_geometry_modifiers(ob)) {
				BKE_gpencil_geometry_modifiers(depsgraph, ob, gpl, derived_gpf, stl->storage->is_render);
			}
		}
	}

	if (src_gpf) {
		src_gps = src_gpf->strokes.first;
	}
	else {
		src_gps = NULL;
	}

	for (gps = derived_gpf->strokes.first; gps; gps = gps->next) {
		MaterialGPencilStyle *gp_style = BKE_material_gpencil_settings_get(ob, gps->mat_nr + 1);

		/* check if stroke can be drawn */
		if (gpencil_can_draw_stroke(gp_style, gps, false) == false) {
			continue;
		}
		/* limit the number of shading groups */
		if (stl->storage->shgroup_id >= GPENCIL_MAX_SHGROUPS) {
			continue;
		}

		/* be sure recalc all chache in source stroke to avoid recalculation when frame change
		 * and improve fps */
		if (src_gps) {
			DRW_gpencil_recalc_geometry_caches(ob, gp_style, src_gps);
		}

		/* if the fill has any value, it's considered a fill and is not drawn if simplify fill is enabled */
		if ((stl->storage->simplify_fill) && (scene->r.simplify_gpencil & SIMPLIFY_GPENCIL_REMOVE_FILL_LINE)) {
<<<<<<< HEAD
			if ((gp_style->fill_rgba[3] > GPENCIL_ALPHA_OPACITY_THRESH) || 
=======
			if ((gp_style->fill_rgba[3] > GPENCIL_ALPHA_OPACITY_THRESH) ||
>>>>>>> 92a69a38
			    (gp_style->fill_style > GP_STYLE_FILL_STYLE_SOLID))
			{
				continue;
			}
		}

		if ((gpl->actframe->framenum == derived_gpf->framenum) ||
		    (!is_multiedit) ||
		    ((gpd->flag & GP_DATA_STROKE_MULTIEDIT_LINES) == 0))
		{
			int id = stl->storage->shgroup_id;
			if (gps->totpoints > 0) {
				if ((gps->totpoints > 2) && (!stl->storage->simplify_fill) &&
<<<<<<< HEAD
					((gp_style->fill_rgba[3] > GPENCIL_ALPHA_OPACITY_THRESH) || (gp_style->fill_style > 0)) &&
					((gps->flag & GP_STROKE_NOFILL) == 0))
=======
				    ((gp_style->fill_rgba[3] > GPENCIL_ALPHA_OPACITY_THRESH) || (gp_style->fill_style > 0)) &&
				    ((gps->flag & GP_STROKE_NOFILL) == 0))
>>>>>>> 92a69a38
				{
					stl->shgroups[id].shgrps_fill = DRW_gpencil_shgroup_fill_create(
					        e_data, vedata, psl->stroke_pass, e_data->gpencil_fill_sh, gpd, gp_style, id);
				}
				else {
					stl->shgroups[id].shgrps_fill = NULL;
				}
				if ((gp_style->mode == GP_STYLE_MODE_LINE) && (gps->totpoints > 1)) {
					stl->shgroups[id].shgrps_stroke = DRW_gpencil_shgroup_stroke_create(
					        e_data, vedata, psl->stroke_pass, e_data->gpencil_stroke_sh, ob, gpd, gp_style, id, false);
				}
				else {
					stl->shgroups[id].shgrps_stroke = DRW_gpencil_shgroup_point_create(
					        e_data, vedata, psl->stroke_pass, e_data->gpencil_point_sh, ob, gpd, gp_style, id, false);
				}
			}
			else {
				stl->shgroups[id].shgrps_fill = NULL;
				stl->shgroups[id].shgrps_stroke = NULL;
			}
			stl->storage->shgroup_id++;

			fillgrp = stl->shgroups[id].shgrps_fill;
			strokegrp = stl->shgroups[id].shgrps_stroke;

			/* copy color to temp fields to apply temporal changes in the stroke */
			copy_v4_v4(gps->runtime.tmp_stroke_rgba, gp_style->stroke_rgba);
			copy_v4_v4(gps->runtime.tmp_fill_rgba, gp_style->fill_rgba);

			/* apply modifiers (only modify geometry, but not create ) */
			if ((cache->is_dirty) && (ob->modifiers.first) && (!is_multiedit)) {
				if (!stl->storage->simplify_modif) {
					BKE_gpencil_stroke_modifiers(depsgraph, ob, gpl, derived_gpf, gps, stl->storage->is_render);
				}
			}

			/* fill */
			if ((fillgrp) && (!stl->storage->simplify_fill)) {
				gpencil_add_fill_shgroup(
				        cache, fillgrp, ob, gpl, derived_gpf, gps, tintcolor, false, custonion);
			}
			/* stroke */
			if (strokegrp) {
				gpencil_add_stroke_shgroup(
				        cache, strokegrp, ob, gpl, derived_gpf, gps, opacity, tintcolor, false, custonion);
			}
		}

		/* edit points (only in edit mode and not play animation not render) */
		if ((src_gps) && (!playing) && (!is_render)) {
			if (!stl->g_data->shgrps_edit_line) {
				stl->g_data->shgrps_edit_line = DRW_shgroup_create(e_data->gpencil_line_sh, psl->edit_pass);
			}
			if (!stl->g_data->shgrps_edit_point) {
				stl->g_data->shgrps_edit_point = DRW_shgroup_create(e_data->gpencil_edit_point_sh, psl->edit_pass);
				const float *viewport_size = DRW_viewport_size_get();
				DRW_shgroup_uniform_vec2(stl->g_data->shgrps_edit_point, "Viewport", viewport_size, 1);
			}

			gpencil_add_editpoints_shgroup(stl, cache, ts, ob, gpd, gpl, derived_gpf, src_gps);
		}

		if (src_gps) {
			src_gps = src_gps->next;
		}

		cache->cache_idx++;
	}
}

 /* draw stroke in drawing buffer */
void DRW_gpencil_populate_buffer_strokes(GPENCIL_e_data *e_data, void *vedata, ToolSettings *ts, Object *ob)
{
	GPENCIL_PassList *psl = ((GPENCIL_Data *)vedata)->psl;
	GPENCIL_StorageList *stl = ((GPENCIL_Data *)vedata)->stl;
	Brush *brush = BKE_brush_getactive_gpencil(ts);
	bGPdata *gpd = ob->data;
	MaterialGPencilStyle *gp_style = NULL;

	float obscale = (ob->size[0] + ob->size[1] + ob->size[2]) / 3.0f;

	/* use the brush material */
	Material *ma = BKE_gpencil_get_material_from_brush(brush);
	if (ma != NULL) {
		gp_style = ma->gp_style;
	}
	/* this is not common, but avoid any special situations when brush could be without material */
	if (gp_style == NULL) {
		gp_style = BKE_material_gpencil_settings_get(ob, ob->actcol);
	}

	/* drawing strokes */
	/* Check if may need to draw the active stroke cache, only if this layer is the active layer
	 * that is being edited. (Stroke buffer is currently stored in gp-data)
	 */
	if (ED_gpencil_session_active() && (gpd->sbuffer_size > 0)) {
		if ((gpd->sbuffer_sflag & GP_STROKE_ERASER) == 0) {
			/* It should also be noted that sbuffer contains temporary point types
			* i.e. tGPspoints NOT bGPDspoints
			*/
			short lthick = brush->size * obscale;
			/* if only one point, don't need to draw buffer because the user has no time to see it */
			if (gpd->sbuffer_size > 1) {
				if ((gp_style) && (gp_style->mode == GP_STYLE_MODE_LINE)) {
					stl->g_data->shgrps_drawing_stroke = DRW_gpencil_shgroup_stroke_create(
					        e_data, vedata, psl->drawing_pass, e_data->gpencil_stroke_sh, NULL, gpd, gp_style, -1, false);
				}
				else {
					stl->g_data->shgrps_drawing_stroke = DRW_gpencil_shgroup_point_create(
					        e_data, vedata, psl->drawing_pass, e_data->gpencil_point_sh, NULL, gpd, gp_style, -1, false);
				}

				/* use unit matrix because the buffer is in screen space and does not need conversion */
				if (gpd->mode == GP_STYLE_MODE_LINE) {
					stl->g_data->batch_buffer_stroke = DRW_gpencil_get_buffer_stroke_geom(
					        gpd, stl->storage->unit_matrix, lthick);
				}
				else {
					stl->g_data->batch_buffer_stroke = DRW_gpencil_get_buffer_point_geom(
					        gpd, stl->storage->unit_matrix, lthick);
				}

				DRW_shgroup_call_add(
				        stl->g_data->shgrps_drawing_stroke,
				        stl->g_data->batch_buffer_stroke,
				        stl->storage->unit_matrix);

				if ((gpd->sbuffer_size >= 3) && (gpd->sfill[3] > GPENCIL_ALPHA_OPACITY_THRESH) &&
					((gpd->sbuffer_sflag & GP_STROKE_NOFILL) == 0))
				{
					/* if not solid, fill is simulated with solid color */
					if (gpd->bfill_style > 0) {
						gpd->sfill[3] = 0.5f;
					}
					stl->g_data->shgrps_drawing_fill = DRW_shgroup_create(
					        e_data->gpencil_drawing_fill_sh, psl->drawing_pass);
					stl->g_data->batch_buffer_fill = DRW_gpencil_get_buffer_fill_geom(gpd);
					DRW_shgroup_call_add(
					        stl->g_data->shgrps_drawing_fill,
					        stl->g_data->batch_buffer_fill,
					        stl->storage->unit_matrix);
				}
			}
		}
	}
}

/* get alpha factor for onion strokes */
static void gpencil_get_onion_alpha(float color[4], bGPdata *gpd, bGPDlayer *gpl)
{
	#define MIN_ALPHA_VALUE 0.01f

	/* if fade is disabled, opacity is equal in all frames */
	if (gpl->onion_flag & GP_LAYER_ONION_OVERRIDE) {
		if ((gpl->onion_flag & GP_ONION_FADE) == 0) {
			color[3] = gpl->onion_factor;
		}
		else {
			/* add override opacity factor */
			color[3] += gpl->onion_factor - 0.5f;
		}
	}
	else {
		if ((gpd->onion_flag & GP_ONION_FADE) == 0) {
			color[3] = gpd->onion_factor;
		}
		else {
			/* add override opacity factor */
			color[3] += gpd->onion_factor - 0.5f;
		}
	}

	CLAMP(color[3], MIN_ALPHA_VALUE, 1.0f);
}

/* draw onion-skinning for a layer */
static void gpencil_draw_onionskins(
        GpencilBatchCache *cache, GPENCIL_e_data *e_data, void *vedata,
        Object *ob, bGPdata *gpd, bGPDlayer *gpl, bGPDframe *gpf)
{

	const float default_color[3] = { UNPACK3(U.gpencil_new_layer_col) };
	const float alpha = 1.0f;
	float color[4];
	int idx;
	float fac = 1.0f;
	int step = 0;
	int mode = 0;
	bool colflag = false;
	bGPDframe *gpf_loop = NULL;
	int last = gpf->framenum;

	if (gpl->onion_flag & GP_LAYER_ONION_OVERRIDE) {
		if (gpl->onion_flag & GP_LAYER_GHOST_PREVCOL) {
			colflag = true;
		}
	}
	else {
		colflag = (bool)gpd->onion_flag & GP_ONION_GHOST_PREVCOL;
	}

	/* -------------------------------
	 * 1) Draw Previous Frames First
	 * ------------------------------- */
	if (gpl->onion_flag & GP_LAYER_ONION_OVERRIDE) {
		step = gpl->gstep;
		mode = gpl->onion_mode;

		if (gpl->onion_flag & GP_LAYER_GHOST_PREVCOL) {
			copy_v3_v3(color, gpl->gcolor_prev);
		}
		else {
			copy_v3_v3(color, default_color);
		}
	}
	else {
		step = gpd->gstep;
		mode = gpd->onion_mode;

		if (gpd->onion_flag & GP_ONION_GHOST_PREVCOL) {
			copy_v3_v3(color, gpd->gcolor_prev);
		}
		else {
			copy_v3_v3(color, default_color);
		}
	}

	idx = 0;
	for (bGPDframe *gf = gpf->prev; gf; gf = gf->prev) {
		/* only selected frames */
		if ((mode == GP_ONION_MODE_SELECTED) && ((gf->flag & GP_FRAME_SELECT) == 0)) {
			continue;
		}
		/* absolute range */
		if (mode == GP_ONION_MODE_ABSOLUTE) {
			if ((gpf->framenum - gf->framenum) > step) {
				break;
			}
		}
		/* relative range */
		if (mode == GP_ONION_MODE_RELATIVE) {
			idx++;
			if (idx > step) {
				break;
			}

		}
		/* alpha decreases with distance from curframe index */
		if (mode != GP_ONION_MODE_SELECTED) {
			if (mode == GP_ONION_MODE_ABSOLUTE) {
				fac = 1.0f - ((float)(gpf->framenum - gf->framenum) / (float)(step + 1));
			}
			else {
				fac = 1.0f - ((float)idx / (float)(step + 1));
			}
			color[3] = alpha * fac * 0.66f;
		}
		else {
			idx++;
			fac = alpha - ((1.1f - (1.0f / (float)idx)) * 0.66f);
			color[3] = fac;
		}

		/* if loop option, save the frame to use later */
		if ((mode != GP_ONION_MODE_ABSOLUTE) && (gpd->onion_flag & GP_ONION_LOOP)) {
			gpf_loop = gf;
		}

		gpencil_get_onion_alpha(color, gpd, gpl);
		gpencil_draw_onion_strokes(cache, e_data, vedata, ob, gpd, gpl, gf, color[3], color, colflag);
	}
	/* -------------------------------
	 * 2) Now draw next frames
	 * ------------------------------- */
	if (gpl->onion_flag & GP_LAYER_ONION_OVERRIDE) {
		step = gpl->gstep_next;
		mode = gpl->onion_mode;

		if (gpl->onion_flag & GP_LAYER_GHOST_NEXTCOL) {
			copy_v3_v3(color, gpl->gcolor_next);
		}
		else {
			copy_v3_v3(color, default_color);
		}
	}
	else {
		step = gpd->gstep_next;
		mode = gpd->onion_mode;

		if (gpd->onion_flag & GP_ONION_GHOST_NEXTCOL) {
			copy_v3_v3(color, gpd->gcolor_next);
		}
		else {
			copy_v3_v3(color, default_color);
		}
	}

	idx = 0;
	for (bGPDframe *gf = gpf->next; gf; gf = gf->next) {
		/* only selected frames */
		if ((mode == GP_ONION_MODE_SELECTED) && ((gf->flag & GP_FRAME_SELECT) == 0)) {
			continue;
		}
		/* absolute range */
		if (mode == GP_ONION_MODE_ABSOLUTE) {
			if ((gf->framenum - gpf->framenum) > step) {
				break;
			}
		}
		/* relative range */
		if (mode == GP_ONION_MODE_RELATIVE) {
			idx++;
			if (idx > step) {
				break;
			}

		}
		/* alpha decreases with distance from curframe index */
		if (mode != GP_ONION_MODE_SELECTED) {
			if (mode == GP_ONION_MODE_ABSOLUTE) {
				fac = 1.0f - ((float)(gf->framenum - gpf->framenum) / (float)(step + 1));
			}
			else {
				fac = 1.0f - ((float)idx / (float)(step + 1));
			}
			color[3] = alpha * fac * 0.66f;
		}
		else {
			idx++;
			fac = alpha - ((1.1f - (1.0f / (float)idx)) * 0.66f);
			color[3] = fac;
		}

		gpencil_get_onion_alpha(color, gpd, gpl);
		gpencil_draw_onion_strokes(cache, e_data, vedata, ob, gpd, gpl, gf, color[3], color, colflag);
		if (last < gf->framenum) {
			last = gf->framenum;
		}
	}

	/* Draw first frame in blue for loop mode */
	if ((gpd->onion_flag & GP_ONION_LOOP) && (gpf_loop != NULL)) {
		if ((last == gpf->framenum) || (gpf->next == NULL)) {
			gpencil_get_onion_alpha(color, gpd, gpl);
			gpencil_draw_onion_strokes(
			        cache, e_data, vedata, ob, gpd, gpl,
			        gpf_loop, color[3], color, colflag);
		}
	}
}

/* populate a datablock for multiedit (no onions, no modifiers) */
void DRW_gpencil_populate_multiedit(GPENCIL_e_data *e_data, void *vedata, Scene *scene, Object *ob, bGPdata *gpd)
{
	bGPDframe *gpf = NULL;

	GPENCIL_StorageList *stl = ((GPENCIL_Data *)vedata)->stl;
	const DRWContextState *draw_ctx = DRW_context_state_get();
	int cfra_eval = (int)DEG_get_ctime(draw_ctx->depsgraph);
	GpencilBatchCache *cache = gpencil_batch_cache_get(ob, cfra_eval);
	ToolSettings *ts = scene->toolsettings;
	cache->cache_idx = 0;

	/* check if playing animation */
	bool playing = (bool)stl->storage->playing;

	/* draw strokes */
	for (bGPDlayer *gpl = gpd->layers.first; gpl; gpl = gpl->next) {
		/* don't draw layer if hidden */
		if (gpl->flag & GP_LAYER_HIDE)
			continue;

		/* list of frames to draw */
		if (!playing) {
			for (gpf = gpl->frames.first; gpf; gpf = gpf->next) {
				if ((gpf == gpl->actframe) || (gpf->flag & GP_FRAME_SELECT)) {
					gpencil_draw_strokes(
					        cache, e_data, vedata, ts, ob, gpd, gpl, gpf, gpf,
					        gpl->opacity, gpl->tintcolor, false);
				}
			}
		}
		else {
			gpf = BKE_gpencil_layer_getframe(gpl, cfra_eval, 0);
			if (gpf) {
				gpencil_draw_strokes(
				        cache, e_data, vedata, ts, ob, gpd, gpl, gpf, gpf,
				        gpl->opacity, gpl->tintcolor, false);
			}
		}

	}

	cache->is_dirty = false;
}

/* helper for populate a complete grease pencil datablock */
void DRW_gpencil_populate_datablock(GPENCIL_e_data *e_data, void *vedata, Scene *scene, Object *ob, bGPdata *gpd)
{
	GPENCIL_StorageList *stl = ((GPENCIL_Data *)vedata)->stl;
	const DRWContextState *draw_ctx = DRW_context_state_get();
	int cfra_eval = (int)DEG_get_ctime(draw_ctx->depsgraph);
	ToolSettings *ts = scene->toolsettings;
	bGPDframe *derived_gpf = NULL;
	bool no_onion = (bool)(gpd->flag & GP_DATA_STROKE_WEIGHTMODE);

	/* check if playing animation */
	bool playing = (bool)stl->storage->playing;

	GpencilBatchCache *cache = gpencil_batch_cache_get(ob, cfra_eval);
	cache->cache_idx = 0;

	/* init general modifiers data */
	if (!stl->storage->simplify_modif) {
		if ((cache->is_dirty) && (ob->modifiers.first)) {
			BKE_gpencil_lattice_init(ob);
		}
	}
	/* draw normal strokes */
	for (bGPDlayer *gpl = gpd->layers.first; gpl; gpl = gpl->next) {
		/* don't draw layer if hidden */
		if (gpl->flag & GP_LAYER_HIDE)
			continue;

		bGPDframe *gpf = BKE_gpencil_layer_getframe(gpl, cfra_eval, 0);
		if (gpf == NULL)
			continue;

		/* create GHash if need */
		if (gpl->runtime.derived_data == NULL) {
			gpl->runtime.derived_data = (GHash *)BLI_ghash_str_new(gpl->info);
		}

		derived_gpf = BLI_ghash_lookup(gpl->runtime.derived_data, ob->id.name);
		if (derived_gpf == NULL) {
			cache->is_dirty = true;
		}
		if (cache->is_dirty) {
			if (derived_gpf != NULL) {
				/* first clear temp data */
				BKE_gpencil_free_frame_runtime_data(derived_gpf);
				BLI_ghash_remove(gpl->runtime.derived_data, ob->id.name, NULL, NULL);
			}
			/* create new data */
			derived_gpf = BKE_gpencil_frame_duplicate(gpf);
			BLI_ghash_insert(gpl->runtime.derived_data, ob->id.name, derived_gpf);
		}

		/* draw onion skins */
		if ((gpd->flag & GP_DATA_SHOW_ONIONSKINS) && (!no_onion) &&
		    (gpl->onion_flag & GP_LAYER_ONIONSKIN) &&
		    ((!playing) || (gpd->onion_flag & GP_ONION_GHOST_ALWAYS)))
		{
			if ((!stl->storage->is_render) ||
				((stl->storage->is_render) && (gpd->onion_flag & GP_ONION_GHOST_ALWAYS))) {
				gpencil_draw_onionskins(cache, e_data, vedata, ob, gpd, gpl, gpf);
			}
		}

		/* draw normal strokes */
		gpencil_draw_strokes(
		        cache, e_data, vedata, ts, ob, gpd, gpl, gpf, derived_gpf,
		        gpl->opacity, gpl->tintcolor, false);

	}

	/* clear any lattice data */
	if ((cache->is_dirty) && (ob->modifiers.first)) {
		BKE_gpencil_lattice_clear(ob);
	}

	cache->is_dirty = false;
}

/* Helper for gpencil_instance_modifiers()
 * See also MOD_gpencilinstance.c -> gp_bakeModifier()
 */
static void gp_instance_modifier_make_instances(GPENCIL_StorageList *stl, Object *ob, InstanceGpencilModifierData *mmd)
{
	/* reset random */
	mmd->rnd[0] = 1;

	/* Generate instances */
	for (int x = 0; x < mmd->count[0]; x++) {
		for (int y = 0; y < mmd->count[1]; y++) {
			for (int z = 0; z < mmd->count[2]; z++) {
				Object *newob;

				const int elem_idx[3] = {x, y, z};
				float mat[4][4];
				int sh;

				/* original strokes are at index = 0,0,0 */
				if ((x == 0) && (y == 0) && (z == 0)) {
					continue;
				}

				/* compute transform for instance */
				BKE_gpencil_instance_modifier_instance_tfm(mmd, elem_idx, mat);

				/* add object to cache */
				newob = MEM_dupallocN(ob);
				mul_m4_m4m4(newob->obmat, ob->obmat, mat);

				/* apply scale */
				ARRAY_SET_ITEMS(newob->size, mat[0][0], mat[1][1], mat[2][2]);

				/* apply shift */
				sh = x;
				if (mmd->lock_axis == GP_LOCKAXIS_Y) {
					sh = y;
				}
				if (mmd->lock_axis == GP_LOCKAXIS_Z) {
					sh = z;
				}
				madd_v3_v3fl(newob->obmat[3], mmd->shift, sh);

				/* add temp object to cache */
				stl->g_data->gp_object_cache = gpencil_object_cache_add(
				        stl->g_data->gp_object_cache, newob, true,
				        &stl->g_data->gp_cache_size, &stl->g_data->gp_cache_used);
			}
		}
	}
}

/* create instances using instance modifiers */
void gpencil_instance_modifiers(GPENCIL_StorageList *stl, Object *ob)
{
	if ((ob) && (ob->data)) {
		bGPdata *gpd = ob->data;
		if (GPENCIL_ANY_EDIT_MODE(gpd)) {
			return;
		}
	}

	for (ModifierData *md = ob->modifiers.first; md; md = md->next) {
		if (((md->mode & eModifierMode_Realtime) && (stl->storage->is_render == false)) ||
		    ((md->mode & eModifierMode_Render) && (stl->storage->is_render == true)))
		{
			if (md->type == eModifierType_Gpencil_Instance) {
				InstanceGpencilModifierData *mmd = (InstanceGpencilModifierData *)md;

				/* Only add instances if the "Make Objects" flag is set
				 * FIXME: This is a workaround for z-ordering weirdness when all instances are in the same object
				 */
				if (mmd->flag & GP_INSTANCE_MAKE_OBJECTS) {
					gp_instance_modifier_make_instances(stl, ob, mmd);
				}
			}
		}
	}
}
<|MERGE_RESOLUTION|>--- conflicted
+++ resolved
@@ -236,11 +236,7 @@
 		/* Calculate triangles cache for filling area (must be done only after changes) */
 		if ((gps->tot_triangles == 0) || (gps->triangles == NULL)) {
 			if ((gps->totpoints > 2) &&
-<<<<<<< HEAD
-				((gp_style->fill_rgba[3] > GPENCIL_ALPHA_OPACITY_THRESH) || (gp_style->fill_style > 0)))
-=======
 			    ((gp_style->fill_rgba[3] > GPENCIL_ALPHA_OPACITY_THRESH) || (gp_style->fill_style > 0)))
->>>>>>> 92a69a38
 			{
 				DRW_gpencil_triangulate_stroke_fill(gps);
 			}
@@ -571,11 +567,7 @@
 			copy_v4_v4(ink, tintcolor);
 		}
 		else {
-<<<<<<< HEAD
-			ARRAY_SET_ITEMS(tcolor, gps->runtime.tmp_stroke_rgba[0], gps->runtime.tmp_stroke_rgba[1], gps->runtime.tmp_stroke_rgba[2], opacity);
-=======
 			ARRAY_SET_ITEMS(tcolor, UNPACK3(gps->runtime.tmp_stroke_rgba), opacity);
->>>>>>> 92a69a38
 			copy_v4_v4(ink, tcolor);
 		}
 	}
@@ -759,11 +751,7 @@
 
 		/* if the fill has any value, it's considered a fill and is not drawn if simplify fill is enabled */
 		if ((stl->storage->simplify_fill) && (scene->r.simplify_gpencil & SIMPLIFY_GPENCIL_REMOVE_FILL_LINE)) {
-<<<<<<< HEAD
-			if ((gp_style->fill_rgba[3] > GPENCIL_ALPHA_OPACITY_THRESH) || 
-=======
 			if ((gp_style->fill_rgba[3] > GPENCIL_ALPHA_OPACITY_THRESH) ||
->>>>>>> 92a69a38
 			    (gp_style->fill_style > GP_STYLE_FILL_STYLE_SOLID))
 			{
 				continue;
@@ -777,13 +765,8 @@
 			int id = stl->storage->shgroup_id;
 			if (gps->totpoints > 0) {
 				if ((gps->totpoints > 2) && (!stl->storage->simplify_fill) &&
-<<<<<<< HEAD
-					((gp_style->fill_rgba[3] > GPENCIL_ALPHA_OPACITY_THRESH) || (gp_style->fill_style > 0)) &&
-					((gps->flag & GP_STROKE_NOFILL) == 0))
-=======
 				    ((gp_style->fill_rgba[3] > GPENCIL_ALPHA_OPACITY_THRESH) || (gp_style->fill_style > 0)) &&
 				    ((gps->flag & GP_STROKE_NOFILL) == 0))
->>>>>>> 92a69a38
 				{
 					stl->shgroups[id].shgrps_fill = DRW_gpencil_shgroup_fill_create(
 					        e_data, vedata, psl->stroke_pass, e_data->gpencil_fill_sh, gpd, gp_style, id);
