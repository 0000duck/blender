/*
 * Copyright 2016, Blender Foundation.
 *
 * This program is free software; you can redistribute it and/or
 * modify it under the terms of the GNU General Public License
 * as published by the Free Software Foundation; either version 2
 * of the License, or (at your option) any later version.
 *
 * This program is distributed in the hope that it will be useful,
 * but WITHOUT ANY WARRANTY; without even the implied warranty of
 * MERCHANTABILITY or FITNESS FOR A PARTICULAR PURPOSE.  See the
 * GNU General Public License for more details.
 *
 * You should have received a copy of the GNU General Public License
 * along with this program; if not, write to the Free Software Foundation,
 * Inc., 51 Franklin Street, Fifth Floor, Boston, MA 02110-1301, USA.
 *
 * Contributor(s): Blender Institute
 *
 */

/** \file blender/draw/intern/draw_manager.c
 *  \ingroup draw
 */

#include <stdio.h>

#include "BLI_listbase.h"
#include "BLI_mempool.h"
#include "BLI_rect.h"
#include "BLI_string.h"
#include "BLI_string_utils.h"

#include "BIF_glutil.h"

#include "BKE_curve.h"
#include "BKE_global.h"
#include "BKE_mesh.h"
#include "BKE_object.h"
#include "BKE_pbvh.h"
#include "BKE_paint.h"
#include "BKE_workspace.h"

#include "BLT_translation.h"
#include "BLF_api.h"

#include "DRW_engine.h"
#include "DRW_render.h"

#include "DNA_camera_types.h"
#include "DNA_curve_types.h"
#include "DNA_view3d_types.h"
#include "DNA_screen_types.h"
#include "DNA_mesh_types.h"
#include "DNA_meshdata_types.h"
#include "DNA_meta_types.h"

#include "ED_space_api.h"
#include "ED_screen.h"

#include "intern/gpu_codegen.h"
#include "GPU_batch.h"
#include "GPU_draw.h"
#include "GPU_extensions.h"
#include "GPU_framebuffer.h"
#include "GPU_immediate.h"
#include "GPU_lamp.h"
#include "GPU_material.h"
#include "GPU_shader.h"
#include "GPU_texture.h"
#include "GPU_uniformbuffer.h"
#include "GPU_viewport.h"
#include "GPU_matrix.h"

#include "IMB_colormanagement.h"

#include "RE_engine.h"
#include "RE_pipeline.h"

#include "UI_interface.h"
#include "UI_resources.h"

#include "WM_api.h"
#include "WM_types.h"

#include "draw_manager_text.h"
#include "draw_manager_profiling.h"

/* only for callbacks */
#include "draw_cache_impl.h"

#include "draw_instance_data.h"

#include "draw_mode_engines.h"
#include "engines/clay/clay_engine.h"
#include "engines/eevee/eevee_engine.h"
#include "engines/basic/basic_engine.h"
#include "engines/external/external_engine.h"

#include "DEG_depsgraph.h"
#include "DEG_depsgraph_query.h"

/* -------------------------------------------------------------------- */
/** \name Local Features
 * \{ */

#define USE_PROFILE

#ifdef USE_PROFILE
#  include "PIL_time.h"

#  define PROFILE_TIMER_FALLOFF 0.1

#  define PROFILE_START(time_start) \
	double time_start = PIL_check_seconds_timer();

#  define PROFILE_END_ACCUM(time_accum, time_start) { \
	time_accum += (PIL_check_seconds_timer() - time_start) * 1e3; \
} ((void)0)

/* exp average */
#  define PROFILE_END_UPDATE(time_update, time_start) { \
	double _time_delta = (PIL_check_seconds_timer() - time_start) * 1e3; \
	time_update = (time_update * (1.0 - PROFILE_TIMER_FALLOFF)) + \
	              (_time_delta * PROFILE_TIMER_FALLOFF); \
} ((void)0)

#else  /* USE_PROFILE */

#  define PROFILE_START(time_start) ((void)0)
#  define PROFILE_END_ACCUM(time_accum, time_start) ((void)0)
#  define PROFILE_END_UPDATE(time_update, time_start) ((void)0)

#endif  /* USE_PROFILE */


/* Use draw manager to call GPU_select, see: DRW_draw_select_loop */
#define USE_GPU_SELECT

#ifdef USE_GPU_SELECT
#  include "ED_view3d.h"
#  include "ED_armature.h"
#  include "GPU_select.h"
#endif

/** \} */


#define MAX_ATTRIB_NAME 32
#define MAX_ATTRIB_COUNT 6 /* Can be adjusted for more */
#define MAX_PASS_NAME 32
#define MAX_CLIP_PLANES 6 /* GL_MAX_CLIP_PLANES is at least 6 */

extern char datatoc_gpu_shader_2D_vert_glsl[];
extern char datatoc_gpu_shader_3D_vert_glsl[];
extern char datatoc_gpu_shader_fullscreen_vert_glsl[];

/* Prototypes. */
static void drw_engines_enable_external(void);

/* Structures */
typedef enum {
	DRW_UNIFORM_BOOL,
	DRW_UNIFORM_SHORT_TO_INT,
	DRW_UNIFORM_SHORT_TO_FLOAT,
	DRW_UNIFORM_INT,
	DRW_UNIFORM_FLOAT,
	DRW_UNIFORM_TEXTURE,
	DRW_UNIFORM_BUFFER,
	DRW_UNIFORM_MAT3,
	DRW_UNIFORM_MAT4,
	DRW_UNIFORM_BLOCK
} DRWUniformType;

#define MAX_UNIFORM_DATA_SIZE 16

struct DRWUniform {
	struct DRWUniform *next;
	const void *value;
	int location;
	char type; /* DRWUniformType */
	char length; /* cannot be more than 16 */
	char arraysize; /* cannot be more than 16 too */
};

struct DRWInterface {
	DRWUniform *uniforms;   /* DRWUniform, single-linked list */
	/* Dynamic batch */
#ifdef USE_GPU_SELECT
	struct DRWInstanceData *inst_selectid;
	/* Override for single object instances. */
	int override_selectid;
#endif
	Gwn_VertBuf *instance_vbo;
	unsigned int instance_count;
#ifndef NDEBUG
	char attribs_count;
#endif
	/* matrices locations */
	int model;
	int modelinverse;
	int modelview;
	int modelviewinverse;
	int projection;
	int projectioninverse;
	int view;
	int viewinverse;
	int modelviewprojection;
	int viewprojection;
	int viewprojectioninverse;
	int normal;
	int worldnormal;
	int camtexfac;
	int orcotexfac;
	int eye;
	int clipplanes;
};

struct DRWPass {
	/* Single linked list with last member to append */
	DRWShadingGroup *shgroups;
	DRWShadingGroup *shgroups_last;

	DRWState state;
	char name[MAX_PASS_NAME];
};

typedef struct DRWCallHeader {
	void *prev;

#ifdef USE_GPU_SELECT
	int select_id;
#endif
	uchar type;
} DRWCallHeader;

typedef struct DRWCall {
	DRWCallHeader head;

	float obmat[4][4];
	Gwn_Batch *geometry;

	Object *ob; /* Optional */
	ID *ob_data; /* Optional. */
} DRWCall;

typedef struct DRWCallGenerate {
	DRWCallHeader head;

	float obmat[4][4];

	DRWCallGenerateFn *geometry_fn;
	void *user_data;
} DRWCallGenerate;

struct DRWShadingGroup {
	struct DRWShadingGroup *next;

	GPUShader *shader;               /* Shader to bind */
	DRWInterface interface;          /* Uniforms pointers */

	/* DRWCall or DRWCallDynamic depending of type */
	void *calls;
	void *calls_first; /* To be able to traverse the list in the order of addition */

	DRWState state_extra;            /* State changes for this batch only (or'd with the pass's state) */
	DRWState state_extra_disable;    /* State changes for this batch only (and'd with the pass's state) */
	unsigned int stencil_mask;       /* Stencil mask to use for stencil test / write operations */
	int type;

	ID *instance_data;         /* Object->data to instance */
	Gwn_Batch *instance_geom;  /* Geometry to instance */
	Gwn_Batch *instancing_geom;/* Instances attributes */
	Gwn_Batch *batch_geom;     /* Result of call batching */

#ifdef USE_GPU_SELECT
	/* backlink to pass we're in */
	DRWPass *pass_parent;
#endif
};

/* Used by DRWShadingGroup.type */
enum {
	DRW_SHG_NORMAL,
	DRW_SHG_POINT_BATCH,
	DRW_SHG_LINE_BATCH,
	DRW_SHG_TRIANGLE_BATCH,
	DRW_SHG_INSTANCE,
	DRW_SHG_INSTANCE_EXTERNAL,
};

/* Used by DRWCall.type */
enum {
	/* A single batch */
	DRW_CALL_SINGLE,
	/* Uses a callback to draw with any number of batches. */
	DRW_CALL_GENERATE,
	/* Arbitrary number of multiple args. */
	DRW_CALL_DYNAMIC,
};

/** Render State: No persistent data between draw calls. */
static struct DRWGlobalState {
	/* Cache generation */
	ViewportMemoryPool *vmempool;
	DRWUniform *last_uniform;
	DRWCall *last_call;
	DRWCallGenerate *last_callgenerate;
	DRWShadingGroup *last_shgroup;
	DRWInstanceDataList *idatalist;
	DRWInstanceData *common_instance_data[MAX_INSTANCE_DATA_SIZE];

	/* Rendering state */
	GPUShader *shader;

	/* Managed by `DRW_state_set`, `DRW_state_reset` */
	DRWState state;
	unsigned int stencil_mask;

	/* Per viewport */
	GPUViewport *viewport;
	struct GPUFrameBuffer *default_framebuffer;
	float size[2];
	float screenvecs[2][3];
	float pixsize;

	GLenum backface, frontface;

	/* Clip planes */
	int num_clip_planes;
	float clip_planes_eq[MAX_CLIP_PLANES][4];

	struct {
		unsigned int is_select : 1;
		unsigned int is_depth : 1;
		unsigned int is_image_render : 1;
		unsigned int is_scene_render : 1;
		unsigned int draw_background : 1;
	} options;

	/* Current rendering context */
	DRWContextState draw_ctx;

	/* Convenience pointer to text_store owned by the viewport */
	struct DRWTextStore **text_store_p;

	ListBase enabled_engines; /* RenderEngineType */

	bool buffer_finish_called; /* Avoid bad usage of DRW_render_instance_buffer_finish */

	/* Profiling */
	double cache_time;
} DST = {NULL};

/** GPU Resource State: Memory storage between drawing. */
static struct DRWResourceState {
	GPUTexture **bound_texs;

	bool *bound_tex_slots;

	int bind_tex_inc;
	int bind_ubo_inc;
} RST = {NULL};

static struct DRWMatrixOveride {
	float mat[6][4][4];
	bool override[6];
} viewport_matrix_override = {{{{0}}}};

ListBase DRW_engines = {NULL, NULL};

#ifdef USE_GPU_SELECT
static unsigned int g_DRW_select_id = (unsigned int)-1;

void DRW_select_load_id(unsigned int id)
{
	BLI_assert(G.f & G_PICKSEL);
	g_DRW_select_id = id;
}
#endif


/* -------------------------------------------------------------------- */

/** \name Textures (DRW_texture)
 * \{ */

static void drw_texture_get_format(
        DRWTextureFormat format,
        GPUTextureFormat *r_data_type, int *r_channels)
{
	switch (format) {
		case DRW_TEX_RGBA_8: *r_data_type = GPU_RGBA8; break;
		case DRW_TEX_RGBA_16: *r_data_type = GPU_RGBA16F; break;
		case DRW_TEX_RGB_16: *r_data_type = GPU_RGB16F; break;
		case DRW_TEX_RGB_11_11_10: *r_data_type = GPU_R11F_G11F_B10F; break;
		case DRW_TEX_RG_8: *r_data_type = GPU_RG8; break;
		case DRW_TEX_RG_16: *r_data_type = GPU_RG16F; break;
		case DRW_TEX_RG_16I: *r_data_type = GPU_RG16I; break;
		case DRW_TEX_RG_32: *r_data_type = GPU_RG32F; break;
		case DRW_TEX_R_8: *r_data_type = GPU_R8; break;
		case DRW_TEX_R_16: *r_data_type = GPU_R16F; break;
		case DRW_TEX_R_32: *r_data_type = GPU_R32F; break;
#if 0
		case DRW_TEX_RGBA_32: *r_data_type = GPU_RGBA32F; break;
		case DRW_TEX_RGB_8: *r_data_type = GPU_RGB8; break;
		case DRW_TEX_RGB_32: *r_data_type = GPU_RGB32F; break;
#endif
		case DRW_TEX_DEPTH_16: *r_data_type = GPU_DEPTH_COMPONENT16; break;
		case DRW_TEX_DEPTH_24: *r_data_type = GPU_DEPTH_COMPONENT24; break;
		case DRW_TEX_DEPTH_24_STENCIL_8: *r_data_type = GPU_DEPTH24_STENCIL8; break;
		case DRW_TEX_DEPTH_32: *r_data_type = GPU_DEPTH_COMPONENT32F; break;
		default :
			/* file type not supported you must uncomment it from above */
			BLI_assert(false);
			break;
	}

	switch (format) {
		case DRW_TEX_RGBA_8:
		case DRW_TEX_RGBA_16:
		case DRW_TEX_RGBA_32:
			*r_channels = 4;
			break;
		case DRW_TEX_RGB_8:
		case DRW_TEX_RGB_16:
		case DRW_TEX_RGB_32:
		case DRW_TEX_RGB_11_11_10:
			*r_channels = 3;
			break;
		case DRW_TEX_RG_8:
		case DRW_TEX_RG_16:
		case DRW_TEX_RG_16I:
		case DRW_TEX_RG_32:
			*r_channels = 2;
			break;
		default:
			*r_channels = 1;
			break;
	}
}

static void drw_texture_set_parameters(GPUTexture *tex, DRWTextureFlag flags)
{
	GPU_texture_bind(tex, 0);
	if (flags & DRW_TEX_MIPMAP) {
		GPU_texture_mipmap_mode(tex, true, flags & DRW_TEX_FILTER);
		DRW_texture_generate_mipmaps(tex);
	}
	else {
		GPU_texture_filter_mode(tex, flags & DRW_TEX_FILTER);
	}
	GPU_texture_wrap_mode(tex, flags & DRW_TEX_WRAP);
	GPU_texture_compare_mode(tex, flags & DRW_TEX_COMPARE);
	GPU_texture_unbind(tex);
}

GPUTexture *DRW_texture_create_1D(int w, DRWTextureFormat format, DRWTextureFlag flags, const float *fpixels)
{
	GPUTexture *tex;
	GPUTextureFormat data_type;
	int channels;

	drw_texture_get_format(format, &data_type, &channels);
	tex = GPU_texture_create_1D_custom(w, channels, data_type, fpixels, NULL);
	drw_texture_set_parameters(tex, flags);

	return tex;
}

GPUTexture *DRW_texture_create_2D(int w, int h, DRWTextureFormat format, DRWTextureFlag flags, const float *fpixels)
{
	GPUTexture *tex;
	GPUTextureFormat data_type;
	int channels;

	drw_texture_get_format(format, &data_type, &channels);
	tex = GPU_texture_create_2D_custom(w, h, channels, data_type, fpixels, NULL);
	drw_texture_set_parameters(tex, flags);

	return tex;
}

GPUTexture *DRW_texture_create_2D_array(
        int w, int h, int d, DRWTextureFormat format, DRWTextureFlag flags, const float *fpixels)
{
	GPUTexture *tex;
	GPUTextureFormat data_type;
	int channels;

	drw_texture_get_format(format, &data_type, &channels);
	tex = GPU_texture_create_2D_array_custom(w, h, d, channels, data_type, fpixels, NULL);
	drw_texture_set_parameters(tex, flags);

	return tex;
}

GPUTexture *DRW_texture_create_3D(
        int w, int h, int d, DRWTextureFormat format, DRWTextureFlag flags, const float *fpixels)
{
	GPUTexture *tex;
	GPUTextureFormat data_type;
	int channels;

	drw_texture_get_format(format, &data_type, &channels);
	tex = GPU_texture_create_3D_custom(w, h, d, channels, data_type, fpixels, NULL);
	drw_texture_set_parameters(tex, flags);

	return tex;
}

GPUTexture *DRW_texture_create_cube(int w, DRWTextureFormat format, DRWTextureFlag flags, const float *fpixels)
{
	GPUTexture *tex;
	GPUTextureFormat data_type;
	int channels;

	drw_texture_get_format(format, &data_type, &channels);
	tex = GPU_texture_create_cube_custom(w, channels, data_type, fpixels, NULL);
	drw_texture_set_parameters(tex, flags);

	return tex;
}

void DRW_texture_generate_mipmaps(GPUTexture *tex)
{
	GPU_texture_bind(tex, 0);
	GPU_texture_generate_mipmap(tex);
	GPU_texture_unbind(tex);
}

void DRW_texture_update(GPUTexture *tex, const float *pixels)
{
	GPU_texture_update(tex, pixels);
}

void DRW_texture_free(GPUTexture *tex)
{
	GPU_texture_free(tex);
}

/** \} */


/* -------------------------------------------------------------------- */

/** \name Uniform Buffer Object (DRW_uniformbuffer)
 * \{ */

GPUUniformBuffer *DRW_uniformbuffer_create(int size, const void *data)
{
	return GPU_uniformbuffer_create(size, data, NULL);
}

void DRW_uniformbuffer_update(GPUUniformBuffer *ubo, const void *data)
{
	GPU_uniformbuffer_update(ubo, data);
}

void DRW_uniformbuffer_free(GPUUniformBuffer *ubo)
{
	GPU_uniformbuffer_free(ubo);
}

/** \} */


/* -------------------------------------------------------------------- */

/** \name Shaders (DRW_shader)
 * \{ */

GPUShader *DRW_shader_create(const char *vert, const char *geom, const char *frag, const char *defines)
{
	return GPU_shader_create(vert, frag, geom, NULL, defines);
}

GPUShader *DRW_shader_create_with_lib(
        const char *vert, const char *geom, const char *frag, const char *lib, const char *defines)
{
	GPUShader *sh;
	char *vert_with_lib = NULL;
	char *frag_with_lib = NULL;
	char *geom_with_lib = NULL;

	vert_with_lib = BLI_string_joinN(lib, vert);
	frag_with_lib = BLI_string_joinN(lib, frag);

	if (geom) {
		geom_with_lib = BLI_string_joinN(lib, geom);
	}

	sh = GPU_shader_create(vert_with_lib, frag_with_lib, geom_with_lib, NULL, defines);

	MEM_freeN(vert_with_lib);
	MEM_freeN(frag_with_lib);
	if (geom) {
		MEM_freeN(geom_with_lib);
	}

	return sh;
}

GPUShader *DRW_shader_create_2D(const char *frag, const char *defines)
{
	return GPU_shader_create(datatoc_gpu_shader_2D_vert_glsl, frag, NULL, NULL, defines);
}

GPUShader *DRW_shader_create_3D(const char *frag, const char *defines)
{
	return GPU_shader_create(datatoc_gpu_shader_3D_vert_glsl, frag, NULL, NULL, defines);
}

GPUShader *DRW_shader_create_fullscreen(const char *frag, const char *defines)
{
	return GPU_shader_create(datatoc_gpu_shader_fullscreen_vert_glsl, frag, NULL, NULL, defines);
}

GPUShader *DRW_shader_create_3D_depth_only(void)
{
	return GPU_shader_get_builtin_shader(GPU_SHADER_3D_DEPTH_ONLY);
}

void DRW_shader_free(GPUShader *shader)
{
	GPU_shader_free(shader);
}

/** \} */


/* -------------------------------------------------------------------- */

/** \name Interface (DRW_interface)
 * \{ */

static void drw_interface_init(DRWInterface *interface, GPUShader *shader)
{
	interface->model = GPU_shader_get_builtin_uniform(shader, GWN_UNIFORM_MODEL);
	interface->modelinverse = GPU_shader_get_builtin_uniform(shader, GWN_UNIFORM_MODEL_INV);
	interface->modelview = GPU_shader_get_builtin_uniform(shader, GWN_UNIFORM_MODELVIEW);
	interface->modelviewinverse = GPU_shader_get_builtin_uniform(shader, GWN_UNIFORM_MODELVIEW_INV);
	interface->projection = GPU_shader_get_builtin_uniform(shader, GWN_UNIFORM_PROJECTION);
	interface->projectioninverse = GPU_shader_get_builtin_uniform(shader, GWN_UNIFORM_PROJECTION_INV);
	interface->view = GPU_shader_get_builtin_uniform(shader, GWN_UNIFORM_VIEW);
	interface->viewinverse = GPU_shader_get_builtin_uniform(shader, GWN_UNIFORM_VIEW_INV);
	interface->viewprojection = GPU_shader_get_builtin_uniform(shader, GWN_UNIFORM_VIEWPROJECTION);
	interface->viewprojectioninverse = GPU_shader_get_builtin_uniform(shader, GWN_UNIFORM_VIEWPROJECTION_INV);
	interface->modelviewprojection = GPU_shader_get_builtin_uniform(shader, GWN_UNIFORM_MVP);
	interface->normal = GPU_shader_get_builtin_uniform(shader, GWN_UNIFORM_NORMAL);
	interface->worldnormal = GPU_shader_get_builtin_uniform(shader, GWN_UNIFORM_WORLDNORMAL);
	interface->camtexfac = GPU_shader_get_builtin_uniform(shader, GWN_UNIFORM_CAMERATEXCO);
	interface->orcotexfac = GPU_shader_get_builtin_uniform(shader, GWN_UNIFORM_ORCO);
	interface->clipplanes = GPU_shader_get_builtin_uniform(shader, GWN_UNIFORM_CLIPPLANES);
	interface->eye = GPU_shader_get_builtin_uniform(shader, GWN_UNIFORM_EYE);
	interface->instance_count = 0;
#ifndef NDEBUG
	interface->attribs_count = 0;
#endif
	interface->uniforms = NULL;
#ifdef USE_GPU_SELECT
	interface->inst_selectid = NULL;
	interface->override_selectid = -1;
#endif
}

static void drw_interface_instance_init(
        DRWShadingGroup *shgroup, GPUShader *shader, Gwn_VertFormat *format)
{
	DRWInterface *interface = &shgroup->interface;
	drw_interface_init(interface, shader);

#ifndef NDEBUG
	interface->attribs_count = (format != NULL) ? format->attrib_ct : 0;
#endif

	Gwn_PrimType type;
	Gwn_Batch **r_batch = NULL;
	switch (shgroup->type) {
		case DRW_SHG_INSTANCE:
			r_batch = &shgroup->instancing_geom;
			type = GWN_PRIM_POINTS;
			break;
		case DRW_SHG_POINT_BATCH:
			r_batch = &shgroup->batch_geom;
			type = GWN_PRIM_POINTS;
			break;
		case DRW_SHG_LINE_BATCH:
			r_batch = &shgroup->batch_geom;
			type = GWN_PRIM_LINES;
			break;
		case DRW_SHG_TRIANGLE_BATCH:
			r_batch = &shgroup->batch_geom;
			type = GWN_PRIM_TRIS;
			break;
		default:
			BLI_assert(0);
	}

	if (format != NULL) {
		DRW_instance_buffer_request(DST.idatalist, format, shgroup, r_batch, &interface->instance_vbo, type);
	}
	else {
		*r_batch = NULL;
	}
}

static void drw_interface_uniform(DRWShadingGroup *shgroup, const char *name,
                                  DRWUniformType type, const void *value, int length, int arraysize)
{
	int location;
	if (type == DRW_UNIFORM_BLOCK) {
		location = GPU_shader_get_uniform_block(shgroup->shader, name);
	}
	else {
		location = GPU_shader_get_uniform(shgroup->shader, name);
	}

	if (location == -1) {
		if (G.debug & G_DEBUG)
			fprintf(stderr, "Uniform '%s' not found!\n", name);
		/* Nice to enable eventually, for now eevee uses uniforms that might not exist. */
		// BLI_assert(0);
		return;
	}

	DRWUniform *uni = BLI_mempool_alloc(DST.vmempool->uniforms);

	BLI_assert(arraysize > 0 && arraysize <= 16);
	BLI_assert(arraysize * length <= MAX_UNIFORM_DATA_SIZE);

	uni->location = location;
	uni->type = type;
	uni->value = value;
	uni->length = length;
	uni->arraysize = arraysize;

	/* Prepend */
	uni->next = shgroup->interface.uniforms;
	shgroup->interface.uniforms = uni;
}

Gwn_VertFormat *DRW_shgroup_instance_format_array(const DRWInstanceAttribFormat attribs[], int arraysize)
{
	Gwn_VertFormat *format = MEM_callocN(sizeof(Gwn_VertFormat), "Gwn_VertFormat");

	for (int i = 0; i < arraysize; ++i) {
		GWN_vertformat_attr_add(format, attribs[i].name,
		                        (attribs[i].type == DRW_ATTRIB_INT) ? GWN_COMP_I32 : GWN_COMP_F32,
		                        attribs[i].components,
		                        (attribs[i].type == DRW_ATTRIB_INT) ? GWN_FETCH_INT : GWN_FETCH_FLOAT);
	}
	return format;
}

/** \} */


/* -------------------------------------------------------------------- */

/** \name Shading Group (DRW_shgroup)
 * \{ */

static DRWShadingGroup *drw_shgroup_create_ex(struct GPUShader *shader, DRWPass *pass)
{
	DRWShadingGroup *shgroup = BLI_mempool_alloc(DST.vmempool->shgroups);

	/* Append */
	if (pass->shgroups != NULL) {
		pass->shgroups_last->next = shgroup;
	}
	else {
		pass->shgroups = shgroup;
	}
	pass->shgroups_last = shgroup;
	shgroup->next = NULL;
	shgroup->type = DRW_SHG_NORMAL;
	shgroup->shader = shader;
	shgroup->state_extra = 0;
	shgroup->state_extra_disable = ~0x0;
	shgroup->stencil_mask = 0;
	shgroup->batch_geom = NULL;
	shgroup->instancing_geom = NULL;
	shgroup->instance_geom = NULL;
	shgroup->instance_data = NULL;

	shgroup->calls = NULL;
	shgroup->calls_first = NULL;

#ifdef USE_GPU_SELECT
	shgroup->pass_parent = pass;
#endif

	return shgroup;
}

static DRWShadingGroup *drw_shgroup_material_create_ex(
        struct GPUMaterial *material, DRWPass *pass, Gwn_VertFormat *format, bool use_instancing)
{
	double time = 0.0; /* TODO make time variable */

	/* TODO : Ideally we should not convert. But since the whole codegen
	 * is relying on GPUPass we keep it as is for now. */
	GPUPass *gpupass = GPU_material_get_pass(material);

	if (!gpupass) {
		/* Shader compilation error */
		return NULL;
	}

	struct GPUShader *shader = GPU_pass_shader(gpupass);

	DRWShadingGroup *grp = drw_shgroup_create_ex(shader, pass);

	if (use_instancing) {
		drw_interface_instance_init(grp, shader, format);
	}
	else {
		drw_interface_init(&grp->interface, shader);
	}

	/* Converting dynamic GPUInput to DRWUniform */
	ListBase *inputs = &gpupass->inputs;

	for (GPUInput *input = inputs->first; input; input = input->next) {
		/* Textures */
		if (input->ima) {
			GPUTexture *tex = GPU_texture_from_blender(
			        input->ima, input->iuser, input->textarget, input->image_isdata, time, 1);

			if (input->bindtex) {
				DRW_shgroup_uniform_texture(grp, input->shadername, tex);
			}
		}
		/* Color Ramps */
		else if (input->tex) {
			DRW_shgroup_uniform_texture(grp, input->shadername, input->tex);
		}
		/* Floats */
		else {
			switch (input->type) {
				case GPU_FLOAT:
				case GPU_VEC2:
				case GPU_VEC3:
				case GPU_VEC4:
					/* Should already be in the material ubo. */
					break;
				case GPU_MAT3:
					DRW_shgroup_uniform_mat3(grp, input->shadername, (float *)input->dynamicvec);
					break;
				case GPU_MAT4:
					DRW_shgroup_uniform_mat4(grp, input->shadername, (float *)input->dynamicvec);
					break;
				default:
					break;
			}
		}
	}

	GPUUniformBuffer *ubo = GPU_material_get_uniform_buffer(material);
	if (ubo != NULL) {
		DRW_shgroup_uniform_block(grp, GPU_UBO_BLOCK_NAME, ubo);
	}

	return grp;
}

DRWShadingGroup *DRW_shgroup_material_create(
        struct GPUMaterial *material, DRWPass *pass)
{
	DRWShadingGroup *shgroup = drw_shgroup_material_create_ex(material, pass, NULL, false);
	return shgroup;
}

DRWShadingGroup *DRW_shgroup_material_instance_create(
        struct GPUMaterial *material, DRWPass *pass, Gwn_Batch *geom, Object *ob, Gwn_VertFormat *format)
{
	DRWShadingGroup *shgroup = drw_shgroup_material_create_ex(material, pass, format, true);

	if (shgroup) {
		shgroup->type = DRW_SHG_INSTANCE;
		shgroup->instance_geom = geom;
		shgroup->instance_data = ob->data;
	}

	return shgroup;
}

DRWShadingGroup *DRW_shgroup_material_empty_tri_batch_create(
        struct GPUMaterial *material, DRWPass *pass, int size)
{
#ifdef USE_GPU_SELECT
	BLI_assert((G.f & G_PICKSEL) == 0);
#endif
	/* Calling drw_interface_init because we don't need instancing_geom. */
	DRWShadingGroup *shgroup = drw_shgroup_material_create_ex(material, pass, NULL, false);

	if (shgroup) {
		shgroup->type = DRW_SHG_TRIANGLE_BATCH;
		shgroup->interface.instance_count = size * 3;
	}

	return shgroup;
}

DRWShadingGroup *DRW_shgroup_create(struct GPUShader *shader, DRWPass *pass)
{
	DRWShadingGroup *shgroup = drw_shgroup_create_ex(shader, pass);
	drw_interface_init(&shgroup->interface, shader);
	return shgroup;
}

DRWShadingGroup *DRW_shgroup_instance_create(
        struct GPUShader *shader, DRWPass *pass, Gwn_Batch *geom, Gwn_VertFormat *format)
{
	DRWShadingGroup *shgroup = drw_shgroup_create_ex(shader, pass);
	shgroup->type = DRW_SHG_INSTANCE;
	shgroup->instance_geom = geom;

	drw_interface_instance_init(shgroup, shader, format);

	return shgroup;
}

static Gwn_VertFormat *g_pos_format = NULL;

DRWShadingGroup *DRW_shgroup_point_batch_create(struct GPUShader *shader, DRWPass *pass)
{
	DRW_shgroup_instance_format(g_pos_format, {{"pos", DRW_ATTRIB_FLOAT, 3}});

	DRWShadingGroup *shgroup = drw_shgroup_create_ex(shader, pass);
	shgroup->type = DRW_SHG_POINT_BATCH;

	drw_interface_instance_init(shgroup, shader, g_pos_format);

	return shgroup;
}

DRWShadingGroup *DRW_shgroup_line_batch_create(struct GPUShader *shader, DRWPass *pass)
{
	DRW_shgroup_instance_format(g_pos_format, {{"pos", DRW_ATTRIB_FLOAT, 3}});

	DRWShadingGroup *shgroup = drw_shgroup_create_ex(shader, pass);
	shgroup->type = DRW_SHG_LINE_BATCH;

	drw_interface_instance_init(shgroup, shader, g_pos_format);

	return shgroup;
}

/* Very special batch. Use this if you position
 * your vertices with the vertex shader
 * and dont need any VBO attrib */
DRWShadingGroup *DRW_shgroup_empty_tri_batch_create(struct GPUShader *shader, DRWPass *pass, int size)
{
#ifdef USE_GPU_SELECT
	BLI_assert((G.f & G_PICKSEL) == 0);
#endif
	DRWShadingGroup *shgroup = drw_shgroup_create_ex(shader, pass);

	/* Calling drw_interface_init because we don't need instancing_geom. */
	drw_interface_init(&shgroup->interface, shader);

	shgroup->type = DRW_SHG_TRIANGLE_BATCH;
	shgroup->interface.instance_count = size * 3;

	return shgroup;
}

void DRW_shgroup_free(struct DRWShadingGroup *UNUSED(shgroup))
{
	return;
}

#define CALL_PREPEND(shgroup, call) { \
	if (shgroup->calls == NULL) { \
		shgroup->calls = call; \
		shgroup->calls_first = call; \
	} \
	else { \
		((DRWCall *)(shgroup->calls))->head.prev = call; \
		shgroup->calls = call; \
	} \
	call->head.prev = NULL; \
} ((void)0)

/* Specify an external batch instead of adding each attrib one by one. */
void DRW_shgroup_instance_batch(DRWShadingGroup *shgroup, struct Gwn_Batch *instances)
{
	BLI_assert(shgroup->type == DRW_SHG_INSTANCE);
	BLI_assert(shgroup->instancing_geom == NULL);

	shgroup->type = DRW_SHG_INSTANCE_EXTERNAL;
	shgroup->instancing_geom = instances;

#ifdef USE_GPU_SELECT
	DRWCall *call = BLI_mempool_alloc(DST.vmempool->calls);
	call->head.select_id = g_DRW_select_id;

	CALL_PREPEND(shgroup, call);
#endif
}

void DRW_shgroup_call_add(DRWShadingGroup *shgroup, Gwn_Batch *geom, float (*obmat)[4])
{
	BLI_assert(geom != NULL);
	BLI_assert(shgroup->type == DRW_SHG_NORMAL);

	DRWCall *call = BLI_mempool_alloc(DST.vmempool->calls);

	CALL_PREPEND(shgroup, call);

	call->head.type = DRW_CALL_SINGLE;
#ifdef USE_GPU_SELECT
	call->head.select_id = g_DRW_select_id;
#endif

	if (obmat != NULL) {
		copy_m4_m4(call->obmat, obmat);
	}

	call->geometry = geom;
	call->ob_data = NULL;
}

void DRW_shgroup_call_object_add(DRWShadingGroup *shgroup, Gwn_Batch *geom, Object *ob)
{
	BLI_assert(geom != NULL);
	BLI_assert(shgroup->type == DRW_SHG_NORMAL);

	DRWCall *call = BLI_mempool_alloc(DST.vmempool->calls);

	CALL_PREPEND(shgroup, call);

	call->head.type = DRW_CALL_SINGLE;
#ifdef USE_GPU_SELECT
	call->head.select_id = g_DRW_select_id;
#endif

	copy_m4_m4(call->obmat, ob->obmat);
	call->geometry = geom;
	call->ob_data = ob->data;
}

void DRW_shgroup_call_generate_add(
        DRWShadingGroup *shgroup,
        DRWCallGenerateFn *geometry_fn, void *user_data,
        float (*obmat)[4])
{
	BLI_assert(geometry_fn != NULL);
	BLI_assert(shgroup->type == DRW_SHG_NORMAL);

	DRWCallGenerate *call = BLI_mempool_alloc(DST.vmempool->calls_generate);

	CALL_PREPEND(shgroup, call);

	call->head.type = DRW_CALL_GENERATE;
#ifdef USE_GPU_SELECT
	call->head.select_id = g_DRW_select_id;
#endif

	if (obmat != NULL) {
		copy_m4_m4(call->obmat, obmat);
	}

	call->geometry_fn = geometry_fn;
	call->user_data = user_data;
}

static void sculpt_draw_cb(
        DRWShadingGroup *shgroup,
        void (*draw_fn)(DRWShadingGroup *shgroup, Gwn_Batch *geom),
        void *user_data)
{
	Object *ob = user_data;
	PBVH *pbvh = ob->sculpt->pbvh;

	if (pbvh) {
		BKE_pbvh_draw_cb(
		        pbvh, NULL, NULL, false,
		        (void (*)(void *, Gwn_Batch *))draw_fn, shgroup);
	}
}

void DRW_shgroup_call_sculpt_add(DRWShadingGroup *shgroup, Object *ob, float (*obmat)[4])
{
	DRW_shgroup_call_generate_add(shgroup, sculpt_draw_cb, ob, obmat);
}

void DRW_shgroup_call_dynamic_add_array(DRWShadingGroup *shgroup, const void *attr[], unsigned int attr_len)
{
	DRWInterface *interface = &shgroup->interface;

#ifdef USE_GPU_SELECT
	if (G.f & G_PICKSEL) {
		if (interface->inst_selectid == NULL) {
			interface->inst_selectid = DRW_instance_data_request(DST.idatalist, 1, 128);
		}

		int *select_id = DRW_instance_data_next(interface->inst_selectid);
		*select_id = g_DRW_select_id;
	}
#endif

	BLI_assert(attr_len == interface->attribs_count);
	UNUSED_VARS_NDEBUG(attr_len);

	for (int i = 0; i < attr_len; ++i) {
		if (interface->instance_count == interface->instance_vbo->vertex_ct) {
			GWN_vertbuf_data_resize(interface->instance_vbo, interface->instance_count + 32);
		}
		GWN_vertbuf_attr_set(interface->instance_vbo, i, interface->instance_count, attr[i]);
	}

	interface->instance_count += 1;
}

/* Used for instancing with no attributes */
void DRW_shgroup_set_instance_count(DRWShadingGroup *shgroup, unsigned int count)
{
	DRWInterface *interface = &shgroup->interface;

	BLI_assert(interface->instance_count == 0);
	BLI_assert(interface->attribs_count == 0);

#ifdef USE_GPU_SELECT
	if (G.f & G_PICKSEL) {
		interface->override_selectid = g_DRW_select_id;
	}
#endif

	interface->instance_count = count;
}

unsigned int DRW_shgroup_get_instance_count(const DRWShadingGroup *shgroup)
{
	BLI_assert(shgroup->type != DRW_SHG_NORMAL && shgroup->type != DRW_SHG_INSTANCE_EXTERNAL);

	return shgroup->interface.instance_count;
}

/**
 * State is added to #Pass.state while drawing.
 * Use to temporarily enable draw options.
 */
void DRW_shgroup_state_enable(DRWShadingGroup *shgroup, DRWState state)
{
	shgroup->state_extra |= state;
}

void DRW_shgroup_state_disable(DRWShadingGroup *shgroup, DRWState state)
{
	shgroup->state_extra_disable &= ~state;
}

void DRW_shgroup_stencil_mask(DRWShadingGroup *shgroup, unsigned int mask)
{
	BLI_assert(mask <= 255);
	shgroup->stencil_mask = mask;
}

void DRW_shgroup_uniform_texture(DRWShadingGroup *shgroup, const char *name, const GPUTexture *tex)
{
	drw_interface_uniform(shgroup, name, DRW_UNIFORM_TEXTURE, tex, 0, 1);
}

void DRW_shgroup_uniform_block(DRWShadingGroup *shgroup, const char *name, const GPUUniformBuffer *ubo)
{
	drw_interface_uniform(shgroup, name, DRW_UNIFORM_BLOCK, ubo, 0, 1);
}

void DRW_shgroup_uniform_buffer(DRWShadingGroup *shgroup, const char *name, GPUTexture **tex)
{
	drw_interface_uniform(shgroup, name, DRW_UNIFORM_BUFFER, tex, 0, 1);
}

void DRW_shgroup_uniform_bool(DRWShadingGroup *shgroup, const char *name, const int *value, int arraysize)
{
	drw_interface_uniform(shgroup, name, DRW_UNIFORM_BOOL, value, 1, arraysize);
}

void DRW_shgroup_uniform_float(DRWShadingGroup *shgroup, const char *name, const float *value, int arraysize)
{
	drw_interface_uniform(shgroup, name, DRW_UNIFORM_FLOAT, value, 1, arraysize);
}

void DRW_shgroup_uniform_vec2(DRWShadingGroup *shgroup, const char *name, const float *value, int arraysize)
{
	drw_interface_uniform(shgroup, name, DRW_UNIFORM_FLOAT, value, 2, arraysize);
}

void DRW_shgroup_uniform_vec3(DRWShadingGroup *shgroup, const char *name, const float *value, int arraysize)
{
	drw_interface_uniform(shgroup, name, DRW_UNIFORM_FLOAT, value, 3, arraysize);
}

void DRW_shgroup_uniform_vec4(DRWShadingGroup *shgroup, const char *name, const float *value, int arraysize)
{
	drw_interface_uniform(shgroup, name, DRW_UNIFORM_FLOAT, value, 4, arraysize);
}

void DRW_shgroup_uniform_short_to_int(DRWShadingGroup *shgroup, const char *name, const short *value, int arraysize)
{
	drw_interface_uniform(shgroup, name, DRW_UNIFORM_SHORT_TO_INT, value, 1, arraysize);
}

void DRW_shgroup_uniform_short_to_float(DRWShadingGroup *shgroup, const char *name, const short *value, int arraysize)
{
	drw_interface_uniform(shgroup, name, DRW_UNIFORM_SHORT_TO_FLOAT, value, 1, arraysize);
}

void DRW_shgroup_uniform_int(DRWShadingGroup *shgroup, const char *name, const int *value, int arraysize)
{
	drw_interface_uniform(shgroup, name, DRW_UNIFORM_INT, value, 1, arraysize);
}

void DRW_shgroup_uniform_ivec2(DRWShadingGroup *shgroup, const char *name, const int *value, int arraysize)
{
	drw_interface_uniform(shgroup, name, DRW_UNIFORM_INT, value, 2, arraysize);
}

void DRW_shgroup_uniform_ivec3(DRWShadingGroup *shgroup, const char *name, const int *value, int arraysize)
{
	drw_interface_uniform(shgroup, name, DRW_UNIFORM_INT, value, 3, arraysize);
}

void DRW_shgroup_uniform_mat3(DRWShadingGroup *shgroup, const char *name, const float *value)
{
	drw_interface_uniform(shgroup, name, DRW_UNIFORM_MAT3, value, 9, 1);
}

void DRW_shgroup_uniform_mat4(DRWShadingGroup *shgroup, const char *name, const float *value)
{
	drw_interface_uniform(shgroup, name, DRW_UNIFORM_MAT4, value, 16, 1);
}

/** \} */


/* -------------------------------------------------------------------- */

/** \name Passes (DRW_pass)
 * \{ */

DRWPass *DRW_pass_create(const char *name, DRWState state)
{
	DRWPass *pass = BLI_mempool_alloc(DST.vmempool->passes);
	pass->state = state;
	BLI_strncpy(pass->name, name, MAX_PASS_NAME);

	pass->shgroups = NULL;
	pass->shgroups_last = NULL;

	return pass;
}

void DRW_pass_state_set(DRWPass *pass, DRWState state)
{
	pass->state = state;
}

void DRW_pass_free(DRWPass *pass)
{
	for (DRWShadingGroup *shgroup = pass->shgroups; shgroup; shgroup = shgroup->next) {
		DRW_shgroup_free(shgroup);
	}

	pass->shgroups = NULL;
	pass->shgroups_last = NULL;
}

void DRW_pass_foreach_shgroup(DRWPass *pass, void (*callback)(void *userData, DRWShadingGroup *shgrp), void *userData)
{
	for (DRWShadingGroup *shgroup = pass->shgroups; shgroup; shgroup = shgroup->next) {
		callback(userData, shgroup);
	}
}

typedef struct ZSortData {
	float *axis;
	float *origin;
} ZSortData;

static int pass_shgroup_dist_sort(void *thunk, const void *a, const void *b)
{
	const ZSortData *zsortdata = (ZSortData *)thunk;
	const DRWShadingGroup *shgrp_a = (const DRWShadingGroup *)a;
	const DRWShadingGroup *shgrp_b = (const DRWShadingGroup *)b;

	const DRWCall *call_a;
	const DRWCall *call_b;

	call_a = shgrp_a->calls_first;
	call_b = shgrp_b->calls_first;

	if (call_a == NULL) return -1;
	if (call_b == NULL) return -1;

	float tmp[3];
	sub_v3_v3v3(tmp, zsortdata->origin, call_a->obmat[3]);
	const float a_sq = dot_v3v3(zsortdata->axis, tmp);
	sub_v3_v3v3(tmp, zsortdata->origin, call_b->obmat[3]);
	const float b_sq = dot_v3v3(zsortdata->axis, tmp);

	if      (a_sq < b_sq) return  1;
	else if (a_sq > b_sq) return -1;
	else {
		/* If there is a depth prepass put it before */
		if ((shgrp_a->state_extra & DRW_STATE_WRITE_DEPTH) != 0) {
			return -1;
		}
		else if ((shgrp_b->state_extra & DRW_STATE_WRITE_DEPTH) != 0) {
			return  1;
		}
		else return  0;
	}
}

/* ------------------ Shading group sorting --------------------- */

#define SORT_IMPL_LINKTYPE DRWShadingGroup

#define SORT_IMPL_USE_THUNK
#define SORT_IMPL_FUNC shgroup_sort_fn_r
#include "../../blenlib/intern/list_sort_impl.h"
#undef SORT_IMPL_FUNC
#undef SORT_IMPL_USE_THUNK

#undef SORT_IMPL_LINKTYPE

/**
 * Sort Shading groups by decreasing Z of their first draw call.
 * This is usefull for order dependant effect such as transparency.
 **/
void DRW_pass_sort_shgroup_z(DRWPass *pass)
{
	RegionView3D *rv3d = DST.draw_ctx.rv3d;

	float (*viewinv)[4];
	viewinv = (viewport_matrix_override.override[DRW_MAT_VIEWINV])
	          ? viewport_matrix_override.mat[DRW_MAT_VIEWINV] : rv3d->viewinv;

	ZSortData zsortdata = {viewinv[2], viewinv[3]};

	if (pass->shgroups && pass->shgroups->next) {
		pass->shgroups = shgroup_sort_fn_r(pass->shgroups, pass_shgroup_dist_sort, &zsortdata);

		/* Find the next last */
		DRWShadingGroup *last = pass->shgroups;
		while ((last = last->next)) {
			/* Do nothing */
		}
		pass->shgroups_last = last;
	}
}

/** \} */


/* -------------------------------------------------------------------- */

/** \name Draw (DRW_draw)
 * \{ */

static void drw_state_set(DRWState state)
{
	if (DST.state == state) {
		return;
	}


#define CHANGED_TO(f) \
	((DST.state & (f)) ? \
		((state & (f)) ?  0 : -1) : \
		((state & (f)) ?  1 :  0))

#define CHANGED_ANY(f) \
	((DST.state & (f)) != (state & (f)))

#define CHANGED_ANY_STORE_VAR(f, enabled) \
	((DST.state & (f)) != (enabled = (state & (f))))

	/* Depth Write */
	{
		int test;
		if ((test = CHANGED_TO(DRW_STATE_WRITE_DEPTH))) {
			if (test == 1) {
				glDepthMask(GL_TRUE);
			}
			else {
				glDepthMask(GL_FALSE);
			}
		}
	}

	/* Color Write */
	{
		int test;
		if ((test = CHANGED_TO(DRW_STATE_WRITE_COLOR))) {
			if (test == 1) {
				glColorMask(GL_TRUE, GL_TRUE, GL_TRUE, GL_TRUE);
			}
			else {
				glColorMask(GL_FALSE, GL_FALSE, GL_FALSE, GL_FALSE);
			}
		}
	}

	/* Cull */
	{
		DRWState test;
		if (CHANGED_ANY_STORE_VAR(
		        DRW_STATE_CULL_BACK | DRW_STATE_CULL_FRONT,
		        test))
		{
			if (test) {
				glEnable(GL_CULL_FACE);

				if ((state & DRW_STATE_CULL_BACK) != 0) {
					glCullFace(GL_BACK);
				}
				else if ((state & DRW_STATE_CULL_FRONT) != 0) {
					glCullFace(GL_FRONT);
				}
				else {
					BLI_assert(0);
				}
			}
			else {
				glDisable(GL_CULL_FACE);
			}
		}
	}

	/* Depth Test */
	{
		DRWState test;
		if (CHANGED_ANY_STORE_VAR(
		        DRW_STATE_DEPTH_LESS | DRW_STATE_DEPTH_EQUAL | DRW_STATE_DEPTH_GREATER | DRW_STATE_DEPTH_ALWAYS,
		        test))
		{
			if (test) {
				glEnable(GL_DEPTH_TEST);

				if (state & DRW_STATE_DEPTH_LESS) {
					glDepthFunc(GL_LEQUAL);
				}
				else if (state & DRW_STATE_DEPTH_EQUAL) {
					glDepthFunc(GL_EQUAL);
				}
				else if (state & DRW_STATE_DEPTH_GREATER) {
					glDepthFunc(GL_GREATER);
				}
				else if (state & DRW_STATE_DEPTH_ALWAYS) {
					glDepthFunc(GL_ALWAYS);
				}
				else {
					BLI_assert(0);
				}
			}
			else {
				glDisable(GL_DEPTH_TEST);
			}
		}
	}

	/* Wire Width */
	{
		if (CHANGED_ANY(DRW_STATE_WIRE | DRW_STATE_WIRE_LARGE)) {
			if ((state & DRW_STATE_WIRE) != 0) {
				glLineWidth(1.0f);
			}
			else if ((state & DRW_STATE_WIRE_LARGE) != 0) {
				glLineWidth(UI_GetThemeValuef(TH_OUTLINE_WIDTH) * 2.0f);
			}
			else {
				/* do nothing */
			}
		}
	}

	/* Points Size */
	{
		int test;
		if ((test = CHANGED_TO(DRW_STATE_POINT))) {
			if (test == 1) {
				GPU_enable_program_point_size();
				glPointSize(5.0f);
			}
			else {
				GPU_disable_program_point_size();
			}
		}
	}

	/* Blending (all buffer) */
	{
		int test;
		if (CHANGED_ANY_STORE_VAR(
		        DRW_STATE_BLEND | DRW_STATE_ADDITIVE | DRW_STATE_MULTIPLY | DRW_STATE_TRANSMISSION |
		        DRW_STATE_ADDITIVE_FULL,
		        test))
		{
			if (test) {
				glEnable(GL_BLEND);

				if ((state & DRW_STATE_BLEND) != 0) {
					glBlendFuncSeparate(GL_SRC_ALPHA, GL_ONE_MINUS_SRC_ALPHA, /* RGB */
					                    GL_ONE, GL_ONE_MINUS_SRC_ALPHA); /* Alpha */
				}
				else if ((state & DRW_STATE_MULTIPLY) != 0) {
					glBlendFunc(GL_DST_COLOR, GL_ZERO);
				}
				else if ((state & DRW_STATE_TRANSMISSION) != 0) {
					glBlendFunc(GL_ONE, GL_SRC_ALPHA);
				}
				else if ((state & DRW_STATE_ADDITIVE) != 0) {
					/* Do not let alpha accumulate but premult the source RGB by it. */
					glBlendFuncSeparate(GL_SRC_ALPHA, GL_ONE, /* RGB */
					                    GL_ZERO, GL_ONE); /* Alpha */
				}
				else if ((state & DRW_STATE_ADDITIVE_FULL) != 0) {
					/* Let alpha accumulate. */
					glBlendFunc(GL_ONE, GL_ONE);
				}
				else {
					BLI_assert(0);
				}
			}
			else {
				glDisable(GL_BLEND);
			}
		}
	}

	/* Clip Planes */
	{
		int test;
		if ((test = CHANGED_TO(DRW_STATE_CLIP_PLANES))) {
			if (test == 1) {
				for (int i = 0; i < DST.num_clip_planes; ++i) {
					glEnable(GL_CLIP_DISTANCE0 + i);
				}
			}
			else {
				for (int i = 0; i < MAX_CLIP_PLANES; ++i) {
					glDisable(GL_CLIP_DISTANCE0 + i);
				}
			}
		}
	}

	/* Line Stipple */
	{
		int test;
		if (CHANGED_ANY_STORE_VAR(
		        DRW_STATE_STIPPLE_2 | DRW_STATE_STIPPLE_3 | DRW_STATE_STIPPLE_4,
		        test))
		{
			if (test) {
				if ((state & DRW_STATE_STIPPLE_2) != 0) {
					setlinestyle(2);
				}
				else if ((state & DRW_STATE_STIPPLE_3) != 0) {
					setlinestyle(3);
				}
				else if ((state & DRW_STATE_STIPPLE_4) != 0) {
					setlinestyle(4);
				}
				else {
					BLI_assert(0);
				}
			}
			else {
				setlinestyle(0);
			}
		}
	}

	/* Stencil */
	{
		DRWState test;
		if (CHANGED_ANY_STORE_VAR(
		        DRW_STATE_WRITE_STENCIL |
		        DRW_STATE_STENCIL_EQUAL,
		        test))
		{
			if (test) {
				glEnable(GL_STENCIL_TEST);

				/* Stencil Write */
				if ((state & DRW_STATE_WRITE_STENCIL) != 0) {
					glStencilMask(0xFF);
					glStencilOp(GL_KEEP, GL_KEEP, GL_REPLACE);
				}
				/* Stencil Test */
				else if ((state & DRW_STATE_STENCIL_EQUAL) != 0) {
					glStencilMask(0x00); /* disable write */
					DST.stencil_mask = 0;
				}
				else {
					BLI_assert(0);
				}
			}
			else {
				/* disable write & test */
				DST.stencil_mask = 0;
				glStencilMask(0x00);
				glStencilFunc(GL_ALWAYS, 1, 0xFF);
				glDisable(GL_STENCIL_TEST);
			}
		}
	}

#undef CHANGED_TO
#undef CHANGED_ANY
#undef CHANGED_ANY_STORE_VAR

	DST.state = state;
}

static void drw_stencil_set(unsigned int mask)
{
	if (DST.stencil_mask != mask) {
		/* Stencil Write */
		if ((DST.state & DRW_STATE_WRITE_STENCIL) != 0) {
			glStencilFunc(GL_ALWAYS, mask, 0xFF);
			DST.stencil_mask = mask;
		}
		/* Stencil Test */
		else if ((DST.state & DRW_STATE_STENCIL_EQUAL) != 0) {
			glStencilFunc(GL_EQUAL, mask, 0xFF);
			DST.stencil_mask = mask;
		}
	}
}

typedef struct DRWBoundTexture {
	struct DRWBoundTexture *next, *prev;
	GPUTexture *tex;
} DRWBoundTexture;

static void draw_geometry_prepare(
        DRWShadingGroup *shgroup, const float (*obmat)[4], const float *texcoloc, const float *texcosize)
{
	RegionView3D *rv3d = DST.draw_ctx.rv3d;
	DRWInterface *interface = &shgroup->interface;

	float mvp[4][4], mv[4][4], mi[4][4], mvi[4][4], pi[4][4], n[3][3], wn[3][3];
	float orcofacs[2][3] = {{0.0f, 0.0f, 0.0f}, {1.0f, 1.0f, 1.0f}};
	float eye[3] = { 0.0f, 0.0f, 1.0f }; /* looking into the screen */
	float viewcamtexcofac[4] = { 1.0f, 1.0f, 0.0f, 0.0f };

	if (rv3d != NULL) {
		copy_v4_v4(viewcamtexcofac, rv3d->viewcamtexcofac);
	}

	bool do_pi = (interface->projectioninverse != -1);
	bool do_mvp = (interface->modelviewprojection != -1);
	bool do_mi = (interface->modelinverse != -1);
	bool do_mv = (interface->modelview != -1);
	bool do_mvi = (interface->modelviewinverse != -1);
	bool do_n = (interface->normal != -1);
	bool do_wn = (interface->worldnormal != -1);
	bool do_eye = (interface->eye != -1);
	bool do_orco = (interface->orcotexfac != -1) && (texcoloc != NULL) && (texcosize != NULL);

	/* Matrix override */
	float (*persmat)[4];
	float (*persinv)[4];
	float (*viewmat)[4];
	float (*viewinv)[4];
	float (*winmat)[4];
	float (*wininv)[4];

	persmat = (viewport_matrix_override.override[DRW_MAT_PERS])
	          ? viewport_matrix_override.mat[DRW_MAT_PERS] : rv3d->persmat;
	persinv = (viewport_matrix_override.override[DRW_MAT_PERSINV])
	          ? viewport_matrix_override.mat[DRW_MAT_PERSINV] : rv3d->persinv;
	viewmat = (viewport_matrix_override.override[DRW_MAT_VIEW])
	          ? viewport_matrix_override.mat[DRW_MAT_VIEW] : rv3d->viewmat;
	viewinv = (viewport_matrix_override.override[DRW_MAT_VIEWINV])
	          ? viewport_matrix_override.mat[DRW_MAT_VIEWINV] : rv3d->viewinv;
	winmat = (viewport_matrix_override.override[DRW_MAT_WIN])
	          ? viewport_matrix_override.mat[DRW_MAT_WIN] : rv3d->winmat;
	wininv = viewport_matrix_override.mat[DRW_MAT_WININV];

	if (do_pi) {
		if (!viewport_matrix_override.override[DRW_MAT_WININV]) {
			invert_m4_m4(pi, winmat);
			wininv = pi;
		}
	}
	if (do_mi) {
		invert_m4_m4(mi, obmat);
	}
	if (do_mvp) {
		mul_m4_m4m4(mvp, persmat, obmat);
	}
	if (do_mv || do_mvi || do_n || do_eye) {
		mul_m4_m4m4(mv, viewmat, obmat);
	}
	if (do_mvi) {
		invert_m4_m4(mvi, mv);
	}
	if (do_n || do_eye) {
		copy_m3_m4(n, mv);
		invert_m3(n);
		transpose_m3(n);
	}
	if (do_wn) {
		copy_m3_m4(wn, obmat);
		invert_m3(wn);
		transpose_m3(wn);
	}
	if (do_eye) {
		/* Used by orthographic wires */
		float tmp[3][3];
		invert_m3_m3(tmp, n);
		/* set eye vector, transformed to object coords */
		mul_m3_v3(tmp, eye);
	}
	if (do_orco) {
		mul_v3_v3fl(orcofacs[1], texcosize, 2.0f);
		invert_v3(orcofacs[1]);
		sub_v3_v3v3(orcofacs[0], texcoloc, texcosize);
		negate_v3(orcofacs[0]);
		mul_v3_v3(orcofacs[0], orcofacs[1]); /* result in a nice MADD in the shader */
	}

	/* Should be really simple */
	/* step 1 : bind object dependent matrices */
	/* TODO : Some of these are not object dependant.
	 * They should be grouped inside a UBO updated once per redraw.
	 * The rest can also go into a UBO to reduce API calls. */
	GPU_shader_uniform_vector(shgroup->shader, interface->model, 16, 1, (float *)obmat);
	GPU_shader_uniform_vector(shgroup->shader, interface->modelinverse, 16, 1, (float *)mi);
	GPU_shader_uniform_vector(shgroup->shader, interface->modelviewprojection, 16, 1, (float *)mvp);
	GPU_shader_uniform_vector(shgroup->shader, interface->viewinverse, 16, 1, (float *)viewinv);
	GPU_shader_uniform_vector(shgroup->shader, interface->viewprojection, 16, 1, (float *)persmat);
	GPU_shader_uniform_vector(shgroup->shader, interface->viewprojectioninverse, 16, 1, (float *)persinv);
	GPU_shader_uniform_vector(shgroup->shader, interface->projection, 16, 1, (float *)winmat);
	GPU_shader_uniform_vector(shgroup->shader, interface->projectioninverse, 16, 1, (float *)wininv);
	GPU_shader_uniform_vector(shgroup->shader, interface->view, 16, 1, (float *)viewmat);
	GPU_shader_uniform_vector(shgroup->shader, interface->modelview, 16, 1, (float *)mv);
	GPU_shader_uniform_vector(shgroup->shader, interface->modelviewinverse, 16, 1, (float *)mvi);
	GPU_shader_uniform_vector(shgroup->shader, interface->normal, 9, 1, (float *)n);
	GPU_shader_uniform_vector(shgroup->shader, interface->worldnormal, 9, 1, (float *)wn);
	GPU_shader_uniform_vector(shgroup->shader, interface->camtexfac, 4, 1, (float *)viewcamtexcofac);
	GPU_shader_uniform_vector(shgroup->shader, interface->orcotexfac, 3, 2, (float *)orcofacs);
	GPU_shader_uniform_vector(shgroup->shader, interface->eye, 3, 1, (float *)eye);
	GPU_shader_uniform_vector(shgroup->shader, interface->clipplanes, 4, DST.num_clip_planes, (float *)DST.clip_planes_eq);
}

static void draw_geometry_execute_ex(
        DRWShadingGroup *shgroup, Gwn_Batch *geom, unsigned int start, unsigned int count)
{
	/* Special case: empty drawcall, placement is done via shader, don't bind anything. */
	if (geom == NULL) {
		BLI_assert(shgroup->type == DRW_SHG_TRIANGLE_BATCH); /* Add other type if needed. */
		/* Shader is already bound. */
		Gwn_Batch *batch = DRW_cache_fullscreen_quad_get();
		GWN_batch_draw_procedural(batch, GWN_PRIM_TRIS, count);
		return;
	}

	/* step 2 : bind vertex array & draw */
	GWN_batch_program_set(geom, GPU_shader_get_program(shgroup->shader), GPU_shader_get_interface(shgroup->shader));
	if (ELEM(shgroup->type, DRW_SHG_INSTANCE, DRW_SHG_INSTANCE_EXTERNAL)) {
		GWN_batch_draw_stupid_instanced(geom, shgroup->instancing_geom, start, count);
	}
	else {
		GWN_batch_draw_stupid(geom, start, count);
	}
	/* XXX this just tells gawain we are done with the shader.
	 * This does not unbind the shader. */
	GWN_batch_program_unset(geom);
}

static void draw_geometry_execute(DRWShadingGroup *shgroup, Gwn_Batch *geom)
{
	draw_geometry_execute_ex(shgroup, geom, 0, 0);
}

static void draw_geometry(
        DRWShadingGroup *shgroup, Gwn_Batch *geom, const float (*obmat)[4], ID *ob_data,
        unsigned int start, unsigned int count)
{
	float *texcoloc = NULL;
	float *texcosize = NULL;

	if (ob_data != NULL) {
		switch (GS(ob_data->name)) {
			case ID_ME:
				BKE_mesh_texspace_get_reference((Mesh *)ob_data, NULL, &texcoloc, NULL, &texcosize);
				break;
			case ID_CU:
			{
				Curve *cu = (Curve *)ob_data;
				if (cu->bb == NULL || (cu->bb->flag & BOUNDBOX_DIRTY)) {
					BKE_curve_texspace_calc(cu);
				}
				texcoloc = cu->loc;
				texcosize = cu->size;
				break;
			}
			case ID_MB:
			{
				MetaBall *mb = (MetaBall *)ob_data;
				texcoloc = mb->loc;
				texcosize = mb->size;
				break;
			}
			default:
				break;
		}
	}

	draw_geometry_prepare(shgroup, obmat, texcoloc, texcosize);

	draw_geometry_execute_ex(shgroup, geom, start, count);
}

static void bind_texture(GPUTexture *tex)
{
	int bind_num = GPU_texture_bound_number(tex);
	if (bind_num == -1) {
		for (int i = 0; i < GPU_max_textures(); ++i) {
			RST.bind_tex_inc = (RST.bind_tex_inc + 1) % GPU_max_textures();
			if (RST.bound_tex_slots[RST.bind_tex_inc] == false) {
				if (RST.bound_texs[RST.bind_tex_inc] != NULL) {
					GPU_texture_unbind(RST.bound_texs[RST.bind_tex_inc]);
				}
				GPU_texture_bind(tex, RST.bind_tex_inc);
				RST.bound_texs[RST.bind_tex_inc] = tex;
				RST.bound_tex_slots[RST.bind_tex_inc] = true;
				// printf("Binds Texture %d %p\n", RST.bind_tex_inc, tex);
				return;
			}
		}

		printf("Not enough texture slots! Reduce number of textures used by your shader.\n");
	}
	RST.bound_tex_slots[bind_num] = true;
}

static void bind_ubo(GPUUniformBuffer *ubo)
{
	if (RST.bind_ubo_inc < GPU_max_ubo_binds()) {
		GPU_uniformbuffer_bind(ubo, RST.bind_ubo_inc);
		RST.bind_ubo_inc++;
	}
	else {
		/* This is not depending on user input.
		 * It is our responsability to make sure there enough slots. */
		BLI_assert(0 && "Not enough ubo slots! This should not happen!\n");

		/* printf so user can report bad behaviour */
		printf("Not enough ubo slots! This should not happen!\n");
	}
}

static void release_texture_slots(void)
{
	memset(RST.bound_tex_slots, 0x0, sizeof(bool) * GPU_max_textures());
}

static void release_ubo_slots(void)
{
	RST.bind_ubo_inc = 0;
}

static void draw_shgroup(DRWShadingGroup *shgroup, DRWState pass_state)
{
	BLI_assert(shgroup->shader);

	DRWInterface *interface = &shgroup->interface;
	GPUTexture *tex;
	GPUUniformBuffer *ubo;
	int val;
	float fval;

	if (DST.shader != shgroup->shader) {
		if (DST.shader) GPU_shader_unbind();
		GPU_shader_bind(shgroup->shader);
		DST.shader = shgroup->shader;
	}

	release_texture_slots();
	release_ubo_slots();

	drw_state_set((pass_state & shgroup->state_extra_disable) | shgroup->state_extra);
	drw_stencil_set(shgroup->stencil_mask);

	/* Binding Uniform */
	/* Don't check anything, Interface should already contain the least uniform as possible */
	for (DRWUniform *uni = interface->uniforms; uni; uni = uni->next) {
		switch (uni->type) {
			case DRW_UNIFORM_SHORT_TO_INT:
				val = (int)*((short *)uni->value);
				GPU_shader_uniform_vector_int(
				        shgroup->shader, uni->location, uni->length, uni->arraysize, (int *)&val);
				break;
			case DRW_UNIFORM_SHORT_TO_FLOAT:
				fval = (float)*((short *)uni->value);
				GPU_shader_uniform_vector(
				        shgroup->shader, uni->location, uni->length, uni->arraysize, (float *)&fval);
				break;
			case DRW_UNIFORM_BOOL:
			case DRW_UNIFORM_INT:
				GPU_shader_uniform_vector_int(
				        shgroup->shader, uni->location, uni->length, uni->arraysize, (int *)uni->value);
				break;
			case DRW_UNIFORM_FLOAT:
			case DRW_UNIFORM_MAT3:
			case DRW_UNIFORM_MAT4:
				GPU_shader_uniform_vector(
				        shgroup->shader, uni->location, uni->length, uni->arraysize, (float *)uni->value);
				break;
			case DRW_UNIFORM_TEXTURE:
				tex = (GPUTexture *)uni->value;
				BLI_assert(tex);
				bind_texture(tex);
				GPU_shader_uniform_texture(shgroup->shader, uni->location, tex);
				break;
			case DRW_UNIFORM_BUFFER:
				if (!DRW_state_is_fbo()) {
					break;
				}
				tex = *((GPUTexture **)uni->value);
				BLI_assert(tex);
				bind_texture(tex);
				GPU_shader_uniform_texture(shgroup->shader, uni->location, tex);
				break;
			case DRW_UNIFORM_BLOCK:
				ubo = (GPUUniformBuffer *)uni->value;
				bind_ubo(ubo);
				GPU_shader_uniform_buffer(shgroup->shader, uni->location, ubo);
				break;
		}
	}

#ifdef USE_GPU_SELECT
	/* use the first item because of selection we only ever add one */
#  define GPU_SELECT_LOAD_IF_PICKSEL(_call) \
	if ((G.f & G_PICKSEL) && (_call)) { \
		GPU_select_load_id((_call)->head.select_id); \
	} ((void)0)

#  define GPU_SELECT_LOAD_IF_PICKSEL_LIST(_shgroup, _start, _count)  \
	_start = 0;                                                      \
	_count = _shgroup->interface.instance_count;                     \
	int *select_id = NULL;                                           \
	if (G.f & G_PICKSEL) {                                           \
		if (_shgroup->interface.override_selectid == -1) {                        \
			select_id = DRW_instance_data_get(_shgroup->interface.inst_selectid); \
			switch (_shgroup->type) {                                             \
				case DRW_SHG_TRIANGLE_BATCH: _count = 3; break;                   \
				case DRW_SHG_LINE_BATCH: _count = 2; break;                       \
				default: _count = 1; break;                                       \
			}                                                                     \
		}                                                                         \
		else {                                                                    \
			GPU_select_load_id(_shgroup->interface.override_selectid);            \
		}                                                                         \
	}                                                                \
	while (_start < _shgroup->interface.instance_count) {            \
		if (select_id) {                                             \
			GPU_select_load_id(select_id[_start]);                   \
		}

# define GPU_SELECT_LOAD_IF_PICKSEL_LIST_END(_start, _count) \
		_start += _count;                                    \
	}

#else
#  define GPU_SELECT_LOAD_IF_PICKSEL(call)
#  define GPU_SELECT_LOAD_IF_PICKSEL_LIST_END(start, count)
#  define GPU_SELECT_LOAD_IF_PICKSEL_LIST(_shgroup, _start, _count) \
	_start = 0;                                                     \
	_count = _shgroup->interface.instance_count;

#endif

	/* Rendering Calls */
	if (!ELEM(shgroup->type, DRW_SHG_NORMAL)) {
		/* Replacing multiple calls with only one */
		float obmat[4][4];
		unit_m4(obmat);

		if (ELEM(shgroup->type, DRW_SHG_INSTANCE, DRW_SHG_INSTANCE_EXTERNAL)) {
			if (shgroup->type == DRW_SHG_INSTANCE_EXTERNAL) {
				if (shgroup->instancing_geom != NULL) {
					GPU_SELECT_LOAD_IF_PICKSEL((DRWCall *)shgroup->calls_first);
					draw_geometry(shgroup, shgroup->instance_geom, obmat, shgroup->instance_data, 0, 0);
				}
			}
			else {
				if (shgroup->interface.instance_count > 0) {
					unsigned int count, start;
					GPU_SELECT_LOAD_IF_PICKSEL_LIST(shgroup, start, count)
					{
						draw_geometry(shgroup, shgroup->instance_geom, obmat, shgroup->instance_data, start, count);
					}
					GPU_SELECT_LOAD_IF_PICKSEL_LIST_END(start, count)
				}
			}
		}
		else {
			/* Some dynamic batch can have no geom (no call to aggregate) */
			if (shgroup->interface.instance_count > 0) {
				unsigned int count, start;
				GPU_SELECT_LOAD_IF_PICKSEL_LIST(shgroup, start, count)
				{
					draw_geometry(shgroup, shgroup->batch_geom, obmat, NULL, start, count);
				}
				GPU_SELECT_LOAD_IF_PICKSEL_LIST_END(start, count)
			}
		}
	}
	else {
		for (DRWCall *call = shgroup->calls_first; call; call = call->head.prev) {
			bool neg_scale = is_negative_m4(call->obmat);

			/* Negative scale objects */
			if (neg_scale) {
				glFrontFace(DST.backface);
			}

			GPU_SELECT_LOAD_IF_PICKSEL(call);

			if (call->head.type == DRW_CALL_SINGLE) {
				draw_geometry(shgroup, call->geometry, call->obmat, call->ob_data, 0, 0);
			}
			else {
				BLI_assert(call->head.type == DRW_CALL_GENERATE);
				DRWCallGenerate *callgen = ((DRWCallGenerate *)call);
				draw_geometry_prepare(shgroup, callgen->obmat, NULL, NULL);
				callgen->geometry_fn(shgroup, draw_geometry_execute, callgen->user_data);
			}

			/* Reset state */
			if (neg_scale) {
				glFrontFace(DST.frontface);
			}
		}
	}

	/* TODO: remove, (currently causes alpha issue with sculpt, need to investigate) */
	DRW_state_reset();
}

static void drw_draw_pass_ex(DRWPass *pass, DRWShadingGroup *start_group, DRWShadingGroup *end_group)
{
	/* Start fresh */
	DST.shader = NULL;

	BLI_assert(DST.buffer_finish_called && "DRW_render_instance_buffer_finish had not been called before drawing");

	drw_state_set(pass->state);

	DRW_stats_query_start(pass->name);

	for (DRWShadingGroup *shgroup = start_group; shgroup; shgroup = shgroup->next) {
		draw_shgroup(shgroup, pass->state);
		/* break if upper limit */
		if (shgroup == end_group) {
			break;
		}
	}

	/* Clear Bound textures */
	for (int i = 0; i < GPU_max_textures(); i++) {
		if (RST.bound_texs[i] != NULL) {
			GPU_texture_unbind(RST.bound_texs[i]);
			RST.bound_texs[i] = NULL;
		}
	}

	if (DST.shader) {
		GPU_shader_unbind();
		DST.shader = NULL;
	}

	DRW_stats_query_end();
}

void DRW_draw_pass(DRWPass *pass)
{
	drw_draw_pass_ex(pass, pass->shgroups, pass->shgroups_last);
}

/* Draw only a subset of shgroups. Used in special situations as grease pencil strokes */
void DRW_draw_pass_subset(DRWPass *pass, DRWShadingGroup *start_group, DRWShadingGroup *end_group)
{
	drw_draw_pass_ex(pass, start_group, end_group);
}

void DRW_draw_callbacks_pre_scene(void)
{
	RegionView3D *rv3d = DST.draw_ctx.rv3d;

	gpuLoadProjectionMatrix(rv3d->winmat);
	gpuLoadMatrix(rv3d->viewmat);
}

void DRW_draw_callbacks_post_scene(void)
{
	RegionView3D *rv3d = DST.draw_ctx.rv3d;

	gpuLoadProjectionMatrix(rv3d->winmat);
	gpuLoadMatrix(rv3d->viewmat);
}

/* Reset state to not interfer with other UI drawcall */
void DRW_state_reset_ex(DRWState state)
{
	DST.state = ~state;
	drw_state_set(state);
}

void DRW_state_reset(void)
{
	/* Reset blending function */
	glBlendFuncSeparate(GL_SRC_ALPHA, GL_ONE_MINUS_SRC_ALPHA, GL_ONE, GL_ONE_MINUS_SRC_ALPHA);

	DRW_state_reset_ex(DRW_STATE_DEFAULT);
}

/* NOTE : Make sure to reset after use! */
void DRW_state_invert_facing(void)
{
	SWAP(GLenum, DST.backface, DST.frontface);
	glFrontFace(DST.frontface);
}

/**
 * This only works if DRWPasses have been tagged with DRW_STATE_CLIP_PLANES,
 * and if the shaders have support for it (see usage of gl_ClipDistance).
 * Be sure to call DRW_state_clip_planes_reset() after you finish drawing.
 **/
void DRW_state_clip_planes_add(float plane_eq[4])
{
	copy_v4_v4(DST.clip_planes_eq[DST.num_clip_planes++], plane_eq);
}

void DRW_state_clip_planes_reset(void)
{
	DST.num_clip_planes = 0;
}

/** \} */


struct DRWTextStore *DRW_text_cache_ensure(void)
{
	BLI_assert(DST.text_store_p);
	if (*DST.text_store_p == NULL) {
		*DST.text_store_p = DRW_text_cache_create();
	}
	return *DST.text_store_p;
}


/* -------------------------------------------------------------------- */

/** \name Settings
 * \{ */

bool DRW_object_is_renderable(Object *ob)
{
	BLI_assert(BKE_object_is_visible(ob, OB_VISIBILITY_CHECK_UNKNOWN_RENDER_MODE));

	if (ob->type == OB_MESH) {
		if (ob == DST.draw_ctx.object_edit) {
			IDProperty *props = BKE_layer_collection_engine_evaluated_get(ob, COLLECTION_MODE_EDIT, "");
			bool do_show_occlude_wire = BKE_collection_engine_property_value_get_bool(props, "show_occlude_wire");
			if (do_show_occlude_wire) {
				return false;
			}
			bool do_show_weight = BKE_collection_engine_property_value_get_bool(props, "show_weight");
			if (do_show_weight) {
				return false;
			}
		}
	}

	return true;
}

/**
 * Return whether this object is visible depending if
 * we are rendering or drawing in the viewport.
 */
bool DRW_check_object_visible_within_active_context(Object *ob)
{
	const eObjectVisibilityCheck mode = DRW_state_is_scene_render() ?
	                                     OB_VISIBILITY_CHECK_FOR_RENDER :
	                                     OB_VISIBILITY_CHECK_FOR_VIEWPORT;
	return BKE_object_is_visible(ob, mode);
}

bool DRW_object_is_flat_normal(const Object *ob)
{
	if (ob->type == OB_MESH) {
		const Mesh *me = ob->data;
		if (me->mpoly && me->mpoly[0].flag & ME_SMOOTH) {
			return false;
		}
	}
	return true;
}

/**
 * Return true if the object has its own draw mode.
 * Caller must check this is active */
int DRW_object_is_mode_shade(const Object *ob)
{
	BLI_assert(ob == DST.draw_ctx.obact);
	if ((DST.draw_ctx.object_mode & OB_MODE_EDIT) == 0) {
		if (DST.draw_ctx.object_mode & (OB_MODE_VERTEX_PAINT | OB_MODE_WEIGHT_PAINT | OB_MODE_TEXTURE_PAINT)) {
			if ((DST.draw_ctx.v3d->flag2 & V3D_SHOW_MODE_SHADE_OVERRIDE) == 0) {
				return true;
			}
			else {
				return false;
			}
		}
	}
	return -1;
}

/** \} */


/* -------------------------------------------------------------------- */

/** \name Framebuffers (DRW_framebuffer)
 * \{ */

static GPUTextureFormat convert_tex_format(
        int fbo_format,
        int *r_channels, bool *r_is_depth)
{
	*r_is_depth = ELEM(fbo_format, DRW_TEX_DEPTH_16, DRW_TEX_DEPTH_24, DRW_TEX_DEPTH_24_STENCIL_8);

	switch (fbo_format) {
		case DRW_TEX_R_16:     *r_channels = 1; return GPU_R16F;
		case DRW_TEX_R_32:     *r_channels = 1; return GPU_R32F;
		case DRW_TEX_RG_8:     *r_channels = 2; return GPU_RG8;
		case DRW_TEX_RG_16:    *r_channels = 2; return GPU_RG16F;
		case DRW_TEX_RG_16I:   *r_channels = 2; return GPU_RG16I;
		case DRW_TEX_RG_32:    *r_channels = 2; return GPU_RG32F;
		case DRW_TEX_RGBA_8:   *r_channels = 4; return GPU_RGBA8;
		case DRW_TEX_RGBA_16:  *r_channels = 4; return GPU_RGBA16F;
		case DRW_TEX_RGBA_32:  *r_channels = 4; return GPU_RGBA32F;
		case DRW_TEX_DEPTH_16: *r_channels = 1; return GPU_DEPTH_COMPONENT16;
		case DRW_TEX_DEPTH_24: *r_channels = 1; return GPU_DEPTH_COMPONENT24;
		case DRW_TEX_DEPTH_24_STENCIL_8: *r_channels = 1; return GPU_DEPTH24_STENCIL8;
		case DRW_TEX_DEPTH_32: *r_channels = 1; return GPU_DEPTH_COMPONENT32F;
		case DRW_TEX_RGB_11_11_10: *r_channels = 3; return GPU_R11F_G11F_B10F;
		default:
			BLI_assert(false && "Texture format unsupported as render target!");
			*r_channels = 4; return GPU_RGBA8;
	}
}

struct GPUFrameBuffer *DRW_framebuffer_create(void)
{
	return GPU_framebuffer_create();
}

void DRW_framebuffer_init(
        struct GPUFrameBuffer **fb, void *engine_type, int width, int height,
        DRWFboTexture textures[MAX_FBO_TEX], int textures_len)
{
	BLI_assert(textures_len <= MAX_FBO_TEX);
	BLI_assert(width > 0 && height > 0);

	bool create_fb = false;
	int color_attachment = -1;

	if (!*fb) {
		*fb = GPU_framebuffer_create();
		create_fb = true;
	}

	for (int i = 0; i < textures_len; ++i) {
		int channels;
		bool is_depth;
		bool create_tex = false;

		DRWFboTexture fbotex = textures[i];
		bool is_temp = (fbotex.flag & DRW_TEX_TEMP) != 0;

		GPUTextureFormat gpu_format = convert_tex_format(fbotex.format, &channels, &is_depth);

		if (!*fbotex.tex || is_temp) {
			/* Temp textures need to be queried each frame, others not. */
			if (is_temp) {
				*fbotex.tex = GPU_viewport_texture_pool_query(
				        DST.viewport, engine_type, width, height, channels, gpu_format);
			}
			else {
				*fbotex.tex = GPU_texture_create_2D_custom(
				        width, height, channels, gpu_format, NULL, NULL);
				create_tex = true;
			}
		}

		if (!is_depth) {
			++color_attachment;
		}

		if (create_fb || create_tex) {
			drw_texture_set_parameters(*fbotex.tex, fbotex.flag);
			GPU_framebuffer_texture_attach(*fb, *fbotex.tex, color_attachment, 0);
		}
	}

	if (create_fb && (textures_len > 0)) {
		if (!GPU_framebuffer_check_valid(*fb, NULL)) {
			printf("Error invalid framebuffer\n");
		}

		/* Detach temp textures */
		for (int i = 0; i < textures_len; ++i) {
			DRWFboTexture fbotex = textures[i];

			if ((fbotex.flag & DRW_TEX_TEMP) != 0) {
				GPU_framebuffer_texture_detach(*fbotex.tex);
			}
		}

		if (DST.default_framebuffer != NULL) {
			GPU_framebuffer_bind(DST.default_framebuffer);
		}
	}
}

/* create multisample framebuffer */
void DRW_framebuffer_create_multisample(DefaultFramebufferList *dfbl, DefaultTextureList *dtxl, int rect_w, int rect_h)
{
	if (U.ogl_multisamples > 0) {
		if (!dfbl->multisample_fb) {
			dfbl->multisample_fb = GPU_framebuffer_create();
			if (dfbl->multisample_fb) {
				/* Color */
				dtxl->multisample_color = GPU_texture_create_2D_multisample(rect_w, rect_h, NULL, U.ogl_multisamples, NULL);
				GPU_framebuffer_texture_attach(dfbl->multisample_fb, dtxl->multisample_color, 0, 0);
				/* Depth */
				dtxl->multisample_depth = GPU_texture_create_depth_with_stencil_multisample(rect_w, rect_h,
					U.ogl_multisamples, NULL);
				GPU_framebuffer_texture_attach(dfbl->multisample_fb, dtxl->multisample_depth, 0, 0);

				if (!GPU_framebuffer_check_valid(dfbl->multisample_fb, NULL)) {
					GPU_framebuffer_free(dfbl->multisample_fb);
				}
			}
		}
	}
}

void DRW_framebuffer_free(struct GPUFrameBuffer *fb)
{
	GPU_framebuffer_free(fb);
}

void DRW_framebuffer_bind(struct GPUFrameBuffer *fb)
{
	GPU_framebuffer_bind(fb);
}

void DRW_framebuffer_clear(bool color, bool depth, bool stencil, float clear_col[4], float clear_depth)
{
	if (color) {
		glColorMask(GL_TRUE, GL_TRUE, GL_TRUE, GL_TRUE);
		glClearColor(clear_col[0], clear_col[1], clear_col[2], clear_col[3]);
	}
	if (depth) {
		glDepthMask(GL_TRUE);
		glClearDepth(clear_depth);
	}
	if (stencil) {
		glStencilMask(0xFF);
	}
	glClear(((color) ? GL_COLOR_BUFFER_BIT : 0) |
	        ((depth) ? GL_DEPTH_BUFFER_BIT : 0) |
	        ((stencil) ? GL_STENCIL_BUFFER_BIT : 0));
}

void DRW_framebuffer_read_data(int x, int y, int w, int h, int channels, int slot, float *data)
{
	GLenum type;
	switch (channels) {
		case 1: type = GL_RED; break;
		case 2: type = GL_RG; break;
		case 3: type = GL_RGB; break;
		case 4: type = GL_RGBA;	break;
		default:
			BLI_assert(false && "wrong number of read channels");
			return;
	}
	glReadBuffer(GL_COLOR_ATTACHMENT0 + slot);
	glReadPixels(x, y, w, h, type, GL_FLOAT, data);
}

void DRW_framebuffer_read_depth(int x, int y, int w, int h, float *data)
{
	GLenum type = GL_DEPTH_COMPONENT;

	glReadBuffer(GL_COLOR_ATTACHMENT0); /* This is OK! */
	glReadPixels(x, y, w, h, type, GL_FLOAT, data);
}

void DRW_framebuffer_texture_attach(struct GPUFrameBuffer *fb, GPUTexture *tex, int slot, int mip)
{
	GPU_framebuffer_texture_attach(fb, tex, slot, mip);
}

void DRW_framebuffer_texture_layer_attach(struct GPUFrameBuffer *fb, struct GPUTexture *tex, int slot, int layer, int mip)
{
	GPU_framebuffer_texture_layer_attach(fb, tex, slot, layer, mip);
}

void DRW_framebuffer_cubeface_attach(struct GPUFrameBuffer *fb, GPUTexture *tex, int slot, int face, int mip)
{
	GPU_framebuffer_texture_cubeface_attach(fb, tex, slot, face, mip);
}

void DRW_framebuffer_texture_detach(GPUTexture *tex)
{
	GPU_framebuffer_texture_detach(tex);
}

void DRW_framebuffer_blit(struct GPUFrameBuffer *fb_read, struct GPUFrameBuffer *fb_write, bool depth, bool stencil)
{
	GPU_framebuffer_blit(fb_read, 0, fb_write, 0, depth, stencil);
}

void DRW_framebuffer_recursive_downsample(
        struct GPUFrameBuffer *fb, struct GPUTexture *tex, int num_iter,
        void (*callback)(void *userData, int level), void *userData)
{
	GPU_framebuffer_recursive_downsample(fb, tex, num_iter, callback, userData);
}

void DRW_framebuffer_viewport_size(struct GPUFrameBuffer *UNUSED(fb_read), int x, int y, int w, int h)
{
	glViewport(x, y, w, h);
}

/* Use color management profile to draw texture to framebuffer */
void DRW_transform_to_display(GPUTexture *tex)
{
	drw_state_set(DRW_STATE_WRITE_COLOR);

	Gwn_VertFormat *vert_format = immVertexFormat();
	unsigned int pos = GWN_vertformat_attr_add(vert_format, "pos", GWN_COMP_F32, 2, GWN_FETCH_FLOAT);
	unsigned int texco = GWN_vertformat_attr_add(vert_format, "texCoord", GWN_COMP_F32, 2, GWN_FETCH_FLOAT);

	const float dither = 1.0f;

	bool use_ocio = false;

	/* View transform is already applied for offscreen, don't apply again, see: T52046 */
	if (!(DST.options.is_image_render && !DST.options.is_scene_render)) {
		Scene *scene = DST.draw_ctx.scene;
		use_ocio = IMB_colormanagement_setup_glsl_draw_from_space(
		        &scene->view_settings, &scene->display_settings, NULL, dither, false);
	}

	if (!use_ocio) {
		/* View transform is already applied for offscreen, don't apply again, see: T52046 */
		if (DST.options.is_image_render && !DST.options.is_scene_render) {
			immBindBuiltinProgram(GPU_SHADER_2D_IMAGE_COLOR);
			immUniformColor4f(1.0f, 1.0f, 1.0f, 1.0f);
		}
		else {
			immBindBuiltinProgram(GPU_SHADER_2D_IMAGE_LINEAR_TO_SRGB);
		}
		immUniform1i("image", 0);
	}

	GPU_texture_bind(tex, 0); /* OCIO texture bind point is 0 */

	float mat[4][4];
	unit_m4(mat);
	immUniformMatrix4fv("ModelViewProjectionMatrix", mat);

	/* Full screen triangle */
	immBegin(GWN_PRIM_TRIS, 3);
	immAttrib2f(texco, 0.0f, 0.0f);
	immVertex2f(pos, -1.0f, -1.0f);

	immAttrib2f(texco, 2.0f, 0.0f);
	immVertex2f(pos, 3.0f, -1.0f);

	immAttrib2f(texco, 0.0f, 2.0f);
	immVertex2f(pos, -1.0f, 3.0f);
	immEnd();

	GPU_texture_unbind(tex);

	if (use_ocio) {
		IMB_colormanagement_finish_glsl_draw();
	}
	else {
		immUnbindProgram();
	}
}

/** \} */


/* -------------------------------------------------------------------- */

/** \name Viewport (DRW_viewport)
 * \{ */

static void *DRW_viewport_engine_data_ensure(void *engine_type)
{
	void *data = GPU_viewport_engine_data_get(DST.viewport, engine_type);

	if (data == NULL) {
		data = GPU_viewport_engine_data_create(DST.viewport, engine_type);
	}
	return data;
}

void DRW_engine_viewport_data_size_get(
        const void *engine_type_v,
        int *r_fbl_len, int *r_txl_len, int *r_psl_len, int *r_stl_len)
{
	const DrawEngineType *engine_type = engine_type_v;

	if (r_fbl_len) {
		*r_fbl_len = engine_type->vedata_size->fbl_len;
	}
	if (r_txl_len) {
		*r_txl_len = engine_type->vedata_size->txl_len;
	}
	if (r_psl_len) {
		*r_psl_len = engine_type->vedata_size->psl_len;
	}
	if (r_stl_len) {
		*r_stl_len = engine_type->vedata_size->stl_len;
	}
}

const float *DRW_viewport_size_get(void)
{
	return &DST.size[0];
}

const float *DRW_viewport_screenvecs_get(void)
{
	return &DST.screenvecs[0][0];
}

const float *DRW_viewport_pixelsize_get(void)
{
	return &DST.pixsize;
}

static void drw_viewport_cache_resize(void)
{
	/* Release the memiter before clearing the mempools that references them */
	GPU_viewport_cache_release(DST.viewport);

	if (DST.vmempool != NULL) {
		BLI_mempool_clear_ex(DST.vmempool->calls, BLI_mempool_count(DST.vmempool->calls));
		BLI_mempool_clear_ex(DST.vmempool->calls_generate, BLI_mempool_count(DST.vmempool->calls_generate));
		BLI_mempool_clear_ex(DST.vmempool->shgroups, BLI_mempool_count(DST.vmempool->shgroups));
		BLI_mempool_clear_ex(DST.vmempool->uniforms, BLI_mempool_count(DST.vmempool->uniforms));
		BLI_mempool_clear_ex(DST.vmempool->passes, BLI_mempool_count(DST.vmempool->passes));
	}

	DRW_instance_data_list_free_unused(DST.idatalist);
	DRW_instance_data_list_resize(DST.idatalist);
}


/* Not a viewport variable, we could split this out. */
static void drw_context_state_init(void)
{
	/* Edit object. */
	if (DST.draw_ctx.object_mode & OB_MODE_EDIT) {
		DST.draw_ctx.object_edit = DST.draw_ctx.obact;
	}
	else {
		DST.draw_ctx.object_edit = NULL;
	}

	/* Pose object. */
	if (DST.draw_ctx.object_mode & OB_MODE_POSE) {
		DST.draw_ctx.object_pose = DST.draw_ctx.obact;
	}
	else if (DST.draw_ctx.object_mode & OB_MODE_WEIGHT_PAINT) {
		DST.draw_ctx.object_pose = BKE_object_pose_armature_get(DST.draw_ctx.obact);
	}
	else {
		DST.draw_ctx.object_pose = NULL;
	}
}

/* It also stores viewport variable to an immutable place: DST
 * This is because a cache uniform only store reference
 * to its value. And we don't want to invalidate the cache
 * if this value change per viewport */
static void drw_viewport_var_init(void)
{
	RegionView3D *rv3d = DST.draw_ctx.rv3d;
	/* Refresh DST.size */
	if (DST.viewport) {
		int size[2];
		GPU_viewport_size_get(DST.viewport, size);
		DST.size[0] = size[0];
		DST.size[1] = size[1];

		DefaultFramebufferList *fbl = (DefaultFramebufferList *)GPU_viewport_framebuffer_list_get(DST.viewport);
		DST.default_framebuffer = fbl->default_fb;

		DST.vmempool = GPU_viewport_mempool_get(DST.viewport);

		if (DST.vmempool->calls == NULL) {
			DST.vmempool->calls = BLI_mempool_create(sizeof(DRWCall), 0, 512, 0);
		}
		if (DST.vmempool->calls_generate == NULL) {
			DST.vmempool->calls_generate = BLI_mempool_create(sizeof(DRWCallGenerate), 0, 512, 0);
		}
		if (DST.vmempool->shgroups == NULL) {
			DST.vmempool->shgroups = BLI_mempool_create(sizeof(DRWShadingGroup), 0, 256, 0);
		}
		if (DST.vmempool->uniforms == NULL) {
			DST.vmempool->uniforms = BLI_mempool_create(sizeof(DRWUniform), 0, 512, 0);
		}
		if (DST.vmempool->passes == NULL) {
			DST.vmempool->passes = BLI_mempool_create(sizeof(DRWPass), 0, 64, 0);
		}

		DST.idatalist = GPU_viewport_instance_data_list_get(DST.viewport);
		DRW_instance_data_list_reset(DST.idatalist);
	}
	else {
		DST.size[0] = 0;
		DST.size[1] = 0;

		DST.default_framebuffer = NULL;
		DST.vmempool = NULL;
	}

	if (rv3d != NULL) {
		/* Refresh DST.screenvecs */
		copy_v3_v3(DST.screenvecs[0], rv3d->viewinv[0]);
		copy_v3_v3(DST.screenvecs[1], rv3d->viewinv[1]);
		normalize_v3(DST.screenvecs[0]);
		normalize_v3(DST.screenvecs[1]);

		/* Refresh DST.pixelsize */
		DST.pixsize = rv3d->pixsize;
	}

	/* Reset facing */
	DST.frontface = GL_CCW;
	DST.backface = GL_CW;
	glFrontFace(DST.frontface);

	if (DST.draw_ctx.object_edit) {
		ED_view3d_init_mats_rv3d(DST.draw_ctx.object_edit, rv3d);
	}

	/* Alloc array of texture reference. */
	if (RST.bound_texs == NULL) {
		RST.bound_texs = MEM_callocN(sizeof(GPUTexture *) * GPU_max_textures(), "Bound GPUTexture refs");
	}
	if (RST.bound_tex_slots == NULL) {
		RST.bound_tex_slots = MEM_callocN(sizeof(bool) * GPU_max_textures(), "Bound Texture Slots");
	}

	memset(viewport_matrix_override.override, 0x0, sizeof(viewport_matrix_override.override));
	memset(DST.common_instance_data, 0x0, sizeof(DST.common_instance_data));
}

void DRW_viewport_matrix_get(float mat[4][4], DRWViewportMatrixType type)
{
	RegionView3D *rv3d = DST.draw_ctx.rv3d;
	BLI_assert(type >= DRW_MAT_PERS && type <= DRW_MAT_WININV);

	if (viewport_matrix_override.override[type]) {
		copy_m4_m4(mat, viewport_matrix_override.mat[type]);
	}
	else {
		BLI_assert(rv3d != NULL); /* Can't use this in render mode. */
		switch (type) {
			case DRW_MAT_PERS:
				copy_m4_m4(mat, rv3d->persmat);
				break;
			case DRW_MAT_PERSINV:
				copy_m4_m4(mat, rv3d->persinv);
				break;
			case DRW_MAT_VIEW:
				copy_m4_m4(mat, rv3d->viewmat);
				break;
			case DRW_MAT_VIEWINV:
				copy_m4_m4(mat, rv3d->viewinv);
				break;
			case DRW_MAT_WIN:
				copy_m4_m4(mat, rv3d->winmat);
				break;
			case DRW_MAT_WININV:
				invert_m4_m4(mat, rv3d->winmat);
				break;
			default:
				BLI_assert(!"Matrix type invalid");
				break;
		}
	}
}

void DRW_viewport_matrix_override_set(float mat[4][4], DRWViewportMatrixType type)
{
	copy_m4_m4(viewport_matrix_override.mat[type], mat);
	viewport_matrix_override.override[type] = true;
}

void DRW_viewport_matrix_override_unset(DRWViewportMatrixType type)
{
	viewport_matrix_override.override[type] = false;
}

bool DRW_viewport_is_persp_get(void)
{
	RegionView3D *rv3d = DST.draw_ctx.rv3d;
	if (rv3d) {
		return rv3d->is_persp;
	}
	else {
		if (viewport_matrix_override.override[DRW_MAT_WIN]) {
			return viewport_matrix_override.mat[DRW_MAT_WIN][3][3] == 0.0f;
		}
	}
	BLI_assert(0);
	return false;
}

DefaultFramebufferList *DRW_viewport_framebuffer_list_get(void)
{
	return GPU_viewport_framebuffer_list_get(DST.viewport);
}

DefaultTextureList *DRW_viewport_texture_list_get(void)
{
	return GPU_viewport_texture_list_get(DST.viewport);
}

void DRW_viewport_request_redraw(void)
{
	GPU_viewport_tag_update(DST.viewport);
}

/** \} */


/* -------------------------------------------------------------------- */
/** \name ViewLayers (DRW_scenelayer)
 * \{ */

void *DRW_view_layer_engine_data_get(DrawEngineType *engine_type)
{
	for (ViewLayerEngineData *sled = DST.draw_ctx.view_layer->drawdata.first; sled; sled = sled->next) {
		if (sled->engine_type == engine_type) {
			return sled->storage;
		}
	}
	return NULL;
}

void **DRW_view_layer_engine_data_ensure(DrawEngineType *engine_type, void (*callback)(void *storage))
{
	ViewLayerEngineData *sled;

	for (sled = DST.draw_ctx.view_layer->drawdata.first; sled; sled = sled->next) {
		if (sled->engine_type == engine_type) {
			return &sled->storage;
		}
	}

	sled = MEM_callocN(sizeof(ViewLayerEngineData), "ViewLayerEngineData");
	sled->engine_type = engine_type;
	sled->free = callback;
	BLI_addtail(&DST.draw_ctx.view_layer->drawdata, sled);

	return &sled->storage;
}

/** \} */


/* -------------------------------------------------------------------- */

/** \name Objects (DRW_object)
 * \{ */

ObjectEngineData *DRW_object_engine_data_get(Object *ob, DrawEngineType *engine_type)
{
	for (ObjectEngineData *oed = ob->drawdata.first; oed; oed = oed->next) {
		if (oed->engine_type == engine_type) {
			return oed;
		}
	}
	return NULL;
}

ObjectEngineData *DRW_object_engine_data_ensure(
        Object *ob,
        DrawEngineType *engine_type,
        size_t size,
        ObjectEngineDataInitCb init_cb,
        ObjectEngineDataFreeCb free_cb)
{
	BLI_assert(size >= sizeof(ObjectEngineData));
	/* Try to re-use existing data. */
	ObjectEngineData *oed = DRW_object_engine_data_get(ob, engine_type);
	if (oed != NULL) {
		return oed;
	}
	/* Allocate new data. */
	if ((ob->base_flag & BASE_FROMDUPLI) != 0) {
		/* NOTE: data is not persistent in this case. It is reset each redraw. */
		BLI_assert(free_cb == NULL); /* No callback allowed. */
		/* Round to sizeof(float) for DRW_instance_data_request(). */
		const size_t t = sizeof(float) - 1;
		size = (size + t) & ~t;
		size_t fsize = size / sizeof(float);
		if (DST.common_instance_data[fsize] == NULL) {
			DST.common_instance_data[fsize] = DRW_instance_data_request(DST.idatalist, fsize, 16);
		}
		oed = (ObjectEngineData *)DRW_instance_data_next(DST.common_instance_data[fsize]);
		memset(oed, 0, size);
	}
	else {
		oed = MEM_callocN(size, "ObjectEngineData");
	}
	oed->engine_type = engine_type;
	oed->free = free_cb;
	/* Perform user-side initialization, if needed. */
	if (init_cb != NULL) {
		init_cb(oed);
	}
	/* Register in the list. */
	BLI_addtail(&ob->drawdata, oed);
	return oed;
}

/* XXX There is definitly some overlap between this and DRW_object_engine_data_ensure.
 * We should get rid of one of the two. */
LampEngineData *DRW_lamp_engine_data_ensure(Object *ob, RenderEngineType *engine_type)
{
	BLI_assert(ob->type == OB_LAMP);

	Scene *scene = DST.draw_ctx.scene;

	/* TODO Dupliobjects */
	/* TODO Should be per scenelayer */
	return GPU_lamp_engine_data_get(scene, ob, NULL, engine_type);
}

void DRW_lamp_engine_data_free(LampEngineData *led)
{
	GPU_lamp_engine_data_free(led);
}

/** \} */


/* -------------------------------------------------------------------- */

/** \name Rendering (DRW_engines)
 * \{ */

static void drw_engines_init(void)
{
	for (LinkData *link = DST.enabled_engines.first; link; link = link->next) {
		DrawEngineType *engine = link->data;
		ViewportEngineData *data = DRW_viewport_engine_data_ensure(engine);
		PROFILE_START(stime);

		if (engine->engine_init) {
			engine->engine_init(data);
		}

		PROFILE_END_UPDATE(data->init_time, stime);
	}
}

static void drw_engines_cache_init(void)
{
	for (LinkData *link = DST.enabled_engines.first; link; link = link->next) {
		DrawEngineType *engine = link->data;
		ViewportEngineData *data = DRW_viewport_engine_data_ensure(engine);

		if (data->text_draw_cache) {
			DRW_text_cache_destroy(data->text_draw_cache);
			data->text_draw_cache = NULL;
		}
		if (DST.text_store_p == NULL) {
			DST.text_store_p = &data->text_draw_cache;
		}

		if (engine->cache_init) {
			engine->cache_init(data);
		}
	}
}

static void drw_engines_cache_populate(Object *ob)
{
	for (LinkData *link = DST.enabled_engines.first; link; link = link->next) {
		DrawEngineType *engine = link->data;
		ViewportEngineData *data = DRW_viewport_engine_data_ensure(engine);

		if (engine->id_update) {
			engine->id_update(data, &ob->id);
		}

		if (engine->cache_populate) {
			engine->cache_populate(data, ob);
		}
	}
}

static void drw_engines_cache_finish(void)
{
	for (LinkData *link = DST.enabled_engines.first; link; link = link->next) {
		DrawEngineType *engine = link->data;
		ViewportEngineData *data = DRW_viewport_engine_data_ensure(engine);

		if (engine->cache_finish) {
			engine->cache_finish(data);
		}
	}
}

static void drw_engines_draw_background(void)
{
	for (LinkData *link = DST.enabled_engines.first; link; link = link->next) {
		DrawEngineType *engine = link->data;
		ViewportEngineData *data = DRW_viewport_engine_data_ensure(engine);

		if (engine->draw_background) {
			PROFILE_START(stime);

			DRW_stats_group_start(engine->idname);
			engine->draw_background(data);
			DRW_stats_group_end();

			PROFILE_END_UPDATE(data->background_time, stime);
			return;
		}
	}

	/* No draw_background found, doing default background */
	if (DRW_state_draw_background()) {
		DRW_draw_background();
	}
}

static void drw_engines_draw_scene(void)
{
	for (LinkData *link = DST.enabled_engines.first; link; link = link->next) {
		DrawEngineType *engine = link->data;
		ViewportEngineData *data = DRW_viewport_engine_data_ensure(engine);
		PROFILE_START(stime);

		if (engine->draw_scene) {
			DRW_stats_group_start(engine->idname);
			engine->draw_scene(data);
			DRW_stats_group_end();
		}

		PROFILE_END_UPDATE(data->render_time, stime);
	}
}

static void drw_engines_draw_text(void)
{
	for (LinkData *link = DST.enabled_engines.first; link; link = link->next) {
		DrawEngineType *engine = link->data;
		ViewportEngineData *data = DRW_viewport_engine_data_ensure(engine);
		PROFILE_START(stime);

		if (data->text_draw_cache) {
			DRW_text_cache_draw(data->text_draw_cache, DST.draw_ctx.v3d, DST.draw_ctx.ar, false);
		}

		PROFILE_END_UPDATE(data->render_time, stime);
	}
}

#define MAX_INFO_LINES 10

/**
 * Returns the offset required for the drawing of engines info.
 */
int DRW_draw_region_engine_info_offset(void)
{
	int lines = 0;
	for (LinkData *link = DST.enabled_engines.first; link; link = link->next) {
		DrawEngineType *engine = link->data;
		ViewportEngineData *data = DRW_viewport_engine_data_ensure(engine);

		/* Count the number of lines. */
		if (data->info[0] != '\0') {
			lines++;
			char *c = data->info;
			while (*c++ != '\0') {
				if (*c == '\n') {
					lines++;
				}
			}
		}
	}
	return MIN2(MAX_INFO_LINES, lines) * UI_UNIT_Y;
}

/**
 * Actual drawing;
 */
void DRW_draw_region_engine_info(void)
{
	const char *info_array_final[MAX_INFO_LINES + 1];
	/* This should be maxium number of engines running at the same time. */
	char info_array[MAX_INFO_LINES][GPU_INFO_SIZE];
	int i = 0;

	const DRWContextState *draw_ctx = DRW_context_state_get();
	ARegion *ar = draw_ctx->ar;
	float fill_color[4] = {0.0f, 0.0f, 0.0f, 0.25f};

	UI_GetThemeColor3fv(TH_HIGH_GRAD, fill_color);
	mul_v3_fl(fill_color, fill_color[3]);

	for (LinkData *link = DST.enabled_engines.first; link; link = link->next) {
		DrawEngineType *engine = link->data;
		ViewportEngineData *data = DRW_viewport_engine_data_ensure(engine);

		if (data->info[0] != '\0') {
			char *chr_current = data->info;
			char *chr_start = chr_current;
			int line_len = 0;

			while (*chr_current++ != '\0') {
				line_len++;
				if (*chr_current == '\n') {
					BLI_strncpy(info_array[i++], chr_start, line_len + 1);
					/* Re-start counting. */
					chr_start = chr_current + 1;
					line_len = -1;
				}
			}

			BLI_strncpy(info_array[i++], chr_start, line_len + 1);

			if (i >= MAX_INFO_LINES) {
				break;
			}
		}
	}

	for (int j = 0; j < i; j++) {
		info_array_final[j] = info_array[j];
	}
	info_array_final[i] = NULL;

	if (info_array[0] != NULL) {
		ED_region_info_draw_multiline(ar, info_array_final, fill_color, true);
	}
}

#undef MAX_INFO_LINES

static void use_drw_engine(DrawEngineType *engine)
{
	LinkData *ld = MEM_callocN(sizeof(LinkData), "enabled engine link data");
	ld->data = engine;
	BLI_addtail(&DST.enabled_engines, ld);
}

/* TODO revisit this when proper layering is implemented */
/* Gather all draw engines needed and store them in DST.enabled_engines
 * That also define the rendering order of engines */
static void drw_engines_enable_from_engine(RenderEngineType *engine_type)
{
	/* TODO layers */
	if (engine_type->draw_engine != NULL) {
		use_drw_engine(engine_type->draw_engine);
	}

	if ((engine_type->flag & RE_INTERNAL) == 0) {
		drw_engines_enable_external();
	}
}

static void drw_engines_enable_from_object_mode(void)
{
	use_drw_engine(&draw_engine_object_type);
}

static void drw_engines_enable_from_mode(int mode)
{
	switch (mode) {
		case CTX_MODE_EDIT_MESH:
			use_drw_engine(&draw_engine_edit_mesh_type);
			break;
		case CTX_MODE_EDIT_CURVE:
			use_drw_engine(&draw_engine_edit_curve_type);
			break;
		case CTX_MODE_EDIT_SURFACE:
			use_drw_engine(&draw_engine_edit_surface_type);
			break;
		case CTX_MODE_EDIT_TEXT:
			use_drw_engine(&draw_engine_edit_text_type);
			break;
		case CTX_MODE_EDIT_ARMATURE:
			use_drw_engine(&draw_engine_edit_armature_type);
			break;
		case CTX_MODE_EDIT_METABALL:
			use_drw_engine(&draw_engine_edit_metaball_type);
			break;
		case CTX_MODE_EDIT_LATTICE:
			use_drw_engine(&draw_engine_edit_lattice_type);
			break;
		case CTX_MODE_POSE:
			use_drw_engine(&draw_engine_pose_type);
			break;
		case CTX_MODE_SCULPT:
			use_drw_engine(&draw_engine_sculpt_type);
			break;
		case CTX_MODE_PAINT_WEIGHT:
			use_drw_engine(&draw_engine_pose_type);
			use_drw_engine(&draw_engine_paint_weight_type);
			break;
		case CTX_MODE_PAINT_VERTEX:
			use_drw_engine(&draw_engine_paint_vertex_type);
			break;
		case CTX_MODE_PAINT_TEXTURE:
			use_drw_engine(&draw_engine_paint_texture_type);
			break;
		case CTX_MODE_PARTICLE:
			use_drw_engine(&draw_engine_particle_type);
			break;
		case CTX_MODE_OBJECT:
			break;
		default:
			BLI_assert(!"Draw mode invalid");
			break;
	}
	/* grease pencil */
	use_drw_engine(&draw_engine_gpencil_type);
}

/**
 * Use for select and depth-drawing.
 */
static void drw_engines_enable_basic(void)
{
	use_drw_engine(DRW_engine_viewport_basic_type.draw_engine);
}

/**
 * Use for external render engines.
 */
static void drw_engines_enable_external(void)
{
	use_drw_engine(DRW_engine_viewport_external_type.draw_engine);
}

static void drw_engines_enable(ViewLayer *view_layer, RenderEngineType *engine_type)
{
	Object *obact = OBACT(view_layer);
	const int mode = CTX_data_mode_enum_ex(DST.draw_ctx.object_edit, obact, DST.draw_ctx.object_mode);

	drw_engines_enable_from_engine(engine_type);

	if (DRW_state_draw_support()) {
		drw_engines_enable_from_object_mode();
		drw_engines_enable_from_mode(mode);
	}
	else {
		/* if gpencil must draw the strokes, but not the object */
		if (mode == CTX_MODE_OBJECT) {
			drw_engines_enable_from_mode(mode);
		}
	}
}

static void drw_engines_disable(void)
{
	BLI_freelistN(&DST.enabled_engines);
}

static unsigned int DRW_engines_get_hash(void)
{
	unsigned int hash = 0;
	/* The cache depends on enabled engines */
	/* FIXME : if collision occurs ... segfault */
	for (LinkData *link = DST.enabled_engines.first; link; link = link->next) {
		DrawEngineType *engine = link->data;
		hash += BLI_ghashutil_strhash_p(engine->idname);
	}

	return hash;
}

static void draw_stat(rcti *rect, int u, int v, const char *txt, const int size)
{
	BLF_draw_default_ascii(rect->xmin + (1 + u * 5) * U.widget_unit,
	                       rect->ymax - (3 + v) * U.widget_unit, 0.0f,
	                       txt, size);
}

/* CPU stats */
static void drw_debug_cpu_stats(void)
{
	int u, v;
	double init_tot_time = 0.0, background_tot_time = 0.0, render_tot_time = 0.0, tot_time = 0.0;
	/* local coordinate visible rect inside region, to accomodate overlapping ui */
	rcti rect;
	struct ARegion *ar = DST.draw_ctx.ar;
	ED_region_visible_rect(ar, &rect);

	UI_FontThemeColor(BLF_default(), TH_TEXT_HI);

	/* row by row */
	v = 0; u = 0;
	/* Label row */
	char col_label[32];
	sprintf(col_label, "Engine");
	draw_stat(&rect, u++, v, col_label, sizeof(col_label));
	sprintf(col_label, "Init");
	draw_stat(&rect, u++, v, col_label, sizeof(col_label));
	sprintf(col_label, "Background");
	draw_stat(&rect, u++, v, col_label, sizeof(col_label));
	sprintf(col_label, "Render");
	draw_stat(&rect, u++, v, col_label, sizeof(col_label));
	sprintf(col_label, "Total (w/o cache)");
	draw_stat(&rect, u++, v, col_label, sizeof(col_label));
	v++;

	/* Engines rows */
	char time_to_txt[16];
	for (LinkData *link = DST.enabled_engines.first; link; link = link->next) {
		u = 0;
		DrawEngineType *engine = link->data;
		ViewportEngineData *data = DRW_viewport_engine_data_ensure(engine);

		draw_stat(&rect, u++, v, engine->idname, sizeof(engine->idname));

		init_tot_time += data->init_time;
		sprintf(time_to_txt, "%.2fms", data->init_time);
		draw_stat(&rect, u++, v, time_to_txt, sizeof(time_to_txt));

		background_tot_time += data->background_time;
		sprintf(time_to_txt, "%.2fms", data->background_time);
		draw_stat(&rect, u++, v, time_to_txt, sizeof(time_to_txt));

		render_tot_time += data->render_time;
		sprintf(time_to_txt, "%.2fms", data->render_time);
		draw_stat(&rect, u++, v, time_to_txt, sizeof(time_to_txt));

		tot_time += data->init_time + data->background_time + data->render_time;
		sprintf(time_to_txt, "%.2fms", data->init_time + data->background_time + data->render_time);
		draw_stat(&rect, u++, v, time_to_txt, sizeof(time_to_txt));
		v++;
	}

	/* Totals row */
	u = 0;
	sprintf(col_label, "Sub Total");
	draw_stat(&rect, u++, v, col_label, sizeof(col_label));
	sprintf(time_to_txt, "%.2fms", init_tot_time);
	draw_stat(&rect, u++, v, time_to_txt, sizeof(time_to_txt));
	sprintf(time_to_txt, "%.2fms", background_tot_time);
	draw_stat(&rect, u++, v, time_to_txt, sizeof(time_to_txt));
	sprintf(time_to_txt, "%.2fms", render_tot_time);
	draw_stat(&rect, u++, v, time_to_txt, sizeof(time_to_txt));
	sprintf(time_to_txt, "%.2fms", tot_time);
	draw_stat(&rect, u++, v, time_to_txt, sizeof(time_to_txt));
	v += 2;

	u = 0;
	sprintf(col_label, "Cache Time");
	draw_stat(&rect, u++, v, col_label, sizeof(col_label));
	sprintf(time_to_txt, "%.2fms", DST.cache_time);
	draw_stat(&rect, u++, v, time_to_txt, sizeof(time_to_txt));
}

/* Display GPU time for each passes */
static void drw_debug_gpu_stats(void)
{
	/* local coordinate visible rect inside region, to accomodate overlapping ui */
	rcti rect;
	struct ARegion *ar = DST.draw_ctx.ar;
	ED_region_visible_rect(ar, &rect);

	UI_FontThemeColor(BLF_default(), TH_TEXT_HI);

	int v = BLI_listbase_count(&DST.enabled_engines) + 5;

	char stat_string[32];

	/* Memory Stats */
	unsigned int tex_mem = GPU_texture_memory_usage_get();
	unsigned int vbo_mem = GWN_vertbuf_get_memory_usage();

	sprintf(stat_string, "GPU Memory");
	draw_stat(&rect, 0, v, stat_string, sizeof(stat_string));
	sprintf(stat_string, "%.2fMB", (double)(tex_mem + vbo_mem) / 1000000.0);
	draw_stat(&rect, 1, v++, stat_string, sizeof(stat_string));
	sprintf(stat_string, "   |--> Textures");
	draw_stat(&rect, 0, v, stat_string, sizeof(stat_string));
	sprintf(stat_string, "%.2fMB", (double)tex_mem / 1000000.0);
	draw_stat(&rect, 1, v++, stat_string, sizeof(stat_string));
	sprintf(stat_string, "   |--> Meshes");
	draw_stat(&rect, 0, v, stat_string, sizeof(stat_string));
	sprintf(stat_string, "%.2fMB", (double)vbo_mem / 1000000.0);
	draw_stat(&rect, 1, v++, stat_string, sizeof(stat_string));

	/* Pre offset for stats_draw */
	rect.ymax -= (3 + ++v) * U.widget_unit;

	/* Rendering Stats */
	DRW_stats_draw(&rect);
}

/* -------------------------------------------------------------------- */

/** \name View Update
 * \{ */

void DRW_notify_view_update(const DRWUpdateContext *update_ctx)
{
	RenderEngineType *engine_type = update_ctx->engine_type;
	ARegion *ar = update_ctx->ar;
	View3D *v3d = update_ctx->v3d;
	RegionView3D *rv3d = ar->regiondata;
	Depsgraph *depsgraph = update_ctx->depsgraph;
	Scene *scene = update_ctx->scene;
	ViewLayer *view_layer = update_ctx->view_layer;

	if (rv3d->viewport == NULL) {
		return;
	}


	/* Reset before using it. */
	memset(&DST, 0x0, sizeof(DST));

	DST.viewport = rv3d->viewport;
	DST.draw_ctx = (DRWContextState){
		ar, rv3d, v3d, scene, view_layer, OBACT(view_layer), engine_type, depsgraph, OB_MODE_OBJECT,
		NULL,
	};

	drw_engines_enable(view_layer, engine_type);

	for (LinkData *link = DST.enabled_engines.first; link; link = link->next) {
		DrawEngineType *draw_engine = link->data;
		ViewportEngineData *data = DRW_viewport_engine_data_ensure(draw_engine);

		if (draw_engine->view_update) {
			draw_engine->view_update(data);
		}
	}

	DST.viewport = NULL;

	drw_engines_disable();
}

/** \} */

/** \name ID Update
 * \{ */

/* TODO(sergey): This code is run for each changed ID (including the ones which
 * are changed indirectly via update flush. Need to find a way to make this to
 * run really fast, hopefully without any memory allocations on a heap
 * Idea here could be to run every known engine's id_update() and make them
 * do nothing if there is no engine-specific data yet.
 */
void DRW_notify_id_update(const DRWUpdateContext *update_ctx, ID *id)
{
	RenderEngineType *engine_type = update_ctx->engine_type;
	ARegion *ar = update_ctx->ar;
	View3D *v3d = update_ctx->v3d;
	RegionView3D *rv3d = ar->regiondata;
	Depsgraph *depsgraph = update_ctx->depsgraph;
	Scene *scene = update_ctx->scene;
	ViewLayer *view_layer = update_ctx->view_layer;
	if (rv3d->viewport == NULL) {
		return;
	}
	/* Reset before using it. */
	memset(&DST, 0x0, sizeof(DST));
	DST.viewport = rv3d->viewport;
	DST.draw_ctx = (DRWContextState){
		ar, rv3d, v3d, scene, view_layer, OBACT(view_layer), engine_type, depsgraph, OB_MODE_OBJECT, NULL,
	};
	drw_engines_enable(view_layer, engine_type);
	for (LinkData *link = DST.enabled_engines.first; link; link = link->next) {
		DrawEngineType *draw_engine = link->data;
		ViewportEngineData *data = DRW_viewport_engine_data_ensure(draw_engine);
		if (draw_engine->id_update) {
			draw_engine->id_update(data, id);
		}
	}
	DST.viewport = NULL;
	drw_engines_disable();
}

/** \} */

/* -------------------------------------------------------------------- */

/** \name Main Draw Loops (DRW_draw)
 * \{ */

/* Everything starts here.
 * This function takes care of calling all cache and rendering functions
 * for each relevant engine / mode engine. */
void DRW_draw_view(const bContext *C)
{
	EvaluationContext eval_ctx;
	CTX_data_eval_ctx(C, &eval_ctx);
	RenderEngineType *engine_type = CTX_data_engine_type(C);
	ARegion *ar = CTX_wm_region(C);
	View3D *v3d = CTX_wm_view3d(C);

	/* Reset before using it. */
	memset(&DST, 0x0, sizeof(DST));
	DRW_draw_render_loop_ex(eval_ctx.depsgraph, engine_type, ar, v3d, eval_ctx.object_mode, C);
}

/**
 * Used for both regular and off-screen drawing.
 * Need to reset DST before calling this function
 */
void DRW_draw_render_loop_ex(
        struct Depsgraph *depsgraph,
        RenderEngineType *engine_type,
        ARegion *ar, View3D *v3d, const eObjectMode object_mode,
        const bContext *evil_C)
{
	Scene *scene = DEG_get_evaluated_scene(depsgraph);
	ViewLayer *view_layer = DEG_get_evaluated_view_layer(depsgraph);
	RegionView3D *rv3d = ar->regiondata;

	DST.draw_ctx.evil_C = evil_C;

	DST.viewport = rv3d->viewport;
	v3d->zbuf = true;

	/* Setup viewport */
	GPU_viewport_engines_data_validate(DST.viewport, DRW_engines_get_hash());

	DST.draw_ctx = (DRWContextState){
	    ar, rv3d, v3d, scene, view_layer, OBACT(view_layer), engine_type, depsgraph, object_mode,

	    /* reuse if caller sets */
	    DST.draw_ctx.evil_C,
	};
	drw_context_state_init();
	drw_viewport_var_init();

	/* Get list of enabled engines */
	drw_engines_enable(view_layer, engine_type);

	/* Update ubos */
	DRW_globals_update();

	/* Init engines */
	drw_engines_init();

	/* Cache filling */
	{
		PROFILE_START(stime);
		drw_engines_cache_init();

		DEG_OBJECT_ITER_FOR_RENDER_ENGINE(depsgraph, ob, DRW_iterator_mode_get())
		{
			drw_engines_cache_populate(ob);
		}
		DEG_OBJECT_ITER_FOR_RENDER_ENGINE_END

		drw_engines_cache_finish();

		DRW_render_instance_buffer_finish();
		PROFILE_END_ACCUM(DST.cache_time, stime);
	}

	DRW_stats_begin();

	/* Start Drawing */
	DRW_state_reset();

	drw_engines_draw_background();

	/* WIP, single image drawn over the camera view (replace) */
	bool do_bg_image = false;
	if (rv3d->persp == RV3D_CAMOB) {
		Object *cam_ob = v3d->camera;
		if (cam_ob && cam_ob->type == OB_CAMERA) {
			Camera *cam = cam_ob->data;
			if (!BLI_listbase_is_empty(&cam->bg_images)) {
				do_bg_image = true;
			}
		}
	}

	if (do_bg_image) {
		ED_view3d_draw_bgpic_test(scene, depsgraph, ar, v3d, false, true);
	}


	DRW_draw_callbacks_pre_scene();
	if (DST.draw_ctx.evil_C) {
		ED_region_draw_cb_draw(DST.draw_ctx.evil_C, DST.draw_ctx.ar, REGION_DRAW_PRE_VIEW);
	}

	drw_engines_draw_scene();

	DRW_draw_callbacks_post_scene();
	if (DST.draw_ctx.evil_C) {
		ED_region_draw_cb_draw(DST.draw_ctx.evil_C, DST.draw_ctx.ar, REGION_DRAW_POST_VIEW);
	}

	DRW_state_reset();

	drw_engines_draw_text();

	if (DST.draw_ctx.evil_C) {
		/* needed so manipulator isn't obscured */
		glDisable(GL_DEPTH_TEST);
		DRW_draw_manipulator_3d();

		DRW_draw_region_info();

		/* Draw 2D after region info so we can draw on top of the camera passepartout overlay.
		 * 'DRW_draw_region_info' sets the projection in pixel-space. */
		DRW_draw_manipulator_2d();
		glEnable(GL_DEPTH_TEST);
	}

	DRW_stats_reset();

	if (do_bg_image) {
		ED_view3d_draw_bgpic_test(scene, depsgraph, ar, v3d, true, true);
	}

	if (G.debug_value > 20) {
		drw_debug_cpu_stats();
		drw_debug_gpu_stats();
	}

	DRW_state_reset();
	drw_engines_disable();

	drw_viewport_cache_resize();

#ifdef DEBUG
	/* Avoid accidental reuse. */
	memset(&DST, 0xFF, sizeof(DST));
#endif
}

void DRW_draw_render_loop(
        struct Depsgraph *depsgraph,
        ARegion *ar, View3D *v3d, const eObjectMode object_mode)
{
	/* Reset before using it. */
	memset(&DST, 0x0, sizeof(DST));

	Scene *scene = DEG_get_evaluated_scene(depsgraph);
	RenderEngineType *engine_type = RE_engines_find(scene->view_render.engine_id);

	DRW_draw_render_loop_ex(depsgraph, engine_type, ar, v3d, object_mode, NULL);
}

/* @viewport CAN be NULL, in this case we create one. */
void DRW_draw_render_loop_offscreen(
        struct Depsgraph *depsgraph, RenderEngineType *engine_type,
        ARegion *ar, View3D *v3d, const eObjectMode object_mode,
        const bool draw_background, GPUOffScreen *ofs,
        GPUViewport *viewport)
{
	RegionView3D *rv3d = ar->regiondata;

	/* backup */
	void *backup_viewport = rv3d->viewport;
	{
		/* backup (_never_ use rv3d->viewport) */
		if (viewport == NULL) {
			rv3d->viewport = GPU_viewport_create_from_offscreen(ofs);
		}
		else {
			rv3d->viewport = viewport;
		}
	}

	/* Reset before using it. */
	memset(&DST, 0x0, sizeof(DST));
	DST.options.is_image_render = true;
	DST.options.draw_background = draw_background;
	DRW_draw_render_loop_ex(depsgraph, engine_type, ar, v3d, object_mode, NULL);

	/* restore */
	{
		if (viewport == NULL) {
			/* don't free data owned by 'ofs' */
			GPU_viewport_clear_from_offscreen(rv3d->viewport);
			GPU_viewport_free(rv3d->viewport);
			MEM_freeN(rv3d->viewport);
		}

		rv3d->viewport = backup_viewport;
	}

	/* we need to re-bind (annoying!) */
	GPU_offscreen_bind(ofs, false);
}

/* helper to check if exit object type to render */
static bool DRW_render_check_object_type(struct Depsgraph *depsgraph, short obtype)
{
	DEG_OBJECT_ITER_FOR_RENDER_ENGINE(depsgraph, ob, DRW_iterator_mode_get())
	{
		if ((ob->type == obtype) && (DRW_check_object_visible_within_active_context(ob))) {
			return true;
		}
	}
	DEG_OBJECT_ITER_FOR_RENDER_ENGINE_END

	return false;
}

void DRW_render_to_image(RenderEngine *re, struct Depsgraph *depsgraph)
{
	Scene *scene = DEG_get_evaluated_scene(depsgraph);
	ViewLayer *view_layer = DEG_get_evaluated_view_layer(depsgraph);
	RenderEngineType *engine_type = re->type;
	DrawEngineType *draw_engine_type = engine_type->draw_engine;
	RenderData *r = &scene->r;
	Render *render = re->re;
	const EvaluationContext *eval_ctx = RE_GetEvalCtx(render);

	/* Reset before using it. */
	memset(&DST, 0x0, sizeof(DST));
	DST.options.is_image_render = true;
	DST.options.is_scene_render = true;
	DST.options.draw_background = scene->r.alphamode == R_ADDSKY;

	DST.draw_ctx = (DRWContextState){
	    NULL, NULL, NULL, scene, view_layer, OBACT(view_layer), engine_type, depsgraph, eval_ctx->object_mode, NULL,
	};
	drw_context_state_init();

	DST.viewport = GPU_viewport_create();
	const int size[2] = {(r->size * r->xsch) / 100, (r->size * r->ysch) / 100};
	GPU_viewport_size_set(DST.viewport, size);

	drw_viewport_var_init();

	ViewportEngineData *data = DRW_viewport_engine_data_ensure(draw_engine_type);

	/* set default viewport */
	gpuPushAttrib(GPU_ENABLE_BIT | GPU_VIEWPORT_BIT);
	glDisable(GL_SCISSOR_TEST);
	glViewport(0, 0, size[0], size[1]);

	if ((r->scemode & R_MULTIVIEW) != 0) {
		for (SceneRenderView *srv = r->views.first; srv; srv = srv->next) {
			if (BKE_scene_multiview_is_render_view_active(r, srv) == false)
				continue;

			RE_SetActiveRenderView(render, srv->name);

			engine_type->draw_engine->render_to_image(data, re, depsgraph);
		}
	}
	else {
		engine_type->draw_engine->render_to_image(data, re, depsgraph);
	}

<<<<<<< HEAD
	/* grease pencil 
	 * the grease pencil render result is merged in the previous render result.
	 */
	if (draw_engine_gpencil_type.render_to_image) {
		if (DRW_render_check_object_type(depsgraph, OB_GPENCIL)) {
			ViewportEngineData *gpdata = DRW_viewport_engine_data_ensure(&draw_engine_gpencil_type);
			draw_engine_gpencil_type.render_to_image(gpdata, re, depsgraph);
		}
	}
=======
	DST.buffer_finish_called = false;

	/* TODO grease pencil */
>>>>>>> ca7f826c

	GPU_viewport_free(DST.viewport);
	MEM_freeN(DST.viewport);

	DRW_state_reset();
	/* FIXME GL_DEPTH_TEST is enabled by default but it seems
	 * to trigger some bad behaviour / artifacts if it's turned
	 * on at this point. */
	glDisable(GL_DEPTH_TEST);

	/* Restore Drawing area. */
	gpuPopAttrib();
	glEnable(GL_SCISSOR_TEST);
	GPU_framebuffer_restore();

#ifdef DEBUG
	/* Avoid accidental reuse. */
	memset(&DST, 0xFF, sizeof(DST));
#endif
}

void DRW_render_object_iter(
	void *vedata, RenderEngine *engine, struct Depsgraph *depsgraph,
	void (*callback)(void *vedata, Object *ob, RenderEngine *engine, struct Depsgraph *depsgraph))
{
	DEG_OBJECT_ITER_FOR_RENDER_ENGINE(depsgraph, ob, DRW_iterator_mode_get())
	{
		callback(vedata, ob, engine, depsgraph);
	}
	DEG_OBJECT_ITER_FOR_RENDER_ENGINE_END
}

/* Must run after all instance datas have been added. */
void DRW_render_instance_buffer_finish(void)
{
	BLI_assert(!DST.buffer_finish_called && "DRW_render_instance_buffer_finish called twice!");
	DST.buffer_finish_called = true;
	DRW_instance_buffer_finish(DST.idatalist);
}

/**
 * object mode select-loop, see: ED_view3d_draw_select_loop (legacy drawing).
 */
void DRW_draw_select_loop(
        struct Depsgraph *depsgraph,
        ARegion *ar, View3D *v3d, const eObjectMode object_mode,
        bool UNUSED(use_obedit_skip), bool UNUSED(use_nearest), const rcti *rect)
{
	Scene *scene = DEG_get_evaluated_scene(depsgraph);
	RenderEngineType *engine_type = RE_engines_find(scene->view_render.engine_id);
	ViewLayer *view_layer = DEG_get_evaluated_view_layer(depsgraph);
	Object *obact = OBACT(view_layer);
#ifndef USE_GPU_SELECT
	UNUSED_VARS(vc, scene, view_layer, v3d, ar, rect);
#else
	RegionView3D *rv3d = ar->regiondata;

	/* Reset before using it. */
	memset(&DST, 0x0, sizeof(DST));

	/* backup (_never_ use rv3d->viewport) */
	void *backup_viewport = rv3d->viewport;
	rv3d->viewport = NULL;

	bool use_obedit = false;
	int obedit_mode = 0;
	if (object_mode & OB_MODE_EDIT) {
		if (obact->type == OB_MBALL) {
			use_obedit = true;
			obedit_mode = CTX_MODE_EDIT_METABALL;
		}
		else if (obact->type == OB_ARMATURE) {
			use_obedit = true;
			obedit_mode = CTX_MODE_EDIT_ARMATURE;
		}
	}

	struct GPUViewport *viewport = GPU_viewport_create();
	GPU_viewport_size_set(viewport, (const int[2]){BLI_rcti_size_x(rect), BLI_rcti_size_y(rect)});

	bool cache_is_dirty;
	DST.viewport = viewport;
	v3d->zbuf = true;

	DST.options.is_select = true;

	/* Get list of enabled engines */
	if (use_obedit) {
		drw_engines_enable_from_mode(obedit_mode);
	}
	else {
		drw_engines_enable_basic();
		drw_engines_enable_from_object_mode();
	}

	/* Setup viewport */
	cache_is_dirty = true;

	/* Instead of 'DRW_context_state_init(C, &DST.draw_ctx)', assign from args */
	DST.draw_ctx = (DRWContextState){
		ar, rv3d, v3d, scene, view_layer, obact, engine_type, depsgraph, object_mode,
		(bContext *)NULL,
	};
	drw_context_state_init();
	drw_viewport_var_init();

	/* Update ubos */
	DRW_globals_update();

	/* Init engines */
	drw_engines_init();

	/* TODO : tag to refresh by the dependency graph */
	/* ideally only refresh when objects are added/removed */
	/* or render properties / materials change */
	if (cache_is_dirty) {
		drw_engines_cache_init();

		if (use_obedit) {
			drw_engines_cache_populate(obact);
		}
		else {
			DEG_OBJECT_ITER(depsgraph, ob, DRW_iterator_mode_get(),
			                DEG_ITER_OBJECT_FLAG_LINKED_DIRECTLY |
			                DEG_ITER_OBJECT_FLAG_VISIBLE |
			                DEG_ITER_OBJECT_FLAG_DUPLI)
			{
				if ((ob->base_flag & BASE_SELECTABLED) != 0) {
					DRW_select_load_id(ob->select_color);
					drw_engines_cache_populate(ob);
				}
			}
			DEG_OBJECT_ITER_END
		}

		drw_engines_cache_finish();

		DRW_render_instance_buffer_finish();
	}

	/* Start Drawing */
	DRW_state_reset();
	DRW_draw_callbacks_pre_scene();
	drw_engines_draw_scene();
	DRW_draw_callbacks_post_scene();

	DRW_state_reset();
	drw_engines_disable();

#ifdef DEBUG
	/* Avoid accidental reuse. */
	memset(&DST, 0xFF, sizeof(DST));
#endif

	/* Cleanup for selection state */
	GPU_viewport_free(viewport);
	MEM_freeN(viewport);

	/* restore */
	rv3d->viewport = backup_viewport;
#endif  /* USE_GPU_SELECT */
}

/**
 * object mode select-loop, see: ED_view3d_draw_depth_loop (legacy drawing).
 */
void DRW_draw_depth_loop(
        Depsgraph *depsgraph,
        ARegion *ar, View3D *v3d, const eObjectMode object_mode)
{
	Scene *scene = DEG_get_evaluated_scene(depsgraph);
	RenderEngineType *engine_type = RE_engines_find(scene->view_render.engine_id);
	ViewLayer *view_layer = DEG_get_evaluated_view_layer(depsgraph);
	RegionView3D *rv3d = ar->regiondata;

	/* backup (_never_ use rv3d->viewport) */
	void *backup_viewport = rv3d->viewport;
	rv3d->viewport = NULL;

	/* Reset before using it. */
	memset(&DST, 0x0, sizeof(DST));

	struct GPUViewport *viewport = GPU_viewport_create();
	GPU_viewport_size_set(viewport, (const int[2]){ar->winx, ar->winy});

	bool cache_is_dirty;
	DST.viewport = viewport;
	v3d->zbuf = true;

	DST.options.is_depth = true;

	/* Get list of enabled engines */
	{
		drw_engines_enable_basic();
		drw_engines_enable_from_object_mode();
	}

	/* Setup viewport */
	cache_is_dirty = true;

	/* Instead of 'DRW_context_state_init(C, &DST.draw_ctx)', assign from args */
	DST.draw_ctx = (DRWContextState){
		ar, rv3d, v3d, scene, view_layer, OBACT(view_layer), engine_type, depsgraph, object_mode,
		(bContext *)NULL,
	};
	drw_context_state_init();
	drw_viewport_var_init();

	/* Update ubos */
	DRW_globals_update();

	/* Init engines */
	drw_engines_init();

	/* TODO : tag to refresh by the dependency graph */
	/* ideally only refresh when objects are added/removed */
	/* or render properties / materials change */
	if (cache_is_dirty) {
		drw_engines_cache_init();

		DEG_OBJECT_ITER_FOR_RENDER_ENGINE(depsgraph, ob, DRW_iterator_mode_get())
		{
			drw_engines_cache_populate(ob);
		}
		DEG_OBJECT_ITER_FOR_RENDER_ENGINE_END

		drw_engines_cache_finish();

		DRW_render_instance_buffer_finish();
	}

	/* Start Drawing */
	DRW_state_reset();
	DRW_draw_callbacks_pre_scene();
	drw_engines_draw_scene();
	DRW_draw_callbacks_post_scene();

	DRW_state_reset();
	drw_engines_disable();

#ifdef DEBUG
	/* Avoid accidental reuse. */
	memset(&DST, 0xFF, sizeof(DST));
#endif

	/* Cleanup for selection state */
	GPU_viewport_free(viewport);
	MEM_freeN(viewport);

	/* restore */
	rv3d->viewport = backup_viewport;
}

/** \} */


/* -------------------------------------------------------------------- */

/** \name Draw Manager State (DRW_state)
 * \{ */

void DRW_state_dfdy_factors_get(float dfdyfac[2])
{
	GPU_get_dfdy_factors(dfdyfac);
}

/**
 * When false, drawing doesn't output to a pixel buffer
 * eg: Occlusion queries, or when we have setup a context to draw in already.
 */
bool DRW_state_is_fbo(void)
{
	return ((DST.default_framebuffer != NULL) || DST.options.is_image_render);
}

/**
 * For when engines need to know if this is drawing for selection or not.
 */
bool DRW_state_is_select(void)
{
	return DST.options.is_select;
}

bool DRW_state_is_depth(void)
{
	return DST.options.is_depth;
}

/**
 * Whether we are rendering for an image
 */
bool DRW_state_is_image_render(void)
{
	return DST.options.is_image_render;
}

/**
 * Whether we are rendering only the render engine,
 * or if we should also render the mode engines.
 */
bool DRW_state_is_scene_render(void)
{
	BLI_assert(DST.options.is_scene_render ?
	           DST.options.is_image_render : true);
	return DST.options.is_scene_render;
}

/**
 * Gives you the iterator mode to use for depsgraph.
 */
eDepsObjectIteratorMode DRW_iterator_mode_get(void)
{
	return DRW_state_is_scene_render() ? DEG_ITER_OBJECT_MODE_RENDER :
	                                     DEG_ITER_OBJECT_MODE_VIEWPORT;
}

/**
 * Should text draw in this mode?
 */
bool DRW_state_show_text(void)
{
	return (DST.options.is_select) == 0 &&
	       (DST.options.is_depth) == 0 &&
	       (DST.options.is_scene_render) == 0;
}

/**
 * Should draw support elements
 * Objects center, selection outline, probe data, ...
 */
bool DRW_state_draw_support(void)
{
	View3D *v3d = DST.draw_ctx.v3d;
	return (DRW_state_is_scene_render() == false) &&
	        (v3d != NULL) &&
	        ((v3d->flag2 & V3D_RENDER_OVERRIDE) == 0);
}

/**
 * Whether we should render the background
 */
bool DRW_state_draw_background(void)
{
	if (DRW_state_is_image_render() == false) {
		return true;
	}
	return DST.options.draw_background;
}

/** \} */


/* -------------------------------------------------------------------- */

/** \name Context State (DRW_context_state)
 * \{ */

const DRWContextState *DRW_context_state_get(void)
{
	return &DST.draw_ctx;
}

/** \} */


/* -------------------------------------------------------------------- */

/** \name Init/Exit (DRW_engines)
 * \{ */

bool DRW_engine_render_support(DrawEngineType *draw_engine_type)
{
	return draw_engine_type->render_to_image;
}

void DRW_engine_register(DrawEngineType *draw_engine_type)
{
	BLI_addtail(&DRW_engines, draw_engine_type);
}

void DRW_engines_register(void)
{
#ifdef WITH_CLAY_ENGINE
	RE_engines_register(NULL, &DRW_engine_viewport_clay_type);
#endif
	RE_engines_register(NULL, &DRW_engine_viewport_eevee_type);

	DRW_engine_register(&draw_engine_object_type);
	DRW_engine_register(&draw_engine_edit_armature_type);
	DRW_engine_register(&draw_engine_edit_curve_type);
	DRW_engine_register(&draw_engine_edit_lattice_type);
	DRW_engine_register(&draw_engine_edit_mesh_type);
	DRW_engine_register(&draw_engine_edit_metaball_type);
	DRW_engine_register(&draw_engine_edit_surface_type);
	DRW_engine_register(&draw_engine_edit_text_type);
	DRW_engine_register(&draw_engine_paint_texture_type);
	DRW_engine_register(&draw_engine_paint_vertex_type);
	DRW_engine_register(&draw_engine_paint_weight_type);
	DRW_engine_register(&draw_engine_particle_type);
	DRW_engine_register(&draw_engine_pose_type);
	DRW_engine_register(&draw_engine_sculpt_type);
	DRW_engine_register(&draw_engine_gpencil_type);

	/* setup callbacks */
	{
		/* BKE: mball.c */
		extern void *BKE_mball_batch_cache_dirty_cb;
		extern void *BKE_mball_batch_cache_free_cb;
		/* BKE: curve.c */
		extern void *BKE_curve_batch_cache_dirty_cb;
		extern void *BKE_curve_batch_cache_free_cb;
		/* BKE: mesh.c */
		extern void *BKE_mesh_batch_cache_dirty_cb;
		extern void *BKE_mesh_batch_cache_free_cb;
		/* BKE: lattice.c */
		extern void *BKE_lattice_batch_cache_dirty_cb;
		extern void *BKE_lattice_batch_cache_free_cb;
		/* BKE: particle.c */
		extern void *BKE_particle_batch_cache_dirty_cb;
		extern void *BKE_particle_batch_cache_free_cb;
		/* BKE: gpencil.c */
		extern void *BKE_gpencil_batch_cache_dirty_cb;
		extern void *BKE_gpencil_batch_cache_free_cb;

		BKE_mball_batch_cache_dirty_cb = DRW_mball_batch_cache_dirty;
		BKE_mball_batch_cache_free_cb = DRW_mball_batch_cache_free;

		BKE_curve_batch_cache_dirty_cb = DRW_curve_batch_cache_dirty;
		BKE_curve_batch_cache_free_cb = DRW_curve_batch_cache_free;

		BKE_mesh_batch_cache_dirty_cb = DRW_mesh_batch_cache_dirty;
		BKE_mesh_batch_cache_free_cb = DRW_mesh_batch_cache_free;

		BKE_lattice_batch_cache_dirty_cb = DRW_lattice_batch_cache_dirty;
		BKE_lattice_batch_cache_free_cb = DRW_lattice_batch_cache_free;

		BKE_particle_batch_cache_dirty_cb = DRW_particle_batch_cache_dirty;
		BKE_particle_batch_cache_free_cb = DRW_particle_batch_cache_free;

		BKE_gpencil_batch_cache_dirty_cb = DRW_gpencil_batch_cache_dirty;
		BKE_gpencil_batch_cache_free_cb = DRW_gpencil_batch_cache_free;
	}
}

extern struct GPUUniformBuffer *globals_ubo; /* draw_common.c */
extern struct GPUTexture *globals_ramp; /* draw_common.c */
void DRW_engines_free(void)
{
	DRW_shape_cache_free();
	DRW_stats_free();
	DRW_globals_free();

	DrawEngineType *next;
	for (DrawEngineType *type = DRW_engines.first; type; type = next) {
		next = type->next;
		BLI_remlink(&R_engines, type);

		if (type->engine_free) {
			type->engine_free();
		}
	}

	if (globals_ubo)
		GPU_uniformbuffer_free(globals_ubo);

	if (globals_ramp)
		GPU_texture_free(globals_ramp);

	MEM_SAFE_FREE(g_pos_format);

	MEM_SAFE_FREE(RST.bound_texs);
	MEM_SAFE_FREE(RST.bound_tex_slots);

#ifdef WITH_CLAY_ENGINE
	BLI_remlink(&R_engines, &DRW_engine_viewport_clay_type);
#endif
}

/** \} */<|MERGE_RESOLUTION|>--- conflicted
+++ resolved
@@ -3693,7 +3693,9 @@
 		engine_type->draw_engine->render_to_image(data, re, depsgraph);
 	}
 
-<<<<<<< HEAD
+	DST.buffer_finish_called = false;
+
+	/* TODO grease pencil */
 	/* grease pencil 
 	 * the grease pencil render result is merged in the previous render result.
 	 */
@@ -3703,11 +3705,6 @@
 			draw_engine_gpencil_type.render_to_image(gpdata, re, depsgraph);
 		}
 	}
-=======
-	DST.buffer_finish_called = false;
-
-	/* TODO grease pencil */
->>>>>>> ca7f826c
 
 	GPU_viewport_free(DST.viewport);
 	MEM_freeN(DST.viewport);
