/*
 * ***** BEGIN GPL LICENSE BLOCK *****
 *
 * This program is free software; you can redistribute it and/or
 * modify it under the terms of the GNU General Public License
 * as published by the Free Software Foundation; either version 2
 * of the License, or (at your option) any later version.
 *
 * This program is distributed in the hope that it will be useful,
 * but WITHOUT ANY WARRANTY; without even the implied warranty of
 * MERCHANTABILITY or FITNESS FOR A PARTICULAR PURPOSE.  See the
 * GNU General Public License for more details.
 *
 * You should have received a copy of the GNU General Public License
 * along with this program; if not, write to the Free Software Foundation,
 * Inc., 51 Franklin Street, Fifth Floor, Boston, MA 02110-1301, USA.
 *
 * The Original Code is Copyright (C) 2009 Blender Foundation, Joshua Leung
 * All rights reserved.
 *
 * The Original Code is: all of this file.
 *
 * Contributor(s): Joshua Leung (full recode)
 *
 * ***** END GPL LICENSE BLOCK *****
 */

/** \file blender/editors/animation/keyframes_draw.c
 *  \ingroup edanimation
 */


/* System includes ----------------------------------------------------- */

#include <math.h>
#include <stdlib.h>
#include <string.h>
#include <float.h>

#include "MEM_guardedalloc.h"

#include "BLI_blenlib.h"
#include "BLI_dlrbTree.h"
#include "BLI_utildefines.h"

#include "DNA_anim_types.h"
#include "DNA_object_types.h"
#include "DNA_scene_types.h"
#include "DNA_gpencil_types.h"
#include "DNA_mask_types.h"

<<<<<<< HEAD
#include "BKE_key.h"
#include "BKE_material.h"
#include "BKE_global.h"     // XXX remove me!

#include "GPU_blender_aspect.h"
#include "GPU_colors.h"
#include "GPU_matrix.h"
#include "GPU_primitives.h"
#include "GPU_raster.h"
=======
#include "BKE_fcurve.h"

#include "BIF_gl.h"
>>>>>>> 146a1c77

#include "UI_resources.h"
#include "UI_view2d.h"

#include "ED_anim_api.h"
#include "ED_keyframes_draw.h"

/* *************************** Keyframe Processing *************************** */

/* ActKeyColumns (Keyframe Columns) ------------------------------------------ */

/* Comparator callback used for ActKeyColumns and cframe float-value pointer */
/* NOTE: this is exported to other modules that use the ActKeyColumns for finding keyframes */
short compare_ak_cfraPtr(void *node, void *data)
{
	ActKeyColumn *ak = (ActKeyColumn *)node;
	const float *cframe = data;
	float val = *cframe;
	
	if (IS_EQT(val, ak->cfra, BEZT_BINARYSEARCH_THRESH))
		return 0;
	
	if (val < ak->cfra)
		return -1;
	else if (val > ak->cfra)
		return 1;
	else
		return 0;
}

/* --------------- */

/* Comparator callback used for ActKeyColumns and BezTriple */
static short compare_ak_bezt(void *node, void *data)
{
	ActKeyColumn *ak = (ActKeyColumn *)node;
	BezTriple *bezt = (BezTriple *)data;
	
	if (bezt->vec[1][0] < ak->cfra)
		return -1;
	else if (bezt->vec[1][0] > ak->cfra)
		return 1;
	else
		return 0;
}

/* New node callback used for building ActKeyColumns from BezTriples */
static DLRBT_Node *nalloc_ak_bezt(void *data)
{
	ActKeyColumn *ak = MEM_callocN(sizeof(ActKeyColumn), "ActKeyColumn");
	BezTriple *bezt = (BezTriple *)data;
	
	/* store settings based on state of BezTriple */
	ak->cfra = bezt->vec[1][0];
	ak->sel = BEZSELECTED(bezt) ? SELECT : 0;
	ak->key_type = BEZKEYTYPE(bezt);
	
	/* set 'modified', since this is used to identify long keyframes */
	ak->modified = 1;
	
	return (DLRBT_Node *)ak;
}

/* Node updater callback used for building ActKeyColumns from BezTriples */
static void nupdate_ak_bezt(void *node, void *data)
{
	ActKeyColumn *ak = (ActKeyColumn *)node;
	BezTriple *bezt = (BezTriple *)data;
	
	/* set selection status and 'touched' status */
	if (BEZSELECTED(bezt)) ak->sel = SELECT;
	ak->modified += 1;
	
	/* for keyframe type, 'proper' keyframes have priority over breakdowns (and other types for now) */
	if (BEZKEYTYPE(bezt) == BEZT_KEYTYPE_KEYFRAME)
		ak->key_type = BEZT_KEYTYPE_KEYFRAME;
}

/* ......... */

/* Comparator callback used for ActKeyColumns and GPencil frame */
static short compare_ak_gpframe(void *node, void *data)
{
	ActKeyColumn *ak = (ActKeyColumn *)node;
	bGPDframe *gpf = (bGPDframe *)data;
	
	if (gpf->framenum < ak->cfra)
		return -1;
	else if (gpf->framenum > ak->cfra)
		return 1;
	else
		return 0;
}

/* New node callback used for building ActKeyColumns from GPencil frames */
static DLRBT_Node *nalloc_ak_gpframe(void *data)
{
	ActKeyColumn *ak = MEM_callocN(sizeof(ActKeyColumn), "ActKeyColumnGPF");
	bGPDframe *gpf = (bGPDframe *)data;
	
	/* store settings based on state of BezTriple */
	ak->cfra = gpf->framenum;
	ak->sel = (gpf->flag & GP_FRAME_SELECT) ? SELECT : 0;
	
	/* set 'modified', since this is used to identify long keyframes */
	ak->modified = 1;
	
	return (DLRBT_Node *)ak;
}

/* Node updater callback used for building ActKeyColumns from GPencil frames */
static void nupdate_ak_gpframe(void *node, void *data)
{
	ActKeyColumn *ak = (ActKeyColumn *)node;
	bGPDframe *gpf = (bGPDframe *)data;
	
	/* set selection status and 'touched' status */
	if (gpf->flag & GP_FRAME_SELECT) ak->sel = SELECT;
	ak->modified += 1;
}

/* ......... */

/* Comparator callback used for ActKeyColumns and GPencil frame */
static short compare_ak_masklayshape(void *node, void *data)
{
	ActKeyColumn *ak = (ActKeyColumn *)node;
	MaskLayerShape *masklay_shape = (MaskLayerShape *)data;

	if (masklay_shape->frame < ak->cfra)
		return -1;
	else if (masklay_shape->frame > ak->cfra)
		return 1;
	else
		return 0;
}

/* New node callback used for building ActKeyColumns from GPencil frames */
static DLRBT_Node *nalloc_ak_masklayshape(void *data)
{
	ActKeyColumn *ak = MEM_callocN(sizeof(ActKeyColumn), "ActKeyColumnGPF");
	MaskLayerShape *masklay_shape = (MaskLayerShape *)data;

	/* store settings based on state of BezTriple */
	ak->cfra = masklay_shape->frame;
	ak->sel = (masklay_shape->flag & MASK_SHAPE_SELECT) ? SELECT : 0;

	/* set 'modified', since this is used to identify long keyframes */
	ak->modified = 1;

	return (DLRBT_Node *)ak;
}

/* Node updater callback used for building ActKeyColumns from GPencil frames */
static void nupdate_ak_masklayshape(void *node, void *data)
{
	ActKeyColumn *ak = (ActKeyColumn *)node;
	MaskLayerShape *masklay_shape = (MaskLayerShape *)data;

	/* set selection status and 'touched' status */
	if (masklay_shape->flag & MASK_SHAPE_SELECT) ak->sel = SELECT;
	ak->modified += 1;
}


/* --------------- */

/* Add the given BezTriple to the given 'list' of Keyframes */
static void add_bezt_to_keycolumns_list(DLRBT_Tree *keys, BezTriple *bezt)
{
	if (ELEM(NULL, keys, bezt))
		return;
	else
		BLI_dlrbTree_add(keys, compare_ak_bezt, nalloc_ak_bezt, nupdate_ak_bezt, bezt);
}

/* Add the given GPencil Frame to the given 'list' of Keyframes */
static void add_gpframe_to_keycolumns_list(DLRBT_Tree *keys, bGPDframe *gpf)
{
	if (ELEM(NULL, keys, gpf))
		return;
	else
		BLI_dlrbTree_add(keys, compare_ak_gpframe, nalloc_ak_gpframe, nupdate_ak_gpframe, gpf);
}

/* Add the given MaskLayerShape Frame to the given 'list' of Keyframes */
static void add_masklay_to_keycolumns_list(DLRBT_Tree *keys, MaskLayerShape *masklay_shape)
{
	if (ELEM(NULL, keys, masklay_shape))
		return;
	else
		BLI_dlrbTree_add(keys, compare_ak_masklayshape, nalloc_ak_masklayshape, nupdate_ak_masklayshape, masklay_shape);
}

/* ActKeyBlocks (Long Keyframes) ------------------------------------------ */

/* Comparator callback used for ActKeyBlock and cframe float-value pointer */
/* NOTE: this is exported to other modules that use the ActKeyBlocks for finding long-keyframes */
short compare_ab_cfraPtr(void *node, void *data)
{
	ActKeyBlock *ab = (ActKeyBlock *)node;
	const float *cframe = data;
	float val = *cframe;
	
	if (val < ab->start)
		return -1;
	else if (val > ab->start)
		return 1;
	else
		return 0;
}

/* --------------- */

/* Create a ActKeyColumn for a pair of BezTriples */
static ActKeyBlock *bezts_to_new_actkeyblock(BezTriple *prev, BezTriple *beztn)
{
	ActKeyBlock *ab = MEM_callocN(sizeof(ActKeyBlock), "ActKeyBlock");
	
	ab->start = prev->vec[1][0];
	ab->end = beztn->vec[1][0];
	ab->val = beztn->vec[1][1];
	
	ab->sel = (BEZSELECTED(prev) || BEZSELECTED(beztn)) ? SELECT : 0;
	ab->modified = 1;
	
	return ab;
}

static void add_bezt_to_keyblocks_list(DLRBT_Tree *blocks, BezTriple *first_bezt, BezTriple *beztn)
{
	ActKeyBlock *new_ab = NULL;
	BezTriple *prev = NULL;
	
	/* get the BezTriple immediately before the given one which has the same value */
	if (beztn != first_bezt) {
		/* XXX: Unless I'm overlooking some details from the past, this should be sufficient? 
		 *      The old code did some elaborate stuff trying to find keyframe columns for
		 *      the given BezTriple, then step backwards to the column before that, and find
		 *      an appropriate BezTriple with matching values there. Maybe that was warranted
		 *      in the past, but now, that list is only ever filled with keyframes from the 
		 *      current FCurve.
		 *
		 *      -- Aligorith (20140415)
		 */
		prev = beztn - 1;
	}
	
	
	/* check if block needed - same value(s)?
	 *	-> firstly, handles must have same central value as each other
	 *	-> secondly, handles which control that section of the curve must be constant
	 */
	if (prev == NULL) return;
	if (IS_EQF(beztn->vec[1][1], prev->vec[1][1]) == 0) return;
	
	if (IS_EQF(beztn->vec[1][1], beztn->vec[0][1]) == 0) return;
	if (IS_EQF(prev->vec[1][1], prev->vec[2][1]) == 0) return;
	
	
	/* if there are no blocks already, just add as root */
	if (blocks->root == NULL) {
		/* just add this as the root, then call the tree-balancing functions to validate */
		new_ab = bezts_to_new_actkeyblock(prev, beztn);
		blocks->root = (DLRBT_Node *)new_ab;
	}
	else {
		ActKeyBlock *ab, *abn = NULL;
		
		/* try to find a keyblock that starts on the previous beztriple, and add a new one if none start there
		 * Note: we perform a tree traversal here NOT a standard linked-list traversal...
		 * Note: we can't search from end to try to optimize this as it causes errors there's
		 *      an A ___ B |---| B situation
		 */
		// FIXME: here there is a bug where we are trying to get the summary for the following channels
		//		A|--------------|A ______________ B|--------------|B
		//		A|------------------------------------------------|A
		//		A|----|A|---|A|-----------------------------------|A
		for (ab = blocks->root; ab; ab = abn) {
			/* check if this is a match, or whether we go left or right 
			 * NOTE: we now use a float threshold to prevent precision errors causing problems with summaries
			 */
			if (IS_EQT(ab->start, prev->vec[1][0], BEZT_BINARYSEARCH_THRESH)) {
				/* set selection status and 'touched' status */
				if (BEZSELECTED(beztn)) ab->sel = SELECT;
				ab->modified++;
				
				/* done... no need to insert */
				return;
			}
			else {
				ActKeyBlock **abnp = NULL; /* branch to go down - used to hook new blocks to parents */
				
				/* check if go left or right, but if not available, add new node */
				if (ab->start < prev->vec[1][0]) 
					abnp = &ab->right;
				else
					abnp = &ab->left;
					
				/* if this does not exist, add a new node, otherwise continue... */
				if (*abnp == NULL) {
					/* add a new node representing this, and attach it to the relevant place */
					new_ab = bezts_to_new_actkeyblock(prev, beztn);
					new_ab->parent = ab;
					*abnp = new_ab;
					break;
				}
				else
					abn = *abnp;
			}
		}
	}
	
	/* now, balance the tree taking into account this newly added node */
	BLI_dlrbTree_insert(blocks, (DLRBT_Node *)new_ab);
}

/* --------- */

/* Handle the 'touched' status of ActKeyColumn tree nodes */
static void set_touched_actkeycolumn(ActKeyColumn *ak)
{
	/* sanity check */
	if (ak == NULL)
		return;
		
	/* deal with self first */
	if (ak->modified) {
		ak->modified = 0;
		ak->totcurve++;
	}
	
	/* children */
	set_touched_actkeycolumn(ak->left);
	set_touched_actkeycolumn(ak->right);
}

/* Handle the 'touched' status of ActKeyBlock tree nodes */
static void set_touched_actkeyblock(ActKeyBlock *ab)
{
	/* sanity check */
	if (ab == NULL)
		return;
		
	/* deal with self first */
	if (ab->modified) {
		ab->modified = 0;
		ab->totcurve++;
	}
	
	/* children */
	set_touched_actkeyblock(ab->left);
	set_touched_actkeyblock(ab->right);
}

/* --------- */

/* Checks if ActKeyBlock should exist... */
bool actkeyblock_is_valid(ActKeyBlock *ab, DLRBT_Tree *keys)
{
	ActKeyColumn *ak;
	short startCurves, endCurves, totCurves;
	
	/* check that block is valid */
	if (ab == NULL)
		return 0;
	
	/* find out how many curves occur at each keyframe */
	ak = (ActKeyColumn *)BLI_dlrbTree_search_exact(keys, compare_ak_cfraPtr, &ab->start);
	startCurves = (ak) ? ak->totcurve : 0;
	
	ak = (ActKeyColumn *)BLI_dlrbTree_search_exact(keys, compare_ak_cfraPtr, &ab->end);
	endCurves = (ak) ? ak->totcurve : 0;
	
	/* only draw keyblock if it appears in at all of the keyframes at lowest end */
	if (!startCurves && !endCurves) 
		return 0;
	
	totCurves = (startCurves > endCurves) ? endCurves : startCurves;
	return (ab->totcurve >= totCurves);
}

/* *************************** Keyframe Drawing *************************** */

/* coordinates for diamond shape */
static const float _unit_diamond_shape[4][2] = {
	{0.0f, 1.0f},   /* top vert */
	{1.0f, 0.0f},   /* mid-right */
	{0.0f, -1.0f},  /* bottom vert */
	{-1.0f, 0.0f}   /* mid-left */
}; 

/* draw a simple diamond shape with OpenGL */
void draw_keyframe_shape(float x, float y, float xscale, float hsize, short sel, short key_type, short mode, float alpha)
{
	/* tweak size of keyframe shape according to type of keyframe 
	 * - 'proper' keyframes have key_type = 0, so get drawn at full size
	 */
	hsize -= 0.5f * key_type;
	
	/* adjust view transform before starting */
	gpuTranslate(x, y, 0.0f);
	gpuScale(1.0f / xscale * hsize, hsize, 1.0f);
	
	/* draw! */
	if (ELEM(mode, KEYFRAME_SHAPE_INSIDE, KEYFRAME_SHAPE_BOTH)) {
		float inner_col[4];
		
		/* get interior colors from theme (for selected and unselected only) */
		switch (key_type) {
			case BEZT_KEYTYPE_BREAKDOWN: /* bluish frames (default theme) */
			{
				if (sel)  UI_GetThemeColor4fv(TH_KEYTYPE_BREAKDOWN_SELECT, inner_col);
				else UI_GetThemeColor4fv(TH_KEYTYPE_BREAKDOWN, inner_col);
				break;
			}
			case BEZT_KEYTYPE_EXTREME: /* reddish frames (default theme) */
			{
				if (sel) UI_GetThemeColor4fv(TH_KEYTYPE_EXTREME_SELECT, inner_col);
				else UI_GetThemeColor4fv(TH_KEYTYPE_EXTREME, inner_col);
				break;
			}
			case BEZT_KEYTYPE_JITTER: /* greenish frames (default theme) */
			{
				if (sel) UI_GetThemeColor4fv(TH_KEYTYPE_JITTER_SELECT, inner_col);
				else UI_GetThemeColor4fv(TH_KEYTYPE_JITTER, inner_col);
				break;
			}
			case BEZT_KEYTYPE_KEYFRAME: /* traditional yellowish frames (default theme) */
			default:
			{
				if (sel) UI_GetThemeColor4fv(TH_KEYTYPE_KEYFRAME_SELECT, inner_col);
				else UI_GetThemeColor4fv(TH_KEYTYPE_KEYFRAME, inner_col);
				break;
			}
		}
		
		/* NOTE: we don't use the straight alpha from the theme, or else effects such as 
		 * greying out protected/muted channels doesn't work correctly! 
		 */
		inner_col[3] *= alpha;
		gpuColor4fv(inner_col);

		/* draw the "filled in" interior poly now */
		gpuBegin(GL_QUADS);
		gpuVertex2fv(_unit_diamond_shape[0]);
		gpuVertex2fv(_unit_diamond_shape[1]);
		gpuVertex2fv(_unit_diamond_shape[2]);
		gpuVertex2fv(_unit_diamond_shape[3]);
		gpuEnd();
	}

	if (ELEM(mode, KEYFRAME_SHAPE_FRAME, KEYFRAME_SHAPE_BOTH)) {
		float border_col[4];
		
		GPU_raster_begin();

		/* anti-aliased lines for more consistent appearance */
		GPU_aspect_enable(GPU_ASPECT_RASTER, GPU_RASTER_AA);

		/* exterior - black frame */
		if (sel)  UI_GetThemeColor4fv(TH_KEYBORDER_SELECT, border_col);
		else  UI_GetThemeColor4fv(TH_KEYBORDER, border_col);
		
		border_col[3] *= alpha;
		gpuColor4fv(border_col);

		gpuBegin(GL_LINE_LOOP);
		gpuVertex2fv(_unit_diamond_shape[0]);
		gpuVertex2fv(_unit_diamond_shape[1]);
		gpuVertex2fv(_unit_diamond_shape[2]);
		gpuVertex2fv(_unit_diamond_shape[3]);
		gpuEnd();

		GPU_aspect_disable(GPU_ASPECT_RASTER, GPU_RASTER_AA);

		GPU_raster_end();
	}

	/* restore view transform */
	gpuScale(xscale / hsize, 1.0f / hsize, 1.0f);
	gpuTranslate(-x, -y, 0.0f);
}

static void draw_keylist(View2D *v2d, DLRBT_Tree *keys, DLRBT_Tree *blocks, float ypos, short channelLocked)
{
	ActKeyColumn *ak;
	ActKeyBlock *ab;
	float alpha;
	float xscale;
	float iconsize = U.widget_unit / 4.0f;
	glEnable(GL_BLEND);
	
	/* get View2D scaling factor */
	UI_view2d_scale_get(v2d, &xscale, NULL);
	
	/* locked channels are less strongly shown, as feedback for locked channels in DopeSheet */
	/* TODO: allow this opacity factor to be themed? */
	alpha = (channelLocked) ? 0.25f : 1.0f;
	
	/* draw keyblocks */
	if (blocks) {
		float sel_color[4], unsel_color[4];
		
		/* cache colours first */
		UI_GetThemeColor4fv(TH_STRIP_SELECT, sel_color);
		UI_GetThemeColor4fv(TH_STRIP, unsel_color);
		
		sel_color[3]   *= alpha;
		unsel_color[3] *= alpha;
		
		/* NOTE: the tradeoff for changing colors between each draw is dwarfed by the cost of checking validity */
		for (ab = blocks->first; ab; ab = ab->next) {
			if (actkeyblock_is_valid(ab, keys)) {
				/* draw block */
				if (ab->sel)
					glColor4fv(sel_color);
				else
<<<<<<< HEAD
					UI_GetThemeColor4fv(TH_STRIP, color);
					
				color[3] *= alpha;
				gpuColor4fv(color);
=======
					glColor4fv(unsel_color);
>>>>>>> 146a1c77
				
				gpuSingleFilledRectf(ab->start, ypos - iconsize, ab->end, ypos + iconsize);
			}
		}
	}
	
	/* draw keys */
	if (keys) {
		for (ak = keys->first; ak; ak = ak->next) {
			/* optimization: if keyframe doesn't appear within 5 units (screenspace) in visible area, don't draw
			 *	- this might give some improvements, since we current have to flip between view/region matrices
			 */
			if (IN_RANGE_INCL(ak->cfra, v2d->cur.xmin, v2d->cur.xmax) == 0)
				continue;
			
			/* draw using OpenGL - uglier but faster */
			/* NOTE1: a previous version of this didn't work nice for some intel cards
			 * NOTE2: if we wanted to go back to icons, these are  icon = (ak->sel & SELECT) ? ICON_SPACE2 : ICON_SPACE3; */
			draw_keyframe_shape(ak->cfra, ypos, xscale, iconsize, (ak->sel & SELECT), ak->key_type, KEYFRAME_SHAPE_BOTH, alpha);
		}
	}

	glDisable(GL_BLEND);
}

/* *************************** Channel Drawing Funcs *************************** */

void draw_summary_channel(View2D *v2d, bAnimContext *ac, float ypos)
{
	DLRBT_Tree keys, blocks;
	
	BLI_dlrbTree_init(&keys);
	BLI_dlrbTree_init(&blocks);
	
	summary_to_keylist(ac, &keys, &blocks);
	
	BLI_dlrbTree_linkedlist_sync(&keys);
	BLI_dlrbTree_linkedlist_sync(&blocks);
	
	draw_keylist(v2d, &keys, &blocks, ypos, 0);
	
	BLI_dlrbTree_free(&keys);
	BLI_dlrbTree_free(&blocks);
}

void draw_scene_channel(View2D *v2d, bDopeSheet *ads, Scene *sce, float ypos)
{
	DLRBT_Tree keys, blocks;
	
	BLI_dlrbTree_init(&keys);
	BLI_dlrbTree_init(&blocks);
	
	scene_to_keylist(ads, sce, &keys, &blocks);
	
	BLI_dlrbTree_linkedlist_sync(&keys);
	BLI_dlrbTree_linkedlist_sync(&blocks);
	
	draw_keylist(v2d, &keys, &blocks, ypos, 0);
	
	BLI_dlrbTree_free(&keys);
	BLI_dlrbTree_free(&blocks);
}

void draw_object_channel(View2D *v2d, bDopeSheet *ads, Object *ob, float ypos)
{
	DLRBT_Tree keys, blocks;
	
	BLI_dlrbTree_init(&keys);
	BLI_dlrbTree_init(&blocks);
	
	ob_to_keylist(ads, ob, &keys, &blocks);
	
	BLI_dlrbTree_linkedlist_sync(&keys);
	BLI_dlrbTree_linkedlist_sync(&blocks);
	
	draw_keylist(v2d, &keys, &blocks, ypos, 0);
	
	BLI_dlrbTree_free(&keys);
	BLI_dlrbTree_free(&blocks);
}

void draw_fcurve_channel(View2D *v2d, AnimData *adt, FCurve *fcu, float ypos)
{
	DLRBT_Tree keys, blocks;
	
	short locked = (fcu->flag & FCURVE_PROTECTED) ||
	               ((fcu->grp) && (fcu->grp->flag & AGRP_PROTECTED)) ||
	               ((adt && adt->action) && (adt->action->id.lib));
	
	BLI_dlrbTree_init(&keys);
	BLI_dlrbTree_init(&blocks);
	
	fcurve_to_keylist(adt, fcu, &keys, &blocks);
	
	BLI_dlrbTree_linkedlist_sync(&keys);
	BLI_dlrbTree_linkedlist_sync(&blocks);
	
	draw_keylist(v2d, &keys, &blocks, ypos, locked);
	
	BLI_dlrbTree_free(&keys);
	BLI_dlrbTree_free(&blocks);
}

void draw_agroup_channel(View2D *v2d, AnimData *adt, bActionGroup *agrp, float ypos)
{
	DLRBT_Tree keys, blocks;
	
	short locked = (agrp->flag & AGRP_PROTECTED) ||
	               ((adt && adt->action) && (adt->action->id.lib));
	
	BLI_dlrbTree_init(&keys);
	BLI_dlrbTree_init(&blocks);
	
	agroup_to_keylist(adt, agrp, &keys, &blocks);
	
	BLI_dlrbTree_linkedlist_sync(&keys);
	BLI_dlrbTree_linkedlist_sync(&blocks);
	
	draw_keylist(v2d, &keys, &blocks, ypos, locked);
	
	BLI_dlrbTree_free(&keys);
	BLI_dlrbTree_free(&blocks);
}

void draw_action_channel(View2D *v2d, AnimData *adt, bAction *act, float ypos)
{
	DLRBT_Tree keys, blocks;
	
	short locked = (act && act->id.lib != NULL);
	
	BLI_dlrbTree_init(&keys);
	BLI_dlrbTree_init(&blocks);
	
	action_to_keylist(adt, act, &keys, &blocks);
	
	BLI_dlrbTree_linkedlist_sync(&keys);
	BLI_dlrbTree_linkedlist_sync(&blocks);
	
	draw_keylist(v2d, &keys, &blocks, ypos, locked);
	
	BLI_dlrbTree_free(&keys);
	BLI_dlrbTree_free(&blocks);
}

void draw_gpl_channel(View2D *v2d, bDopeSheet *ads, bGPDlayer *gpl, float ypos)
{
	DLRBT_Tree keys;
	
	BLI_dlrbTree_init(&keys);
	
	gpl_to_keylist(ads, gpl, &keys);
	
	BLI_dlrbTree_linkedlist_sync(&keys);
	
	draw_keylist(v2d, &keys, NULL, ypos, (gpl->flag & GP_LAYER_LOCKED));
	
	BLI_dlrbTree_free(&keys);
}

void draw_masklay_channel(View2D *v2d, bDopeSheet *ads, MaskLayer *masklay, float ypos)
{
	DLRBT_Tree keys;

	BLI_dlrbTree_init(&keys);

	mask_to_keylist(ads, masklay, &keys);

	BLI_dlrbTree_linkedlist_sync(&keys);

	draw_keylist(v2d, &keys, NULL, ypos, (masklay->flag & MASK_LAYERFLAG_LOCKED));

	BLI_dlrbTree_free(&keys);
}

/* *************************** Keyframe List Conversions *************************** */

void summary_to_keylist(bAnimContext *ac, DLRBT_Tree *keys, DLRBT_Tree *blocks)
{
	if (ac) {
		ListBase anim_data = {NULL, NULL};
		bAnimListElem *ale;
		int filter;
		
		/* get F-Curves to take keyframes from */
		filter = ANIMFILTER_DATA_VISIBLE;
		ANIM_animdata_filter(ac, &anim_data, filter, ac->data, ac->datatype);
		
		/* loop through each F-Curve, grabbing the keyframes */
		for (ale = anim_data.first; ale; ale = ale->next) {
			/* Why not use all #eAnim_KeyType here?
			 * All of the other key types are actually "summaries" themselves, and will just end up duplicating stuff
			 * that comes up through standard filtering of just F-Curves.
			 * Given the way that these work, there isn't really any benefit at all from including them. - Aligorith */

			switch (ale->datatype) {
				case ALE_FCURVE:
					fcurve_to_keylist(ale->adt, ale->data, keys, blocks);
					break;
				case ALE_MASKLAY:
					mask_to_keylist(ac->ads, ale->data, keys);
					break;
				case ALE_GPFRAME:
					gpl_to_keylist(ac->ads, ale->data, keys);
					break;
				default:
					// printf("%s: datatype %d unhandled\n", __func__, ale->datatype);
					break;
			}
		}
		
		BLI_freelistN(&anim_data);
	}
}

void scene_to_keylist(bDopeSheet *ads, Scene *sce, DLRBT_Tree *keys, DLRBT_Tree *blocks)
{
	bAnimContext ac = {NULL};
	ListBase anim_data = {NULL, NULL};
	bAnimListElem *ale;
	int filter;
	
	bAnimListElem dummychan = {NULL};
	
	if (sce == NULL)
		return;
	
	/* create a dummy wrapper data to work with */
	dummychan.type = ANIMTYPE_SCENE;
	dummychan.data = sce;
	dummychan.id = &sce->id;
	dummychan.adt = sce->adt;
	
	ac.ads = ads;
	ac.data = &dummychan;
	ac.datatype = ANIMCONT_CHANNEL;
	
	/* get F-Curves to take keyframes from */
	filter = ANIMFILTER_DATA_VISIBLE; // curves only
	ANIM_animdata_filter(&ac, &anim_data, filter, ac.data, ac.datatype);
	
	/* loop through each F-Curve, grabbing the keyframes */
	for (ale = anim_data.first; ale; ale = ale->next)
		fcurve_to_keylist(ale->adt, ale->data, keys, blocks);
	
	BLI_freelistN(&anim_data);
}

void ob_to_keylist(bDopeSheet *ads, Object *ob, DLRBT_Tree *keys, DLRBT_Tree *blocks)
{	
	bAnimContext ac = {NULL};
	ListBase anim_data = {NULL, NULL};
	bAnimListElem *ale;
	int filter;
	
	bAnimListElem dummychan = {NULL};
	Base dummybase = {NULL};
	
	if (ob == NULL)
		return;
	
	/* create a dummy wrapper data to work with */
	dummybase.object = ob;
	
	dummychan.type = ANIMTYPE_OBJECT;
	dummychan.data = &dummybase;
	dummychan.id = &ob->id;
	dummychan.adt = ob->adt;
	
	ac.ads = ads;
	ac.data = &dummychan;
	ac.datatype = ANIMCONT_CHANNEL;
	
	/* get F-Curves to take keyframes from */
	filter = ANIMFILTER_DATA_VISIBLE; // curves only
	ANIM_animdata_filter(&ac, &anim_data, filter, ac.data, ac.datatype);
	
	/* loop through each F-Curve, grabbing the keyframes */
	for (ale = anim_data.first; ale; ale = ale->next)
		fcurve_to_keylist(ale->adt, ale->data, keys, blocks);
	
	BLI_freelistN(&anim_data);
}

void fcurve_to_keylist(AnimData *adt, FCurve *fcu, DLRBT_Tree *keys, DLRBT_Tree *blocks)
{
	BezTriple *bezt;
	unsigned int v;

	if (fcu && fcu->totvert && fcu->bezt) {
		/* apply NLA-mapping (if applicable) */
		if (adt)
			ANIM_nla_mapping_apply_fcurve(adt, fcu, 0, 0);
		
		/* loop through beztriples, making ActKeysColumns and ActKeyBlocks */
		for (v = 0, bezt = fcu->bezt; v < fcu->totvert; v++, bezt++) {
			add_bezt_to_keycolumns_list(keys, bezt);
			if (blocks) add_bezt_to_keyblocks_list(blocks, fcu->bezt, bezt);
		}
		
		/* update the number of curves that elements have appeared in  */
		if (keys)
			set_touched_actkeycolumn(keys->root);
		if (blocks)
			set_touched_actkeyblock(blocks->root);
		
		/* unapply NLA-mapping if applicable */
		if (adt)
			ANIM_nla_mapping_apply_fcurve(adt, fcu, 1, 0);
	}
}

void agroup_to_keylist(AnimData *adt, bActionGroup *agrp, DLRBT_Tree *keys, DLRBT_Tree *blocks)
{
	FCurve *fcu;

	if (agrp) {
		/* loop through F-Curves */
		for (fcu = agrp->channels.first; fcu && fcu->grp == agrp; fcu = fcu->next) {
			fcurve_to_keylist(adt, fcu, keys, blocks);
		}
	}
}

void action_to_keylist(AnimData *adt, bAction *act, DLRBT_Tree *keys, DLRBT_Tree *blocks)
{
	FCurve *fcu;

	if (act) {
		/* loop through F-Curves */
		for (fcu = act->curves.first; fcu; fcu = fcu->next) {
			fcurve_to_keylist(adt, fcu, keys, blocks);
		}
	}
}


void gpl_to_keylist(bDopeSheet *UNUSED(ads), bGPDlayer *gpl, DLRBT_Tree *keys)
{
	bGPDframe *gpf;
	
	if (gpl && keys) {
		/* although the frames should already be in an ordered list, they are not suitable for displaying yet */
		for (gpf = gpl->frames.first; gpf; gpf = gpf->next)
			add_gpframe_to_keycolumns_list(keys, gpf);
	}
}

void mask_to_keylist(bDopeSheet *UNUSED(ads), MaskLayer *masklay, DLRBT_Tree *keys)
{
	MaskLayerShape *masklay_shape;

	if (masklay && keys) {
		for (masklay_shape = masklay->splines_shapes.first;
		     masklay_shape;
		     masklay_shape = masklay_shape->next)
		{
			add_masklay_to_keycolumns_list(keys, masklay_shape);
		}
	}
}
<|MERGE_RESOLUTION|>--- conflicted
+++ resolved
@@ -49,21 +49,12 @@
 #include "DNA_gpencil_types.h"
 #include "DNA_mask_types.h"
 
-<<<<<<< HEAD
-#include "BKE_key.h"
-#include "BKE_material.h"
-#include "BKE_global.h"     // XXX remove me!
-
+#include "BKE_fcurve.h"
 #include "GPU_blender_aspect.h"
 #include "GPU_colors.h"
 #include "GPU_matrix.h"
 #include "GPU_primitives.h"
 #include "GPU_raster.h"
-=======
-#include "BKE_fcurve.h"
-
-#include "BIF_gl.h"
->>>>>>> 146a1c77
 
 #include "UI_resources.h"
 #include "UI_view2d.h"
@@ -580,16 +571,9 @@
 			if (actkeyblock_is_valid(ab, keys)) {
 				/* draw block */
 				if (ab->sel)
-					glColor4fv(sel_color);
+					gpuColor4fv(sel_color);
 				else
-<<<<<<< HEAD
-					UI_GetThemeColor4fv(TH_STRIP, color);
-					
-				color[3] *= alpha;
-				gpuColor4fv(color);
-=======
-					glColor4fv(unsel_color);
->>>>>>> 146a1c77
+					gpuColor4fv(unsel_color);
 				
 				gpuSingleFilledRectf(ab->start, ypos - iconsize, ab->end, ypos + iconsize);
 			}
