--- conflicted
+++ resolved
@@ -1591,11 +1591,7 @@
 	/* get mesh and cage mesh */
 	mdb.vertexcos = MEM_callocN(sizeof(float) * 3 * totvert, "MeshDeformCos");
 	mdb.totvert = totvert;
-<<<<<<< HEAD
-	
-=======
-
->>>>>>> 95011f6d
+
 	mdb.cagemesh = cagemesh;
 	mdb.totcagevert = mdb.cagemesh->totvert;
 	mdb.cagecos = MEM_callocN(sizeof(*mdb.cagecos) * mdb.totcagevert, "MeshDeformBindCos");
