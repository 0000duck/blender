--- conflicted
+++ resolved
@@ -158,10 +158,7 @@
 	int orign_type;                   /* original type of primitive */
 	bool curve;                       /* type of primitive is a curve */
 	int brush_size;                   /* brush size */
-<<<<<<< HEAD
-=======
 	float brush_strength;             /* brush strength */
->>>>>>> 6b13f10d
 	short flip;                       /* flip option */
 	tGPspoint *points;                /* array of data-points for stroke */
 	int point_count;                  /* number of edges allocated */
