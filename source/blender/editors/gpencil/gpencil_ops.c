/*
 * ***** BEGIN GPL LICENSE BLOCK *****
 *
 * This program is free software; you can redistribute it and/or
 * modify it under the terms of the GNU General Public License
 * as published by the Free Software Foundation; either version 2
 * of the License, or (at your option) any later version.
 *
 * This program is distributed in the hope that it will be useful,
 * but WITHOUT ANY WARRANTY; without even the implied warranty of
 * MERCHANTABILITY or FITNESS FOR A PARTICULAR PURPOSE.  See the
 * GNU General Public License for more details.
 *
 * You should have received a copy of the GNU General Public License
 * along with this program; if not, write to the Free Software Foundation,
 * Inc., 51 Franklin Street, Fifth Floor, Boston, MA 02110-1301, USA.
 *
 * The Original Code is Copyright (C) 2009, Blender Foundation, Joshua Leung
 * This is a new part of Blender
 *
 * Contributor(s): Joshua Leung
 *
 * ***** END GPL LICENSE BLOCK *****
 */

/** \file blender/editors/gpencil/gpencil_ops.c
 *  \ingroup edgpencil
 */


#include <stdlib.h>
#include <stddef.h>
#include <stdio.h>

#include "BLI_sys_types.h"

#include "BKE_context.h"

#include "DNA_gpencil_types.h"

#include "WM_api.h"
#include "WM_types.h"

#include "RNA_access.h"

#include "ED_gpencil.h"
#include "ED_object.h"
#include "ED_transform.h"

#include "gpencil_intern.h"

/* ****************************************** */
/* Grease Pencil Keymaps */

/* Generic Drawing Keymap */
static void ed_keymap_gpencil_general(wmKeyConfig *keyconf)
{
	wmKeyMap *keymap = WM_keymap_find(keyconf, "Grease Pencil", 0, 0);
	wmKeyMapItem *kmi;
	
	/* Draw  --------------------------------------- */
	/* draw */
	kmi = WM_keymap_add_item(keymap, "GPENCIL_OT_draw", LEFTMOUSE, KM_PRESS, 0, DKEY);
	RNA_enum_set(kmi->ptr, "mode", GP_PAINTMODE_DRAW);
	RNA_boolean_set(kmi->ptr, "wait_for_input", false);
	
	/* draw - straight lines */
	kmi = WM_keymap_add_item(keymap, "GPENCIL_OT_draw", LEFTMOUSE, KM_PRESS, KM_CTRL, DKEY);
	RNA_enum_set(kmi->ptr, "mode", GP_PAINTMODE_DRAW_STRAIGHT);
	RNA_boolean_set(kmi->ptr, "wait_for_input", false);
	
	/* draw - poly lines */
	kmi = WM_keymap_add_item(keymap, "GPENCIL_OT_draw", RIGHTMOUSE, KM_PRESS, KM_CTRL, DKEY);
	RNA_enum_set(kmi->ptr, "mode", GP_PAINTMODE_DRAW_POLY);
	RNA_boolean_set(kmi->ptr, "wait_for_input", false);
	
	/* erase */
	kmi = WM_keymap_add_item(keymap, "GPENCIL_OT_draw", RIGHTMOUSE, KM_PRESS, 0, DKEY);
	RNA_enum_set(kmi->ptr, "mode", GP_PAINTMODE_ERASER);
	RNA_boolean_set(kmi->ptr, "wait_for_input", false);
	
	/* Viewport Tools ------------------------------- */
	
	/* Enter EditMode */
	kmi = WM_keymap_add_item(keymap, "WM_OT_context_toggle", TABKEY, KM_PRESS, 0, DKEY);
	RNA_string_set(kmi->ptr, "data_path", "gpencil_data.use_stroke_edit_mode");
	
	/* Pie Menu - For standard tools */
	WM_keymap_add_menu_pie(keymap, "GPENCIL_PIE_tool_palette", QKEY, KM_PRESS, 0, DKEY);
	WM_keymap_add_menu_pie(keymap, "GPENCIL_PIE_settings_palette", WKEY, KM_PRESS, 0, DKEY);
}

/* ==================== */

/* Poll callback for stroke editing mode */
static int gp_stroke_editmode_poll(bContext *C)
{
	bGPdata *gpd = CTX_data_gpencil_data(C);
	return (gpd && (gpd->flag & GP_DATA_STROKE_EDITMODE));
}

/* Stroke Editing Keymap - Only when editmode is enabled */
static void ed_keymap_gpencil_editing(wmKeyConfig *keyconf)
{
	wmKeyMap *keymap = WM_keymap_find(keyconf, "Grease Pencil Stroke Edit Mode", 0, 0);
	wmKeyMapItem *kmi;
	
	/* set poll callback - so that this keymap only gets enabled when stroke editmode is enabled */
	keymap->poll = gp_stroke_editmode_poll;
	
	/* ----------------------------------------------- */
	
	/* Exit EditMode */
	kmi = WM_keymap_add_item(keymap, "WM_OT_context_toggle", TABKEY, KM_PRESS, 0, 0);
	RNA_string_set(kmi->ptr, "data_path", "gpencil_data.use_stroke_edit_mode");
	
	/* Selection ------------------------------------- */
	/* select all */
	kmi = WM_keymap_add_item(keymap, "GPENCIL_OT_select_all", AKEY, KM_PRESS, 0, 0);
	RNA_enum_set(kmi->ptr, "action", SEL_TOGGLE);
	
	kmi = WM_keymap_add_item(keymap, "GPENCIL_OT_select_all", IKEY, KM_PRESS, KM_CTRL, 0);
	RNA_enum_set(kmi->ptr, "action", SEL_INVERT);
	
	/* circle select */
	WM_keymap_add_item(keymap, "GPENCIL_OT_select_circle", CKEY, KM_PRESS, 0, 0);
	
	/* border select */
	WM_keymap_add_item(keymap, "GPENCIL_OT_select_border", BKEY, KM_PRESS, 0, 0);
	
	/* lasso select */
	kmi = WM_keymap_add_item(keymap, "GPENCIL_OT_select_lasso", EVT_TWEAK_A, KM_ANY, KM_CTRL, 0);
	RNA_boolean_set(kmi->ptr, "deselect", false);
	kmi = WM_keymap_add_item(keymap, "GPENCIL_OT_select_lasso", EVT_TWEAK_A, KM_ANY, KM_SHIFT | KM_CTRL, 0);
	RNA_boolean_set(kmi->ptr, "deselect", true);
	
	/* normal select */
	WM_keymap_add_item(keymap, "GPENCIL_OT_select", SELECTMOUSE, KM_PRESS, 0, 0);
	
	kmi = WM_keymap_add_item(keymap, "GPENCIL_OT_select", SELECTMOUSE, KM_PRESS, KM_SHIFT, 0);
	RNA_boolean_set(kmi->ptr, "extend", true);
	RNA_boolean_set(kmi->ptr, "toggle", true);
	
	/* whole stroke select */
	kmi = WM_keymap_add_item(keymap, "GPENCIL_OT_select", SELECTMOUSE, KM_PRESS, KM_ALT, 0);
	RNA_boolean_set(kmi->ptr, "entire_strokes", true);
	
	/* select linked */
	/* NOTE: While LKEY is redundant, not having it breaks the mode illusion too much */
	WM_keymap_add_item(keymap, "GPENCIL_OT_select_linked", LKEY, KM_PRESS, 0, 0);
	WM_keymap_add_item(keymap, "GPENCIL_OT_select_linked", LKEY, KM_PRESS, KM_CTRL, 0);
	
	/* select more/less */
	WM_keymap_add_item(keymap, "GPENCIL_OT_select_more", PADPLUSKEY, KM_PRESS, KM_CTRL, 0);
	WM_keymap_add_item(keymap, "GPENCIL_OT_select_less", PADMINUS, KM_PRESS, KM_CTRL, 0);
	
	
	/* Editing ----------------------------------------- */
	
	/* duplicate and move selected points */
	WM_keymap_add_item(keymap, "GPENCIL_OT_duplicate_move", DKEY, KM_PRESS, KM_SHIFT, 0);
	
	/* delete */
<<<<<<< HEAD
	WM_keymap_add_item(keymap, "GPENCIL_OT_delete", XKEY, KM_PRESS, 0, 0);
=======
	WM_keymap_add_menu(keymap, "VIEW3D_MT_edit_gpencil_delete", XKEY, KM_PRESS, 0, 0);
	WM_keymap_add_menu(keymap, "VIEW3D_MT_edit_gpencil_delete", DELKEY, KM_PRESS, 0, 0);

	WM_keymap_add_item(keymap, "GPENCIL_OT_dissolve", XKEY, KM_PRESS, KM_CTRL, 0);
	WM_keymap_add_item(keymap, "GPENCIL_OT_dissolve", DELKEY, KM_PRESS, KM_CTRL, 0);
>>>>>>> 0951ea2c
	
	/* copy + paste */
	WM_keymap_add_item(keymap, "GPENCIL_OT_copy", CKEY, KM_PRESS, KM_CTRL, 0);
	WM_keymap_add_item(keymap, "GPENCIL_OT_paste", VKEY, KM_PRESS, KM_CTRL, 0);
	
#ifdef __APPLE__
	WM_keymap_add_item(keymap, "GPENCIL_OT_copy", CKEY, KM_PRESS, KM_OSKEY, 0);
	WM_keymap_add_item(keymap, "GPENCIL_OT_paste", VKEY, KM_PRESS, KM_OSKEY, 0);
#endif
	
	/* Show/Hide */
	/* NOTE: These are available only in EditMode now, since they clash with general-purpose hotkeys */
	WM_keymap_add_item(keymap, "GPENCIL_OT_reveal", HKEY, KM_PRESS, KM_ALT, 0);
	
	kmi = WM_keymap_add_item(keymap, "GPENCIL_OT_hide", HKEY, KM_PRESS, 0, 0);
	RNA_boolean_set(kmi->ptr, "unselected", false);
	
	kmi = WM_keymap_add_item(keymap, "GPENCIL_OT_hide", HKEY, KM_PRESS, KM_SHIFT, 0);
	RNA_boolean_set(kmi->ptr, "unselected", true);
	
	
	/* Transform Tools */
	kmi = WM_keymap_add_item(keymap, "TRANSFORM_OT_translate", GKEY, KM_PRESS, 0, 0);
	RNA_boolean_set(kmi->ptr, "gpencil_strokes", true);
	
	kmi = WM_keymap_add_item(keymap, "TRANSFORM_OT_translate", EVT_TWEAK_S, KM_ANY, 0, 0);
	RNA_boolean_set(kmi->ptr, "gpencil_strokes", true);
	
	kmi = WM_keymap_add_item(keymap, "TRANSFORM_OT_rotate", RKEY, KM_PRESS, 0, 0);
	RNA_boolean_set(kmi->ptr, "gpencil_strokes", true);
	
	kmi = WM_keymap_add_item(keymap, "TRANSFORM_OT_resize", SKEY, KM_PRESS, 0, 0);
	RNA_boolean_set(kmi->ptr, "gpencil_strokes", true);
	
	kmi = WM_keymap_add_item(keymap, "TRANSFORM_OT_mirror", MKEY, KM_PRESS, KM_CTRL, 0);
	RNA_boolean_set(kmi->ptr, "gpencil_strokes", true);
	
	kmi = WM_keymap_add_item(keymap, "TRANSFORM_OT_bend", WKEY, KM_PRESS, KM_SHIFT, 0);
	RNA_boolean_set(kmi->ptr, "gpencil_strokes", true);
	
	WM_keymap_add_item(keymap, "TRANSFORM_OT_tosphere", SKEY, KM_PRESS, KM_ALT | KM_SHIFT, 0);
	RNA_boolean_set(kmi->ptr, "gpencil_strokes", true);
	
	WM_keymap_add_item(keymap, "TRANSFORM_OT_shear", SKEY, KM_PRESS, KM_ALT | KM_CTRL | KM_SHIFT, 0);
	RNA_boolean_set(kmi->ptr, "gpencil_strokes", true);
	
	kmi = WM_keymap_add_item(keymap, "TRANSFORM_OT_transform", SKEY, KM_PRESS, KM_ALT, 0);
	RNA_enum_set(kmi->ptr, "mode", TFM_GPENCIL_SHRINKFATTEN);
	RNA_boolean_set(kmi->ptr, "gpencil_strokes", true);
	
	/* Proportional Editing */
	ED_keymap_proportional_cycle(keyconf, keymap);
	ED_keymap_proportional_editmode(keyconf, keymap, true);
}

/* ==================== */

void ED_keymap_gpencil(wmKeyConfig *keyconf)
{
	ed_keymap_gpencil_general(keyconf);
	ed_keymap_gpencil_editing(keyconf);
}

/* ****************************************** */

void ED_operatortypes_gpencil(void)
{
	/* Drawing ----------------------- */
	
	WM_operatortype_append(GPENCIL_OT_draw);
	
	/* Editing (Strokes) ------------ */
	
	WM_operatortype_append(GPENCIL_OT_select);
	WM_operatortype_append(GPENCIL_OT_select_all);
	WM_operatortype_append(GPENCIL_OT_select_circle);
	WM_operatortype_append(GPENCIL_OT_select_border);
	WM_operatortype_append(GPENCIL_OT_select_lasso);
	
	WM_operatortype_append(GPENCIL_OT_select_linked);
	WM_operatortype_append(GPENCIL_OT_select_more);
	WM_operatortype_append(GPENCIL_OT_select_less);
	
	WM_operatortype_append(GPENCIL_OT_duplicate);
	WM_operatortype_append(GPENCIL_OT_delete);
	WM_operatortype_append(GPENCIL_OT_dissolve);
	WM_operatortype_append(GPENCIL_OT_copy);
	WM_operatortype_append(GPENCIL_OT_paste);
	
	/* Editing (Buttons) ------------ */
	
	WM_operatortype_append(GPENCIL_OT_data_add);
	WM_operatortype_append(GPENCIL_OT_data_unlink);
	
	WM_operatortype_append(GPENCIL_OT_layer_add);
	WM_operatortype_append(GPENCIL_OT_layer_remove);
	WM_operatortype_append(GPENCIL_OT_layer_move);
	WM_operatortype_append(GPENCIL_OT_layer_duplicate);
	
	WM_operatortype_append(GPENCIL_OT_hide);
	WM_operatortype_append(GPENCIL_OT_reveal);
	
	WM_operatortype_append(GPENCIL_OT_active_frame_delete);
	
	WM_operatortype_append(GPENCIL_OT_convert);

	/* Editing (Time) --------------- */
}

void ED_operatormacros_gpencil(void)
{
	wmOperatorType *ot;
	wmOperatorTypeMacro *otmacro;
	
	ot = WM_operatortype_append_macro("GPENCIL_OT_duplicate_move", "Duplicate Strokes",
	                                  "Make copies of the selected Grease Pencil strokes and move them",
	                                  OPTYPE_UNDO | OPTYPE_REGISTER);
	WM_operatortype_macro_define(ot, "GPENCIL_OT_duplicate");
	otmacro = WM_operatortype_macro_define(ot, "TRANSFORM_OT_translate");
	RNA_boolean_set(otmacro->ptr, "gpencil_strokes", true);
}

/* ****************************************** */<|MERGE_RESOLUTION|>--- conflicted
+++ resolved
@@ -161,15 +161,11 @@
 	WM_keymap_add_item(keymap, "GPENCIL_OT_duplicate_move", DKEY, KM_PRESS, KM_SHIFT, 0);
 	
 	/* delete */
-<<<<<<< HEAD
-	WM_keymap_add_item(keymap, "GPENCIL_OT_delete", XKEY, KM_PRESS, 0, 0);
-=======
 	WM_keymap_add_menu(keymap, "VIEW3D_MT_edit_gpencil_delete", XKEY, KM_PRESS, 0, 0);
 	WM_keymap_add_menu(keymap, "VIEW3D_MT_edit_gpencil_delete", DELKEY, KM_PRESS, 0, 0);
 
 	WM_keymap_add_item(keymap, "GPENCIL_OT_dissolve", XKEY, KM_PRESS, KM_CTRL, 0);
 	WM_keymap_add_item(keymap, "GPENCIL_OT_dissolve", DELKEY, KM_PRESS, KM_CTRL, 0);
->>>>>>> 0951ea2c
 	
 	/* copy + paste */
 	WM_keymap_add_item(keymap, "GPENCIL_OT_copy", CKEY, KM_PRESS, KM_CTRL, 0);
