/*
 * ***** BEGIN GPL LICENSE BLOCK *****
 *
 * This program is free software; you can redistribute it and/or
 * modify it under the terms of the GNU General Public License
 * as published by the Free Software Foundation; either version 2
 * of the License, or (at your option) any later version.
 *
 * This program is distributed in the hope that it will be useful,
 * but WITHOUT ANY WARRANTY; without even the implied warranty of
 * MERCHANTABILITY or FITNESS FOR A PARTICULAR PURPOSE.  See the
 * GNU General Public License for more details.
 *
 * You should have received a copy of the GNU General Public License
 * along with this program; if not, write to the Free Software Foundation,
 * Inc., 51 Franklin Street, Fifth Floor, Boston, MA 02110-1301, USA.
 *
 * The Original Code is Copyright (C) 2001-2002 by NaN Holding BV.
 * All rights reserved.
 *
 * The Original Code is: all of this file.
 *
 * Contributor(s): none yet.
 *
 * ***** END GPL LICENSE BLOCK *****
 */

/** \file UI_interface.h
 *  \ingroup editorui
 */

#ifndef __UI_INTERFACE_H__
#define __UI_INTERFACE_H__

<<<<<<< HEAD
#include "BLI_sys_types.h" /* for bool */
=======
#include "BLI_compiler_attrs.h"
#include "BLI_sys_types.h" /* size_t */
>>>>>>> 42946c37
#include "RNA_types.h"
#include "DNA_userdef_types.h"

#include <string.h> /* for size_t */

/* Struct Declarations */

struct ID;
struct Main;
struct ListBase;
struct ARegion;
struct ARegionType;
struct ScrArea;
struct wmEvent;
struct wmWindow;
struct wmWindowManager;
struct wmOperator;
struct AutoComplete;
struct bContext;
struct bContextStore;
struct Panel;
struct PanelType;
struct PointerRNA;
struct PropertyRNA;
struct ReportList;
struct rcti;
struct rctf;
struct uiList;
struct uiStyle;
struct uiFontStyle;
struct uiWidgetColors;
struct ColorBand;
struct CurveMapping;
struct Image;
struct ImageUser;
struct wmOperatorType;
struct uiWidgetColors;
struct Tex;
struct MTex;
struct ImBuf;
struct bNodeTree;
struct bNode;
struct bNodeSocket;
struct bScreen;

typedef struct uiBut uiBut;
typedef struct uiBlock uiBlock;
typedef struct uiPopupBlockHandle uiPopupBlockHandle;
typedef struct uiLayout uiLayout;

/* Defines */

/* char for splitting strings, aligning shortcuts in menus, users never see */
#define UI_SEP_CHAR   '|'
#define UI_SEP_CHAR_S "|"

/* names */
#define UI_MAX_DRAW_STR 400
#define UI_MAX_NAME_STR 128

/* use for clamping popups within the screen */
#define UI_SCREEN_MARGIN 10

/* uiBlock->dt and uiBut->dt */
#define UI_EMBOSS       0   /* use widget style for drawing */
#define UI_EMBOSSN      1   /* Nothing, only icon and/or text */
#define UI_EMBOSSP      2   /* Pulldown menu style */
#define UI_EMBOSST      3   /* Table */

/* uiBlock->direction */
#define UI_DIRECTION       (UI_TOP | UI_DOWN | UI_LEFT | UI_RIGHT)
#define UI_TOP             (1 << 0)
#define UI_DOWN            (1 << 1)
#define UI_LEFT            (1 << 2)
#define UI_RIGHT           (1 << 3)
#define UI_CENTER          (1 << 4)
#define UI_SHIFT_FLIPPED   (1 << 5)

#if 0
/* uiBlock->autofill (not yet used) */
#define UI_BLOCK_COLLUMNS  1
#define UI_BLOCK_ROWS      2
#endif

/* uiBlock->flag (controls) */
#define UI_BLOCK_LOOP           (1 << 0)
#define UI_BLOCK_REDRAW         (1 << 1)
#define UI_BLOCK_SEARCH_MENU    (1 << 2)
#define UI_BLOCK_NUMSELECT      (1 << 3)
#define UI_BLOCK_NO_WIN_CLIP    (1 << 4)   /* don't apply window clipping */ /* was UI_BLOCK_ENTER_OK */
#define UI_BLOCK_CLIPBOTTOM     (1 << 5)
#define UI_BLOCK_CLIPTOP        (1 << 6)
#define UI_BLOCK_MOVEMOUSE_QUIT (1 << 7)
#define UI_BLOCK_KEEP_OPEN      (1 << 8)
#define UI_BLOCK_POPUP          (1 << 9)
#define UI_BLOCK_OUT_1          (1 << 10)
#define UI_BLOCK_NO_FLIP        (1 << 11)
#define UI_BLOCK_POPUP_MEMORY   (1 << 12)
#define UI_BLOCK_CLIP_EVENTS    (1 << 13)  /* stop handling mouse events */

/* block->flag bits 14-17 are identical to but->drawflag bits */

#define UI_BLOCK_LIST_ITEM   (1 << 19)

/* uiPopupBlockHandle->menuretval */
#define UI_RETURN_CANCEL     (1 << 0)   /* cancel all menus cascading */
#define UI_RETURN_OK         (1 << 1)   /* choice made */
#define UI_RETURN_OUT        (1 << 2)   /* left the menu */
#define UI_RETURN_OUT_PARENT (1 << 3)   /* let the parent handle this event */
#define UI_RETURN_UPDATE     (1 << 4)   /* update the button that opened */
#define UI_RETURN_POPUP_OK   (1 << 5)   /* popup is ok to be handled */

/* panel controls */
#define UI_PNL_SOLID    (1 << 1)
#define UI_PNL_CLOSE    (1 << 5)
#define UI_PNL_SCALE    (1 << 9)

/* but->flag - general state flags. */
enum {
	/* warning, the first 6 flags are internal */
	UI_ICON_SUBMENU      = (1 << 6),
	UI_ICON_PREVIEW      = (1 << 7),

	UI_BUT_NODE_LINK     = (1 << 8),
	UI_BUT_NODE_ACTIVE   = (1 << 9),
	UI_BUT_DRAG_LOCK     = (1 << 10),
	UI_BUT_DISABLED      = (1 << 11),
	UI_BUT_COLOR_LOCK    = (1 << 12),
	UI_BUT_ANIMATED      = (1 << 13),
	UI_BUT_ANIMATED_KEY  = (1 << 14),
	UI_BUT_DRIVEN        = (1 << 15),
	UI_BUT_REDALERT      = (1 << 16),
	UI_BUT_INACTIVE      = (1 << 17),
	UI_BUT_LAST_ACTIVE   = (1 << 18),
	UI_BUT_UNDO          = (1 << 19),
	UI_BUT_IMMEDIATE     = (1 << 20),
	UI_BUT_NO_UTF8       = (1 << 21),

	UI_BUT_VEC_SIZE_LOCK = (1 << 22),  /* used to flag if color hsv-circle should keep luminance */
	UI_BUT_COLOR_CUBIC   = (1 << 23),  /* cubic saturation for the color wheel */
	UI_BUT_LIST_ITEM     = (1 << 24),  /* This but is "inside" a list item (currently used to change theme colors). */
	UI_BUT_DRAG_MULTI    = (1 << 25),  /* edit this button as well as the active button (not just dragging) */
};

#define UI_PANEL_WIDTH          340
#define UI_COMPACT_PANEL_WIDTH  160

#define UI_PANEL_CATEGORY_MARGIN_WIDTH (U.widget_unit * 1.0f)

/* but->drawflag - these flags should only affect how the button is drawn. */
/* Note: currently, these flags _are not passed_ to the widget's state() or draw() functions
 *       (except for the 'align' ones)!
 */
enum {
	/* draw enum-like up/down arrows for button */
	UI_BUT_DRAW_ENUM_ARROWS  = (1 << 0),
	/* Text and icon alignment (by default, they are centered). */
	UI_BUT_TEXT_LEFT         = (1 << 1),
	UI_BUT_ICON_LEFT         = (1 << 2),
	UI_BUT_TEXT_RIGHT        = (1 << 3),
	/* Prevent the button to show any tooltip. */
	UI_BUT_NO_TOOLTIP        = (1 << 4),
	/* button align flag, for drawing groups together (also used in uiBlock->flag!) */
	UI_BUT_ALIGN_TOP         = (1 << 14),
	UI_BUT_ALIGN_LEFT        = (1 << 15),
	UI_BUT_ALIGN_RIGHT       = (1 << 16),
	UI_BUT_ALIGN_DOWN        = (1 << 17),
	UI_BUT_ALIGN             = (UI_BUT_ALIGN_TOP | UI_BUT_ALIGN_LEFT | UI_BUT_ALIGN_RIGHT | UI_BUT_ALIGN_DOWN),
};

/* scale fixed button widths by this to account for DPI */

#define UI_DPI_FAC ((U.pixelsize * (float)U.dpi) / 72.0f)
#define UI_DPI_WINDOW_FAC (((float)U.dpi) / 72.0f)
/* 16 to copy ICON_DEFAULT_HEIGHT */
#define UI_DPI_ICON_SIZE ((float)16 * UI_DPI_FAC)

/* Button types, bits stored in 1 value... and a short even!
 * - bits 0-4:  bitnr (0-31)
 * - bits 5-7:  pointer type
 * - bit  8:    for 'bit'
 * - bit  9-15: button type (now 6 bits, 64 types)
 * */
typedef enum {
	UI_BUT_POIN_CHAR = 32,
	UI_BUT_POIN_SHORT = 64,
	UI_BUT_POIN_INT = 96,
	UI_BUT_POIN_FLOAT = 128,
/*	UI_BUT_POIN_FUNCTION = 192, */ /*UNUSED*/
	UI_BUT_POIN_BIT = 256  /* OR'd with a bit index*/
} eButPointerType;

/* requires (but->poin != NULL) */
#define UI_BUT_POIN_TYPES (UI_BUT_POIN_FLOAT | UI_BUT_POIN_SHORT | UI_BUT_POIN_CHAR)

/* assigned to but->type, OR'd with the flags above when passing args */
typedef enum {
	BUT           = (1 << 9),
	ROW           = (2 << 9),
	TOG           = (3 << 9),
	NUM           = (5 << 9),
	TEX           = (6 << 9),
	TOGN          = (9 << 9),
	LABEL         = (10 << 9),
	MENU          = (11 << 9),  /* Dropdown list, actually! */
	ICONTOG       = (13 << 9),
	NUMSLI        = (14 << 9),
	COLOR         = (15 << 9),
	SCROLL        = (18 << 9),
	BLOCK         = (19 << 9),
	BUTM          = (20 << 9),
	SEPR          = (21 << 9),
	LINK          = (22 << 9),
	INLINK        = (23 << 9),
	KEYEVT        = (24 << 9),
	HSVCUBE       = (26 << 9),
	PULLDOWN      = (27 << 9),  /* Menu, actually! */
	ROUNDBOX      = (28 << 9),
	BUT_COLORBAND = (30 << 9),
	BUT_NORMAL    = (31 << 9),
	BUT_CURVE     = (32 << 9),
	ICONTOGN      = (34 << 9),
	LISTBOX       = (35 << 9),
	LISTROW       = (36 << 9),
	TOGBUT        = (37 << 9),
	OPTION        = (38 << 9),
	OPTIONN       = (39 << 9),
	TRACKPREVIEW  = (40 << 9),
	/* buttons with value >= SEARCH_MENU don't get undo pushes */
	SEARCH_MENU   = (41 << 9),
	BUT_EXTRA     = (42 << 9),
	HSVCIRCLE     = (43 << 9),
	HOTKEYEVT     = (46 << 9),
	BUT_IMAGE     = (47 << 9),
	HISTOGRAM     = (48 << 9),
	WAVEFORM      = (49 << 9),
	VECTORSCOPE   = (50 << 9),
	PROGRESSBAR   = (51 << 9),
	SEARCH_MENU_UNLINK   = (52 << 9),
	NODESOCKET    = (53 << 9),
	SEPRLINE      = (54 << 9),
} eButType;

#define BUTTYPE     (63 << 9)

/* gradient types, for color picker HSVCUBE etc */
#define UI_GRAD_SV      0
#define UI_GRAD_HV      1
#define UI_GRAD_HS      2
#define UI_GRAD_H       3
#define UI_GRAD_S       4
#define UI_GRAD_V       5

#define UI_GRAD_V_ALT   9

/* Drawing
 *
 * Functions to draw various shapes, taking theme settings into account.
 * Used for code that draws its own UI style elements. */

void uiRoundBox(float minx, float miny, float maxx, float maxy, float rad);
void uiSetRoundBox(int type);
int uiGetRoundBox(void);
void uiRoundRect(float minx, float miny, float maxx, float maxy, float rad);
void uiDrawBoxShadow(unsigned char alpha, float minx, float miny, float maxx, float maxy);
void uiDrawBox(int mode, float minx, float miny, float maxx, float maxy, float rad);
void uiDrawBoxShade(int mode, float minx, float miny, float maxx, float maxy, float rad, float shadetop, float shadedown);
void uiDrawBoxVerticalShade(int mode, float minx, float miny, float maxx, float maxy, float rad, float shadeLeft, float shadeRight);

/* state for scrolldrawing */
#define UI_SCROLL_PRESSED       (1 << 0)
#define UI_SCROLL_ARROWS        (1 << 1)
#define UI_SCROLL_NO_OUTLINE    (1 << 2)
void uiWidgetScrollDraw(struct uiWidgetColors *wcol, const struct rcti *rect, const struct rcti *slider, int state);

/* Callbacks
 *
 * uiBlockSetHandleFunc/ButmFunc are for handling events through a callback.
 * HandleFunc gets the retval passed on, and ButmFunc gets a2. The latter is
 * mostly for compatibility with older code.
 *
 * uiButSetCompleteFunc is for tab completion.
 *
 * uiButSearchFunc is for name buttons, showing a popup with matches
 *
 * uiBlockSetFunc and uiButSetFunc are callbacks run when a button is used,
 * in case events, operators or RNA are not sufficient to handle the button.
 *
 * uiButSetNFunc will free the argument with MEM_freeN. */

typedef struct uiSearchItems uiSearchItems;

typedef void (*uiButHandleFunc)(struct bContext *C, void *arg1, void *arg2);
typedef void (*uiButHandleRenameFunc)(struct bContext *C, void *arg, char *origstr);
typedef void (*uiButHandleNFunc)(struct bContext *C, void *argN, void *arg2);
typedef int (*uiButCompleteFunc)(struct bContext *C, char *str, void *arg);
typedef void (*uiButSearchFunc)(const struct bContext *C, void *arg, const char *str, uiSearchItems *items);
typedef void (*uiBlockHandleFunc)(struct bContext *C, void *arg, int event);

/* Menu Callbacks */

typedef void (*uiMenuCreateFunc)(struct bContext *C, struct uiLayout *layout, void *arg1);
typedef void (*uiMenuHandleFunc)(struct bContext *C, void *arg, int event);

/* Popup Menus
 *
 * Functions used to create popup menus. For more extended menus the
 * uiPupMenuBegin/End functions can be used to define own items with
 * the uiItem functions in between. If it is a simple confirmation menu
 * or similar, popups can be created with a single function call. */

typedef struct uiPopupMenu uiPopupMenu;

struct uiPopupMenu *uiPupMenuBegin(struct bContext *C, const char *title, int icon) ATTR_NONNULL();
void uiPupMenuEnd(struct bContext *C, struct uiPopupMenu *head);
struct uiLayout *uiPupMenuLayout(uiPopupMenu *head);

void uiPupMenuReports(struct bContext *C, struct ReportList *reports) ATTR_NONNULL();
bool uiPupMenuInvoke(struct bContext *C, const char *idname, struct ReportList *reports) ATTR_NONNULL(1, 2);

/* Popup Blocks
 *
 * Functions used to create popup blocks. These are like popup menus
 * but allow using all button types and creating an own layout. */

typedef uiBlock * (*uiBlockCreateFunc)(struct bContext *C, struct ARegion *ar, void *arg1);
typedef void (*uiBlockCancelFunc)(struct bContext *C, void *arg1);

void uiPupBlock(struct bContext *C, uiBlockCreateFunc func, void *arg);
void uiPupBlockO(struct bContext *C, uiBlockCreateFunc func, void *arg, const char *opname, int opcontext);
void uiPupBlockEx(struct bContext *C, uiBlockCreateFunc func, uiBlockHandleFunc popup_func, uiBlockCancelFunc cancel_func, void *arg);
/* void uiPupBlockOperator(struct bContext *C, uiBlockCreateFunc func, struct wmOperator *op, int opcontext); */ /* UNUSED */

void uiPupBlockClose(struct bContext *C, uiBlock *block);

/* Blocks
 *
 * Functions for creating, drawing and freeing blocks. A Block is a
 * container of buttons and used for various purposes.
 * 
 * Begin/Define Buttons/End/Draw is the typical order in which these
 * function should be called, though for popup blocks Draw is left out.
 * Freeing blocks is done by the screen/ module automatically.
 *
 * */

uiBlock *uiBeginBlock(const struct bContext *C, struct ARegion *region, const char *name, short dt);
void uiEndBlock(const struct bContext *C, uiBlock *block);
void uiDrawBlock(const struct bContext *C, struct uiBlock *block);

uiBlock *uiGetBlock(const char *name, struct ARegion *ar);

void uiBlockSetEmboss(uiBlock *block, char dt);

void uiFreeBlock(const struct bContext *C, uiBlock *block);
void uiFreeBlocks(const struct bContext *C, struct ListBase *lb);
void uiFreeInactiveBlocks(const struct bContext *C, struct ListBase *lb);
void uiFreeActiveButtons(const struct bContext *C, struct bScreen *screen);

void uiBlockSetRegion(uiBlock *block, struct ARegion *region);

void uiBlockSetButLock(uiBlock *block, bool val, const char *lockstr);
void uiBlockClearButLock(uiBlock *block);

/* automatic aligning, horiz or verical */
void uiBlockBeginAlign(uiBlock *block);
void uiBlockEndAlign(uiBlock *block);

/* block bounds/position calculation */
typedef enum {
	UI_BLOCK_BOUNDS_NONE = 0,
	UI_BLOCK_BOUNDS = 1,
	UI_BLOCK_BOUNDS_TEXT,
	UI_BLOCK_BOUNDS_POPUP_MOUSE,
	UI_BLOCK_BOUNDS_POPUP_MENU,
	UI_BLOCK_BOUNDS_POPUP_CENTER
} eBlockBoundsCalc;

void uiBoundsBlock(struct uiBlock *block, int addval);
void uiTextBoundsBlock(uiBlock *block, int addval);
void uiPopupBoundsBlock(uiBlock *block, int addval, int mx, int my);
void uiMenuPopupBoundsBlock(uiBlock *block, int addvall, int mx, int my);
void uiCenteredBoundsBlock(uiBlock *block, int addval);
void uiExplicitBoundsBlock(uiBlock *block, int minx, int miny, int maxx, int maxy);

int     uiBlocksGetYMin(struct ListBase *lb);

void    uiBlockSetDirection(uiBlock *block, char direction);
void    uiBlockFlipOrder(uiBlock *block);
void    uiBlockSetFlag(uiBlock *block, int flag);
void    uiBlockClearFlag(uiBlock *block, int flag);

int     uiButGetRetVal(uiBut *but);

void    uiButSetDragID(uiBut *but, struct ID *id);
void    uiButSetDragRNA(uiBut *but, struct PointerRNA *ptr);
void    uiButSetDragPath(uiBut *but, const char *path);
void    uiButSetDragName(uiBut *but, const char *name);
void    uiButSetDragValue(uiBut *but);
void    uiButSetDragImage(uiBut *but, const char *path, int icon, struct ImBuf *ima, float scale);

int     UI_but_active_drop_name(struct bContext *C);

void    uiButSetFlag(uiBut *but, int flag);
void    uiButClearFlag(uiBut *but, int flag);

void    uiButSetDrawFlag(uiBut *but, int flag);
void    uiButClearDrawFlag(uiBut *but, int flag);

void    uiButSetMenuFromPulldown(uiBut *but);

/* special button case, only draw it when used actively, for outliner etc */
bool    uiButActiveOnly(const struct bContext *C, struct ARegion *ar, uiBlock *block, uiBut *but);

void    uiButExecute(const struct bContext *C, uiBut *but);


/* Buttons
 *
 * Functions to define various types of buttons in a block. Postfixes:
 * - F: float
 * - I: int
 * - S: short
 * - C: char
 * - R: RNA
 * - O: operator */

uiBut *uiDefBut(uiBlock *block, 
                int type, int retval, const char *str,
                int x1, int y1,
                short x2, short y2,
                void *poin,
                float min, float max,
                float a1, float a2, const char *tip);
uiBut *uiDefButF(uiBlock *block, int type, int retval, const char *str, int x, int y, short width, short height, float *poin, float min, float max, float a1, float a2, const char *tip);
uiBut *uiDefButBitF(uiBlock *block, int type, int bit, int retval, const char *str, int x, int y, short width, short height, float *poin, float min, float max, float a1, float a2, const char *tip);
uiBut *uiDefButI(uiBlock *block, int type, int retval, const char *str, int x, int y, short width, short height, int *poin, float min, float max, float a1, float a2, const char *tip);
uiBut *uiDefButBitI(uiBlock *block, int type, int bit, int retval, const char *str, int x, int y, short width, short height, int *poin, float min, float max, float a1, float a2, const char *tip);
uiBut *uiDefButS(uiBlock *block, int type, int retval, const char *str, int x, int y, short width, short height, short *poin, float min, float max, float a1, float a2, const char *tip);
uiBut *uiDefButBitS(uiBlock *block, int type, int bit, int retval, const char *str, int x, int y, short width, short height, short *poin, float min, float max, float a1, float a2, const char *tip);
uiBut *uiDefButC(uiBlock *block, int type, int retval, const char *str, int x, int y, short width, short height, char *poin, float min, float max, float a1, float a2, const char *tip);
uiBut *uiDefButBitC(uiBlock *block, int type, int bit, int retval, const char *str, int x, int y, short width, short height, char *poin, float min, float max, float a1, float a2, const char *tip);
uiBut *uiDefButR(uiBlock *block, int type, int retval, const char *str, int x, int y, short width, short height, struct PointerRNA *ptr, const char *propname, int index, float min, float max, float a1, float a2, const char *tip);
uiBut *uiDefButR_prop(uiBlock *block, int type, int retval, const char *str, int x, int y, short width, short height, struct PointerRNA *ptr, struct PropertyRNA *prop, int index, float min, float max, float a1, float a2, const char *tip);
uiBut *uiDefButO(uiBlock *block, int type, const char *opname, int opcontext, const char *str, int x, int y, short width, short height, const char *tip);
uiBut *uiDefButO_ptr(uiBlock *block, int type, struct wmOperatorType *ot, int opcontext, const char *str, int x, int y, short width, short height, const char *tip);

uiBut *uiDefIconBut(uiBlock *block, 
                    int type, int retval, int icon,
                    int x1, int y1,
                    short x2, short y2,
                    void *poin,
                    float min, float max,
                    float a1, float a2,  const char *tip);
uiBut *uiDefIconButF(uiBlock *block, int type, int retval, int icon, int x, int y, short width, short height, float *poin, float min, float max, float a1, float a2, const char *tip);
uiBut *uiDefIconButBitF(uiBlock *block, int type, int bit, int retval, int icon, int x, int y, short width, short height, float *poin, float min, float max, float a1, float a2, const char *tip);
uiBut *uiDefIconButI(uiBlock *block, int type, int retval, int icon, int x, int y, short width, short height, int *poin, float min, float max, float a1, float a2, const char *tip);
uiBut *uiDefIconButBitI(uiBlock *block, int type, int bit, int retval, int icon, int x, int y, short width, short height, int *poin, float min, float max, float a1, float a2, const char *tip);
uiBut *uiDefIconButS(uiBlock *block, int type, int retval, int icon, int x, int y, short width, short height, short *poin, float min, float max, float a1, float a2, const char *tip);
uiBut *uiDefIconButBitS(uiBlock *block, int type, int bit, int retval, int icon, int x, int y, short width, short height, short *poin, float min, float max, float a1, float a2, const char *tip);
uiBut *uiDefIconButC(uiBlock *block, int type, int retval, int icon, int x, int y, short width, short height, char *poin, float min, float max, float a1, float a2, const char *tip);
uiBut *uiDefIconButBitC(uiBlock *block, int type, int bit, int retval, int icon, int x, int y, short width, short height, char *poin, float min, float max, float a1, float a2, const char *tip);
uiBut *uiDefIconButR(uiBlock *block, int type, int retval, int icon, int x, int y, short width, short height, struct PointerRNA *ptr, const char *propname, int index, float min, float max, float a1, float a2, const char *tip);
uiBut *uiDefIconButR_prop(uiBlock *block, int type, int retval, int icon, int x, int y, short width, short height, struct PointerRNA *ptr, PropertyRNA *prop, int index, float min, float max, float a1, float a2, const char *tip);
uiBut *uiDefIconButO(uiBlock *block, int type, const char *opname, int opcontext, int icon, int x, int y, short width, short height, const char *tip);
uiBut *uiDefIconButO_ptr(uiBlock *block, int type, struct wmOperatorType *ot, int opcontext, int icon, int x, int y, short width, short height, const char *tip);

uiBut *uiDefIconTextBut(uiBlock *block,
                        int type, int retval, int icon, const char *str,
                        int x1, int y1,
                        short x2, short y2,
                        void *poin,
                        float min, float max,
                        float a1, float a2, const char *tip);
uiBut *uiDefIconTextButF(uiBlock *block, int type, int retval, int icon, const char *str, int x, int y, short width, short height, float *poin, float min, float max, float a1, float a2, const char *tip);
uiBut *uiDefIconTextButBitF(uiBlock *block, int type, int bit, int retval, int icon, const char *str, int x, int y, short width, short height, float *poin, float min, float max, float a1, float a2, const char *tip);
uiBut *uiDefIconTextButI(uiBlock *block, int type, int retval, int icon, const char *str, int x, int y, short width, short height, int *poin, float min, float max, float a1, float a2, const char *tip);
uiBut *uiDefIconTextButBitI(uiBlock *block, int type, int bit, int retval, int icon, const char *str, int x, int y, short width, short height, int *poin, float min, float max, float a1, float a2, const char *tip);
uiBut *uiDefIconTextButS(uiBlock *block, int type, int retval, int icon, const char *str, int x, int y, short width, short height, short *poin, float min, float max, float a1, float a2, const char *tip);
uiBut *uiDefIconTextButBitS(uiBlock *block, int type, int bit, int retval, int icon, const char *str, int x, int y, short width, short height, short *poin, float min, float max, float a1, float a2, const char *tip);
uiBut *uiDefIconTextButC(uiBlock *block, int type, int retval, int icon, const char *str, int x, int y, short width, short height, char *poin, float min, float max, float a1, float a2, const char *tip);
uiBut *uiDefIconTextButBitC(uiBlock *block, int type, int bit, int retval, int icon, const char *str, int x, int y, short width, short height, char *poin, float min, float max, float a1, float a2, const char *tip);
uiBut *uiDefIconTextButR(uiBlock *block, int type, int retval, int icon, const char *str, int x, int y, short width, short height, struct PointerRNA *ptr, const char *propname, int index, float min, float max, float a1, float a2, const char *tip);
uiBut *uiDefIconTextButR_prop(uiBlock *block, int type, int retval, int icon, const char *str, int x, int y, short width, short height, struct PointerRNA *ptr, struct PropertyRNA *prop, int index, float min, float max, float a1, float a2, const char *tip);
uiBut *uiDefIconTextButO(uiBlock *block, int type, const char *opname, int opcontext, int icon, const char *str, int x, int y, short width, short height, const char *tip);
uiBut *uiDefIconTextButO_ptr(uiBlock *block, int type, struct wmOperatorType *ot, int opcontext, int icon, const char *str, int x, int y, short width, short height, const char *tip);

/* for passing inputs to ButO buttons */
struct PointerRNA *uiButGetOperatorPtrRNA(uiBut *but);

void uiButSetUnitType(uiBut *but, const int unit_type);
int uiButGetUnitType(const uiBut *but);

enum {
	BUT_GET_RNAPROP_IDENTIFIER = 1,
	BUT_GET_RNASTRUCT_IDENTIFIER,
	BUT_GET_RNAENUM_IDENTIFIER,
	BUT_GET_LABEL,
	BUT_GET_RNA_LABEL,
	BUT_GET_RNAENUM_LABEL,
	BUT_GET_RNA_LABEL_CONTEXT, /* Context specified in CTX_XXX_ macros are just unreachable! */
	BUT_GET_TIP,
	BUT_GET_RNA_TIP,
	BUT_GET_RNAENUM_TIP,
	BUT_GET_OP_KEYMAP,
	BUT_GET_PROP_KEYMAP
};

typedef struct uiStringInfo {
	int type;
	char *strinfo;
} uiStringInfo; 

/* Note: Expects pointers to uiStringInfo structs as parameters.
 *       Will fill them with translated strings, when possible.
 *       Strings in uiStringInfo must be MEM_freeN'ed by caller. */
void uiButGetStrInfo(struct bContext *C, uiBut *but, ...) ATTR_SENTINEL(0);

/* Edit i18n stuff. */
/* Name of the main py op from i18n addon. */
#define EDTSRC_I18N_OP_NAME "UI_OT_edittranslation"

/* Special Buttons
 *
 * Buttons with a more specific purpose:
 * - MenuBut: buttons that popup a menu (in headers usually).
 * - PulldownBut: like MenuBut, but creating a uiBlock (for compatibility).
 * - BlockBut: buttons that popup a block with more buttons.
 * - KeyevtBut: buttons that can be used to turn key events into values.
 * - PickerButtons: buttons like the color picker (for code sharing).
 * - AutoButR: RNA property button with type automatically defined. */

#define UI_ID_RENAME        (1 << 0)
#define UI_ID_BROWSE        (1 << 1)
#define UI_ID_ADD_NEW       (1 << 2)
#define UI_ID_OPEN          (1 << 3)
#define UI_ID_ALONE         (1 << 4)
#define UI_ID_DELETE        (1 << 5)
#define UI_ID_LOCAL         (1 << 6)
#define UI_ID_AUTO_NAME     (1 << 7)
#define UI_ID_FAKE_USER     (1 << 8)
#define UI_ID_PIN           (1 << 9)
#define UI_ID_BROWSE_RENDER (1 << 10)
#define UI_ID_PREVIEWS      (1 << 11)
#define UI_ID_FULL          (UI_ID_RENAME | UI_ID_BROWSE | UI_ID_ADD_NEW | UI_ID_OPEN | UI_ID_ALONE | UI_ID_DELETE | UI_ID_LOCAL)

int uiIconFromID(struct ID *id);
int uiIconFromReportType(int type);

uiBut *uiDefPulldownBut(uiBlock *block, uiBlockCreateFunc func, void *arg, const char *str, int x, int y, short width, short height, const char *tip);
uiBut *uiDefMenuBut(uiBlock *block, uiMenuCreateFunc func, void *arg, const char *str, int x, int y, short width, short height, const char *tip);
uiBut *uiDefIconTextMenuBut(uiBlock *block, uiMenuCreateFunc func, void *arg, int icon, const char *str, int x, int y, short width, short height, const char *tip);
uiBut *uiDefIconMenuBut(uiBlock *block, uiMenuCreateFunc func, void *arg, int icon, int x, int y, short width, short height, const char *tip);

uiBut *uiDefBlockBut(uiBlock *block, uiBlockCreateFunc func, void *func_arg1, const char *str, int x, int y, short width, short height, const char *tip);
uiBut *uiDefBlockButN(uiBlock *block, uiBlockCreateFunc func, void *argN, const char *str, int x, int y, short width, short height, const char *tip);

uiBut *uiDefIconBlockBut(uiBlock *block, uiBlockCreateFunc func, void *arg, int retval, int icon, int x, int y, short width, short height, const char *tip);
uiBut *uiDefIconTextBlockBut(uiBlock *block, uiBlockCreateFunc func, void *arg, int icon, const char *str, int x, int y, short width, short height, const char *tip);

uiBut *uiDefKeyevtButS(uiBlock *block, int retval, const char *str, int x, int y, short width, short height, short *spoin, const char *tip);
uiBut *uiDefHotKeyevtButS(uiBlock *block, int retval, const char *str, int x, int y, short width, short height, short *keypoin, short *modkeypoin, const char *tip);

uiBut *uiDefSearchBut(uiBlock *block, void *arg, int retval, int icon, int maxlen, int x, int y, short width, short height, float a1, float a2, const char *tip);
uiBut *uiDefSearchButO_ptr(uiBlock *block, struct wmOperatorType *ot, IDProperty *properties,
                           void *arg, int retval, int icon, int maxlen, int x, int y,
                           short width, short height, float a1, float a2, const char *tip);

uiBut *uiDefAutoButR(uiBlock *block, struct PointerRNA *ptr, struct PropertyRNA *prop, int index, const char *name, int icon, int x1, int y1, int x2, int y2);
int uiDefAutoButsRNA(uiLayout *layout, struct PointerRNA *ptr, bool (*check_prop)(struct PointerRNA *, struct PropertyRNA *), const char label_align);

/* Links
 *
 * Game engine logic brick links. Non-functional currently in 2.5,
 * code to handle and draw these is disabled internally. */

void uiSetButLink(struct uiBut *but,  void **poin,  void ***ppoin,  short *tot,  int from, int to);

void uiComposeLinks(uiBlock *block);
uiBut *uiFindInlink(uiBlock *block, void *poin);

/* use inside searchfunc to add items */
bool    uiSearchItemAdd(uiSearchItems *items, const char *name, void *poin, int iconid);
/* bfunc gets search item *poin as arg2, or if NULL the old string */
void    uiButSetSearchFunc(uiBut *but,        uiButSearchFunc sfunc, void *arg1, uiButHandleFunc bfunc, void *active);
/* height in pixels, it's using hardcoded values still */
int     uiSearchBoxHeight(void);
int     uiSearchBoxWidth(void);
/* check if a string is in an existing search box */
int     uiSearchItemFindIndex(uiSearchItems *items, const char *name);

void    uiBlockSetHandleFunc(uiBlock *block,    uiBlockHandleFunc func, void *arg);
void    uiBlockSetButmFunc(uiBlock *block,    uiMenuHandleFunc func, void *arg);
void    uiBlockSetFunc(uiBlock *block,    uiButHandleFunc func, void *arg1, void *arg2);
void    uiBlockSetNFunc(uiBlock *block,    uiButHandleNFunc funcN, void *argN, void *arg2);

void    uiButSetRenameFunc(uiBut *but,        uiButHandleRenameFunc func, void *arg1);
void    uiButSetFunc(uiBut *but,        uiButHandleFunc func, void *arg1, void *arg2);
void    uiButSetNFunc(uiBut *but,        uiButHandleNFunc funcN, void *argN, void *arg2);

void    uiButSetCompleteFunc(uiBut *but,        uiButCompleteFunc func, void *arg);

void    uiBlockSetDrawExtraFunc(uiBlock *block,
                                void (*func)(const struct bContext *C, void *, void *, void *, struct rcti *rect),
                                void *arg1, void *arg2);

bool UI_textbutton_activate_rna(const struct bContext *C, struct ARegion *ar,
                                const void *rna_poin_data, const char *rna_prop_id);
bool UI_textbutton_activate_but(const struct bContext *C, uiBut *but);

void uiButSetFocusOnEnter(struct wmWindow *win, uiBut *but);

/* Autocomplete
 *
 * Tab complete helper functions, for use in uiButCompleteFunc callbacks.
 * Call begin once, then multiple times do_name with all possibilities,
 * and finally end to finish and get the completed name. */

<<<<<<< HEAD
struct AutoComplete *autocomplete_begin(const char *startname, size_t maxlen);
void autocomplete_do_name(struct AutoComplete *autocpl, const char *name);
void autocomplete_end(struct AutoComplete *autocpl, char *autoname);
=======
typedef struct AutoComplete AutoComplete;

#define AUTOCOMPLETE_NO_MATCH 0
#define AUTOCOMPLETE_FULL_MATCH 1
#define AUTOCOMPLETE_PARTIAL_MATCH 2

AutoComplete *autocomplete_begin(const char *startname, size_t maxlen);
void autocomplete_do_name(AutoComplete *autocpl, const char *name);
int autocomplete_end(AutoComplete *autocpl, char *autoname);
>>>>>>> 42946c37

/* Panels
 *
 * Functions for creating, freeing and drawing panels. The API here
 * could use a good cleanup, though how they will function in 2.5 is
 * not clear yet so we postpone that. */

void uiBeginPanels(const struct bContext *C, struct ARegion *ar);
void uiEndPanels(const struct bContext *C, struct ARegion *ar, int *x, int *y);
void uiDrawPanels(const struct bContext *C, struct ARegion *ar);

struct Panel *uiPanelFindByType(struct ARegion *ar, struct PanelType *pt);
struct Panel *uiBeginPanel(struct ScrArea *sa, struct ARegion *ar, uiBlock *block,
                           struct PanelType *pt, struct Panel *pa, bool *r_open);
void uiEndPanel(uiBlock *block, int width, int height);
void uiScalePanels(struct ARegion *ar, float new_width);

bool                       UI_panel_category_is_visible(struct ARegion *ar);
void                       UI_panel_category_add(struct ARegion *ar, const char *name);
struct PanelCategoryDyn   *UI_panel_category_find(struct ARegion *ar, const char *idname);
struct PanelCategoryStack *UI_panel_category_active_find(struct ARegion *ar, const char *idname);
const char                *UI_panel_category_active_get(struct ARegion *ar, bool set_fallback);
void                       UI_panel_category_active_set(struct ARegion *ar, const char *idname);
struct PanelCategoryDyn   *UI_panel_category_find_mouse_over_ex(struct ARegion *ar, const int x, const int y);
struct PanelCategoryDyn   *UI_panel_category_find_mouse_over(struct ARegion *ar, const struct wmEvent *event);
void                       UI_panel_category_clear_all(struct ARegion *ar);
void                       UI_panel_category_draw_all(struct ARegion *ar, const char *category_id_active);

/* Handlers
 *
 * Handlers that can be registered in regions, areas and windows for
 * handling WM events. Mostly this is done automatic by modules such
 * as screen/ if ED_KEYMAP_UI is set, or internally in popup functions. */

void UI_add_region_handlers(struct ListBase *handlers);
void UI_add_popup_handlers(struct bContext *C, struct ListBase *handlers, uiPopupBlockHandle *popup);
void UI_remove_popup_handlers(struct ListBase *handlers, uiPopupBlockHandle *popup);
void UI_remove_popup_handlers_all(struct bContext *C, struct ListBase *handlers);

/* Module
 *
 * init and exit should be called before using this module. init_userdef must
 * be used to reinitialize some internal state if user preferences change. */

void UI_init(void);
void UI_init_userdef(void);
void UI_init_userdef_factory(void);
void UI_reinit_font(void);
void UI_exit(void);

/* Layout
 *
 * More automated layout of buttons. Has three levels:
 * - Layout: contains a number templates, within a bounded width or height.
 * - Template: predefined layouts for buttons with a number of slots, each
 *   slot can contain multiple items.
 * - Item: item to put in a template slot, being either an RNA property,
 *   operator, label or menu. Also regular buttons can be used when setting
 *   uiBlockCurLayout. */

/* layout */
#define UI_LAYOUT_HORIZONTAL    0
#define UI_LAYOUT_VERTICAL      1

#define UI_LAYOUT_PANEL         0
#define UI_LAYOUT_HEADER        1
#define UI_LAYOUT_MENU          2
#define UI_LAYOUT_TOOLBAR       3

#define UI_UNIT_X               ((void)0, U.widget_unit)
#define UI_UNIT_Y               ((void)0, U.widget_unit)

#define UI_LAYOUT_ALIGN_EXPAND  0
#define UI_LAYOUT_ALIGN_LEFT    1
#define UI_LAYOUT_ALIGN_CENTER  2
#define UI_LAYOUT_ALIGN_RIGHT   3

#define UI_ITEM_O_RETURN_PROPS  (1 << 0)
#define UI_ITEM_R_EXPAND        (1 << 1)
#define UI_ITEM_R_SLIDER        (1 << 2)
#define UI_ITEM_R_TOGGLE        (1 << 3)
#define UI_ITEM_R_ICON_ONLY     (1 << 4)
#define UI_ITEM_R_EVENT         (1 << 5)
#define UI_ITEM_R_FULL_EVENT    (1 << 6)
#define UI_ITEM_R_NO_BG         (1 << 7)
#define UI_ITEM_R_IMMEDIATE     (1 << 8)

/* uiLayoutOperatorButs flags */
#define UI_LAYOUT_OP_SHOW_TITLE 1
#define UI_LAYOUT_OP_SHOW_EMPTY 2

/* used for transp checkers */
#define UI_ALPHA_CHECKER_DARK 100
#define UI_ALPHA_CHECKER_LIGHT 160

/* flags to set which corners will become rounded:
 *
 * 1------2
 * |      |
 * 8------4 */

enum {
	UI_CNR_TOP_LEFT     = (1 << 0),
	UI_CNR_TOP_RIGHT    = (1 << 1),
	UI_CNR_BOTTOM_RIGHT = (1 << 2),
	UI_CNR_BOTTOM_LEFT  = (1 << 3),
	/* just for convenience */
	UI_CNR_NONE         = 0,
	UI_CNR_ALL          = (UI_CNR_TOP_LEFT | UI_CNR_TOP_RIGHT | UI_CNR_BOTTOM_RIGHT | UI_CNR_BOTTOM_LEFT)
};

/* not apart of the corner flags but mixed in some functions  */
#define UI_RB_ALPHA (UI_CNR_ALL + 1)

uiLayout *uiBlockLayout(uiBlock *block, int dir, int type, int x, int y, int size, int em, int padding, struct uiStyle *style);
void uiBlockSetCurLayout(uiBlock *block, uiLayout *layout);
void uiBlockLayoutResolve(uiBlock *block, int *x, int *y);

uiBlock *uiLayoutGetBlock(uiLayout *layout);

void uiLayoutSetFunc(uiLayout *layout, uiMenuHandleFunc handlefunc, void *argv);
void uiLayoutSetContextPointer(uiLayout *layout, const char *name, struct PointerRNA *ptr);
void uiLayoutContextCopy(uiLayout *layout, struct bContextStore *context);
const char *uiLayoutIntrospect(uiLayout *layout); // XXX - testing
void uiLayoutOperatorButs(const struct bContext *C, struct uiLayout *layout, struct wmOperator *op,
                          bool (*check_prop)(struct PointerRNA *, struct PropertyRNA *),
                          const char label_align, const short flag);
struct MenuType *uiButGetMenuType(uiBut *but);

void uiLayoutSetOperatorContext(uiLayout *layout, int opcontext);
void uiLayoutSetActive(uiLayout *layout, bool active);
void uiLayoutSetEnabled(uiLayout *layout, bool enabled);
void uiLayoutSetRedAlert(uiLayout *layout, bool redalert);
void uiLayoutSetAlignment(uiLayout *layout, char alignment);
void uiLayoutSetKeepAspect(uiLayout *layout, bool keepaspect);
void uiLayoutSetScaleX(uiLayout *layout, float scale);
void uiLayoutSetScaleY(uiLayout *layout, float scale);

int uiLayoutGetOperatorContext(uiLayout *layout);
bool uiLayoutGetActive(uiLayout *layout);
bool uiLayoutGetEnabled(uiLayout *layout);
bool uiLayoutGetRedAlert(uiLayout *layout);
int uiLayoutGetAlignment(uiLayout *layout);
bool uiLayoutGetKeepAspect(uiLayout *layout);
int uiLayoutGetWidth(uiLayout *layout);
float uiLayoutGetScaleX(uiLayout *layout);
float uiLayoutGetScaleY(uiLayout *layout);

/* layout specifiers */
uiLayout *uiLayoutRow(uiLayout *layout, int align);
uiLayout *uiLayoutColumn(uiLayout *layout, int align);
uiLayout *uiLayoutColumnFlow(uiLayout *layout, int number, int align);
uiLayout *uiLayoutBox(uiLayout *layout);
uiLayout *uiLayoutListBox(uiLayout *layout, struct uiList *ui_list, struct PointerRNA *ptr, struct PropertyRNA *prop,
                          struct PointerRNA *actptr, struct PropertyRNA *actprop);
uiLayout *uiLayoutAbsolute(uiLayout *layout, int align);
uiLayout *uiLayoutSplit(uiLayout *layout, float percentage, int align);
uiLayout *uiLayoutOverlap(uiLayout *layout);

uiBlock *uiLayoutAbsoluteBlock(uiLayout *layout);

/* templates */
void uiTemplateHeader(uiLayout *layout, struct bContext *C);
void uiTemplateID(uiLayout *layout, struct bContext *C, struct PointerRNA *ptr, const char *propname,
                  const char *newop, const char *openop, const char *unlinkop);
void uiTemplateIDBrowse(uiLayout *layout, struct bContext *C, struct PointerRNA *ptr, const char *propname,
                        const char *newop, const char *openop, const char *unlinkop);
void uiTemplateIDPreview(uiLayout *layout, struct bContext *C, struct PointerRNA *ptr, const char *propname,
                         const char *newop, const char *openop, const char *unlinkop, int rows, int cols);
void uiTemplateAnyID(uiLayout *layout, struct PointerRNA *ptr, const char *propname, 
                     const char *proptypename, const char *text);
void uiTemplatePathBuilder(uiLayout *layout, struct PointerRNA *ptr, const char *propname, 
                           struct PointerRNA *root_ptr, const char *text);
uiLayout *uiTemplateModifier(uiLayout *layout, struct bContext *C, struct PointerRNA *ptr);
uiLayout *uiTemplateConstraint(uiLayout *layout, struct PointerRNA *ptr);
void uiTemplatePreview(uiLayout *layout, struct ID *id, int show_buttons, struct ID *parent, struct MTex *slot);
void uiTemplateColorRamp(uiLayout *layout, struct PointerRNA *ptr, const char *propname, int expand);
void uiTemplateIconView(uiLayout *layout, struct PointerRNA *ptr, const char *propname);
void uiTemplateHistogram(uiLayout *layout, struct PointerRNA *ptr, const char *propname);
void uiTemplateWaveform(uiLayout *layout, struct PointerRNA *ptr, const char *propname);
void uiTemplateVectorscope(uiLayout *layout, struct PointerRNA *ptr, const char *propname);
void uiTemplateCurveMapping(uiLayout *layout, struct PointerRNA *ptr, const char *propname, int type, int levels, int brush);
void uiTemplateColorPicker(uiLayout *layout, struct PointerRNA *ptr, const char *propname, int value_slider, int lock, int lock_luminosity, int cubic);
void uiTemplateLayers(uiLayout *layout, struct PointerRNA *ptr, const char *propname,
                      PointerRNA *used_ptr, const char *used_propname, int active_layer);
void uiTemplateGameStates(uiLayout *layout, struct PointerRNA *ptr, const char *propname,
                      PointerRNA *used_ptr, const char *used_propname, int active_state);
void uiTemplateImage(uiLayout *layout, struct bContext *C, struct PointerRNA *ptr, const char *propname, struct PointerRNA *userptr, int compact);
void uiTemplateImageSettings(uiLayout *layout, struct PointerRNA *imfptr, int color_management);
void uiTemplateImageLayers(uiLayout *layout, struct bContext *C, struct Image *ima, struct ImageUser *iuser);
void uiTemplateRunningJobs(uiLayout *layout, struct bContext *C);
void uiOperatorSearch_But(uiBut *but);
void uiTemplateOperatorSearch(uiLayout *layout);
void uiTemplateHeader3D(uiLayout *layout, struct bContext *C);
void uiTemplateEditModeSelection(uiLayout *layout, struct bContext *C);
void uiTemplateReportsBanner(uiLayout *layout, struct bContext *C);
void uiTemplateKeymapItemProperties(uiLayout *layout, struct PointerRNA *ptr);
void uiTemplateComponentMenu(uiLayout *layout, struct PointerRNA *ptr, const char *propname, const char *name);
void uiTemplateNodeSocket(uiLayout *layout, struct bContext *C, float *color);

/* Default UIList class name, keep in sync with its declaration in bl_ui/__init__.py */
#define UI_UL_DEFAULT_CLASS_NAME "UI_UL_list"
void uiTemplateList(uiLayout *layout, struct bContext *C, const char *listtype_name, const char *list_id,
                    struct PointerRNA *dataptr, const char *propname, struct PointerRNA *active_dataptr,
                    const char *active_propname, int rows, int maxrows, int layout_type, int columns);
void uiTemplateNodeLink(uiLayout *layout, struct bNodeTree *ntree, struct bNode *node, struct bNodeSocket *input);
void uiTemplateNodeView(uiLayout *layout, struct bContext *C, struct bNodeTree *ntree, struct bNode *node, struct bNodeSocket *input);
void uiTemplateTextureUser(uiLayout *layout, struct bContext *C);
void uiTemplateTextureShow(uiLayout *layout, struct bContext *C, struct PointerRNA *ptr, struct PropertyRNA *prop);

void uiTemplateMovieClip(struct uiLayout *layout, struct bContext *C, struct PointerRNA *ptr, const char *propname, int compact);
void uiTemplateTrack(struct uiLayout *layout, struct PointerRNA *ptr, const char *propname);
void uiTemplateMarker(struct uiLayout *layout, struct PointerRNA *ptr, const char *propname, PointerRNA *userptr, PointerRNA *trackptr, int cmpact);
void uiTemplateMovieclipInformation(struct uiLayout *layout, struct PointerRNA *ptr, const char *propname, struct PointerRNA *userptr);

void uiTemplateColorspaceSettings(struct uiLayout *layout, struct PointerRNA *ptr, const char *propname);
void uiTemplateColormanagedViewSettings(struct uiLayout *layout, struct bContext *C, struct PointerRNA *ptr, const char *propname);

/* items */
void uiItemO(uiLayout *layout, const char *name, int icon, const char *opname);
void uiItemEnumO_ptr(uiLayout *layout, struct wmOperatorType *ot, const char *name, int icon, const char *propname, int value);
void uiItemEnumO(uiLayout *layout, const char *opname, const char *name, int icon, const char *propname, int value);
void uiItemEnumO_value(uiLayout *layout, const char *name, int icon, const char *opname, const char *propname, int value);
void uiItemEnumO_string(uiLayout *layout, const char *name, int icon, const char *opname, const char *propname, const char *value);
void uiItemsEnumO(uiLayout *layout, const char *opname, const char *propname);
void uiItemBooleanO(uiLayout *layout, const char *name, int icon, const char *opname, const char *propname, int value);
void uiItemIntO(uiLayout *layout, const char *name, int icon, const char *opname, const char *propname, int value);
void uiItemFloatO(uiLayout *layout, const char *name, int icon, const char *opname, const char *propname, float value);
void uiItemStringO(uiLayout *layout, const char *name, int icon, const char *opname, const char *propname, const char *value);

PointerRNA uiItemFullO_ptr(uiLayout *layout, struct wmOperatorType *ot, const char *name, int icon, IDProperty *properties, int context, int flag);
PointerRNA uiItemFullO(uiLayout *layout, const char *idname, const char *name, int icon, struct IDProperty *properties, int context, int flag);

void uiItemR(uiLayout *layout, struct PointerRNA *ptr, const char *propname, int flag, const char *name, int icon);
void uiItemFullR(uiLayout *layout, struct PointerRNA *ptr, struct PropertyRNA *prop, int index, int value, int flag, const char *name, int icon);
void uiItemEnumR(uiLayout *layout, const char *name, int icon, struct PointerRNA *ptr, const char *propname, int value);
void uiItemEnumR_string(uiLayout *layout, struct PointerRNA *ptr, const char *propname, const char *value, const char *name, int icon);
void uiItemsEnumR(uiLayout *layout, struct PointerRNA *ptr, const char *propname);
void uiItemPointerR(uiLayout *layout, struct PointerRNA *ptr, const char *propname, struct PointerRNA *searchptr, const char *searchpropname, const char *name, int icon);
void uiItemsFullEnumO(uiLayout *layout, const char *opname, const char *propname, struct IDProperty *properties, int context, int flag);

void uiItemL(uiLayout *layout, const char *name, int icon); /* label */
void uiItemLDrag(uiLayout *layout, struct PointerRNA *ptr, const char *name, int icon); /* label icon for dragging */
void uiItemM(uiLayout *layout, struct bContext *C, const char *menuname, const char *name, int icon); /* menu */
void uiItemV(uiLayout *layout, const char *name, int icon, int argval); /* value */
void uiItemS(uiLayout *layout); /* separator */

void uiItemMenuF(uiLayout *layout, const char *name, int icon, uiMenuCreateFunc func, void *arg);
void uiItemMenuEnumO(uiLayout *layout, struct bContext *C, const char *opname, const char *propname, const char *name, int icon);
void uiItemMenuEnumR(uiLayout *layout, struct PointerRNA *ptr, const char *propname, const char *name, int icon);

/* UI Operators */
void UI_buttons_operatortypes(void);

/* Helpers for Operators */
uiBut *uiContextActiveButton(const struct bContext *C);
void uiContextActiveProperty(const struct bContext *C, struct PointerRNA *ptr, struct PropertyRNA **prop, int *index);
void uiContextActivePropertyHandle(struct bContext *C);
struct wmOperator *uiContextActiveOperator(const struct bContext *C);
void uiContextAnimUpdate(const struct bContext *C);
void uiFileBrowseContextProperty(const struct bContext *C, struct PointerRNA *ptr, struct PropertyRNA **prop);
void uiIDContextProperty(struct bContext *C, struct PointerRNA *ptr, struct PropertyRNA **prop);

/* Styled text draw */
void uiStyleFontSet(struct uiFontStyle *fs);
void uiStyleFontDrawExt(struct uiFontStyle *fs, const struct rcti *rect, const char *str,
                        size_t len, float *r_xofs, float *r_yofs);
void uiStyleFontDraw(struct uiFontStyle *fs, const struct rcti *rect, const char *str);
void uiStyleFontDrawRotated(struct uiFontStyle *fs, const struct rcti *rect, const char *str);

int UI_GetStringWidth(const char *str); // XXX temp
void UI_DrawString(float x, float y, const char *str); // XXX temp
void UI_DrawTriIcon(float x, float y, char dir);

uiStyle *UI_GetStyle(void);		/* use for fonts etc */
uiStyle *UI_GetStyleDraw(void);	/* DPI scaled settings for drawing */

/* linker workaround ack! */
void UI_template_fix_linking(void);

/* UI_OT_editsource helpers */
bool UI_editsource_enable_check(void);
void UI_editsource_active_but_test(uiBut *but);

/* UI_butstore_ helpers */
typedef struct uiButStore uiButStore;
typedef struct uiButStoreElem uiButStoreElem;

uiButStore *UI_butstore_create(uiBlock *block);
void UI_butstore_clear(uiBlock *block);
void UI_butstore_update(uiBlock *block);
void UI_butstore_free(uiBlock *block, uiButStore *bs);
bool UI_butstore_is_valid(uiButStore *bs);
bool UI_butstore_is_registered(uiBlock *block, uiBut *but);
void UI_butstore_register(uiButStore *bs_handle, uiBut **but_p);
void UI_butstore_unregister(uiButStore *bs_handle, uiBut **but_p);


/* Float precision helpers */
#define UI_PRECISION_FLOAT_MAX 7

int uiFloatPrecisionCalc(int prec, double value);

#endif  /* __UI_INTERFACE_H__ */<|MERGE_RESOLUTION|>--- conflicted
+++ resolved
@@ -32,12 +32,8 @@
 #ifndef __UI_INTERFACE_H__
 #define __UI_INTERFACE_H__
 
-<<<<<<< HEAD
+#include "BLI_compiler_attrs.h"
 #include "BLI_sys_types.h" /* for bool */
-=======
-#include "BLI_compiler_attrs.h"
-#include "BLI_sys_types.h" /* size_t */
->>>>>>> 42946c37
 #include "RNA_types.h"
 #include "DNA_userdef_types.h"
 
@@ -656,21 +652,17 @@
  * Call begin once, then multiple times do_name with all possibilities,
  * and finally end to finish and get the completed name. */
 
-<<<<<<< HEAD
-struct AutoComplete *autocomplete_begin(const char *startname, size_t maxlen);
-void autocomplete_do_name(struct AutoComplete *autocpl, const char *name);
-void autocomplete_end(struct AutoComplete *autocpl, char *autoname);
-=======
 typedef struct AutoComplete AutoComplete;
 
 #define AUTOCOMPLETE_NO_MATCH 0
 #define AUTOCOMPLETE_FULL_MATCH 1
 #define AUTOCOMPLETE_PARTIAL_MATCH 2
 
-AutoComplete *autocomplete_begin(const char *startname, size_t maxlen);
+struct AutoComplete *autocomplete_begin(const char *startname, size_t maxlen);
 void autocomplete_do_name(AutoComplete *autocpl, const char *name);
 int autocomplete_end(AutoComplete *autocpl, char *autoname);
->>>>>>> 42946c37
+
+
 
 /* Panels
  *
