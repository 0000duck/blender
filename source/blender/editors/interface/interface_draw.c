--- conflicted
+++ resolved
@@ -543,23 +543,13 @@
 			/* Do not draw more than the category allows */
 			if (cs > charmax) break;
 
-<<<<<<< HEAD
-			// Draw one grid cell
+			/* Draw one grid cell */
 			gpuBegin(GL_LINE_LOOP);
 			gpuVertex2f(sx, sy);
 			gpuVertex2f(ex, sy);
 			gpuVertex2f(ex, ey);
 			gpuVertex2f(sx, ey);
-			gpuEnd();	
-=======
-			/* Draw one grid cell */
-			glBegin(GL_LINE_LOOP);
-			glVertex2f(sx, sy);
-			glVertex2f(ex, sy);
-			glVertex2f(ex, ey);
-			glVertex2f(sx, ey);
-			glEnd();
->>>>>>> 52d2bae2
+			gpuEnd();
 
 			/* Draw character inside the cell */
 			memset(wstr, 0, sizeof(wchar_t) * 2);
