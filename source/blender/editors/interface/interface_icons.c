--- conflicted
+++ resolved
@@ -346,14 +346,10 @@
 	viconutil_set_point(pts[1], x + 3,     y + 4);
 	viconutil_set_point(pts[2], x + w - 3, y + 4);
 
-	gpuCurrentColor4f(0.0f, 0.0f, 0.0f, 1);
+	gpuCurrentColor3f(0, 0, 0);
 	viconutil_draw_lineloop_smooth(pts, 3);
 
-<<<<<<< HEAD
-	gpuCurrentColor3f(.9f, .9f, .9f);
-=======
-	glColor3f(0.9f, 0.9f, 0.9f);
->>>>>>> d4cfdc69
+	gpuCurrentColor3f(0.9f, 0.9f, 0.9f);
 	viconutil_draw_points(pts, 3, 1);
 }
 
