/*
 * ***** BEGIN GPL LICENSE BLOCK *****
 *
 * This program is free software; you can redistribute it and/or
 * modify it under the terms of the GNU General Public License
 * as published by the Free Software Foundation; either version 2
 * of the License, or (at your option) any later version. 
 *
 * This program is distributed in the hope that it will be useful,
 * but WITHOUT ANY WARRANTY; without even the implied warranty of
 * MERCHANTABILITY or FITNESS FOR A PARTICULAR PURPOSE.  See the
 * GNU General Public License for more details.
 *
 * You should have received a copy of the GNU General Public License
 * along with this program; if not, write to the Free Software Foundation,
 * Inc., 51 Franklin Street, Fifth Floor, Boston, MA 02110-1301, USA.
 *
 * The Original Code is Copyright (C) 2009 Blender Foundation.
 * All rights reserved.
 * 
 * Contributor(s): Blender Foundation
 *
 * ***** END GPL LICENSE BLOCK *****
 */

/** \file blender/editors/interface/interface_widgets.c
 *  \ingroup edinterface
 */

#include <limits.h>
#include <stdlib.h>
#include <string.h>
#include <assert.h>

#include "DNA_brush_types.h"
#include "DNA_screen_types.h"
#include "DNA_userdef_types.h"

#include "BLI_math.h"
#include "BLI_rect.h"
#include "BLI_string.h"
#include "BLI_string_utf8.h"
#include "BLI_utildefines.h"

#include "BKE_context.h"

#include "RNA_access.h"

#include "BLF_api.h"

#include "UI_interface.h"
#include "UI_interface_icons.h"

#include "interface_intern.h"

#include "GPU_basic_shader.h"
#include "GPU_batch.h"
#include "GPU_immediate.h"
#include "GPU_immediate_util.h"
#include "GPU_matrix.h"

#ifdef WITH_INPUT_IME
#  include "WM_types.h"
#endif

/* icons are 80% of height of button (16 pixels inside 20 height) */
#define ICON_SIZE_FROM_BUTRECT(rect) (0.8f * BLI_rcti_size_y(rect))

/* Button state argument shares bits with 'uiBut.flag'.
 * reuse flags that aren't needed for drawing to avoid collision. */
enum {
	/* Show that holding the button opens a menu. */
	UI_STATE_HOLD_ACTION = UI_BUT_UPDATE_DELAY,
	UI_STATE_TEXT_INPUT  = UI_BUT_UNDO,
	UI_STATE_ACTIVE_LEFT  = UI_BUT_VALUE_CLEAR,
	UI_STATE_ACTIVE_RIGHT = UI_BUT_TEXTEDIT_UPDATE,

	UI_STATE_FLAGS_ALL = (UI_STATE_HOLD_ACTION |
	                      UI_STATE_TEXT_INPUT |
	                      UI_STATE_ACTIVE_LEFT |
	                      UI_STATE_ACTIVE_RIGHT),
};
/* Prevent accidental use. */
#define UI_BUT_UPDATE_DELAY ((void)0)
#define UI_BUT_UNDO ((void)0)


/* ************** widget base functions ************** */
/**
 * - in: roundbox codes for corner types and radius
 * - return: array of `[size][2][x, y]` points, the edges of the roundbox, + UV coords
 *
 * - draw black box with alpha 0 on exact button boundbox
 * - for every AA step:
 *    - draw the inner part for a round filled box, with color blend codes or texture coords
 *    - draw outline in outline color
 *    - draw outer part, bottom half, extruded 1 pixel to bottom, for emboss shadow
 *    - draw extra decorations
 * - draw background color box with alpha 1 on exact button boundbox
 */

/* fill this struct with polygon info to draw AA'ed */
/* it has outline, back, and two optional tria meshes */

typedef struct uiWidgetTrias {
	unsigned int tot;
	int type;
	float size, center[2];
	
	float vec[16][2];
	const unsigned int (*index)[3];
	
} uiWidgetTrias;

/* max as used by round_box__edges */
/* Make sure to change widget_base_vert.glsl accordingly. */
#define WIDGET_CURVE_RESOLU 9
#define WIDGET_SIZE_MAX (WIDGET_CURVE_RESOLU * 4)

typedef struct uiWidgetBase {
	/* TODO remove these completely */
	int totvert, halfwayvert;
	float outer_v[WIDGET_SIZE_MAX][2];
	float inner_v[WIDGET_SIZE_MAX][2];
	float inner_uv[WIDGET_SIZE_MAX][2];
	
	bool draw_inner, draw_outline, draw_emboss;
	
	uiWidgetTrias tria1;
	uiWidgetTrias tria2;

	/* Widget shader parameters, must match the shader layout. */
	uiWidgetBaseParameters uniform_params;
} uiWidgetBase;

/** uiWidgetType: for time being only for visual appearance,
 * later, a handling callback can be added too 
 */
typedef struct uiWidgetType {
	
	/* pointer to theme color definition */
	uiWidgetColors *wcol_theme;
	uiWidgetStateColors *wcol_state;
	
	/* converted colors for state */
	uiWidgetColors wcol;
	
	void (*state)(struct uiWidgetType *, int state);
	void (*draw)(uiWidgetColors *, rcti *, int state, int roundboxalign);
	void (*custom)(uiBut *, uiWidgetColors *, rcti *, int state, int roundboxalign);
	void (*text)(uiFontStyle *, uiWidgetColors *, uiBut *, rcti *);
	
} uiWidgetType;


/* *********************** draw data ************************** */

static const float cornervec[WIDGET_CURVE_RESOLU][2] = {
	{0.0, 0.0}, {0.195, 0.02}, {0.383, 0.067},
	{0.55, 0.169}, {0.707, 0.293}, {0.831, 0.45},
	{0.924, 0.617}, {0.98, 0.805}, {1.0, 1.0}
};


const float ui_pixel_jitter[UI_PIXEL_AA_JITTER][2] = {
	{ 0.468813, -0.481430}, {-0.155755, -0.352820},
	{ 0.219306, -0.238501}, {-0.393286, -0.110949},
	{-0.024699,  0.013908}, { 0.343805,  0.147431},
	{-0.272855,  0.269918}, { 0.095909,  0.388710}
};
#define WIDGET_AA_JITTER UI_PIXEL_AA_JITTER
#define jit ui_pixel_jitter

/* -------------------------------------------------------------------- */
/** \name Shape Preset Data
 * \{ */

static const float g_shape_preset_number_arrow_vert[3][2] = {
	{-0.352077, 0.532607}, {-0.352077, -0.549313}, {0.330000, -0.008353}
};
static const uint g_shape_preset_number_arrow_face[1][3] = {
	{0, 1, 2}
};

static const float g_shape_preset_scroll_circle_vert[16][2] = {
	{0.382684, 0.923879}, {0.000001, 1.000000}, {-0.382683, 0.923880}, {-0.707107, 0.707107},
	{-0.923879, 0.382684}, {-1.000000, 0.000000}, {-0.923880, -0.382684}, {-0.707107, -0.707107},
	{-0.382683, -0.923880}, {0.000000, -1.000000}, {0.382684, -0.923880}, {0.707107, -0.707107},
	{0.923880, -0.382684}, {1.000000, -0.000000}, {0.923880, 0.382683}, {0.707107, 0.707107}
};
static const uint g_shape_preset_scroll_circle_face[14][3] = {
	{0, 1, 2}, {2, 0, 3}, {3, 0, 15}, {3, 15, 4}, {4, 15, 14}, {4, 14, 5}, {5, 14, 13}, {5, 13, 6},
	{6, 13, 12}, {6, 12, 7}, {7, 12, 11}, {7, 11, 8}, {8, 11, 10}, {8, 10, 9}
};

static const float g_shape_preset_menu_arrow_vert[6][2] = {
	{-0.33, 0.16}, {0.33, 0.16}, {0, 0.82},
	{0, -0.82}, {-0.33, -0.16}, {0.33, -0.16}
};
static const uint g_shape_preset_menu_arrow_face[2][3] = {{2, 0, 1}, {3, 5, 4}};

static const float g_shape_preset_checkmark_vert[6][2] = {
	{-0.578579, 0.253369},  {-0.392773, 0.412794},  {-0.004241, -0.328551},
	{-0.003001, 0.034320},  {1.055313, 0.864744},   {0.866408, 1.026895}
};

static const uint g_shape_preset_checkmark_face[4][3] = {
	{3, 2, 4}, {3, 4, 5}, {1, 0, 3}, {0, 2, 3}
};

#define OY (-0.2 / 2)
#define SC (0.35 * 2)
static const float g_shape_preset_hold_action_vert[6][2] = {
	{-0.5 + SC, 1.0 + OY},  {0.5, 1.0 + OY},  {0.5, 0.0 + OY + SC},
};
static const uint g_shape_preset_hold_action_face[2][3] = {{2, 0, 1}, {3, 5, 4}};
#undef OY
#undef SC

/** \} */

/* **************** Batch creations ****************** */
/**
 * In order to speed up UI drawing we create some batches that are then
 * modified by specialized shaders to draw certain elements really fast.
 * TODO: find a better place. Maybe it's own file?
 **/

/* offset in triavec[] in shader per type */
static const int tria_ofs[ROUNDBOX_TRIA_MAX] = {
	[ROUNDBOX_TRIA_NONE]              = 0,
	[ROUNDBOX_TRIA_ARROWS]            = 0,
	[ROUNDBOX_TRIA_SCROLL]            = 6,
	[ROUNDBOX_TRIA_MENU]              = 22,
	[ROUNDBOX_TRIA_CHECK]             = 28,
	[ROUNDBOX_TRIA_HOLD_ACTION_ARROW] = 34,
};
static const int tria_vcount[ROUNDBOX_TRIA_MAX] = {
	[ROUNDBOX_TRIA_NONE]              = 0,
	[ROUNDBOX_TRIA_ARROWS]            = 3,
	[ROUNDBOX_TRIA_SCROLL]            = 16,
	[ROUNDBOX_TRIA_MENU]              = 3,
	[ROUNDBOX_TRIA_CHECK]             = 6,
	[ROUNDBOX_TRIA_HOLD_ACTION_ARROW] = 3,
};

static struct {
	Gwn_Batch *roundbox_widget[ROUNDBOX_TRIA_MAX];

	Gwn_Batch *roundbox_simple;
	Gwn_Batch *roundbox_simple_aa;
	Gwn_Batch *roundbox_simple_outline;
	Gwn_Batch *roundbox_shadow;

	Gwn_VertFormat format;
	uint vflag_id;
} g_ui_batch_cache = {{0}};

static Gwn_VertFormat *vflag_format(void)
{
	if (g_ui_batch_cache.format.attrib_ct == 0) {
		Gwn_VertFormat *format = &g_ui_batch_cache.format;
		g_ui_batch_cache.vflag_id = GWN_vertformat_attr_add(format, "vflag", GWN_COMP_U32, 1, GWN_FETCH_INT);
	}
	return &g_ui_batch_cache.format;
}

#define INNER 0
#define OUTLINE 1
#define EMBOSS 2
#define NO_AA WIDGET_AA_JITTER

static void set_roundbox_vertex_data(
        Gwn_VertBufRaw *vflag_step, uint32_t d)
{
	uint32_t *data = GWN_vertbuf_raw_step(vflag_step);
	*data = d;
}

static uint32_t set_roundbox_vertex(
        Gwn_VertBufRaw *vflag_step,
        int corner_id, int corner_v, int jit_v, bool inner, bool emboss, int color)
{
	uint32_t *data = GWN_vertbuf_raw_step(vflag_step);
	*data  = corner_id;
	*data |= corner_v << 2;
	*data |= jit_v << 6;
	*data |= color << 12;
	*data |= (inner) ? (1 << 10) : 0; /* is inner vert */
	*data |= (emboss) ? (1 << 11) : 0; /* is emboss vert */
	return *data;
}

static uint32_t set_tria_vertex(
        Gwn_VertBufRaw *vflag_step,
        int tria_type, int tria_v, int tria_id, int jit_v)
{
	uint32_t *data = GWN_vertbuf_raw_step(vflag_step);
	if (ELEM(tria_type, ROUNDBOX_TRIA_ARROWS, ROUNDBOX_TRIA_MENU)) {
		tria_v += tria_id * 3;
	}
	*data  = tria_ofs[tria_type] + tria_v;
	*data |= jit_v << 6;
	*data |= (tria_id == 0) ? (1 << 10) : 0; /* is first tria */
	*data |= 1 << 14; /* is tria vert */
	return *data;
}

static void roundbox_batch_add_tria(Gwn_VertBufRaw *vflag_step, int tria, uint32_t last_data)
{
	const int tria_num = ELEM(tria, ROUNDBOX_TRIA_CHECK, ROUNDBOX_TRIA_HOLD_ACTION_ARROW) ? 1 : 2;
	/* for each tria */
	for (int t = 0; t < tria_num; ++t) {
		for (int j = 0; j < WIDGET_AA_JITTER; j++) {
			/* restart */
			set_roundbox_vertex_data(vflag_step, last_data);
			set_tria_vertex(vflag_step, tria, 0, t, j);
			for (int v = 0; v < tria_vcount[tria]; v++) {
				last_data = set_tria_vertex(vflag_step, tria, v, t, j);
			}
		}
	}
}

Gwn_Batch *ui_batch_roundbox_widget_get(int tria)
{
	if (g_ui_batch_cache.roundbox_widget[tria] == NULL) {
		uint32_t last_data;
		Gwn_VertBufRaw vflag_step;
		Gwn_VertBuf *vbo = GWN_vertbuf_create_with_format(vflag_format());
		int vcount = WIDGET_SIZE_MAX; /* inner */
		vcount += 2; /* restart */
		vcount += ((WIDGET_SIZE_MAX + 1) * 2) * WIDGET_AA_JITTER; /* outline (edges) */
		vcount += 2; /* restart */
		vcount += ((WIDGET_CURVE_RESOLU * 2) * 2) * WIDGET_AA_JITTER; /* emboss */
		if (tria) {
			vcount += (tria_vcount[tria] + 2) * WIDGET_AA_JITTER; /* tria1 */
			if (!ELEM(tria, ROUNDBOX_TRIA_CHECK, ROUNDBOX_TRIA_HOLD_ACTION_ARROW)) {
				vcount += (tria_vcount[tria] + 2) * WIDGET_AA_JITTER; /* tria2 */
			}
		}
		GWN_vertbuf_data_alloc(vbo, vcount);
		GWN_vertbuf_attr_get_raw_data(vbo, g_ui_batch_cache.vflag_id, &vflag_step);
		/* Inner */
		for (int c1 = 0, c2 = 3; c1 < 2; c1++, c2--) {
			for (int a1 = 0, a2 = WIDGET_CURVE_RESOLU -1; a2 >= 0; a1++, a2--) {
				last_data = set_roundbox_vertex(&vflag_step, c1, a1, NO_AA, true, false, INNER);
				last_data = set_roundbox_vertex(&vflag_step, c2, a2, NO_AA, true, false, INNER);
			}
		}
		/* restart */
		set_roundbox_vertex_data(&vflag_step, last_data);
		set_roundbox_vertex(&vflag_step, 0, 0, 0, true, false, OUTLINE);
		/* Outlines */
		for (int j = 0; j < WIDGET_AA_JITTER; j++) {
			for (int c = 0; c < 4; c++) {
				for (int a = 0; a < WIDGET_CURVE_RESOLU; a++) {
					set_roundbox_vertex(&vflag_step, c, a, j, true, false, OUTLINE);
					set_roundbox_vertex(&vflag_step, c, a, j, false, false, OUTLINE);
				}
			}
			/* Close the loop. */
			set_roundbox_vertex(&vflag_step, 0, 0, j, true, false, OUTLINE);
			last_data = set_roundbox_vertex(&vflag_step, 0, 0, j, false, false, OUTLINE);
		}
		/* restart */
		set_roundbox_vertex_data(&vflag_step, last_data);
		set_roundbox_vertex(&vflag_step, 0, 0, 0, false, false, EMBOSS);
		/* Emboss */
		bool rev = false; /* go back and forth : avoid degenerate triangle (but beware of backface cull) */
		for (int j = 0; j < WIDGET_AA_JITTER; j++, rev = !rev) {
			for (int c = (rev) ? 1 : 0; (rev) ? c >= 0 : c < 2; (rev) ? c-- : c++) {
				int sta = (rev) ? WIDGET_CURVE_RESOLU - 1 : 0;
				int end = WIDGET_CURVE_RESOLU;
				for (int a = sta; (rev) ? a >= 0 : a < end; (rev) ? a-- : a++) {
					set_roundbox_vertex(&vflag_step, c, a, j, false, false, EMBOSS);
					last_data = set_roundbox_vertex(&vflag_step, c, a, j, false, true, EMBOSS);
				}
			}
		}
		if (tria) {
			roundbox_batch_add_tria(&vflag_step, tria, last_data);
		}
		g_ui_batch_cache.roundbox_widget[tria] = GWN_batch_create_ex(GWN_PRIM_TRI_STRIP, vbo, NULL, GWN_BATCH_OWNS_VBO);
		gpu_batch_presets_register(g_ui_batch_cache.roundbox_widget[tria]);
	}
	return g_ui_batch_cache.roundbox_widget[tria];
}

Gwn_Batch *ui_batch_roundbox_get(bool filled, bool antialiased)
{
	Gwn_Batch **batch = NULL;

	if (filled) {
		if (antialiased)
			batch = &g_ui_batch_cache.roundbox_simple_aa;
		else
			batch = &g_ui_batch_cache.roundbox_simple;
	}
	else {
		if (antialiased)
			BLI_assert(0); /* Use GL_LINE_SMOOTH instead!!: */
		else
			batch = &g_ui_batch_cache.roundbox_simple_outline;
	}

	if (*batch == NULL) {
		uint32_t last_data;
		Gwn_VertBufRaw vflag_step;
		Gwn_VertBuf *vbo = GWN_vertbuf_create_with_format(vflag_format());
		int vcount = WIDGET_SIZE_MAX;
		vcount += (filled) ? 2 : 0;
		vcount *= (antialiased) ? WIDGET_AA_JITTER : 1;
		GWN_vertbuf_data_alloc(vbo, vcount);
		GWN_vertbuf_attr_get_raw_data(vbo, g_ui_batch_cache.vflag_id, &vflag_step);

		if (filled) {
			for (int j = 0; j < WIDGET_AA_JITTER; j++) {
				if (!antialiased) {
					j = NO_AA;
				}
				/* restart */
				set_roundbox_vertex(&vflag_step, 0, 0, j, true, false, INNER);
				for (int c1 = 0, c2 = 3; c1 < 2; c1++, c2--) {
					for (int a1 = 0, a2 = WIDGET_CURVE_RESOLU -1; a2 >= 0; a1++, a2--) {
						last_data = set_roundbox_vertex(&vflag_step, c1, a1, j, true, false, INNER);
						last_data = set_roundbox_vertex(&vflag_step, c2, a2, j, true, false, INNER);
					}
				}
				/* restart */
				set_roundbox_vertex_data(&vflag_step, last_data);
				if (!antialiased) {
					break;
				}
			}
			*batch = GWN_batch_create_ex(GWN_PRIM_TRI_STRIP, vbo, NULL, GWN_BATCH_OWNS_VBO);
		}
		else {
			for (int j = 0; j < WIDGET_AA_JITTER; j++) {
				if (!antialiased) {
					j = NO_AA;
				}
				for (int c = 0; c < 4; c++) {
					for (int a = 0; a < WIDGET_CURVE_RESOLU; a++) {
						set_roundbox_vertex(&vflag_step, c, a, j, true, false, INNER);
					}
				}
				if (!antialiased) {
					break;
				}
			}
			*batch = GWN_batch_create_ex(GWN_PRIM_LINE_LOOP, vbo, NULL, GWN_BATCH_OWNS_VBO);
		}

		gpu_batch_presets_register(*batch);
	}
	return *batch;
}

Gwn_Batch *ui_batch_roundbox_shadow_get(void)
{
	if (g_ui_batch_cache.roundbox_shadow == NULL) {
		uint32_t last_data;
		Gwn_VertBufRaw vflag_step;
		Gwn_VertBuf *vbo = GWN_vertbuf_create_with_format(vflag_format());
		int vcount = (WIDGET_SIZE_MAX + 1) * 2 + 2 + WIDGET_SIZE_MAX;
		GWN_vertbuf_data_alloc(vbo, vcount);
		GWN_vertbuf_attr_get_raw_data(vbo, g_ui_batch_cache.vflag_id, &vflag_step);

		for (int c = 0; c < 4; c++) {
			for (int a = 0; a < WIDGET_CURVE_RESOLU; a++) {
				set_roundbox_vertex(&vflag_step, c, a, NO_AA, true, false, INNER);
				set_roundbox_vertex(&vflag_step, c, a, NO_AA, false, false, INNER);
			}
		}
		/* close loop */
		last_data = set_roundbox_vertex(&vflag_step, 0, 0, NO_AA, true, false, INNER);
		last_data = set_roundbox_vertex(&vflag_step, 0, 0, NO_AA, false, false, INNER);
		/* restart */
		set_roundbox_vertex_data(&vflag_step, last_data);
		set_roundbox_vertex(&vflag_step, 0, 0, NO_AA, true, false, INNER);
		/* filled */
		for (int c1 = 0, c2 = 3; c1 < 2; c1++, c2--) {
			for (int a1 = 0, a2 = WIDGET_CURVE_RESOLU -1; a2 >= 0; a1++, a2--) {
				set_roundbox_vertex(&vflag_step, c1, a1, NO_AA, true, false, INNER);
				set_roundbox_vertex(&vflag_step, c2, a2, NO_AA, true, false, INNER);
			}
		}
		g_ui_batch_cache.roundbox_shadow = GWN_batch_create_ex(GWN_PRIM_TRI_STRIP, vbo, NULL, GWN_BATCH_OWNS_VBO);
		gpu_batch_presets_register(g_ui_batch_cache.roundbox_shadow);
	}
	return g_ui_batch_cache.roundbox_shadow;
}

#undef INNER
#undef OUTLINE
#undef EMBOSS
#undef NO_AA

/* ************************************************* */

void UI_draw_anti_tria(float x1, float y1, float x2, float y2, float x3, float y3,
                       const float color[4])
{
	float tri_arr[3][2] = {{x1, y1}, {x2, y2}, {x3, y3}};
	float draw_color[4];

	copy_v4_v4(draw_color, color);
	/* Note: This won't give back the original color. */
	draw_color[3] *= 1.0f / WIDGET_AA_JITTER;

	glEnable(GL_BLEND);

	unsigned int pos = GWN_vertformat_attr_add(immVertexFormat(), "pos", GWN_COMP_F32, 2, GWN_FETCH_FLOAT);
	immBindBuiltinProgram(GPU_SHADER_2D_UNIFORM_COLOR);

	immUniformColor4fv(draw_color);
	immBegin(GWN_PRIM_TRIS, 3 * WIDGET_AA_JITTER);

	/* for each AA step */
	for (int j = 0; j < WIDGET_AA_JITTER; j++) {
		immVertex2f(pos, tri_arr[0][0] + jit[j][0], tri_arr[0][1] + jit[j][1]);
		immVertex2f(pos, tri_arr[1][0] + jit[j][0], tri_arr[1][1] + jit[j][1]);
		immVertex2f(pos, tri_arr[2][0] + jit[j][0], tri_arr[2][1] + jit[j][1]);
	}

	immEnd();

	immUnbindProgram();

	glDisable(GL_BLEND);
}

void UI_draw_anti_fan(float tri_array[][2], unsigned int length, const float color[4])
{
	float draw_color[4];

	copy_v4_v4(draw_color, color);
	draw_color[3] *= 2.0f / WIDGET_AA_JITTER;

	glEnable(GL_BLEND);

	unsigned int pos = GWN_vertformat_attr_add(immVertexFormat(), "pos", GWN_COMP_F32, 2, GWN_FETCH_FLOAT);
	immBindBuiltinProgram(GPU_SHADER_2D_UNIFORM_COLOR);

	immUniformColor4fv(draw_color);

	/* for each AA step */
	for (int j = 0; j < WIDGET_AA_JITTER; j++) {
		immBegin(GWN_PRIM_TRI_FAN, length);
		immVertex2f(pos, tri_array[0][0], tri_array[0][1]);
		immVertex2f(pos, tri_array[1][0], tri_array[1][1]);

		/* We jitter only the middle of the fan, the extremes are pinned. */
		for (int i = 2; i < length - 1; i++) {
			immVertex2f(pos, tri_array[i][0] + jit[j][0], tri_array[i][1] + jit[j][1]);
		}

		immVertex2f(pos, tri_array[length - 1][0], tri_array[length - 1][1]);
		immEnd();
	}

	immUnbindProgram();

	glDisable(GL_BLEND);
}

static void widget_init(uiWidgetBase *wtb)
{
	wtb->totvert = wtb->halfwayvert = 0;
	wtb->tria1.tot = 0;
	wtb->tria2.tot = 0;
	wtb->tria1.type = ROUNDBOX_TRIA_NONE;
	wtb->tria1.size = 0;
	wtb->tria2.size = 0;

	wtb->draw_inner = true;
	wtb->draw_outline = true;
	wtb->draw_emboss = true;

	wtb->uniform_params.shade_dir = 1.0f;
	wtb->uniform_params.alpha_discard = 1.0f;
}

/* helper call, makes shadow rect, with 'sun' above menu, so only shadow to left/right/bottom */
/* return tot */
static int round_box_shadow_edges(float (*vert)[2], const rcti *rect, float rad, int roundboxalign, float step)
{
	float vec[WIDGET_CURVE_RESOLU][2];
	float minx, miny, maxx, maxy;
	int a, tot = 0;
	
	rad += step;
	
	if (2.0f * rad > BLI_rcti_size_y(rect))
		rad = 0.5f * BLI_rcti_size_y(rect);

	minx = rect->xmin - step;
	miny = rect->ymin - step;
	maxx = rect->xmax + step;
	maxy = rect->ymax + step;
	
	/* mult */
	for (a = 0; a < WIDGET_CURVE_RESOLU; a++) {
		vec[a][0] = rad * cornervec[a][0];
		vec[a][1] = rad * cornervec[a][1];
	}
	
	/* start with left-top, anti clockwise */
	if (roundboxalign & UI_CNR_TOP_LEFT) {
		for (a = 0; a < WIDGET_CURVE_RESOLU; a++, tot++) {
			vert[tot][0] = minx + rad - vec[a][0];
			vert[tot][1] = maxy - vec[a][1];
		}
	}
	else {
		for (a = 0; a < WIDGET_CURVE_RESOLU; a++, tot++) {
			vert[tot][0] = minx;
			vert[tot][1] = maxy;
		}
	}
	
	if (roundboxalign & UI_CNR_BOTTOM_LEFT) {
		for (a = 0; a < WIDGET_CURVE_RESOLU; a++, tot++) {
			vert[tot][0] = minx + vec[a][1];
			vert[tot][1] = miny + rad - vec[a][0];
		}
	}
	else {
		for (a = 0; a < WIDGET_CURVE_RESOLU; a++, tot++) {
			vert[tot][0] = minx;
			vert[tot][1] = miny;
		}
	}
	
	if (roundboxalign & UI_CNR_BOTTOM_RIGHT) {
		for (a = 0; a < WIDGET_CURVE_RESOLU; a++, tot++) {
			vert[tot][0] = maxx - rad + vec[a][0];
			vert[tot][1] = miny + vec[a][1];
		}
	}
	else {
		for (a = 0; a < WIDGET_CURVE_RESOLU; a++, tot++) {
			vert[tot][0] = maxx;
			vert[tot][1] = miny;
		}
	}
	
	if (roundboxalign & UI_CNR_TOP_RIGHT) {
		for (a = 0; a < WIDGET_CURVE_RESOLU; a++, tot++) {
			vert[tot][0] = maxx - vec[a][1];
			vert[tot][1] = maxy - rad + vec[a][0];
		}
	}
	else {
		for (a = 0; a < WIDGET_CURVE_RESOLU; a++, tot++) {
			vert[tot][0] = maxx;
			vert[tot][1] = maxy;
		}
	}
	return tot;
}

/* this call has 1 extra arg to allow mask outline */
static void round_box__edges(uiWidgetBase *wt, int roundboxalign, const rcti *rect, float rad, float radi)
{
	float vec[WIDGET_CURVE_RESOLU][2], veci[WIDGET_CURVE_RESOLU][2];
	float minx = rect->xmin, miny = rect->ymin, maxx = rect->xmax, maxy = rect->ymax;
	float minxi = minx + U.pixelsize; /* boundbox inner */
	float maxxi = maxx - U.pixelsize;
	float minyi = miny + U.pixelsize;
	float maxyi = maxy - U.pixelsize;
	float facxi = (maxxi != minxi) ? 1.0f / (maxxi - minxi) : 0.0f; /* for uv, can divide by zero */
	float facyi = (maxyi != minyi) ? 1.0f / (maxyi - minyi) : 0.0f;
	int a, tot = 0, minsize;
	const int hnum = ((roundboxalign & (UI_CNR_TOP_LEFT | UI_CNR_TOP_RIGHT)) == (UI_CNR_TOP_LEFT | UI_CNR_TOP_RIGHT) ||
	                  (roundboxalign & (UI_CNR_BOTTOM_RIGHT | UI_CNR_BOTTOM_LEFT)) == (UI_CNR_BOTTOM_RIGHT | UI_CNR_BOTTOM_LEFT)) ? 1 : 2;
	const int vnum = ((roundboxalign & (UI_CNR_TOP_LEFT | UI_CNR_BOTTOM_LEFT)) == (UI_CNR_TOP_LEFT | UI_CNR_BOTTOM_LEFT) ||
	                  (roundboxalign & (UI_CNR_TOP_RIGHT | UI_CNR_BOTTOM_RIGHT)) == (UI_CNR_TOP_RIGHT | UI_CNR_BOTTOM_RIGHT)) ? 1 : 2;

	minsize = min_ii(BLI_rcti_size_x(rect) * hnum,
	                 BLI_rcti_size_y(rect) * vnum);
	
	if (2.0f * rad > minsize)
		rad = 0.5f * minsize;

	if (2.0f * (radi + 1.0f) > minsize)
		radi = 0.5f * minsize - U.pixelsize;

	wt->uniform_params.rad = rad;
	wt->uniform_params.radi = radi;
	wt->uniform_params.facxi = facxi;
	wt->uniform_params.facyi = facyi;
	wt->uniform_params.round_corners[0] = (roundboxalign & UI_CNR_BOTTOM_LEFT) ? 1.0f : 0.0f;
	wt->uniform_params.round_corners[1] = (roundboxalign & UI_CNR_BOTTOM_RIGHT) ? 1.0f : 0.0f;
	wt->uniform_params.round_corners[2] = (roundboxalign & UI_CNR_TOP_RIGHT) ? 1.0f : 0.0f;
	wt->uniform_params.round_corners[3] = (roundboxalign & UI_CNR_TOP_LEFT) ? 1.0f : 0.0f;
	BLI_rctf_rcti_copy(&wt->uniform_params.rect, rect);
	BLI_rctf_init(&wt->uniform_params.recti, minxi, maxxi, minyi, maxyi);

	/* mult */
	for (a = 0; a < WIDGET_CURVE_RESOLU; a++) {
		veci[a][0] = radi * cornervec[a][0];
		veci[a][1] = radi * cornervec[a][1];
		vec[a][0] = rad * cornervec[a][0];
		vec[a][1] = rad * cornervec[a][1];
	}
	
	/* corner left-bottom */
	if (roundboxalign & UI_CNR_BOTTOM_LEFT) {
		
		for (a = 0; a < WIDGET_CURVE_RESOLU; a++, tot++) {
			wt->inner_v[tot][0] = minxi + veci[a][1];
			wt->inner_v[tot][1] = minyi + radi - veci[a][0];
			
			wt->outer_v[tot][0] = minx + vec[a][1];
			wt->outer_v[tot][1] = miny + rad - vec[a][0];
			
			wt->inner_uv[tot][0] = facxi * (wt->inner_v[tot][0] - minxi);
			wt->inner_uv[tot][1] = facyi * (wt->inner_v[tot][1] - minyi);
		}
	}
	else {
		wt->inner_v[tot][0] = minxi;
		wt->inner_v[tot][1] = minyi;
		
		wt->outer_v[tot][0] = minx;
		wt->outer_v[tot][1] = miny;

		wt->inner_uv[tot][0] = 0.0f;
		wt->inner_uv[tot][1] = 0.0f;
		
		tot++;
	}
	
	/* corner right-bottom */
	if (roundboxalign & UI_CNR_BOTTOM_RIGHT) {
		
		for (a = 0; a < WIDGET_CURVE_RESOLU; a++, tot++) {
			wt->inner_v[tot][0] = maxxi - radi + veci[a][0];
			wt->inner_v[tot][1] = minyi + veci[a][1];
			
			wt->outer_v[tot][0] = maxx - rad + vec[a][0];
			wt->outer_v[tot][1] = miny + vec[a][1];
			
			wt->inner_uv[tot][0] = facxi * (wt->inner_v[tot][0] - minxi);
			wt->inner_uv[tot][1] = facyi * (wt->inner_v[tot][1] - minyi);
		}
	}
	else {
		wt->inner_v[tot][0] = maxxi;
		wt->inner_v[tot][1] = minyi;
		
		wt->outer_v[tot][0] = maxx;
		wt->outer_v[tot][1] = miny;

		wt->inner_uv[tot][0] = 1.0f;
		wt->inner_uv[tot][1] = 0.0f;
		
		tot++;
	}
	
	wt->halfwayvert = tot;
	
	/* corner right-top */
	if (roundboxalign & UI_CNR_TOP_RIGHT) {
		
		for (a = 0; a < WIDGET_CURVE_RESOLU; a++, tot++) {
			wt->inner_v[tot][0] = maxxi - veci[a][1];
			wt->inner_v[tot][1] = maxyi - radi + veci[a][0];
			
			wt->outer_v[tot][0] = maxx - vec[a][1];
			wt->outer_v[tot][1] = maxy - rad + vec[a][0];
			
			wt->inner_uv[tot][0] = facxi * (wt->inner_v[tot][0] - minxi);
			wt->inner_uv[tot][1] = facyi * (wt->inner_v[tot][1] - minyi);
		}
	}
	else {
		wt->inner_v[tot][0] = maxxi;
		wt->inner_v[tot][1] = maxyi;
		
		wt->outer_v[tot][0] = maxx;
		wt->outer_v[tot][1] = maxy;
		
		wt->inner_uv[tot][0] = 1.0f;
		wt->inner_uv[tot][1] = 1.0f;
		
		tot++;
	}
	
	/* corner left-top */
	if (roundboxalign & UI_CNR_TOP_LEFT) {
		
		for (a = 0; a < WIDGET_CURVE_RESOLU; a++, tot++) {
			wt->inner_v[tot][0] = minxi + radi - veci[a][0];
			wt->inner_v[tot][1] = maxyi - veci[a][1];
			
			wt->outer_v[tot][0] = minx + rad - vec[a][0];
			wt->outer_v[tot][1] = maxy - vec[a][1];
			
			wt->inner_uv[tot][0] = facxi * (wt->inner_v[tot][0] - minxi);
			wt->inner_uv[tot][1] = facyi * (wt->inner_v[tot][1] - minyi);
		}
		
	}
	else {
		
		wt->inner_v[tot][0] = minxi;
		wt->inner_v[tot][1] = maxyi;
		
		wt->outer_v[tot][0] = minx;
		wt->outer_v[tot][1] = maxy;
		
		wt->inner_uv[tot][0] = 0.0f;
		wt->inner_uv[tot][1] = 1.0f;
		
		tot++;
	}

	BLI_assert(tot <= WIDGET_SIZE_MAX);

	wt->totvert = tot;
}

static void round_box_edges(uiWidgetBase *wt, int roundboxalign, const rcti *rect, float rad)
{
	round_box__edges(wt, roundboxalign, rect, rad, rad - U.pixelsize);
}

/* -------------------------------------------------------------------- */
/** \name Shape Preset Mini API
 * \{ */

/* based on button rect, return scaled array of triangles */
static void shape_preset_init_trias_ex(
        uiWidgetTrias *tria, const rcti *rect, float triasize, char where,
        /* input data */
        const float verts[][2], const int verts_tot,
        const unsigned int tris[][3], const int tris_tot)
{
	float centx, centy, sizex, sizey, minsize;
	int a, i1 = 0, i2 = 1;

	if (where == 'r' || where == 'l') {
		minsize = BLI_rcti_size_y(rect);
	}
	else {
		minsize = BLI_rcti_size_x(rect);
	}

	/* center position and size */
	centx = (float)rect->xmin + 0.4f * minsize;
	centy = (float)rect->ymin + 0.5f * minsize;
	tria->size = sizex = sizey = -0.5f * triasize * minsize;

	if (where == 'r') {
		centx = (float)rect->xmax - 0.4f * minsize;
		sizex = -sizex;
	}
	else if (where == 't') {
		centx = (float)rect->xmin + 0.5f * minsize;
		centy = (float)rect->ymax - 0.5f * minsize;
		sizey = -sizey;
		i2 = 0; i1 = 1;
	}
	else if (where == 'b') {
		centx = (float)rect->xmin + 0.5f * minsize;
		sizex = -sizex;
		i2 = 0; i1 = 1;
	}

	for (a = 0; a < verts_tot; a++) {
		tria->vec[a][0] = sizex * verts[a][i1] + centx;
		tria->vec[a][1] = sizey * verts[a][i2] + centy;
	}

	tria->center[0] = centx;
	tria->center[1] = centy;

	tria->tot = tris_tot;
	tria->index = tris;
}

static void shape_preset_init_number_arrows(uiWidgetTrias *tria, const rcti *rect, float triasize, char where)
{
	tria->type = ROUNDBOX_TRIA_ARROWS;
	shape_preset_init_trias_ex(
	        tria, rect, triasize, where,
	        g_shape_preset_number_arrow_vert, ARRAY_SIZE(g_shape_preset_number_arrow_vert),
	        g_shape_preset_number_arrow_face, ARRAY_SIZE(g_shape_preset_number_arrow_face));
}

static void shape_preset_init_hold_action(uiWidgetTrias *tria, const rcti *rect, float triasize, char where)
{
	tria->type = ROUNDBOX_TRIA_HOLD_ACTION_ARROW;
	/* With the current changes to use batches for widget drawing, the code
	 * below is doing almost nothing effectively. 'where' doesn't work either,
	 * shader is currently hardcoded to work for the button triangle pointing
	 * at the lower right. The same limitation applies to other trias as well.
	 * XXX Should be addressed. */
	shape_preset_init_trias_ex(
	        tria, rect, triasize, where,
	        g_shape_preset_hold_action_vert, ARRAY_SIZE(g_shape_preset_hold_action_vert),
	        g_shape_preset_hold_action_face, ARRAY_SIZE(g_shape_preset_hold_action_face));
}

static void shape_preset_init_scroll_circle(uiWidgetTrias *tria, const rcti *rect, float triasize, char where)
{
	tria->type = ROUNDBOX_TRIA_SCROLL;
	shape_preset_init_trias_ex(
	        tria, rect, triasize, where,
	        g_shape_preset_scroll_circle_vert, ARRAY_SIZE(g_shape_preset_scroll_circle_vert),
	        g_shape_preset_scroll_circle_face, ARRAY_SIZE(g_shape_preset_scroll_circle_face));
}

static void widget_draw_vertex_buffer(unsigned int pos, unsigned int col, int mode,
                                      const float quads_pos[WIDGET_SIZE_MAX][2],
                                      const unsigned char quads_col[WIDGET_SIZE_MAX][4],
                                      unsigned int totvert)
{
	immBegin(mode, totvert);
	for (int i = 0; i < totvert; ++i) {
		if (quads_col)
			immAttrib4ubv(col, quads_col[i]);
		immVertex2fv(pos, quads_pos[i]);
	}
	immEnd();
}

static void shape_preset_trias_from_rect_menu(uiWidgetTrias *tria, const rcti *rect)
{
	float centx, centy, size;
	int a;
	tria->type = ROUNDBOX_TRIA_MENU;

	/* center position and size */
	tria->center[0] = centx = rect->xmax - 0.32f * BLI_rcti_size_y(rect);
	tria->center[1] = centy = rect->ymin + 0.50f * BLI_rcti_size_y(rect);
	tria->size = size = 0.4f * BLI_rcti_size_y(rect);

	for (a = 0; a < 6; a++) {
		tria->vec[a][0] = size * g_shape_preset_menu_arrow_vert[a][0] + centx;
		tria->vec[a][1] = size * g_shape_preset_menu_arrow_vert[a][1] + centy;
	}

	tria->tot = 2;
	tria->index = g_shape_preset_menu_arrow_face;
}

static void shape_preset_trias_from_rect_checkmark(uiWidgetTrias *tria, const rcti *rect)
{
	float centx, centy, size;
	int a;
	tria->type = ROUNDBOX_TRIA_CHECK;
	
	/* center position and size */
	tria->center[0] = centx = rect->xmin + 0.5f * BLI_rcti_size_y(rect);
	tria->center[1] = centy = rect->ymin + 0.5f * BLI_rcti_size_y(rect);
	tria->size = size = 0.5f * BLI_rcti_size_y(rect);
	
	for (a = 0; a < 6; a++) {
		tria->vec[a][0] = size * g_shape_preset_checkmark_vert[a][0] + centx;
		tria->vec[a][1] = size * g_shape_preset_checkmark_vert[a][1] + centy;
	}
	
	tria->tot = 4;
	tria->index = g_shape_preset_checkmark_face;
}

/** \} */


/* prepares shade colors */
static void shadecolors4(char coltop[4], char coldown[4], const char *color, short shadetop, short shadedown)
{
	coltop[0] = CLAMPIS(color[0] + shadetop, 0, 255);
	coltop[1] = CLAMPIS(color[1] + shadetop, 0, 255);
	coltop[2] = CLAMPIS(color[2] + shadetop, 0, 255);
	coltop[3] = color[3];

	coldown[0] = CLAMPIS(color[0] + shadedown, 0, 255);
	coldown[1] = CLAMPIS(color[1] + shadedown, 0, 255);
	coldown[2] = CLAMPIS(color[2] + shadedown, 0, 255);
	coldown[3] = color[3];
}

static void round_box_shade_col4_r(unsigned char r_col[4], const char col1[4], const char col2[4], const float fac)
{
	const int faci = unit_float_to_uchar_clamp(fac);
	const int facm = 255 - faci;

	r_col[0] = (faci * col1[0] + facm * col2[0]) / 256;
	r_col[1] = (faci * col1[1] + facm * col2[1]) / 256;
	r_col[2] = (faci * col1[2] + facm * col2[2]) / 256;
	r_col[3] = (faci * col1[3] + facm * col2[3]) / 256;
}

static void widget_verts_to_triangle_strip(uiWidgetBase *wtb, const int totvert, float triangle_strip[WIDGET_SIZE_MAX * 2 + 2][2])
{
	int a;
	for (a = 0; a < totvert; a++) {
		copy_v2_v2(triangle_strip[a * 2], wtb->outer_v[a]);
		copy_v2_v2(triangle_strip[a * 2 + 1], wtb->inner_v[a]);
	}
	copy_v2_v2(triangle_strip[a * 2], wtb->outer_v[0]);
	copy_v2_v2(triangle_strip[a * 2 + 1], wtb->inner_v[0]);
}

static void widgetbase_outline(uiWidgetBase *wtb, unsigned int pos)
{
	float triangle_strip[WIDGET_SIZE_MAX * 2 + 2][2]; /* + 2 because the last pair is wrapped */
	widget_verts_to_triangle_strip(wtb, wtb->totvert, triangle_strip);

	widget_draw_vertex_buffer(pos, 0, GL_TRIANGLE_STRIP, triangle_strip, NULL, wtb->totvert * 2 + 2);
}

static void widgetbase_set_uniform_alpha_discard(
        uiWidgetBase *wtb,
        const bool alpha_check,
        const float discard_factor)
{
	if (alpha_check) {
		wtb->uniform_params.alpha_discard = -discard_factor;
	}
	else {
		wtb->uniform_params.alpha_discard = discard_factor;
	}
}

static void widgetbase_set_uniform_alpha_check(
        uiWidgetBase *wtb,
        const bool alpha_check)
{
	const float discard_factor = fabs(wtb->uniform_params.alpha_discard);
	widgetbase_set_uniform_alpha_discard(wtb, alpha_check, discard_factor);
}

static void widgetbase_set_uniform_discard_factor(
        uiWidgetBase *wtb,
        const float discard_factor)
{
	bool alpha_check = wtb->uniform_params.alpha_discard < 0.0f;
	widgetbase_set_uniform_alpha_discard(wtb, alpha_check, discard_factor);
}

static void widgetbase_set_uniform_colors_ubv(
        uiWidgetBase *wtb,
        const unsigned char *col1, const unsigned char *col2,
        const unsigned char *outline,
        const unsigned char *emboss,
        const unsigned char *tria,
        const bool alpha_check)
{
	widgetbase_set_uniform_alpha_check(wtb, alpha_check);
	rgba_float_args_set_ch(wtb->uniform_params.color_inner1, col1[0], col1[1], col1[2], col1[3]);
	rgba_float_args_set_ch(wtb->uniform_params.color_inner2, col2[0], col2[1], col2[2], col2[3]);
	rgba_float_args_set_ch(wtb->uniform_params.color_outline, outline[0], outline[1], outline[2], outline[3]);
	rgba_float_args_set_ch(wtb->uniform_params.color_emboss, emboss[0], emboss[1], emboss[2], emboss[3]);
	rgba_float_args_set_ch(wtb->uniform_params.color_tria, tria[0], tria[1], tria[2], tria[3]);
}

/* keep in sync with shader */
#define MAX_WIDGET_BASE_BATCH 6
#define MAX_WIDGET_PARAMETERS 11

struct {
	Gwn_Batch *batch; /* Batch type */
	uiWidgetBaseParameters params[MAX_WIDGET_BASE_BATCH];
	int count;
	bool enabled;
} g_widget_base_batch = {0};

void UI_widgetbase_draw_cache_flush(void)
{
	float checker_params[3] = {UI_ALPHA_CHECKER_DARK / 255.0f, UI_ALPHA_CHECKER_LIGHT / 255.0f, 8.0f};

	if (g_widget_base_batch.count == 0)
		return;

	Gwn_Batch *batch = g_widget_base_batch.batch;
	if (g_widget_base_batch.count == 1) {
		/* draw single */
		GWN_batch_program_set_builtin(batch, GPU_SHADER_2D_WIDGET_BASE);
		GWN_batch_uniform_4fv_array(batch, "parameters", MAX_WIDGET_PARAMETERS, (float *)g_widget_base_batch.params);
		GWN_batch_uniform_3fv(batch, "checkerColorAndSize", checker_params);
		GWN_batch_draw(batch);
	}
	else {
		GWN_batch_program_set_builtin(batch, GPU_SHADER_2D_WIDGET_BASE_INST);
		GWN_batch_uniform_4fv_array(batch, "parameters", MAX_WIDGET_PARAMETERS * MAX_WIDGET_BASE_BATCH,
		                            (float *)g_widget_base_batch.params);
		GWN_batch_uniform_3fv(batch, "checkerColorAndSize", checker_params);
		gpuBindMatrices(batch->interface);
		GWN_batch_draw_range_ex(batch, 0, g_widget_base_batch.count, true);
		GWN_batch_program_use_end(batch);
	}
	g_widget_base_batch.count = 0;
}

void UI_widgetbase_draw_cache_begin(void)
{
	BLI_assert(g_widget_base_batch.enabled == false);
	g_widget_base_batch.enabled = true;
}

void UI_widgetbase_draw_cache_end(void)
{
	BLI_assert(g_widget_base_batch.enabled == true);
	g_widget_base_batch.enabled = false;

	glEnable(GL_BLEND);

	UI_widgetbase_draw_cache_flush();

	glDisable(GL_BLEND);
}

static void draw_widgetbase_batch(Gwn_Batch *batch, uiWidgetBase *wtb)
{
	wtb->uniform_params.tria1_size = wtb->tria1.size;
	wtb->uniform_params.tria2_size = wtb->tria2.size;
	copy_v2_v2(wtb->uniform_params.tria1_center, wtb->tria1.center);
	copy_v2_v2(wtb->uniform_params.tria2_center, wtb->tria2.center);

	if (g_widget_base_batch.enabled) {
		if (g_widget_base_batch.batch == NULL) {
			g_widget_base_batch.batch = ui_batch_roundbox_widget_get(ROUNDBOX_TRIA_ARROWS);
		}

		/* draw multi */
		if (batch != g_ui_batch_cache.roundbox_widget[ROUNDBOX_TRIA_NONE] &&
		    batch != g_widget_base_batch.batch)
		{
			/* issue previous calls before changing batch type. */
			UI_widgetbase_draw_cache_flush();
			g_widget_base_batch.batch = batch;
		}

		/* No need to change batch if tria is not visible. Just scale it to 0. */
		if (batch == g_ui_batch_cache.roundbox_widget[ROUNDBOX_TRIA_NONE]) {
			wtb->uniform_params.tria1_size = wtb->uniform_params.tria2_size = 0;
		}

		g_widget_base_batch.params[g_widget_base_batch.count] = wtb->uniform_params;
		g_widget_base_batch.count++;

		if (g_widget_base_batch.count == MAX_WIDGET_BASE_BATCH) {
			UI_widgetbase_draw_cache_flush();
		}
	}
	else {
		float checker_params[3] = {UI_ALPHA_CHECKER_DARK / 255.0f, UI_ALPHA_CHECKER_LIGHT / 255.0f, 8.0f};
		/* draw single */
		GWN_batch_program_set_builtin(batch, GPU_SHADER_2D_WIDGET_BASE);
		GWN_batch_uniform_4fv_array(batch, "parameters", 11, (float *)&wtb->uniform_params);
		GWN_batch_uniform_3fv(batch, "checkerColorAndSize", checker_params);
		GWN_batch_draw(batch);
	}
}

static void widgetbase_draw(uiWidgetBase *wtb, const uiWidgetColors *wcol)
{
	unsigned char inner_col1[4] = {0};
	unsigned char inner_col2[4] = {0};
	unsigned char emboss_col[4] = {0};
	unsigned char outline_col[4] = {0};
	unsigned char tria_col[4] = {0};
	/* For color widget. */
	bool alpha_check = (wcol->alpha_check && (wcol->shaded == 0));

	glEnable(GL_BLEND);

	/* backdrop non AA */
	if (wtb->draw_inner) {
		if (wcol->shaded == 0) {
			/* simple fill */
			inner_col1[0] = inner_col2[0] = (unsigned char)wcol->inner[0];
			inner_col1[1] = inner_col2[1] = (unsigned char)wcol->inner[1];
			inner_col1[2] = inner_col2[2] = (unsigned char)wcol->inner[2];
			inner_col1[3] = inner_col2[3] = (unsigned char)wcol->inner[3];
		}
		else {
			/* gradient fill */
			shadecolors4((char *)inner_col1, (char *)inner_col2, wcol->inner, wcol->shadetop, wcol->shadedown);
		}
	}

	if (wtb->draw_outline) {
		outline_col[0] = wcol->outline[0];
		outline_col[1] = wcol->outline[1];
		outline_col[2] = wcol->outline[2];
		outline_col[3] = wcol->outline[3] / WIDGET_AA_JITTER;

		/* emboss bottom shadow */
		if (wtb->draw_emboss) {
			UI_GetThemeColor4ubv(TH_WIDGET_EMBOSS, emboss_col);
		}
	}

	if (wtb->tria1.type != ROUNDBOX_TRIA_NONE) {
		tria_col[0] = wcol->item[0];
		tria_col[1] = wcol->item[1];
		tria_col[2] = wcol->item[2];
		tria_col[3] = (unsigned char)((float)wcol->item[3] / WIDGET_AA_JITTER);
	}

	/* Draw everything in one drawcall */
	if (inner_col1[3] || inner_col2[3] || outline_col[3] || emboss_col[3] || tria_col[3] || alpha_check) {
		widgetbase_set_uniform_colors_ubv(wtb, inner_col1, inner_col2, outline_col, emboss_col, tria_col, alpha_check);

		Gwn_Batch *roundbox_batch = ui_batch_roundbox_widget_get(wtb->tria1.type);
		draw_widgetbase_batch(roundbox_batch, wtb);
	}

	glDisable(GL_BLEND);
}

/* *********************** text/icon ************************************** */

#define UI_TEXT_CLIP_MARGIN (0.25f * U.widget_unit / but->block->aspect)

#define PREVIEW_PAD 4

static void widget_draw_preview(BIFIconID icon, float alpha, const rcti *rect)
{
	int w, h, size;

	if (icon == ICON_NONE)
		return;

	w = BLI_rcti_size_x(rect);
	h = BLI_rcti_size_y(rect);
	size = MIN2(w, h);
	size -= PREVIEW_PAD * 2;  /* padding */

	if (size > 0) {
		int x = rect->xmin + w / 2 - size / 2;
		int y = rect->ymin + h / 2 - size / 2;

		UI_icon_draw_preview_aspect_size(x, y, icon, 1.0f, alpha, size);
	}
}


static int ui_but_draw_menu_icon(const uiBut *but)
{
	return (but->flag & UI_BUT_ICON_SUBMENU) && (but->dt == UI_EMBOSS_PULLDOWN);
}

/* icons have been standardized... and this call draws in untransformed coordinates */

static void widget_draw_icon_ex(
        const uiBut *but, BIFIconID icon, float alpha, const rcti *rect, const bool show_menu_icon,
        const int icon_size)
{
	float xs = 0.0f, ys = 0.0f;
	float aspect, height;
	
	if (but->flag & UI_BUT_ICON_PREVIEW) {
		glEnable(GL_BLEND);
		widget_draw_preview(icon, alpha, rect);
		glDisable(GL_BLEND);
		return;
	}
	
	/* this icon doesn't need draw... */
	if (icon == ICON_BLANK1 && (but->flag & UI_BUT_ICON_SUBMENU) == 0) return;
	
	aspect = but->block->aspect / UI_DPI_FAC;
	height = icon_size / aspect;

	/* calculate blend color */
	if (ELEM(but->type, UI_BTYPE_TOGGLE, UI_BTYPE_ROW, UI_BTYPE_TOGGLE_N, UI_BTYPE_LISTROW)) {
		if (but->flag & UI_SELECT) {}
		else if (but->flag & UI_ACTIVE) {}
		else alpha = 0.5f;
	}
	else if ((but->type == UI_BTYPE_LABEL)) {
		/* extra feature allows more alpha blending */
		if (but->a1 == 1.0f) {
			alpha *= but->a2;
		}
	}
	else if (ELEM(but->type, UI_BTYPE_BUT)) {
		if (but->flag & UI_BUT_DISABLED) {
			alpha *= 0.5f;
		}
	}
	
	glEnable(GL_BLEND);
	
	if (icon && icon != ICON_BLANK1) {
		float ofs = 1.0f / aspect;
		
		if (but->drawflag & UI_BUT_ICON_LEFT) {
			/* special case - icon_only pie buttons */
			if (ui_block_is_pie_menu(but->block) && !ELEM(but->type, UI_BTYPE_MENU, UI_BTYPE_POPOVER) && but->str && but->str[0] == '\0')
				xs = rect->xmin + 2.0f * ofs;
			else if (but->dt == UI_EMBOSS_NONE || but->type == UI_BTYPE_LABEL)
				xs = rect->xmin + 2.0f * ofs;
			else
				xs = rect->xmin + 4.0f * ofs;
		}
		else {
			xs = (rect->xmin + rect->xmax - height) / 2.0f;
		}
		ys = (rect->ymin + rect->ymax - height) / 2.0f;

		/* force positions to integers, for zoom levels near 1. draws icons crisp. */
		if (aspect > 0.95f && aspect < 1.05f) {
			xs = (int)(xs + 0.1f);
			ys = (int)(ys + 0.1f);
		}

		/* to indicate draggable */
		if (but->dragpoin && (but->flag & UI_ACTIVE)) {
			float rgb[3] = {1.25f, 1.25f, 1.25f};
			UI_icon_draw_aspect_color(xs, ys, icon, aspect, rgb);
		}
		else if ((but->flag & (UI_ACTIVE | UI_SELECT | UI_SELECT_DRAW)) || !UI_but_is_tool(but)) {
			UI_icon_draw_aspect(xs, ys, icon, aspect, alpha);
		}
		else {
			const bTheme *btheme = UI_GetTheme();
			UI_icon_draw_desaturate(xs, ys, icon, aspect, alpha, 1.0 - btheme->tui.icon_saturation);
		}
	}

	if (show_menu_icon) {
		xs = rect->xmax - UI_DPI_ICON_SIZE - aspect;
		ys = (rect->ymin + rect->ymax - height) / 2.0f;
		
		UI_icon_draw_aspect(xs, ys, ICON_RIGHTARROW_THIN, aspect, alpha);
	}
	
	glDisable(GL_BLEND);
}

static void widget_draw_icon(
        const uiBut *but, BIFIconID icon, float alpha, const rcti *rect, const bool show_menu_icon)
{
	widget_draw_icon_ex(but, icon, alpha, rect, show_menu_icon, ICON_DEFAULT_HEIGHT);
}

static void ui_text_clip_give_prev_off(uiBut *but, const char *str)
{
	const char *prev_utf8 = BLI_str_find_prev_char_utf8(str, str + but->ofs);
	int bytes = str + but->ofs - prev_utf8;

	but->ofs -= bytes;
}

static void ui_text_clip_give_next_off(uiBut *but, const char *str)
{
	const char *next_utf8 = BLI_str_find_next_char_utf8(str + but->ofs, NULL);
	int bytes = next_utf8 - (str + but->ofs);

	but->ofs += bytes;
}

/**
 * Helper.
 * This func assumes things like kerning handling have already been handled!
 * Return the length of modified (right-clipped + ellipsis) string.
 */
static void ui_text_clip_right_ex(
        uiFontStyle *fstyle, char *str, const size_t max_len, const float okwidth,
        const char *sep, const int sep_len, const float sep_strwidth, size_t *r_final_len)
{
	float tmp;
	int l_end;

	BLI_assert(str[0]);

	/* If the trailing ellipsis takes more than 20% of all available width, just cut the string
	 * (as using the ellipsis would remove even more useful chars, and we cannot show much already!).
	 */
	if (sep_strwidth / okwidth > 0.2f) {
		l_end = BLF_width_to_strlen(fstyle->uifont_id, str, max_len, okwidth, &tmp);
		str[l_end] = '\0';
		if (r_final_len) {
			*r_final_len = (size_t)l_end;
		}
	}
	else {
		l_end = BLF_width_to_strlen(fstyle->uifont_id, str, max_len, okwidth - sep_strwidth, &tmp);
		memcpy(str + l_end, sep, sep_len + 1);  /* +1 for trailing '\0'. */
		if (r_final_len) {
			*r_final_len = (size_t)(l_end + sep_len);
		}
	}
}

/**
 * Cut off the middle of the text to fit into the given width.
 * Note in case this middle clipping would just remove a few chars, it rather clips right, which is more readable.
 * If rpart_sep is not Null, the part of str starting to first occurrence of rpart_sep is preserved at all cost (useful
 * for strings with shortcuts, like 'AVeryLongFooBarLabelForMenuEntry|Ctrl O' -> 'AVeryLong...MenuEntry|Ctrl O').
 */
float UI_text_clip_middle_ex(
        uiFontStyle *fstyle, char *str, float okwidth, const float minwidth,
        const size_t max_len, const char rpart_sep)
{
	float strwidth;

	/* Add some epsilon to OK width, avoids 'ellipsing' text that nearly fits!
	 * Better to have a small piece of the last char cut out, than two remaining chars replaced by an ellipsis... */
	okwidth += 1.0f + UI_DPI_FAC;

	BLI_assert(str[0]);

	/* need to set this first */
	UI_fontstyle_set(fstyle);

	if (fstyle->kerning == 1) {  /* for BLF_width */
		BLF_enable(fstyle->uifont_id, BLF_KERNING_DEFAULT);
	}

	strwidth = BLF_width(fstyle->uifont_id, str, max_len);

	if ((okwidth > 0.0f) && (strwidth > okwidth)) {
		/* utf8 ellipsis '...', some compilers complain */
		const char sep[] = {0xe2, 0x80, 0xa6, 0x0};
		const int sep_len = sizeof(sep) - 1;
		const float sep_strwidth = BLF_width(fstyle->uifont_id, sep, sep_len + 1);
		float parts_strwidth;
		size_t l_end;

		char *rpart = NULL, rpart_buf[UI_MAX_DRAW_STR];
		float rpart_width = 0.0f;
		size_t rpart_len = 0;
		size_t final_lpart_len;

		if (rpart_sep) {
			rpart = strrchr(str, rpart_sep);

			if (rpart) {
				rpart_len = strlen(rpart);
				rpart_width = BLF_width(fstyle->uifont_id, rpart, rpart_len);
				okwidth -= rpart_width;
				strwidth -= rpart_width;

				if (okwidth < 0.0f) {
					/* Not enough place for actual label, just display protected right part.
					 * Here just for safety, should never happen in real life! */
					memmove(str, rpart, rpart_len + 1);
					rpart = NULL;
					okwidth += rpart_width;
					strwidth = rpart_width;
				}
			}
		}

		parts_strwidth = (okwidth - sep_strwidth) / 2.0f;

		if (rpart) {
			strcpy(rpart_buf, rpart);
			*rpart = '\0';
			rpart = rpart_buf;
		}

		l_end = BLF_width_to_strlen(fstyle->uifont_id, str, max_len, parts_strwidth, &rpart_width);
		if (l_end < 10 || min_ff(parts_strwidth, strwidth - okwidth) < minwidth) {
			/* If we really have no place, or we would clip a very small piece of string in the middle,
			 * only show start of string.
			 */
			ui_text_clip_right_ex(fstyle, str, max_len, okwidth, sep, sep_len, sep_strwidth, &final_lpart_len);
		}
		else {
			size_t r_offset, r_len;

			r_offset = BLF_width_to_rstrlen(fstyle->uifont_id, str, max_len, parts_strwidth, &rpart_width);
			r_len = strlen(str + r_offset) + 1;  /* +1 for the trailing '\0'. */

			if (l_end + sep_len + r_len + rpart_len > max_len) {
				/* Corner case, the str already takes all available mem, and the ellipsis chars would actually
				 * add more chars...
				 * Better to just trim one or two letters to the right in this case...
				 * Note: with a single-char ellipsis, this should never happen! But better be safe here...
				 */
				ui_text_clip_right_ex(fstyle, str, max_len, okwidth, sep, sep_len, sep_strwidth, &final_lpart_len);
			}
			else {
				memmove(str + l_end + sep_len, str + r_offset, r_len);
				memcpy(str + l_end, sep, sep_len);
				final_lpart_len = (size_t)(l_end + sep_len + r_len - 1);  /* -1 to remove trailing '\0'! */
			}
		}

		if (rpart) {
			/* Add back preserved right part to our shorten str. */
			memcpy(str + final_lpart_len, rpart, rpart_len + 1);  /* +1 for trailing '\0'. */
		}

		strwidth = BLF_width(fstyle->uifont_id, str, max_len);
	}

	if (fstyle->kerning == 1) {
		BLF_disable(fstyle->uifont_id, BLF_KERNING_DEFAULT);
	}

	return strwidth;
}

/**
 * Wrapper around UI_text_clip_middle_ex.
 */
static void ui_text_clip_middle(uiFontStyle *fstyle, uiBut *but, const rcti *rect)
{
	/* No margin for labels! */
	const int border = ELEM(but->type, UI_BTYPE_LABEL, UI_BTYPE_MENU, UI_BTYPE_POPOVER) ? 0 : (int)(UI_TEXT_CLIP_MARGIN + 0.5f);
	const float okwidth = (float)max_ii(BLI_rcti_size_x(rect) - border, 0);
	const size_t max_len = sizeof(but->drawstr);
	const float minwidth = (float)(UI_DPI_ICON_SIZE) / but->block->aspect * 2.0f;

	but->ofs = 0;
	but->strwidth = UI_text_clip_middle_ex(fstyle, but->drawstr, okwidth, minwidth, max_len, '\0');
}

/**
 * Like ui_text_clip_middle(), but protect/preserve at all cost the right part of the string after sep.
 * Useful for strings with shortcuts (like 'AVeryLongFooBarLabelForMenuEntry|Ctrl O' -> 'AVeryLong...MenuEntry|Ctrl O').
 */
static void ui_text_clip_middle_protect_right(uiFontStyle *fstyle, uiBut *but, const rcti *rect, const char rsep)
{
	/* No margin for labels! */
	const int border = ELEM(but->type, UI_BTYPE_LABEL, UI_BTYPE_MENU, UI_BTYPE_POPOVER) ? 0 : (int)(UI_TEXT_CLIP_MARGIN + 0.5f);
	const float okwidth = (float)max_ii(BLI_rcti_size_x(rect) - border, 0);
	const size_t max_len = sizeof(but->drawstr);
	const float minwidth = (float)(UI_DPI_ICON_SIZE) / but->block->aspect * 2.0f;

	but->ofs = 0;
	but->strwidth = UI_text_clip_middle_ex(fstyle, but->drawstr, okwidth, minwidth, max_len, rsep);
}

/**
 * Cut off the text, taking into account the cursor location (text display while editing).
 */
static void ui_text_clip_cursor(uiFontStyle *fstyle, uiBut *but, const rcti *rect)
{
	const int border = (int)(UI_TEXT_CLIP_MARGIN + 0.5f);
	const int okwidth = max_ii(BLI_rcti_size_x(rect) - border, 0);

	BLI_assert(but->editstr && but->pos >= 0);

	/* need to set this first */
	UI_fontstyle_set(fstyle);

	if (fstyle->kerning == 1) /* for BLF_width */
		BLF_enable(fstyle->uifont_id, BLF_KERNING_DEFAULT);

	/* define ofs dynamically */
	if (but->ofs > but->pos)
		but->ofs = but->pos;

	if (BLF_width(fstyle->uifont_id, but->editstr, INT_MAX) <= okwidth)
		but->ofs = 0;

	but->strwidth = BLF_width(fstyle->uifont_id, but->editstr + but->ofs, INT_MAX);

	if (but->strwidth > okwidth) {
		int len = strlen(but->editstr);

		while (but->strwidth > okwidth) {
			float width;

			/* string position of cursor */
			width = BLF_width(fstyle->uifont_id, but->editstr + but->ofs, (but->pos - but->ofs));

			/* if cursor is at 20 pixels of right side button we clip left */
			if (width > okwidth - 20) {
				ui_text_clip_give_next_off(but, but->editstr);
			}
			else {
				int bytes;
				/* shift string to the left */
				if (width < 20 && but->ofs > 0)
					ui_text_clip_give_prev_off(but, but->editstr);
				bytes = BLI_str_utf8_size(BLI_str_find_prev_char_utf8(but->editstr, but->editstr + len));
				if (bytes == -1)
					bytes = 1;
				len -= bytes;
			}

			but->strwidth = BLF_width(fstyle->uifont_id, but->editstr + but->ofs, len - but->ofs);

			if (but->strwidth < 10) break;
		}
	}

	if (fstyle->kerning == 1) {
		BLF_disable(fstyle->uifont_id, BLF_KERNING_DEFAULT);
	}
}

/**
 * Cut off the end of text to fit into the width of \a rect.
 *
 * \note deals with ': ' especially for number buttons
 */
static void ui_text_clip_right_label(uiFontStyle *fstyle, uiBut *but, const rcti *rect)
{
	const int border = UI_TEXT_CLIP_MARGIN + 1;
	const int okwidth = max_ii(BLI_rcti_size_x(rect) - border, 0);
	char *cpoin = NULL;
	int drawstr_len = strlen(but->drawstr);
	const char *cpend = but->drawstr + drawstr_len;
	
	/* need to set this first */
	UI_fontstyle_set(fstyle);
	
	if (fstyle->kerning == 1) /* for BLF_width */
		BLF_enable(fstyle->uifont_id, BLF_KERNING_DEFAULT);
	
	but->strwidth = BLF_width(fstyle->uifont_id, but->drawstr, sizeof(but->drawstr));
	but->ofs = 0;
	

	/* First shorten num-buttons eg,
	 *   Translucency: 0.000
	 * becomes
	 *   Trans: 0.000
	 */

	/* find the space after ':' separator */
	cpoin = strrchr(but->drawstr, ':');
	
	if (cpoin && (cpoin < cpend - 2)) {
		char *cp2 = cpoin;
		
		/* chop off the leading text, starting from the right */
		while (but->strwidth > okwidth && cp2 > but->drawstr) {
			const char *prev_utf8 = BLI_str_find_prev_char_utf8(but->drawstr, cp2);
			int bytes = cp2 - prev_utf8;

			/* shift the text after and including cp2 back by 1 char, +1 to include null terminator */
			memmove(cp2 - bytes, cp2, drawstr_len + 1);
			cp2 -= bytes;

			drawstr_len -= bytes;
			// BLI_assert(strlen(but->drawstr) == drawstr_len);
			
			but->strwidth = BLF_width(fstyle->uifont_id, but->drawstr + but->ofs, sizeof(but->drawstr) - but->ofs);
			if (but->strwidth < 10) break;
		}
	
	
		/* after the leading text is gone, chop off the : and following space, with ofs */
		while ((but->strwidth > okwidth) && (but->ofs < 2)) {
			ui_text_clip_give_next_off(but, but->drawstr);
			but->strwidth = BLF_width(fstyle->uifont_id, but->drawstr + but->ofs, sizeof(but->drawstr) - but->ofs);
			if (but->strwidth < 10) break;
		}
	}


	/* Now just remove trailing chars */
	/* once the label's gone, chop off the least significant digits */
	if (but->strwidth > okwidth) {
		float strwidth;
		drawstr_len = BLF_width_to_strlen(fstyle->uifont_id, but->drawstr + but->ofs,
		                                  drawstr_len - but->ofs, okwidth, &strwidth) + but->ofs;
		but->strwidth = strwidth;
		but->drawstr[drawstr_len] = 0;
	}
	
	if (fstyle->kerning == 1)
		BLF_disable(fstyle->uifont_id, BLF_KERNING_DEFAULT);
}

#ifdef WITH_INPUT_IME
static void widget_draw_text_ime_underline(
        uiFontStyle *fstyle, uiWidgetColors *wcol, uiBut *but, const rcti *rect,
        const wmIMEData *ime_data, const char *drawstr)
{
	int ofs_x, width;
	int rect_x = BLI_rcti_size_x(rect);
	int sel_start = ime_data->sel_start, sel_end = ime_data->sel_end;
	float fcol[4];

	if (drawstr[0] != 0) {
		if (but->pos >= but->ofs) {
			ofs_x = BLF_width(fstyle->uifont_id, drawstr + but->ofs, but->pos - but->ofs);
		}
		else {
			ofs_x = 0;
		}

		width = BLF_width(fstyle->uifont_id, drawstr + but->ofs,
		                  ime_data->composite_len + but->pos - but->ofs);

		rgba_uchar_to_float(fcol, wcol->text);
		UI_draw_text_underline(rect->xmin + ofs_x, rect->ymin + 6 * U.pixelsize, min_ii(width, rect_x - 2) - ofs_x, 1, fcol);

		/* draw the thick line */
		if (sel_start != -1 && sel_end != -1) {
			sel_end -= sel_start;
			sel_start += but->pos;

			if (sel_start >= but->ofs) {
				ofs_x = BLF_width(fstyle->uifont_id, drawstr + but->ofs, sel_start - but->ofs);
			}
			else {
				ofs_x = 0;
			}

			width = BLF_width(fstyle->uifont_id, drawstr + but->ofs,
			                  sel_end + sel_start - but->ofs);

			UI_draw_text_underline(rect->xmin + ofs_x, rect->ymin + 6 * U.pixelsize, min_ii(width, rect_x - 2) - ofs_x, 2, fcol);
		}
	}
}
#endif  /* WITH_INPUT_IME */

static void widget_draw_text(uiFontStyle *fstyle, uiWidgetColors *wcol, uiBut *but, rcti *rect)
{
	int drawstr_left_len = UI_MAX_DRAW_STR;
	const char *drawstr = but->drawstr;
	const char *drawstr_right = NULL;
	bool use_right_only = false;

#ifdef WITH_INPUT_IME
	const wmIMEData *ime_data;
#endif

	UI_fontstyle_set(fstyle);
	
	if (but->editstr || (but->drawflag & UI_BUT_TEXT_LEFT))
		fstyle->align = UI_STYLE_TEXT_LEFT;
	else if (but->drawflag & UI_BUT_TEXT_RIGHT)
		fstyle->align = UI_STYLE_TEXT_RIGHT;
	else
		fstyle->align = UI_STYLE_TEXT_CENTER;
	
	if (fstyle->kerning == 1) /* for BLF_width */
		BLF_enable(fstyle->uifont_id, BLF_KERNING_DEFAULT);
	

	/* Special case: when we're entering text for multiple buttons,
	 * don't draw the text for any of the multi-editing buttons */
	if (UNLIKELY(but->flag & UI_BUT_DRAG_MULTI)) {
		uiBut *but_edit = ui_but_drag_multi_edit_get(but);
		if (but_edit) {
			drawstr = but_edit->editstr;
			fstyle->align = UI_STYLE_TEXT_LEFT;
		}
	}
	else {
		if (but->editstr) {
			/* max length isn't used in this case,
			 * we rely on string being NULL terminated. */
			drawstr_left_len = INT_MAX;

#ifdef WITH_INPUT_IME
			/* FIXME, IME is modifying 'const char *drawstr! */
			ime_data = ui_but_ime_data_get(but);

			if (ime_data && ime_data->composite_len) {
				/* insert composite string into cursor pos */
				BLI_snprintf((char *)drawstr, UI_MAX_DRAW_STR, "%s%s%s",
				             but->editstr, ime_data->str_composite,
				             but->editstr + but->pos);
			}
			else
#endif
			{
				drawstr = but->editstr;
			}
		}
	}


	/* text button selection, cursor, composite underline */
	if (but->editstr && but->pos != -1) {
		int but_pos_ofs;
		int tx, ty;

		/* text button selection */
		if ((but->selend - but->selsta) > 0) {
			int selsta_draw, selwidth_draw;
			
			if (drawstr[0] != 0) {
				/* We are drawing on top of widget bases. Flush cache. */
				glEnable(GL_BLEND);
				UI_widgetbase_draw_cache_flush();
				glDisable(GL_BLEND);

				if (but->selsta >= but->ofs) {
					selsta_draw = BLF_width(fstyle->uifont_id, drawstr + but->ofs, but->selsta - but->ofs);
				}
				else {
					selsta_draw = 0;
				}

				selwidth_draw = BLF_width(fstyle->uifont_id, drawstr + but->ofs, but->selend - but->ofs);

				unsigned int pos = GWN_vertformat_attr_add(immVertexFormat(), "pos", GWN_COMP_I32, 2, GWN_FETCH_INT_TO_FLOAT);
				immBindBuiltinProgram(GPU_SHADER_2D_UNIFORM_COLOR);

				immUniformColor4ubv((unsigned char *)wcol->item);
				immRecti(pos, rect->xmin + selsta_draw,
				         rect->ymin + 2,
				         min_ii(rect->xmin + selwidth_draw, rect->xmax - 2),
				         rect->ymax - 2);

				immUnbindProgram();
			}
		}

		/* text cursor */
		but_pos_ofs = but->pos;

#ifdef WITH_INPUT_IME
		/* if is ime compositing, move the cursor */
		if (ime_data && ime_data->composite_len && ime_data->cursor_pos != -1) {
			but_pos_ofs += ime_data->cursor_pos;
		}
#endif

		if (but->pos >= but->ofs) {
			int t;
			if (drawstr[0] != 0) {
				t = BLF_width(fstyle->uifont_id, drawstr + but->ofs, but_pos_ofs - but->ofs);
			}
			else {
				t = 0;
			}
			/* We are drawing on top of widget bases. Flush cache. */
			glEnable(GL_BLEND);
			UI_widgetbase_draw_cache_flush();
			glDisable(GL_BLEND);

			unsigned int pos = GWN_vertformat_attr_add(immVertexFormat(), "pos", GWN_COMP_I32, 2, GWN_FETCH_INT_TO_FLOAT);
			immBindBuiltinProgram(GPU_SHADER_2D_UNIFORM_COLOR);

			immUniformColor3f(0.2f, 0.6f, 0.9f);

			tx = rect->xmin + t + 2;
			ty = rect->ymin + 2;

			/* draw cursor */
			immRecti(pos, rect->xmin + t, ty, tx, rect->ymax - 2);

			immUnbindProgram();
		}

#ifdef WITH_INPUT_IME
		if (ime_data && ime_data->composite_len) {
			/* ime cursor following */
			if (but->pos >= but->ofs) {
				ui_but_ime_reposition(but, tx + 5, ty + 3, false);
			}

			/* composite underline */
			widget_draw_text_ime_underline(fstyle, wcol, but, rect, ime_data, drawstr);
		}
#endif
	}
	
	if (fstyle->kerning == 1)
		BLF_disable(fstyle->uifont_id, BLF_KERNING_DEFAULT);

#if 0
	ui_rasterpos_safe(x, y, but->aspect);
	transopts = ui_translate_buttons();
#endif

	/* cut string in 2 parts - only for menu entries */
	if ((but->block->flag & UI_BLOCK_LOOP) &&
	    (but->editstr == NULL))
	{
		if (but->flag & UI_BUT_HAS_SEP_CHAR) {
			drawstr_right = strrchr(drawstr, UI_SEP_CHAR);
			if (drawstr_right) {
				drawstr_left_len = (drawstr_right - drawstr);
				drawstr_right++;
			}
		}
	}
	
#ifdef USE_NUMBUTS_LR_ALIGN
	if (!drawstr_right && ELEM(but->type, UI_BTYPE_NUM, UI_BTYPE_NUM_SLIDER) &&
	    /* if we're editing or multi-drag (fake editing), then use left alignment */
	    (but->editstr == NULL) && (drawstr == but->drawstr))
	{
		drawstr_right = strchr(drawstr + but->ofs, ':');
		if (drawstr_right) {
			drawstr_right++;
			drawstr_left_len = (drawstr_right - drawstr);

			while (*drawstr_right == ' ') {
				drawstr_right++;
			}
		}
		else {
			/* no prefix, even so use only cpoin */
			drawstr_right = drawstr + but->ofs;
			use_right_only = true;
		}
	}
#endif

	if (!use_right_only) {
		/* for underline drawing */
		float font_xofs, font_yofs;

		int drawlen = (drawstr_left_len == INT_MAX) ? strlen(drawstr + but->ofs) : (drawstr_left_len - but->ofs);

		if (drawlen > 0) {
			UI_fontstyle_draw_ex(fstyle, rect, drawstr + but->ofs, (unsigned char *)wcol->text,
			                     drawlen, &font_xofs, &font_yofs);

			if (but->menu_key != '\0') {
				char fixedbuf[128];
				const char *str;

				BLI_strncpy(fixedbuf, drawstr + but->ofs, min_ii(sizeof(fixedbuf), drawlen));

				str = strchr(fixedbuf, but->menu_key - 32); /* upper case */
				if (str == NULL)
					str = strchr(fixedbuf, but->menu_key);

				if (str) {
					int ul_index = -1;
					float ul_advance;

					ul_index = (int)(str - fixedbuf);

					if (fstyle->kerning == 1) {
						BLF_enable(fstyle->uifont_id, BLF_KERNING_DEFAULT);
					}

					fixedbuf[ul_index] = '\0';
					ul_advance = BLF_width(fstyle->uifont_id, fixedbuf, ul_index);

					BLF_position(fstyle->uifont_id, rect->xmin + font_xofs + ul_advance, rect->ymin + font_yofs, 0.0f);
					BLF_color4ubv(fstyle->uifont_id, (unsigned char *)wcol->text);
					BLF_draw(fstyle->uifont_id, "_", 2);

					if (fstyle->kerning == 1) {
						BLF_disable(fstyle->uifont_id, BLF_KERNING_DEFAULT);
					}
				}
			}
		}
	}

	/* part text right aligned */
	if (drawstr_right) {
		fstyle->align = UI_STYLE_TEXT_RIGHT;
		rect->xmax -= UI_TEXT_CLIP_MARGIN;
		UI_fontstyle_draw(fstyle, rect, drawstr_right, (unsigned char *)wcol->text);
	}
}

/* draws text and icons for buttons */
static void widget_draw_text_icon(uiFontStyle *fstyle, uiWidgetColors *wcol, uiBut *but, rcti *rect)
{
	const uiButExtraIconType extra_icon_type = ui_but_icon_extra_get(but);
	const bool show_menu_icon = ui_but_draw_menu_icon(but);
	float alpha = (float)wcol->text[3] / 255.0f;
	char password_str[UI_MAX_DRAW_STR];

	ui_but_text_password_hide(password_str, but, false);

	/* check for button text label */
	if (ELEM(but->type, UI_BTYPE_MENU, UI_BTYPE_POPOVER) && (but->flag & UI_BUT_NODE_LINK)) {
		rcti temp = *rect;
		temp.xmin = rect->xmax - BLI_rcti_size_y(rect) - 1;
		widget_draw_icon(but, ICON_LAYER_USED, alpha, &temp, false);
		rect->xmax = temp.xmin;
	}

	/* If there's an icon too (made with uiDefIconTextBut) then draw the icon
	 * and offset the text label to accommodate it */

	/* Big previews with optional text label below */
	if (but->flag & UI_BUT_ICON_PREVIEW && ui_block_is_menu(but->block)) {
		const BIFIconID icon = (but->flag & UI_HAS_ICON) ? but->icon + but->iconadd : ICON_NONE;
		int icon_size = BLI_rcti_size_y(rect);
		int text_size = 0;

		/* This is a bit britle, but avoids adding an 'UI_BUT_HAS_LABEL' flag to but... */
		if (icon_size > BLI_rcti_size_x(rect)) {
			/* button is not square, it has extra height for label */
			text_size = UI_UNIT_Y;
			icon_size -= text_size;
		}

		/* draw icon in rect above the space reserved for the label */
		rect->ymin += text_size;
		glEnable(GL_BLEND);
		widget_draw_preview(icon, alpha, rect);
		glDisable(GL_BLEND);

		/* offset rect to draw label in */
		rect->ymin -= text_size;
		rect->ymax -= icon_size;

		/* vertically centering text */
		rect->ymin += UI_UNIT_Y / 2;
	}
	/* Icons on the left with optional text label on the right */
	else if (but->flag & UI_HAS_ICON || show_menu_icon) {
		const bool is_tool = UI_but_is_tool(but);

		const BIFIconID icon = (but->flag & UI_HAS_ICON) ? but->icon + but->iconadd : ICON_NONE;
		int icon_size_init = is_tool ? ICON_DEFAULT_HEIGHT_TOOLBAR : ICON_DEFAULT_HEIGHT;
		const float icon_size = icon_size_init / (but->block->aspect / UI_DPI_FAC);

#ifdef USE_TOOLBAR_HACK
		if (is_tool) {
			/* pass (even if its a menu toolbar) */
			but->drawflag |= UI_BUT_TEXT_LEFT;
			but->drawflag |= UI_BUT_ICON_LEFT;
		}
#endif

		/* menu item - add some more padding so menus don't feel cramped. it must
		 * be part of the button so that this area is still clickable */
		if (is_tool) {
			/* pass (even if its a menu toolbar) */
		}
		else if (ui_block_is_pie_menu(but->block)) {
			if (but->dt == UI_EMBOSS_RADIAL)
				rect->xmin += 0.3f * U.widget_unit;
		}
		else if (ui_block_is_menu(but->block))
			rect->xmin += 0.3f * U.widget_unit;

		widget_draw_icon(but, icon, alpha, rect, show_menu_icon);

		rect->xmin += icon_size;
		/* without this menu keybindings will overlap the arrow icon [#38083] */
		if (show_menu_icon) {
			rect->xmax -= icon_size / 2.0f;
		}
	}

	if (but->editstr || (but->drawflag & UI_BUT_TEXT_LEFT)) {
		rect->xmin += (UI_TEXT_MARGIN_X * U.widget_unit) / but->block->aspect;
	}
	else if ((but->drawflag & UI_BUT_TEXT_RIGHT)) {
		rect->xmax -= (UI_TEXT_MARGIN_X * U.widget_unit) / but->block->aspect;
	}

	/* extra icons, e.g. 'x' icon to clear text or icon for eyedropper */
	if (extra_icon_type != UI_BUT_ICONEXTRA_NONE) {
		rcti temp = *rect;

		temp.xmin = temp.xmax - (BLI_rcti_size_y(rect) * 1.08f);

		if (extra_icon_type == UI_BUT_ICONEXTRA_CLEAR) {
			widget_draw_icon(but, ICON_PANEL_CLOSE, alpha, &temp, false);
		}
		else if (extra_icon_type == UI_BUT_ICONEXTRA_EYEDROPPER) {
			widget_draw_icon(but, ICON_EYEDROPPER, alpha, &temp, false);
		}
		else {
			BLI_assert(0);
		}

		rect->xmax -= ICON_SIZE_FROM_BUTRECT(rect);
	}

	/* clip but->drawstr to fit in available space */
	if (but->editstr && but->pos >= 0) {
		ui_text_clip_cursor(fstyle, but, rect);
	}
	else if (but->drawstr[0] == '\0') {
		/* bypass text clipping on icon buttons */
		but->ofs = 0;
		but->strwidth = 0;
	}
	else if (ELEM(but->type, UI_BTYPE_NUM, UI_BTYPE_NUM_SLIDER)) {
		ui_text_clip_right_label(fstyle, but, rect);
	}
	else if (but->flag & UI_BUT_HAS_SEP_CHAR) {
		/* Clip middle, but protect in all case right part containing the shortcut, if any. */
		ui_text_clip_middle_protect_right(fstyle, but, rect, UI_SEP_CHAR);
	}
	else {
		ui_text_clip_middle(fstyle, but, rect);
	}

	/* always draw text for textbutton cursor */
	widget_draw_text(fstyle, wcol, but, rect);

	ui_but_text_password_hide(password_str, but, true);

	/* if a widget uses font shadow it has to be deactivated now */
	BLF_disable(fstyle->uifont_id, BLF_SHADOW);
}

#undef UI_TEXT_CLIP_MARGIN


/* *********************** widget types ************************************* */

static struct uiWidgetStateColors wcol_state_colors = {
	{115, 190, 76, 255},
	{90, 166, 51, 255},
	{240, 235, 100, 255},
	{215, 211, 75, 255},
	{180, 0, 255, 255},
	{153, 0, 230, 255},
	{74, 137, 137, 255},
	{49, 112, 112, 255},
	0.5f, 0.0f
};

static struct uiWidgetColors wcol_num = {
	{25, 25, 25, 255},
	{180, 180, 180, 255},
	{153, 153, 153, 255},
	{90, 90, 90, 255},
	
	{0, 0, 0, 255},
	{255, 255, 255, 255},
	
	1,
	-20, 0,
	0,
	0.5f,
};

static struct uiWidgetColors wcol_numslider = {
	{25, 25, 25, 255},
	{180, 180, 180, 255},
	{153, 153, 153, 255},
	{128, 128, 128, 255},
	
	{0, 0, 0, 255},
	{255, 255, 255, 255},
	
	1,
	-20, 0,
	0,
	0.5f,
};

static struct uiWidgetColors wcol_text = {
	{25, 25, 25, 255},
	{153, 153, 153, 255},
	{153, 153, 153, 255},
	{90, 90, 90, 255},
	
	{0, 0, 0, 255},
	{255, 255, 255, 255},
	
	1,
	0, 25,
	0,
	0.2f,
};

static struct uiWidgetColors wcol_option = {
	{0, 0, 0, 255},
	{70, 70, 70, 255},
	{70, 70, 70, 255},
	{255, 255, 255, 255},
	
	{0, 0, 0, 255},
	{255, 255, 255, 255},
	
	1,
	15, -15,
	0,
	0.3333333f,
};

/* button that shows popup */
static struct uiWidgetColors wcol_menu = {
	{0, 0, 0, 255},
	{70, 70, 70, 255},
	{70, 70, 70, 255},
	{255, 255, 255, 255},
	
	{255, 255, 255, 255},
	{204, 204, 204, 255},
	
	1,
	15, -15,
	0,
	0.2f,
};

/* button that starts pulldown */
static struct uiWidgetColors wcol_pulldown = {
	{0, 0, 0, 255},
	{63, 63, 63, 255},
	{86, 128, 194, 255},
	{255, 255, 255, 255},
	
	{0, 0, 0, 255},
	{0, 0, 0, 255},
	
	0,
	25, -20,
	0,
	0.2f,
};

/* button inside menu */
static struct uiWidgetColors wcol_menu_item = {
	{0, 0, 0, 255},
	{0, 0, 0, 0},
	{86, 128, 194, 255},
	{172, 172, 172, 128},
	
	{255, 255, 255, 255},
	{0, 0, 0, 255},
	
	1,
	38, 0,
	0,
	0.2f,
};

/* backdrop menu + title text color */
static struct uiWidgetColors wcol_menu_back = {
	{0, 0, 0, 255},
	{25, 25, 25, 230},
	{45, 45, 45, 230},
	{100, 100, 100, 255},
	
	{160, 160, 160, 255},
	{255, 255, 255, 255},
	
	0,
	25, -20,
	0,
	0.25f,
};

/* pie menus */
static struct uiWidgetColors wcol_pie_menu = {
	{10, 10, 10, 200},
	{25, 25, 25, 230},
	{140, 140, 140, 255},
	{45, 45, 45, 230},

	{160, 160, 160, 255},
	{255, 255, 255, 255},

	1,
	10, -10,
	0,
	0.5f,
};


/* tooltip color */
static struct uiWidgetColors wcol_tooltip = {
	{0, 0, 0, 255},
	{25, 25, 25, 230},
	{45, 45, 45, 230},
	{100, 100, 100, 255},

	{255, 255, 255, 255},
	{255, 255, 255, 255},

	0,
	25, -20,
	0,
	0.25f,
};

static struct uiWidgetColors wcol_radio = {
	{0, 0, 0, 255},
	{70, 70, 70, 255},
	{86, 128, 194, 255},
	{255, 255, 255, 255},
	
	{255, 255, 255, 255},
	{0, 0, 0, 255},
	
	1,
	15, -15,
	0,
	0.2f,
};

static struct uiWidgetColors wcol_regular = {
	{25, 25, 25, 255},
	{153, 153, 153, 255},
	{100, 100, 100, 255},
	{25, 25, 25, 255},
	
	{0, 0, 0, 255},
	{255, 255, 255, 255},
	
	0,
	0, 0,
	0,
	0.25f,
};

static struct uiWidgetColors wcol_tool = {
	{25, 25, 25, 255},
	{153, 153, 153, 255},
	{100, 100, 100, 255},
	{25, 25, 25, 255},
	
	{0, 0, 0, 255},
	{255, 255, 255, 255},
	
	1,
	15, -15,
	0,
	0.2f,
};

static struct uiWidgetColors wcol_toolbar_item = {
	.outline = {0x19, 0x19, 0x19, 0xff},
	.inner = {0x46, 0x46, 0x46, 0xff},
	.inner_sel = {0xcc, 0xcc, 0xcc, 0xff},
	.item = {0x0, 0x0, 0x0, 0xff},

	.text = {0xff, 0xff, 0xff, 0xff},
	.text_sel = {0x33, 0x33, 0x33, 0xff},

	.shaded = 0,
	.shadetop = 0,
	.shadedown = 0,
	.alpha_check = 0,
	.roundness = 0.3f,
};

static struct uiWidgetColors wcol_box = {
	{25, 25, 25, 255},
	{128, 128, 128, 255},
	{100, 100, 100, 255},
	{25, 25, 25, 255},
	
	{0, 0, 0, 255},
	{255, 255, 255, 255},
	
	0,
	0, 0,
	0,
	0.2f,
};

static struct uiWidgetColors wcol_toggle = {
	{25, 25, 25, 255},
	{153, 153, 153, 255},
	{100, 100, 100, 255},
	{25, 25, 25, 255},
	
	{0, 0, 0, 255},
	{255, 255, 255, 255},
	
	0,
	0, 0,
	0,
	0.25f,
};

static struct uiWidgetColors wcol_scroll = {
	{50, 50, 50, 180},
	{80, 80, 80, 180},
	{100, 100, 100, 180},
	{128, 128, 128, 255},
	
	{0, 0, 0, 255},
	{255, 255, 255, 255},
	
	1,
	5, -5,
	0,
	0.5f,
};

static struct uiWidgetColors wcol_progress = {
	{0, 0, 0, 255},
	{190, 190, 190, 255},
	{100, 100, 100, 180},
	{128, 128, 128, 255},
	
	{0, 0, 0, 255},
	{255, 255, 255, 255},
	
	0,
	0, 0,
	0,
	0.25f,
};

static struct uiWidgetColors wcol_list_item = {
	{0, 0, 0, 255},
	{0, 0, 0, 0},
	{86, 128, 194, 255},
	{90, 90, 90, 255},
	
	{0, 0, 0, 255},
	{255, 255, 255, 255},
	
	0,
	0, 0,
	0,
	0.2f,
};

struct uiWidgetColors wcol_tab = {
	{60, 60, 60, 255},
	{83, 83, 83, 255},
	{114, 114, 114, 255},
	{90, 90, 90, 255},

	{0, 0, 0, 255},
	{0, 0, 0, 255},

	0,
	0, 0,
	0,
	0.25f,
};

/* free wcol struct to play with */
static struct uiWidgetColors wcol_tmp = {
	{0, 0, 0, 255},
	{128, 128, 128, 255},
	{100, 100, 100, 255},
	{25, 25, 25, 255},
	
	{0, 0, 0, 255},
	{255, 255, 255, 255},
	
	0,
	0, 0,
	0,
	0.25f,
};


/* called for theme init (new theme) and versions */
void ui_widget_color_init(ThemeUI *tui)
{
	tui->wcol_regular = wcol_regular;
	tui->wcol_tool = wcol_tool;
	tui->wcol_toolbar_item = wcol_toolbar_item;
	tui->wcol_text = wcol_text;
	tui->wcol_radio = wcol_radio;
	tui->wcol_tab = wcol_tab;
	tui->wcol_option = wcol_option;
	tui->wcol_toggle = wcol_toggle;
	tui->wcol_num = wcol_num;
	tui->wcol_numslider = wcol_numslider;
	tui->wcol_menu = wcol_menu;
	tui->wcol_pulldown = wcol_pulldown;
	tui->wcol_menu_back = wcol_menu_back;
	tui->wcol_pie_menu = wcol_pie_menu;
	tui->wcol_tooltip = wcol_tooltip;
	tui->wcol_menu_item = wcol_menu_item;
	tui->wcol_box = wcol_box;
	tui->wcol_scroll = wcol_scroll;
	tui->wcol_list_item = wcol_list_item;
	tui->wcol_progress = wcol_progress;

	tui->wcol_state = wcol_state_colors;
}

/* ************ button callbacks, state ***************** */

static void widget_state_blend(char cp[3], const char cpstate[3], const float fac)
{
	if (fac != 0.0f) {
		cp[0] = (int)((1.0f - fac) * cp[0] + fac * cpstate[0]);
		cp[1] = (int)((1.0f - fac) * cp[1] + fac * cpstate[1]);
		cp[2] = (int)((1.0f - fac) * cp[2] + fac * cpstate[2]);
	}
}

/* put all widget colors on half alpha, use local storage */
static void ui_widget_color_disabled(uiWidgetType *wt)
{
	static uiWidgetColors wcol_theme_s;

	wcol_theme_s = *wt->wcol_theme;

	wcol_theme_s.outline[3] *= 0.5;
	wcol_theme_s.inner[3] *= 0.5;
	wcol_theme_s.inner_sel[3] *= 0.5;
	wcol_theme_s.item[3] *= 0.5;
	wcol_theme_s.text[3] *= 0.5;
	wcol_theme_s.text_sel[3] *= 0.5;

	wt->wcol_theme = &wcol_theme_s;
}

static void widget_active_color(char cp[3])
{
	cp[0] = cp[0] >= 240 ? 255 : cp[0] + 15;
	cp[1] = cp[1] >= 240 ? 255 : cp[1] + 15;
	cp[2] = cp[2] >= 240 ? 255 : cp[2] + 15;
}

/* copy colors from theme, and set changes in it based on state */
static void widget_state(uiWidgetType *wt, int state)
{
	uiWidgetStateColors *wcol_state = wt->wcol_state;

	if ((state & UI_BUT_LIST_ITEM) && !(state & UI_STATE_TEXT_INPUT)) {
		/* Override default widget's colors. */
		bTheme *btheme = UI_GetTheme();
		wt->wcol_theme = &btheme->tui.wcol_list_item;

		if (state & (UI_BUT_DISABLED | UI_BUT_INACTIVE)) {
			ui_widget_color_disabled(wt);
		}
	}

	wt->wcol = *(wt->wcol_theme);

	if (state & UI_SELECT) {
		copy_v4_v4_char(wt->wcol.inner, wt->wcol.inner_sel);

		if (state & UI_BUT_ANIMATED_KEY)
			widget_state_blend(wt->wcol.inner, wcol_state->inner_key_sel, wcol_state->blend);
		else if (state & UI_BUT_ANIMATED)
			widget_state_blend(wt->wcol.inner, wcol_state->inner_anim_sel, wcol_state->blend);
		else if (state & UI_BUT_DRIVEN)
			widget_state_blend(wt->wcol.inner, wcol_state->inner_driven_sel, wcol_state->blend);
		else if (state & UI_BUT_OVERRIDEN)
			widget_state_blend(wt->wcol.inner, wcol_state->inner_overridden_sel, wcol_state->blend);

		copy_v3_v3_char(wt->wcol.text, wt->wcol.text_sel);
		
		if (state & UI_SELECT)
			SWAP(short, wt->wcol.shadetop, wt->wcol.shadedown);
	}
	else {
		if (state & UI_BUT_ANIMATED_KEY)
			widget_state_blend(wt->wcol.inner, wcol_state->inner_key, wcol_state->blend);
		else if (state & UI_BUT_ANIMATED)
			widget_state_blend(wt->wcol.inner, wcol_state->inner_anim, wcol_state->blend);
		else if (state & UI_BUT_DRIVEN)
			widget_state_blend(wt->wcol.inner, wcol_state->inner_driven, wcol_state->blend);
		else if (state & UI_BUT_OVERRIDEN)
			widget_state_blend(wt->wcol.inner, wcol_state->inner_overridden, wcol_state->blend);

		if (state & UI_ACTIVE) { /* mouse over? */
			widget_active_color(wt->wcol.inner);
		}
	}

	if (state & UI_BUT_REDALERT) {
		char red[4] = {255, 0, 0};
		widget_state_blend(wt->wcol.inner, red, 0.4f);
	}

	if (state & UI_BUT_DRAG_MULTI) {
		/* the button isn't SELECT but we're editing this so draw with sel color */
		copy_v4_v4_char(wt->wcol.inner, wt->wcol.inner_sel);
		SWAP(short, wt->wcol.shadetop, wt->wcol.shadedown);
		widget_state_blend(wt->wcol.text, wt->wcol.text_sel, 0.85f);
	}

	if (state & UI_BUT_NODE_ACTIVE) {
		char blue[4] = {86, 128, 194};
		widget_state_blend(wt->wcol.inner, blue, 0.3f);
	}
}

/* sliders use special hack which sets 'item' as inner when drawing filling */
static void widget_state_numslider(uiWidgetType *wt, int state)
{
	uiWidgetStateColors *wcol_state = wt->wcol_state;
	float blend = wcol_state->blend - 0.2f; /* XXX special tweak to make sure that bar will still be visible */

	/* call this for option button */
	widget_state(wt, state);
	
	/* now, set the inner-part so that it reflects state settings too */
	/* TODO: maybe we should have separate settings for the blending colors used for this case? */
	if (state & UI_SELECT) {
		
		if (state & UI_BUT_ANIMATED_KEY)
			widget_state_blend(wt->wcol.item, wcol_state->inner_key_sel, blend);
		else if (state & UI_BUT_ANIMATED)
			widget_state_blend(wt->wcol.item, wcol_state->inner_anim_sel, blend);
		else if (state & UI_BUT_DRIVEN)
			widget_state_blend(wt->wcol.item, wcol_state->inner_driven_sel, blend);
		else if (state & UI_BUT_OVERRIDEN)
			widget_state_blend(wt->wcol.item, wcol_state->inner_overridden_sel, blend);

		if (state & UI_SELECT)
			SWAP(short, wt->wcol.shadetop, wt->wcol.shadedown);
	}
	else {
		if (state & UI_BUT_ANIMATED_KEY)
			widget_state_blend(wt->wcol.item, wcol_state->inner_key, blend);
		else if (state & UI_BUT_ANIMATED)
			widget_state_blend(wt->wcol.item, wcol_state->inner_anim, blend);
		else if (state & UI_BUT_DRIVEN)
			widget_state_blend(wt->wcol.item, wcol_state->inner_driven, blend);
		else if (state & UI_BUT_OVERRIDEN)
			widget_state_blend(wt->wcol.item, wcol_state->inner_overridden, blend);
	}
}

/* labels use theme colors for text */
static void widget_state_option_menu(uiWidgetType *wt, int state)
{
	bTheme *btheme = UI_GetTheme(); /* XXX */
	
	/* call this for option button */
	widget_state(wt, state);
	
	/* if not selected we get theme from menu back */
	if (state & UI_SELECT)
		copy_v3_v3_char(wt->wcol.text, btheme->tui.wcol_menu_back.text_sel);
	else
		copy_v3_v3_char(wt->wcol.text, btheme->tui.wcol_menu_back.text);
}


static void widget_state_nothing(uiWidgetType *wt, int UNUSED(state))
{
	wt->wcol = *(wt->wcol_theme);
}	

/* special case, button that calls pulldown */
static void widget_state_pulldown(uiWidgetType *wt, int state)
{
	wt->wcol = *(wt->wcol_theme);
	
	copy_v4_v4_char(wt->wcol.inner, wt->wcol.inner_sel);
	copy_v3_v3_char(wt->wcol.outline, wt->wcol.inner);

	if (state & UI_ACTIVE)
		copy_v3_v3_char(wt->wcol.text, wt->wcol.text_sel);
}

/* special case, pie menu items */
static void widget_state_pie_menu_item(uiWidgetType *wt, int state)
{
	wt->wcol = *(wt->wcol_theme);

	/* active and disabled (not so common) */
	if ((state & UI_BUT_DISABLED) && (state & UI_ACTIVE)) {
		widget_state_blend(wt->wcol.text, wt->wcol.text_sel, 0.5f);
		/* draw the backdrop at low alpha, helps navigating with keys
		 * when disabled items are active */
		copy_v4_v4_char(wt->wcol.inner, wt->wcol.item);
		wt->wcol.inner[3] = 64;
	}
	/* regular disabled */
	else if (state & (UI_BUT_DISABLED | UI_BUT_INACTIVE)) {
		widget_state_blend(wt->wcol.text, wt->wcol.inner, 0.5f);
	}
	/* regular active */
	else if (state & UI_SELECT) {
		copy_v4_v4_char(wt->wcol.outline, wt->wcol.inner_sel);
		copy_v3_v3_char(wt->wcol.text, wt->wcol.text_sel);
	}
	else if (state & UI_ACTIVE) {
		copy_v4_v4_char(wt->wcol.inner, wt->wcol.item);
		copy_v3_v3_char(wt->wcol.text, wt->wcol.text_sel);
	}
}

/* special case, menu items */
static void widget_state_menu_item(uiWidgetType *wt, int state)
{
	wt->wcol = *(wt->wcol_theme);
	
	/* active and disabled (not so common) */
	if ((state & UI_BUT_DISABLED) && (state & UI_ACTIVE)) {
		widget_state_blend(wt->wcol.text, wt->wcol.text_sel, 0.5f);
		/* draw the backdrop at low alpha, helps navigating with keys
		 * when disabled items are active */
		copy_v4_v4_char(wt->wcol.inner, wt->wcol.inner_sel);
		wt->wcol.inner[3] = 64;
	}
	/* regular disabled */
	else if (state & (UI_BUT_DISABLED | UI_BUT_INACTIVE)) {
		widget_state_blend(wt->wcol.text, wt->wcol.inner, 0.5f);
	}
	/* regular active */
	else if (state & UI_ACTIVE) {
		copy_v4_v4_char(wt->wcol.inner, wt->wcol.inner_sel);
		copy_v3_v3_char(wt->wcol.text, wt->wcol.text_sel);
	}
}


/* ************ menu backdrop ************************* */

/* outside of rect, rad to left/bottom/right */
static void widget_softshadow(const rcti *rect, int roundboxalign, const float radin)
{
	bTheme *btheme = UI_GetTheme();
	uiWidgetBase wtb;
	rcti rect1 = *rect;
	float alphastep;
	int step, totvert;
	float triangle_strip[WIDGET_SIZE_MAX * 2 + 2][2];
	const float radout = UI_ThemeMenuShadowWidth();
	
	/* disabled shadow */
	if (radout == 0.0f)
		return;
	
	/* prevent tooltips to not show round shadow */
	if (radout > 0.2f * BLI_rcti_size_y(&rect1))
		rect1.ymax -= 0.2f * BLI_rcti_size_y(&rect1);
	else
		rect1.ymax -= radout;
	
	/* inner part */
	totvert = round_box_shadow_edges(wtb.inner_v, &rect1, radin, roundboxalign & (UI_CNR_BOTTOM_RIGHT | UI_CNR_BOTTOM_LEFT), 0.0f);

	/* we draw a number of increasing size alpha quad strips */
	alphastep = 3.0f * btheme->tui.menu_shadow_fac / radout;

	unsigned int pos = GWN_vertformat_attr_add(immVertexFormat(), "pos", GWN_COMP_F32, 2, GWN_FETCH_FLOAT);

	immBindBuiltinProgram(GPU_SHADER_2D_UNIFORM_COLOR);

	for (step = 1; step <= (int)radout; step++) {
		float expfac = sqrtf(step / radout);
		
		round_box_shadow_edges(wtb.outer_v, &rect1, radin, UI_CNR_ALL, (float)step);
		
		immUniformColor4f(0.0f, 0.0f, 0.0f, alphastep * (1.0f - expfac));

		widget_verts_to_triangle_strip(&wtb, totvert, triangle_strip);

		widget_draw_vertex_buffer(pos, 0, GL_TRIANGLE_STRIP, triangle_strip, NULL, totvert * 2);
	}

	immUnbindProgram();
}

static void widget_menu_back(uiWidgetColors *wcol, rcti *rect, int flag, int direction)
{
	uiWidgetBase wtb;
	int roundboxalign = UI_CNR_ALL;
	
	widget_init(&wtb);
	
	/* menu is 2nd level or deeper */
	if (flag & UI_BLOCK_POPUP) {
		//rect->ymin -= 4.0;
		//rect->ymax += 4.0;
	}
	else if (direction == UI_DIR_DOWN) {
		roundboxalign = (UI_CNR_BOTTOM_RIGHT | UI_CNR_BOTTOM_LEFT);
		rect->ymin -= 0.1f * U.widget_unit;
	}
	else if (direction == UI_DIR_UP) {
		roundboxalign = UI_CNR_TOP_LEFT | UI_CNR_TOP_RIGHT;
		rect->ymax += 0.1f * U.widget_unit;
	}
	
	glEnable(GL_BLEND);
	widget_softshadow(rect, roundboxalign, wcol->roundness * U.widget_unit);
	
	round_box_edges(&wtb, roundboxalign, rect, wcol->roundness * U.widget_unit);
	wtb.draw_emboss = false;
	widgetbase_draw(&wtb, wcol);
	
	glDisable(GL_BLEND);
}

static void ui_hsv_cursor(float x, float y)
{
	unsigned int pos = GWN_vertformat_attr_add(immVertexFormat(), "pos", GWN_COMP_F32, 2, GWN_FETCH_FLOAT);

	immBindBuiltinProgram(GPU_SHADER_2D_UNIFORM_COLOR);

	immUniformColor3f(1.0f, 1.0f, 1.0f);
	imm_draw_circle_fill_2d(pos, x, y, 3.0f * U.pixelsize, 8);
	
	glEnable(GL_BLEND);
	glEnable(GL_LINE_SMOOTH);
	immUniformColor3f(0.0f, 0.0f, 0.0f);
	imm_draw_circle_wire_2d(pos, x, y, 3.0f * U.pixelsize, 12);
	glDisable(GL_BLEND);
	glDisable(GL_LINE_SMOOTH);

	immUnbindProgram();
}

void ui_hsvcircle_vals_from_pos(float *val_rad, float *val_dist, const rcti *rect,
                                const float mx, const float my)
{
	/* duplication of code... well, simple is better now */
	const float centx = BLI_rcti_cent_x_fl(rect);
	const float centy = BLI_rcti_cent_y_fl(rect);
	const float radius = (float)min_ii(BLI_rcti_size_x(rect), BLI_rcti_size_y(rect)) / 2.0f;
	const float m_delta[2] = {mx - centx, my - centy};
	const float dist_sq = len_squared_v2(m_delta);

	*val_dist = (dist_sq < (radius * radius)) ? sqrtf(dist_sq) / radius : 1.0f;
	*val_rad = atan2f(m_delta[0], m_delta[1]) / (2.0f * (float)M_PI) + 0.5f;
}

/* cursor in hsv circle, in float units -1 to 1, to map on radius */
void ui_hsvcircle_pos_from_vals(uiBut *but, const rcti *rect, float *hsv, float *xpos, float *ypos)
{
	/* duplication of code... well, simple is better now */
	const float centx = BLI_rcti_cent_x_fl(rect);
	const float centy = BLI_rcti_cent_y_fl(rect);
	float radius = (float)min_ii(BLI_rcti_size_x(rect), BLI_rcti_size_y(rect)) / 2.0f;
	float ang, radius_t;
	
	ang = 2.0f * (float)M_PI * hsv[0] + (float)M_PI_2;
	
	if ((but->flag & UI_BUT_COLOR_CUBIC) && (U.color_picker_type == USER_CP_CIRCLE_HSV))
		radius_t = (1.0f - pow3f(1.0f - hsv[1]));
	else
		radius_t = hsv[1];
	
	radius = CLAMPIS(radius_t, 0.0f, 1.0f) * radius;
	*xpos = centx + cosf(-ang) * radius;
	*ypos = centy + sinf(-ang) * radius;
}

static void ui_draw_but_HSVCIRCLE(uiBut *but, uiWidgetColors *wcol, const rcti *rect)
{
	/* TODO(merwin): reimplement as shader for pixel-perfect colors */

	const int tot = 64;
	const float radstep = 2.0f * (float)M_PI / (float)tot;
	const float centx = BLI_rcti_cent_x_fl(rect);
	const float centy = BLI_rcti_cent_y_fl(rect);
	float radius = (float)min_ii(BLI_rcti_size_x(rect), BLI_rcti_size_y(rect)) / 2.0f;

	ColorPicker *cpicker = but->custom_data;
	const float *hsv_ptr = cpicker->color_data;
	float rgb[3], hsvo[3], hsv[3], col[3], colcent[3];
	bool color_profile = ui_but_is_colorpicker_display_space(but);
		
	/* color */
	ui_but_v3_get(but, rgb);

	/* since we use compat functions on both 'hsv' and 'hsvo', they need to be initialized */
	hsvo[0] = hsv[0] = hsv_ptr[0];
	hsvo[1] = hsv[1] = hsv_ptr[1];
	hsvo[2] = hsv[2] = hsv_ptr[2];

	if (color_profile)
		ui_block_cm_to_display_space_v3(but->block, rgb);

	ui_rgb_to_color_picker_compat_v(rgb, hsv);
	copy_v3_v3(hsvo, hsv);

	CLAMP(hsv[2], 0.0f, 1.0f); /* for display only */

	/* exception: if 'lock' is set
	 * lock the value of the color wheel to 1.
	 * Useful for color correction tools where you're only interested in hue. */
	if (but->flag & UI_BUT_COLOR_LOCK) {
		if (U.color_picker_type == USER_CP_CIRCLE_HSV)
			hsv[2] = 1.0f;
		else
			hsv[2] = 0.5f;
	}
	
	ui_color_picker_to_rgb(0.0f, 0.0f, hsv[2], colcent, colcent + 1, colcent + 2);

	Gwn_VertFormat *format = immVertexFormat();
	unsigned int pos = GWN_vertformat_attr_add(format, "pos", GWN_COMP_F32, 2, GWN_FETCH_FLOAT);
	unsigned int color = GWN_vertformat_attr_add(format, "color", GWN_COMP_F32, 3, GWN_FETCH_FLOAT);

	immBindBuiltinProgram(GPU_SHADER_2D_SMOOTH_COLOR);

	immBegin(GWN_PRIM_TRI_FAN, tot + 2);
	immAttrib3fv(color, colcent);
	immVertex2f(pos, centx, centy);
	
	float ang = 0.0f;
	for (int a = 0; a <= tot; a++, ang += radstep) {
		float si = sinf(ang);
		float co = cosf(ang);
		
		ui_hsvcircle_vals_from_pos(hsv, hsv + 1, rect, centx + co * radius, centy + si * radius);

		ui_color_picker_to_rgb_v(hsv, col);

		immAttrib3fv(color, col);
		immVertex2f(pos, centx + co * radius, centy + si * radius);
	}
	immEnd();
	immUnbindProgram();

	/* fully rounded outline */
	format = immVertexFormat();
	pos = GWN_vertformat_attr_add(format, "pos", GWN_COMP_F32, 2, GWN_FETCH_FLOAT);

	immBindBuiltinProgram(GPU_SHADER_2D_UNIFORM_COLOR);

	glEnable(GL_BLEND);
	glEnable(GL_LINE_SMOOTH);

	immUniformColor3ubv((unsigned char *)wcol->outline);
	imm_draw_circle_wire_2d(pos, centx, centy, radius, tot);

	immUnbindProgram();

	glDisable(GL_BLEND);
	glDisable(GL_LINE_SMOOTH);

	/* cursor */
	float xpos, ypos;
	ui_hsvcircle_pos_from_vals(but, rect, hsvo, &xpos, &ypos);
	ui_hsv_cursor(xpos, ypos);
}

/* ************ custom buttons, old stuff ************** */

/* draws in resolution of 48x4 colors */
void ui_draw_gradient(const rcti *rect, const float hsv[3], const int type, const float alpha)
{
	/* allows for 4 steps (red->yellow) */
	const int steps = 48;
	const float color_step = 1.0f / steps;
	int a;
	float h = hsv[0], s = hsv[1], v = hsv[2];
	float dx, dy, sx1, sx2, sy;
	float col0[4][3];   /* left half, rect bottom to top */
	float col1[4][3];   /* right half, rect bottom to top */

	/* draw series of gouraud rects */
	
	switch (type) {
		case UI_GRAD_SV:
			hsv_to_rgb(h, 0.0, 0.0,   &col1[0][0], &col1[0][1], &col1[0][2]);
			hsv_to_rgb(h, 0.0, 0.333, &col1[1][0], &col1[1][1], &col1[1][2]);
			hsv_to_rgb(h, 0.0, 0.666, &col1[2][0], &col1[2][1], &col1[2][2]);
			hsv_to_rgb(h, 0.0, 1.0,   &col1[3][0], &col1[3][1], &col1[3][2]);
			break;
		case UI_GRAD_HV:
			hsv_to_rgb(0.0, s, 0.0,   &col1[0][0], &col1[0][1], &col1[0][2]);
			hsv_to_rgb(0.0, s, 0.333, &col1[1][0], &col1[1][1], &col1[1][2]);
			hsv_to_rgb(0.0, s, 0.666, &col1[2][0], &col1[2][1], &col1[2][2]);
			hsv_to_rgb(0.0, s, 1.0,   &col1[3][0], &col1[3][1], &col1[3][2]);
			break;
		case UI_GRAD_HS:
			hsv_to_rgb(0.0, 0.0, v,   &col1[0][0], &col1[0][1], &col1[0][2]);
			hsv_to_rgb(0.0, 0.333, v, &col1[1][0], &col1[1][1], &col1[1][2]);
			hsv_to_rgb(0.0, 0.666, v, &col1[2][0], &col1[2][1], &col1[2][2]);
			hsv_to_rgb(0.0, 1.0, v,   &col1[3][0], &col1[3][1], &col1[3][2]);
			break;
		case UI_GRAD_H:
			hsv_to_rgb(0.0, 1.0, 1.0, &col1[0][0], &col1[0][1], &col1[0][2]);
			copy_v3_v3(col1[1], col1[0]);
			copy_v3_v3(col1[2], col1[0]);
			copy_v3_v3(col1[3], col1[0]);
			break;
		case UI_GRAD_S:
			hsv_to_rgb(1.0, 0.0, 1.0, &col1[1][0], &col1[1][1], &col1[1][2]);
			copy_v3_v3(col1[0], col1[1]);
			copy_v3_v3(col1[2], col1[1]);
			copy_v3_v3(col1[3], col1[1]);
			break;
		case UI_GRAD_V:
			hsv_to_rgb(1.0, 1.0, 0.0, &col1[2][0], &col1[2][1], &col1[2][2]);
			copy_v3_v3(col1[0], col1[2]);
			copy_v3_v3(col1[1], col1[2]);
			copy_v3_v3(col1[3], col1[2]);
			break;
		default:
			assert(!"invalid 'type' argument");
			hsv_to_rgb(1.0, 1.0, 1.0, &col1[2][0], &col1[2][1], &col1[2][2]);
			copy_v3_v3(col1[0], col1[2]);
			copy_v3_v3(col1[1], col1[2]);
			copy_v3_v3(col1[3], col1[2]);
			break;
	}

	/* old below */
	Gwn_VertFormat *format = immVertexFormat();
	unsigned int pos = GWN_vertformat_attr_add(format, "pos", GWN_COMP_F32, 2, GWN_FETCH_FLOAT);
	unsigned int col = GWN_vertformat_attr_add(format, "color", GWN_COMP_F32, 4, GWN_FETCH_FLOAT);
	immBindBuiltinProgram(GPU_SHADER_2D_SMOOTH_COLOR);
	
	immBegin(GWN_PRIM_TRIS, steps * 3 * 6);
	for (dx = 0.0f; dx < 0.999f; dx += color_step) { /* 0.999 = prevent float inaccuracy for steps */
		const float dx_next = dx + color_step;

		/* previous color */
		copy_v3_v3(col0[0], col1[0]);
		copy_v3_v3(col0[1], col1[1]);
		copy_v3_v3(col0[2], col1[2]);
		copy_v3_v3(col0[3], col1[3]);
		
		/* new color */
		switch (type) {
			case UI_GRAD_SV:
				hsv_to_rgb(h, dx, 0.0,   &col1[0][0], &col1[0][1], &col1[0][2]);
				hsv_to_rgb(h, dx, 0.333, &col1[1][0], &col1[1][1], &col1[1][2]);
				hsv_to_rgb(h, dx, 0.666, &col1[2][0], &col1[2][1], &col1[2][2]);
				hsv_to_rgb(h, dx, 1.0,   &col1[3][0], &col1[3][1], &col1[3][2]);
				break;
			case UI_GRAD_HV:
				hsv_to_rgb(dx_next, s, 0.0,   &col1[0][0], &col1[0][1], &col1[0][2]);
				hsv_to_rgb(dx_next, s, 0.333, &col1[1][0], &col1[1][1], &col1[1][2]);
				hsv_to_rgb(dx_next, s, 0.666, &col1[2][0], &col1[2][1], &col1[2][2]);
				hsv_to_rgb(dx_next, s, 1.0,   &col1[3][0], &col1[3][1], &col1[3][2]);
				break;
			case UI_GRAD_HS:
				hsv_to_rgb(dx_next, 0.0, v,   &col1[0][0], &col1[0][1], &col1[0][2]);
				hsv_to_rgb(dx_next, 0.333, v, &col1[1][0], &col1[1][1], &col1[1][2]);
				hsv_to_rgb(dx_next, 0.666, v, &col1[2][0], &col1[2][1], &col1[2][2]);
				hsv_to_rgb(dx_next, 1.0, v,   &col1[3][0], &col1[3][1], &col1[3][2]);
				break;
			case UI_GRAD_H:
				/* annoying but without this the color shifts - could be solved some other way
				 * - campbell */
				hsv_to_rgb(dx_next, 1.0, 1.0, &col1[0][0], &col1[0][1], &col1[0][2]);
				copy_v3_v3(col1[1], col1[0]);
				copy_v3_v3(col1[2], col1[0]);
				copy_v3_v3(col1[3], col1[0]);
				break;
			case UI_GRAD_S:
				hsv_to_rgb(h, dx, 1.0, &col1[1][0], &col1[1][1], &col1[1][2]);
				copy_v3_v3(col1[0], col1[1]);
				copy_v3_v3(col1[2], col1[1]);
				copy_v3_v3(col1[3], col1[1]);
				break;
			case UI_GRAD_V:
				hsv_to_rgb(h, 1.0, dx, &col1[2][0], &col1[2][1], &col1[2][2]);
				copy_v3_v3(col1[0], col1[2]);
				copy_v3_v3(col1[1], col1[2]);
				copy_v3_v3(col1[3], col1[2]);
				break;
		}
		
		/* rect */
		sx1 = rect->xmin + dx      * BLI_rcti_size_x(rect);
		sx2 = rect->xmin + dx_next * BLI_rcti_size_x(rect);
		sy = rect->ymin;
		dy = (float)BLI_rcti_size_y(rect) / 3.0f;
		
		for (a = 0; a < 3; a++, sy += dy) {
			immAttrib4f(col, col0[a][0], col0[a][1], col0[a][2], alpha);
			immVertex2f(pos, sx1, sy);
			
			immAttrib4f(col, col1[a][0], col1[a][1], col1[a][2], alpha);
			immVertex2f(pos, sx2, sy);

			immAttrib4f(col, col1[a + 1][0], col1[a + 1][1], col1[a + 1][2], alpha);
			immVertex2f(pos, sx2, sy + dy);

			immAttrib4f(col, col0[a][0], col0[a][1], col0[a][2], alpha);
			immVertex2f(pos, sx1, sy);

			immAttrib4f(col, col1[a + 1][0], col1[a + 1][1], col1[a + 1][2], alpha);
			immVertex2f(pos, sx2, sy + dy);
			
			immAttrib4f(col, col0[a + 1][0], col0[a + 1][1], col0[a + 1][2], alpha);
			immVertex2f(pos, sx1, sy + dy);
		}
	}
	immEnd();

	immUnbindProgram();
}

bool ui_but_is_colorpicker_display_space(uiBut *but)
{
	bool color_profile = but->block->color_profile;

	if (but->rnaprop) {
		if (RNA_property_subtype(but->rnaprop) == PROP_COLOR_GAMMA)
			color_profile = false;
	}

	return color_profile;
}

void ui_hsvcube_pos_from_vals(uiBut *but, const rcti *rect, float *hsv, float *xp, float *yp)
{
	float x = 0.0f, y = 0.0f;

	switch ((int)but->a1) {
		case UI_GRAD_SV:
			x = hsv[1]; y = hsv[2]; break;
		case UI_GRAD_HV:
			x = hsv[0]; y = hsv[2]; break;
		case UI_GRAD_HS:
			x = hsv[0]; y = hsv[1]; break;
		case UI_GRAD_H:
			x = hsv[0]; y = 0.5; break;
		case UI_GRAD_S:
			x = hsv[1]; y = 0.5; break;
		case UI_GRAD_V:
			x = hsv[2]; y = 0.5; break;
		case UI_GRAD_L_ALT:
			x = 0.5f;
			/* exception only for value strip - use the range set in but->min/max */
			y = hsv[2];
			break;
		case UI_GRAD_V_ALT:
			x = 0.5f;
			/* exception only for value strip - use the range set in but->min/max */
			y = (hsv[2] - but->softmin) / (but->softmax - but->softmin);
			break;
	}

	/* cursor */
	*xp = rect->xmin + x * BLI_rcti_size_x(rect);
	*yp = rect->ymin + y * BLI_rcti_size_y(rect);
}

static void ui_draw_but_HSVCUBE(uiBut *but, const rcti *rect)
{
	float rgb[3];
	float x = 0.0f, y = 0.0f;
	ColorPicker *cpicker = but->custom_data;
	float *hsv = cpicker->color_data;
	float hsv_n[3];
	bool use_display_colorspace = ui_but_is_colorpicker_display_space(but);
	
	copy_v3_v3(hsv_n, hsv);
	
	ui_but_v3_get(but, rgb);
	
	if (use_display_colorspace)
		ui_block_cm_to_display_space_v3(but->block, rgb);
	
	rgb_to_hsv_compat_v(rgb, hsv_n);
	
	ui_draw_gradient(rect, hsv_n, but->a1, 1.0f);

	ui_hsvcube_pos_from_vals(but, rect, hsv_n, &x, &y);
	CLAMP(x, rect->xmin + 3.0f, rect->xmax - 3.0f);
	CLAMP(y, rect->ymin + 3.0f, rect->ymax - 3.0f);
	
	ui_hsv_cursor(x, y);
	
	/* outline */
	unsigned int pos = GWN_vertformat_attr_add(immVertexFormat(), "pos", GWN_COMP_F32, 2, GWN_FETCH_FLOAT);
	immBindBuiltinProgram(GPU_SHADER_2D_UNIFORM_COLOR);
	immUniformColor3ub(0, 0, 0);
	imm_draw_box_wire_2d(pos, (rect->xmin), (rect->ymin), (rect->xmax), (rect->ymax));
	immUnbindProgram();
}

/* vertical 'value' slider, using new widget code */
static void ui_draw_but_HSV_v(uiBut *but, const rcti *rect)
{
	bTheme *btheme = UI_GetTheme();
	uiWidgetColors *wcol = &btheme->tui.wcol_numslider;
	uiWidgetBase wtb;
	const float rad = wcol->roundness * BLI_rcti_size_x(rect);
	float x, y;
	float rgb[3], hsv[3], v;
	bool color_profile = but->block->color_profile;
	
	if (but->rnaprop && RNA_property_subtype(but->rnaprop) == PROP_COLOR_GAMMA)
		color_profile = false;

	ui_but_v3_get(but, rgb);

	if (color_profile)
		ui_block_cm_to_display_space_v3(but->block, rgb);

	if (but->a1 == UI_GRAD_L_ALT)
		rgb_to_hsl_v(rgb, hsv);
	else
		rgb_to_hsv_v(rgb, hsv);
	v = hsv[2];
	
	/* map v from property range to [0,1] */
	if (but->a1 == UI_GRAD_V_ALT) {
		float min = but->softmin, max = but->softmax;
		if (color_profile) {
			ui_block_cm_to_display_space_range(but->block, &min, &max);
		}
		v = (v - min) / (max - min);
	}

	widget_init(&wtb);
	
	/* fully rounded */
	round_box_edges(&wtb, UI_CNR_ALL, rect, rad);
	
	/* setup temp colors */
	wcol_tmp.outline[0] = wcol_tmp.outline[1] = wcol_tmp.outline[2] = 0;
	wcol_tmp.inner[0] = wcol_tmp.inner[1] = wcol_tmp.inner[2] = 128;
	wcol_tmp.shadetop = 127;
	wcol_tmp.shadedown = -128;
	wcol_tmp.shaded = 1;
	
	widgetbase_draw(&wtb, &wcol_tmp);

	/* We are drawing on top of widget bases. Flush cache. */
	glEnable(GL_BLEND);
	UI_widgetbase_draw_cache_flush();
	glDisable(GL_BLEND);

	/* cursor */
	x = rect->xmin + 0.5f * BLI_rcti_size_x(rect);
	y = rect->ymin + v    * BLI_rcti_size_y(rect);
	CLAMP(y, rect->ymin + 3.0f, rect->ymax - 3.0f);

	ui_hsv_cursor(x, y);
}


/* ************ separator, for menus etc ***************** */
static void ui_draw_separator(const rcti *rect,  uiWidgetColors *wcol)
{
	int y = rect->ymin + BLI_rcti_size_y(rect) / 2 - 1;
	unsigned char col[4] = {
		wcol->text[0],
		wcol->text[1],
		wcol->text[2],
		30
	};

	unsigned int pos = GWN_vertformat_attr_add(immVertexFormat(), "pos", GWN_COMP_F32, 2, GWN_FETCH_FLOAT);
	immBindBuiltinProgram(GPU_SHADER_2D_UNIFORM_COLOR);

	glEnable(GL_BLEND);
	immUniformColor4ubv(col);
	glLineWidth(1.0f);

	immBegin(GWN_PRIM_LINES, 2);
	immVertex2f(pos, rect->xmin, y);
	immVertex2f(pos, rect->xmax, y);
	immEnd();

	glDisable(GL_BLEND);

	immUnbindProgram();
}

/* ************ button callbacks, draw ***************** */
static void widget_numbut_draw(uiWidgetColors *wcol, rcti *rect, int state, int roundboxalign, bool emboss)
{
	uiWidgetBase wtb;
	const float rad = wcol->roundness * BLI_rcti_size_y(rect);
	const int handle_width = min_ii(BLI_rcti_size_x(rect) / 3, BLI_rcti_size_y(rect) * 0.7f);

	if (state & UI_SELECT)
		SWAP(short, wcol->shadetop, wcol->shadedown);
	
	widget_init(&wtb);
	
	if (!emboss) {
		round_box_edges(&wtb, roundboxalign, rect, rad);
	}
	else {
		wtb.draw_inner = false;
		wtb.draw_outline = false;
	}

	/* decoration */
	if ((state & UI_ACTIVE) && !(state & UI_STATE_TEXT_INPUT)) {
		uiWidgetColors wcol_zone;
		uiWidgetBase wtb_zone;
		rcti rect_zone;
		int roundboxalign_zone;

		/* left arrow zone */
		widget_init(&wtb_zone);
		wtb_zone.draw_outline = false;
		wtb_zone.draw_emboss = false;

		wcol_zone = *wcol;
		copy_v3_v3_char(wcol_zone.item, wcol->text);
		if (state & UI_STATE_ACTIVE_LEFT) {
			widget_active_color(wcol_zone.inner);
		}

		rect_zone = *rect;
		rect_zone.xmax = rect->xmin + handle_width + U.pixelsize;
		roundboxalign_zone = roundboxalign & ~(UI_CNR_TOP_RIGHT | UI_CNR_BOTTOM_RIGHT);
		round_box_edges(&wtb_zone, roundboxalign_zone, &rect_zone, rad);

		shape_preset_init_number_arrows(&wtb_zone.tria1, &rect_zone, 0.6f, 'l');
		widgetbase_draw(&wtb_zone, &wcol_zone);

		/* right arrow zone */
		widget_init(&wtb_zone);
		wtb_zone.draw_outline = false;
		wtb_zone.draw_emboss = false;
		wtb_zone.tria1.type = ROUNDBOX_TRIA_ARROWS;

		wcol_zone = *wcol;
		copy_v3_v3_char(wcol_zone.item, wcol->text);
		if (state & UI_STATE_ACTIVE_RIGHT) {
			widget_active_color(wcol_zone.inner);
		}

		rect_zone = *rect;
		rect_zone.xmin = rect->xmax - handle_width - U.pixelsize;
		roundboxalign_zone = roundboxalign & ~(UI_CNR_TOP_LEFT | UI_CNR_BOTTOM_LEFT);
		round_box_edges(&wtb_zone, roundboxalign_zone, &rect_zone, rad);

		shape_preset_init_number_arrows(&wtb_zone.tria2, &rect_zone, 0.6f, 'r');
		widgetbase_draw(&wtb_zone, &wcol_zone);

		/* middle highlight zone */
		widget_init(&wtb_zone);
		wtb_zone.draw_outline = false;
		wtb_zone.draw_emboss = false;

		wcol_zone = *wcol;
		copy_v3_v3_char(wcol_zone.item, wcol->text);
		if (!(state & (UI_STATE_ACTIVE_LEFT | UI_STATE_ACTIVE_RIGHT))) {
			widget_active_color(wcol_zone.inner);
		}

		rect_zone = *rect;
		rect_zone.xmin = rect->xmin + handle_width - U.pixelsize;
		rect_zone.xmax = rect->xmax - handle_width + U.pixelsize;
		round_box_edges(&wtb_zone, 0, &rect_zone, 0);
		widgetbase_draw(&wtb_zone, &wcol_zone);

		/* outline */
		wtb.draw_inner = false;
		widgetbase_draw(&wtb, wcol);
	}
	else {
		/* inner and outline */
		widgetbase_draw(&wtb, wcol);
	}
	
	if (!(state & UI_STATE_TEXT_INPUT)) {
		const float textofs = 0.425f * BLI_rcti_size_y(rect);

		/* text space */
		rect->xmin += textofs;
		rect->xmax -= textofs;
	}
}

static void widget_numbut(uiWidgetColors *wcol, rcti *rect, int state, int roundboxalign)
{
	widget_numbut_draw(wcol, rect, state, roundboxalign, false);
}

/**
 * Draw number buttons still with triangles when field is not embossed
 */
static void widget_numbut_embossn(uiBut *UNUSED(but), uiWidgetColors *wcol, rcti *rect, int state, int roundboxalign)
{
	widget_numbut_draw(wcol, rect, state, roundboxalign, true);
}

/* function in use for buttons and for view2d sliders */
void UI_draw_widget_scroll(uiWidgetColors *wcol, const rcti *rect, const rcti *slider, int state)
{
	uiWidgetBase wtb;
	int horizontal;
	float rad;
	bool outline = false;

	widget_init(&wtb);

	/* determine horizontal/vertical */
	horizontal = (BLI_rcti_size_x(rect) > BLI_rcti_size_y(rect));

	if (horizontal)
		rad = wcol->roundness * BLI_rcti_size_y(rect);
	else
		rad = wcol->roundness * BLI_rcti_size_x(rect);
	
	wtb.uniform_params.shade_dir = (horizontal) ? 1.0f : 0.0;
	
	/* draw back part, colors swapped and shading inverted */
	if (horizontal)
		SWAP(short, wcol->shadetop, wcol->shadedown);
	
	round_box_edges(&wtb, UI_CNR_ALL, rect, rad);
	widgetbase_draw(&wtb, wcol);
	
	/* slider */
	if ((BLI_rcti_size_x(slider) < 2) || (BLI_rcti_size_y(slider) < 2)) {
		/* pass */
	}
	else {
		SWAP(short, wcol->shadetop, wcol->shadedown);
		
		copy_v4_v4_char(wcol->inner, wcol->item);
		
		if (wcol->shadetop > wcol->shadedown)
			wcol->shadetop += 20;   /* XXX violates themes... */
		else wcol->shadedown += 20;
		
		if (state & UI_SCROLL_PRESSED) {
			wcol->inner[0] = wcol->inner[0] >= 250 ? 255 : wcol->inner[0] + 5;
			wcol->inner[1] = wcol->inner[1] >= 250 ? 255 : wcol->inner[1] + 5;
			wcol->inner[2] = wcol->inner[2] >= 250 ? 255 : wcol->inner[2] + 5;
		}

		/* draw */
		wtb.draw_emboss = false; /* only emboss once */
		
		/* exception for progress bar */
		if (state & UI_SCROLL_NO_OUTLINE) {
			SWAP(bool, outline, wtb.draw_outline);
		}
		
		round_box_edges(&wtb, UI_CNR_ALL, slider, rad);
		
		if (state & UI_SCROLL_ARROWS) {
			if (wcol->item[0] > 48) wcol->item[0] -= 48;
			if (wcol->item[1] > 48) wcol->item[1] -= 48;
			if (wcol->item[2] > 48) wcol->item[2] -= 48;
			wcol->item[3] = 255;
			
			if (horizontal) {
				shape_preset_init_scroll_circle(&wtb.tria1, slider, 0.6f, 'l');
				shape_preset_init_scroll_circle(&wtb.tria2, slider, 0.6f, 'r');
			}
			else {
				shape_preset_init_scroll_circle(&wtb.tria1, slider, 0.6f, 'b');
				shape_preset_init_scroll_circle(&wtb.tria2, slider, 0.6f, 't');
			}
		}
		widgetbase_draw(&wtb, wcol);
		
		if (state & UI_SCROLL_NO_OUTLINE) {
			SWAP(bool, outline, wtb.draw_outline);
		}
	}
}

static void widget_scroll(uiBut *but, uiWidgetColors *wcol, rcti *rect, int state, int UNUSED(roundboxalign))
{
	rcti rect1;
	double value;
	float fac, size, min;
	int horizontal;

	/* calculate slider part */
	value = ui_but_value_get(but);

	size = (but->softmax + but->a1 - but->softmin);
	size = max_ff(size, 2.0f);
	
	/* position */
	rect1 = *rect;

	/* determine horizontal/vertical */
	horizontal = (BLI_rcti_size_x(rect) > BLI_rcti_size_y(rect));
	
	if (horizontal) {
		fac = BLI_rcti_size_x(rect) / size;
		rect1.xmin = rect1.xmin + ceilf(fac * ((float)value - but->softmin));
		rect1.xmax = rect1.xmin + ceilf(fac * (but->a1 - but->softmin));

		/* ensure minimium size */
		min = BLI_rcti_size_y(rect);

		if (BLI_rcti_size_x(&rect1) < min) {
			rect1.xmax = rect1.xmin + min;

			if (rect1.xmax > rect->xmax) {
				rect1.xmax = rect->xmax;
				rect1.xmin = max_ii(rect1.xmax - min, rect->xmin);
			}
		}
	}
	else {
		fac = BLI_rcti_size_y(rect) / size;
		rect1.ymax = rect1.ymax - ceilf(fac * ((float)value - but->softmin));
		rect1.ymin = rect1.ymax - ceilf(fac * (but->a1 - but->softmin));

		/* ensure minimium size */
		min = BLI_rcti_size_x(rect);

		if (BLI_rcti_size_y(&rect1) < min) {
			rect1.ymax = rect1.ymin + min;

			if (rect1.ymax > rect->ymax) {
				rect1.ymax = rect->ymax;
				rect1.ymin = max_ii(rect1.ymax - min, rect->ymin);
			}
		}
	}

	if (state & UI_SELECT)
		state = UI_SCROLL_PRESSED;
	else
		state = 0;
	UI_draw_widget_scroll(wcol, rect, &rect1, state);
}

static void widget_progressbar(uiBut *but, uiWidgetColors *wcol, rcti *rect, int UNUSED(state), int roundboxalign)
{
	uiWidgetBase wtb, wtb_bar;
	rcti rect_prog = *rect, rect_bar = *rect;

	widget_init(&wtb);
	widget_init(&wtb_bar);

	/* round corners */
	float value = but->a1;
	float offs = wcol->roundness * BLI_rcti_size_y(&rect_prog);
	float w = value * BLI_rcti_size_x(&rect_prog);

	/* ensure minimium size */
	w = MAX2(w, offs);

	rect_bar.xmax = rect_bar.xmin + w;

	round_box_edges(&wtb, roundboxalign, &rect_prog, offs);
	round_box_edges(&wtb_bar, roundboxalign, &rect_bar, offs);

	wtb.draw_outline = true;
	widgetbase_draw(&wtb, wcol);

	/* "slider" bar color */
	copy_v3_v3_char(wcol->inner, wcol->item);
	widgetbase_draw(&wtb_bar, wcol);

	/* raise text a bit */
	rect->xmin += (BLI_rcti_size_x(&rect_prog) / 2);
	rect->xmax += (BLI_rcti_size_x(&rect_prog) / 2);
}

static void widget_numslider(uiBut *but, uiWidgetColors *wcol, rcti *rect, int state, int roundboxalign)
{
	uiWidgetBase wtb, wtb1;
	rcti rect1;
	float offs, toffs;
	char outline[3];

	widget_init(&wtb);
	widget_init(&wtb1);

	/* Backdrop first. */
	offs = wcol->roundness * BLI_rcti_size_y(rect);
	toffs = offs * 0.75f;
	round_box_edges(&wtb, roundboxalign, rect, offs);

	wtb.draw_outline = false;
	widgetbase_draw(&wtb, wcol);

	/* Draw slider part only when not in text editing. */
	if (!(state & UI_STATE_TEXT_INPUT)) {
		int roundboxalign_slider = roundboxalign;

		copy_v3_v3_char(outline, wcol->outline);
		copy_v3_v3_char(wcol->outline, wcol->item);
		copy_v3_v3_char(wcol->inner, wcol->item);

		if (!(state & UI_SELECT)) {
			SWAP(short, wcol->shadetop, wcol->shadedown);
		}

		rect1 = *rect;
		float factor, factor_ui;
		float factor_discard = 1.0f; /* No discard. */
		float value = (float)ui_but_value_get(but);

		if (but->rnaprop && (RNA_property_subtype(but->rnaprop) == PROP_PERCENTAGE)) {
			factor = value / but->softmax;
		}
		else {
			factor = (value - but->softmin) / (but->softmax - but->softmin);
		}

		float width = (float)BLI_rcti_size_x(rect);
		factor_ui = factor * width;

		if (factor_ui <= offs) {
			/* Left part only. */
			roundboxalign_slider &= ~(UI_CNR_TOP_RIGHT | UI_CNR_BOTTOM_RIGHT);
			rect1.xmax = rect1.xmin + offs;
			factor_discard = factor_ui / offs;
		}
		else if (factor_ui <= width - offs) {
			/* Left part + middle part. */
			roundboxalign_slider &= ~(UI_CNR_TOP_RIGHT | UI_CNR_BOTTOM_RIGHT);
			rect1.xmax = rect1.xmin + factor_ui;
		}
		else {
			/* Left part + middle part + right part. */
			factor_discard = factor;
		}

		round_box_edges(&wtb1, roundboxalign_slider, &rect1, offs);
		wtb1.draw_outline = false;
		widgetbase_set_uniform_discard_factor(&wtb1, factor_discard);
		widgetbase_draw(&wtb1, wcol);

		copy_v3_v3_char(wcol->outline, outline);

		if (!(state & UI_SELECT)) {
			SWAP(short, wcol->shadetop, wcol->shadedown);
		}
	}

	/* Outline. */
	wtb.draw_outline = true;
	wtb.draw_inner = false;
	widgetbase_draw(&wtb, wcol);

	/* Add space at either side of the button so text aligns with numbuttons (which have arrow icons). */
	if (!(state & UI_STATE_TEXT_INPUT)) {
		rect->xmax -= toffs;
		rect->xmin += toffs;
	}
}

/* I think 3 is sufficient border to indicate keyed status */
#define SWATCH_KEYED_BORDER 3

static void widget_swatch(uiBut *but, uiWidgetColors *wcol, rcti *rect, int state, int roundboxalign)
{
	uiWidgetBase wtb;
	float rad, col[4];
	bool color_profile = but->block->color_profile;
	
	col[3] = 1.0f;

	if (but->rnaprop) {
		BLI_assert(but->rnaindex == -1);

		if (RNA_property_subtype(but->rnaprop) == PROP_COLOR_GAMMA)
			color_profile = false;

		if (RNA_property_array_length(&but->rnapoin, but->rnaprop) == 4) {
			col[3] = RNA_property_float_get_index(&but->rnapoin, but->rnaprop, 3);
		}
	}
	
	widget_init(&wtb);
	
	rad = wcol->roundness * U.widget_unit;
	round_box_edges(&wtb, roundboxalign, rect, rad);
		
	ui_but_v3_get(but, col);

	if (state & (UI_BUT_ANIMATED | UI_BUT_ANIMATED_KEY | UI_BUT_DRIVEN | UI_BUT_OVERRIDEN | UI_BUT_REDALERT)) {
		/* draw based on state - color for keyed etc */
		widgetbase_draw(&wtb, wcol);

		/* inset to draw swatch color */
		rect->xmin += SWATCH_KEYED_BORDER;
		rect->xmax -= SWATCH_KEYED_BORDER;
		rect->ymin += SWATCH_KEYED_BORDER;
		rect->ymax -= SWATCH_KEYED_BORDER;
		
		round_box_edges(&wtb, roundboxalign, rect, rad);
	}
	
	if (color_profile)
		ui_block_cm_to_display_space_v3(but->block, col);
	
	rgba_float_to_uchar((unsigned char *)wcol->inner, col);

	wcol->shaded = 0;
	wcol->alpha_check = (wcol->inner[3] < 255);
	
	if (state & (UI_BUT_DISABLED | UI_BUT_INACTIVE)) {
		/* Now we reduce alpha of the inner color (i.e. the color shown)
		 * so that this setting can look grayed out, while retaining
		 * the checkboard (for transparent values). This is needed
		 * here as the effects of ui_widget_color_disabled() are overwritten.
		 */
		wcol->inner[3] /= 2;
	}

	widgetbase_draw(&wtb, wcol);
	if (but->a1 == UI_PALETTE_COLOR && ((Palette *)but->rnapoin.id.data)->active_color == (int)but->a2) {
		float width = rect->xmax - rect->xmin;
		float height = rect->ymax - rect->ymin;
		/* find color luminance and change it slightly */
		float bw = rgb_to_grayscale(col);

		bw += (bw < 0.5f) ? 0.5f : -0.5f;

		/* We are drawing on top of widget bases. Flush cache. */
		glEnable(GL_BLEND);
		UI_widgetbase_draw_cache_flush();
		glDisable(GL_BLEND);

		unsigned int pos = GWN_vertformat_attr_add(immVertexFormat(), "pos", GWN_COMP_F32, 2, GWN_FETCH_FLOAT);
		immBindBuiltinProgram(GPU_SHADER_2D_UNIFORM_COLOR);

		immUniformColor3f(bw, bw, bw);
		immBegin(GWN_PRIM_TRIS, 3);
		immVertex2f(pos, rect->xmin + 0.1f * width, rect->ymin + 0.9f * height);
		immVertex2f(pos, rect->xmin + 0.1f * width, rect->ymin + 0.5f * height);
		immVertex2f(pos, rect->xmin + 0.5f * width, rect->ymin + 0.9f * height);
		immEnd();

		immUnbindProgram();
	}
}

static void widget_unitvec(uiBut *but, uiWidgetColors *wcol, rcti *rect, int UNUSED(state), int UNUSED(roundboxalign))
{
	ui_draw_but_UNITVEC(but, wcol, rect);
}

static void widget_icon_has_anim(uiBut *but, uiWidgetColors *wcol, rcti *rect, int state, int roundboxalign)
{
	if (state & (UI_BUT_ANIMATED | UI_BUT_ANIMATED_KEY | UI_BUT_DRIVEN | UI_BUT_REDALERT)) {
		uiWidgetBase wtb;
		float rad;
		
		widget_init(&wtb);
		wtb.draw_outline = false;
		
		rad = wcol->roundness * BLI_rcti_size_y(rect);
		round_box_edges(&wtb, UI_CNR_ALL, rect, rad);
		widgetbase_draw(&wtb, wcol);
	}
	else if (but->type == UI_BTYPE_NUM) {
		/* Draw number buttons still with left/right 
		 * triangles when field is not embossed */
		widget_numbut_embossn(but, wcol, rect, state, roundboxalign);
	}
}


static void widget_textbut(uiWidgetColors *wcol, rcti *rect, int state, int roundboxalign)
{
	uiWidgetBase wtb;
	float rad;
	
	if (state & UI_SELECT)
		SWAP(short, wcol->shadetop, wcol->shadedown);
	
	widget_init(&wtb);
	
	rad = wcol->roundness * U.widget_unit;
	round_box_edges(&wtb, roundboxalign, rect, rad);
	
	widgetbase_draw(&wtb, wcol);
}


static void widget_menubut(uiWidgetColors *wcol, rcti *rect, int UNUSED(state), int roundboxalign)
{
	uiWidgetBase wtb;
	float rad;
	
	widget_init(&wtb);
	
	rad = wcol->roundness * U.widget_unit;
	round_box_edges(&wtb, roundboxalign, rect, rad);
	
	/* decoration */
	shape_preset_trias_from_rect_menu(&wtb.tria1, rect);
	/* copy size and center to 2nd tria */
	wtb.tria2 = wtb.tria1;
	
	widgetbase_draw(&wtb, wcol);
	
	/* text space, arrows are about 0.6 height of button */
	rect->xmax -= (6 * BLI_rcti_size_y(rect)) / 10;
}

static void widget_menuiconbut(uiWidgetColors *wcol, rcti *rect, int UNUSED(state), int roundboxalign)
{
	uiWidgetBase wtb;
	float rad;
	
	widget_init(&wtb);
	
	rad = wcol->roundness * U.widget_unit;
	round_box_edges(&wtb, roundboxalign, rect, rad);
	
	/* decoration */
	widgetbase_draw(&wtb, wcol);
}

static void widget_menunodebut(uiWidgetColors *wcol, rcti *rect, int UNUSED(state), int roundboxalign)
{
	/* silly node link button hacks */
	uiWidgetBase wtb;
	uiWidgetColors wcol_backup = *wcol;
	float rad;
	
	widget_init(&wtb);
	
	rad = wcol->roundness * U.widget_unit;
	round_box_edges(&wtb, roundboxalign, rect, rad);

	wcol->inner[0] = min_ii(wcol->inner[0] + 15, 255);
	wcol->inner[1] = min_ii(wcol->inner[1] + 15, 255);
	wcol->inner[2] = min_ii(wcol->inner[2] + 15, 255);
	wcol->outline[0] = min_ii(wcol->outline[0] + 15, 255);
	wcol->outline[1] = min_ii(wcol->outline[1] + 15, 255);
	wcol->outline[2] = min_ii(wcol->outline[2] + 15, 255);
	
	/* decoration */
	widgetbase_draw(&wtb, wcol);
	*wcol = wcol_backup;
}

static void widget_pulldownbut(uiWidgetColors *wcol, rcti *rect, int state, int roundboxalign)
{
	if (state & UI_ACTIVE) {
		uiWidgetBase wtb;
		const float rad = wcol->roundness * U.widget_unit;

		widget_init(&wtb);

		/* half rounded */
		round_box_edges(&wtb, roundboxalign, rect, rad);
		
		widgetbase_draw(&wtb, wcol);
	}
}

static void widget_menu_itembut(uiWidgetColors *wcol, rcti *rect, int UNUSED(state), int UNUSED(roundboxalign))
{
	uiWidgetBase wtb;
	
	widget_init(&wtb);
	
	/* not rounded, no outline */
	wtb.draw_outline = false;
	round_box_edges(&wtb, 0, rect, 0.0f);
	
	widgetbase_draw(&wtb, wcol);
}

static void widget_menu_radial_itembut(uiBut *but, uiWidgetColors *wcol, rcti *rect, int UNUSED(state), int UNUSED(roundboxalign))
{
	uiWidgetBase wtb;
	float rad;
	float fac = but->block->pie_data.alphafac;

	widget_init(&wtb);

	wtb.draw_emboss = false;

	rad = wcol->roundness * BLI_rcti_size_y(rect);
	round_box_edges(&wtb, UI_CNR_ALL, rect, rad);

	wcol->inner[3] *= fac;
	wcol->inner_sel[3] *= fac;
	wcol->item[3] *= fac;
	wcol->text[3] *= fac;
	wcol->text_sel[3] *= fac;
	wcol->outline[3] *= fac;

	widgetbase_draw(&wtb, wcol);
}

static void widget_list_itembut(uiWidgetColors *wcol, rcti *rect, int UNUSED(state), int UNUSED(roundboxalign))
{
	uiWidgetBase wtb;
	float rad;
	
	widget_init(&wtb);
	
	/* no outline */
	wtb.draw_outline = false;
	rad = wcol->roundness * U.widget_unit;
	round_box_edges(&wtb, UI_CNR_ALL, rect, rad);
	
	widgetbase_draw(&wtb, wcol);
}

static void widget_optionbut(uiWidgetColors *wcol, rcti *rect, int state, int UNUSED(roundboxalign))
{
	uiWidgetBase wtb;
	rcti recttemp = *rect;
	float rad;
	int delta;
	
	widget_init(&wtb);
	
	/* square */
	recttemp.xmax = recttemp.xmin + BLI_rcti_size_y(&recttemp);
	
	/* smaller */
	delta = 1 + BLI_rcti_size_y(&recttemp) / 8;
	recttemp.xmin += delta;
	recttemp.ymin += delta;
	recttemp.xmax -= delta;
	recttemp.ymax -= delta;
	
	rad = wcol->roundness * BLI_rcti_size_y(&recttemp);
	round_box_edges(&wtb, UI_CNR_ALL, &recttemp, rad);
	
	/* decoration */
	if (state & UI_SELECT) {
		shape_preset_trias_from_rect_checkmark(&wtb.tria1, &recttemp);
	}
	
	widgetbase_draw(&wtb, wcol);
	
	/* text space */
	rect->xmin += BLI_rcti_size_y(rect) * 0.7 + delta;
}

/* labels use Editor theme colors for text */
static void widget_state_label(uiWidgetType *wt, int state)
{
	if (state & UI_BUT_LIST_ITEM) {
		/* Override default label theme's colors. */
		bTheme *btheme = UI_GetTheme();
		wt->wcol_theme = &btheme->tui.wcol_list_item;
		/* call this for option button */
		widget_state(wt, state);
	}
	else {
		/* call this for option button */
		widget_state(wt, state);
		if (state & UI_SELECT)
			UI_GetThemeColor3ubv(TH_TEXT_HI, (unsigned char *)wt->wcol.text);
		else
			UI_GetThemeColor3ubv(TH_TEXT, (unsigned char *)wt->wcol.text);
	}
}

static void widget_radiobut(uiWidgetColors *wcol, rcti *rect, int UNUSED(state), int roundboxalign)
{
	uiWidgetBase wtb;
	float rad;
	
	widget_init(&wtb);
	
	rad = wcol->roundness * U.widget_unit;
	round_box_edges(&wtb, roundboxalign, rect, rad);
	
	widgetbase_draw(&wtb, wcol);
}

static void widget_box(uiBut *but, uiWidgetColors *wcol, rcti *rect, int UNUSED(state), int roundboxalign)
{
	uiWidgetBase wtb;
	float rad;
	char old_col[3];
	
	widget_init(&wtb);
	
	copy_v3_v3_char(old_col, wcol->inner);
	
	/* abuse but->hsv - if it's non-zero, use this color as the box's background */
	if (but->col[3]) {
		wcol->inner[0] = but->col[0];
		wcol->inner[1] = but->col[1];
		wcol->inner[2] = but->col[2];
	}
	
	rad = wcol->roundness * U.widget_unit;
	round_box_edges(&wtb, roundboxalign, rect, rad);
	
	widgetbase_draw(&wtb, wcol);
		
	copy_v3_v3_char(wcol->inner, old_col);
}

static void widget_but(uiWidgetColors *wcol, rcti *rect, int UNUSED(state), int roundboxalign)
{
	uiWidgetBase wtb;
	float rad;
	
	widget_init(&wtb);
	
	rad = wcol->roundness * U.widget_unit;
	round_box_edges(&wtb, roundboxalign, rect, rad);
	
	widgetbase_draw(&wtb, wcol);
}

#if 0
static void widget_roundbut(uiWidgetColors *wcol, rcti *rect, int UNUSED(state), int roundboxalign)
{
	uiWidgetBase wtb;
	const float rad = wcol->roundness * U.widget_unit;
	
	widget_init(&wtb);
	
	/* half rounded */
	round_box_edges(&wtb, roundboxalign, rect, rad);

	widgetbase_draw(&wtb, wcol);
}
#endif

static void widget_roundbut_exec(uiWidgetColors *wcol, rcti *rect, int state, int roundboxalign)
{
	uiWidgetBase wtb;
	const float rad = wcol->roundness * U.widget_unit;

	widget_init(&wtb);

	if (state & UI_STATE_HOLD_ACTION) {
		/* Show that keeping pressed performs another action (typically a menu). */
		shape_preset_init_hold_action(&wtb.tria1, rect, 0.75f, 'r');
	}

	/* half rounded */
	round_box_edges(&wtb, roundboxalign, rect, rad);

	widgetbase_draw(&wtb, wcol);
}

static void widget_tab(uiWidgetColors *wcol, rcti *rect, int state, int roundboxalign)
{
	const uiStyle *style = UI_style_get();
<<<<<<< HEAD
	const float rad = 0.25f * U.widget_unit;
=======
	const float rad = wcol->roundness * U.widget_unit;
>>>>>>> 570455fb
	const int fontid = style->widget.uifont_id;
	const bool is_active = (state & UI_SELECT);

/* Draw shaded outline - Disabled for now, seems incorrect and also looks nicer without it imho ;) */
//#define USE_TAB_SHADED_HIGHLIGHT

	uiWidgetBase wtb;
	unsigned char theme_col_tab_highlight[3];

#ifdef USE_TAB_SHADED_HIGHLIGHT
	/* create outline highlight colors */
	if (is_active) {
		interp_v3_v3v3_uchar(theme_col_tab_highlight, (unsigned char *)wcol->inner_sel,
		                     (unsigned char *)wcol->outline, 0.2f);
	}
	else {
		interp_v3_v3v3_uchar(theme_col_tab_highlight, (unsigned char *)wcol->inner,
		                     (unsigned char *)wcol->outline, 0.12f);
	}
#endif

	widget_init(&wtb);

	/* half rounded */
	round_box_edges(&wtb, roundboxalign, rect, rad);

	/* draw inner */
#ifdef USE_TAB_SHADED_HIGHLIGHT
	wtb.draw_outline = 0;
#endif
	widgetbase_draw(&wtb, wcol);

	/* We are drawing on top of widget bases. Flush cache. */
	glEnable(GL_BLEND);
	UI_widgetbase_draw_cache_flush();
	glDisable(GL_BLEND);

#ifdef USE_TAB_SHADED_HIGHLIGHT
	/* draw outline (3d look) */
	ui_draw_but_TAB_outline(rect, rad, theme_col_tab_highlight, (unsigned char *)wcol->inner);
#endif

	/* text shadow */
	BLF_enable(fontid, BLF_SHADOW);
	BLF_shadow(fontid, 3, (const float[4]){1.0f, 1.0f, 1.0f, 0.25f});
	BLF_shadow_offset(fontid, 0, -1);

#ifndef USE_TAB_SHADED_HIGHLIGHT
	UNUSED_VARS(is_active, theme_col_tab_highlight);
#endif
}

static void widget_draw_extra_mask(const bContext *C, uiBut *but, uiWidgetType *wt, rcti *rect)
{
	bTheme *btheme = UI_GetTheme();
	uiWidgetColors *wcol = &btheme->tui.wcol_radio;
	uiWidgetBase wtb;
	const float rad = wcol->roundness * U.widget_unit;
	unsigned char col[4];

	/* state copy! */
	wt->wcol = *(wt->wcol_theme);
	
	widget_init(&wtb);
	
	if (but->block->drawextra) {
		/* note: drawextra can change rect +1 or -1, to match round errors of existing previews */
		but->block->drawextra(C, but->poin, but->block->drawextra_arg1, but->block->drawextra_arg2, rect);
		
		unsigned int pos = GWN_vertformat_attr_add(immVertexFormat(), "pos", GWN_COMP_F32, 2, GWN_FETCH_FLOAT);
		immBindBuiltinProgram(GPU_SHADER_2D_UNIFORM_COLOR);

		/* make mask to draw over image */
		UI_GetThemeColor3ubv(TH_BACK, col);
		immUniformColor3ubv(col);

		round_box__edges(&wtb, UI_CNR_ALL, rect, 0.0f, rad);
		widgetbase_outline(&wtb, pos);

		immUnbindProgram();
	}
	
	/* outline */
	round_box_edges(&wtb, UI_CNR_ALL, rect, rad);
	wtb.draw_outline = true;
	wtb.draw_inner = false;
	widgetbase_draw(&wtb, &wt->wcol);
}

static uiWidgetType *widget_type(uiWidgetTypeEnum type)
{
	bTheme *btheme = UI_GetTheme();
	static uiWidgetType wt;
	
	/* defaults */
	wt.wcol_theme = &btheme->tui.wcol_regular;
	wt.wcol_state = &btheme->tui.wcol_state;
	wt.state = widget_state;
	wt.draw = widget_but;
	wt.custom = NULL;
	wt.text = widget_draw_text_icon;
	
	switch (type) {
		case UI_WTYPE_REGULAR:
			break;

		case UI_WTYPE_LABEL:
			wt.draw = NULL;
			wt.state = widget_state_label;
			break;
			
		case UI_WTYPE_TOGGLE:
			wt.wcol_theme = &btheme->tui.wcol_toggle;
			break;
			
		case UI_WTYPE_CHECKBOX:
			wt.wcol_theme = &btheme->tui.wcol_option;
			wt.draw = widget_optionbut;
			break;
			
		case UI_WTYPE_RADIO:
			wt.wcol_theme = &btheme->tui.wcol_radio;
			wt.draw = widget_radiobut;
			break;

		case UI_WTYPE_NUMBER:
			wt.wcol_theme = &btheme->tui.wcol_num;
			wt.draw = widget_numbut;
			break;
			
		case UI_WTYPE_SLIDER:
			wt.wcol_theme = &btheme->tui.wcol_numslider;
			wt.custom = widget_numslider;
			wt.state = widget_state_numslider;
			break;
			
		case UI_WTYPE_EXEC:
			wt.wcol_theme = &btheme->tui.wcol_tool;
			wt.draw = widget_roundbut_exec;
			break;

		case UI_WTYPE_TOOLBAR_ITEM:
			wt.wcol_theme = &btheme->tui.wcol_toolbar_item;
			wt.draw = widget_roundbut_exec;
			break;
			
		case UI_WTYPE_TAB:
			wt.wcol_theme = &btheme->tui.wcol_tab;
			wt.draw = widget_tab;
			break;

		case UI_WTYPE_TOOLTIP:
			wt.wcol_theme = &btheme->tui.wcol_tooltip;
			wt.draw = widget_menu_back;
			break;
			
			
		/* strings */
		case UI_WTYPE_NAME:
			wt.wcol_theme = &btheme->tui.wcol_text;
			wt.draw = widget_textbut;
			break;
			
		case UI_WTYPE_NAME_LINK:
			break;
			
		case UI_WTYPE_POINTER_LINK:
			break;
			
		case UI_WTYPE_FILENAME:
			break;
			
			
		/* start menus */
		case UI_WTYPE_MENU_RADIO:
			wt.wcol_theme = &btheme->tui.wcol_menu;
			wt.draw = widget_menubut;
			break;

		case UI_WTYPE_MENU_ICON_RADIO:
			wt.wcol_theme = &btheme->tui.wcol_menu;
			wt.draw = widget_menuiconbut;
			break;
			
		case UI_WTYPE_MENU_POINTER_LINK:
			wt.wcol_theme = &btheme->tui.wcol_menu;
			wt.draw = widget_menubut;
			break;

		case UI_WTYPE_MENU_NODE_LINK:
			wt.wcol_theme = &btheme->tui.wcol_menu;
			wt.draw = widget_menunodebut;
			break;
			
		case UI_WTYPE_PULLDOWN:
			wt.wcol_theme = &btheme->tui.wcol_pulldown;
			wt.draw = widget_pulldownbut;
			wt.state = widget_state_pulldown;
			break;
			
		/* in menus */
		case UI_WTYPE_MENU_ITEM:
			wt.wcol_theme = &btheme->tui.wcol_menu_item;
			wt.draw = widget_menu_itembut;
			wt.state = widget_state_menu_item;
			break;
			
		case UI_WTYPE_MENU_BACK:
			wt.wcol_theme = &btheme->tui.wcol_menu_back;
			wt.draw = widget_menu_back;
			break;

		/* specials */
		case UI_WTYPE_ICON:
			wt.custom = widget_icon_has_anim;
			break;

		case UI_WTYPE_ICON_LABEL:
			/* behave like regular labels (this is simply a label with an icon) */
			wt.state = widget_state_label;
			wt.custom = widget_icon_has_anim;
			break;
			
		case UI_WTYPE_SWATCH:
			wt.custom = widget_swatch;
			break;
			
		case UI_WTYPE_BOX:
			wt.custom = widget_box;
			wt.wcol_theme = &btheme->tui.wcol_box;
			break;
			
		case UI_WTYPE_RGB_PICKER:
			break;
			
		case UI_WTYPE_UNITVEC:
			wt.custom = widget_unitvec;
			break;

		case UI_WTYPE_SCROLL:
			wt.wcol_theme = &btheme->tui.wcol_scroll;
			wt.state = widget_state_nothing;
			wt.custom = widget_scroll;
			break;

		case UI_WTYPE_LISTITEM:
			wt.wcol_theme = &btheme->tui.wcol_list_item;
			wt.draw = widget_list_itembut;
			break;
			
		case UI_WTYPE_PROGRESSBAR:
			wt.wcol_theme = &btheme->tui.wcol_progress;
			wt.custom = widget_progressbar;
			break;

		case UI_WTYPE_MENU_ITEM_RADIAL:
			wt.wcol_theme = &btheme->tui.wcol_pie_menu;
			wt.custom = widget_menu_radial_itembut;
			wt.state = widget_state_pie_menu_item;
			break;
	}
	
	return &wt;
}


static int widget_roundbox_set(uiBut *but, rcti *rect)
{
	int roundbox = UI_CNR_ALL;

	/* alignment */
	if ((but->drawflag & UI_BUT_ALIGN) && but->type != UI_BTYPE_PULLDOWN) {
		
		/* ui_popup_block_position has this correction too, keep in sync */
		if (but->drawflag & (UI_BUT_ALIGN_TOP | UI_BUT_ALIGN_STITCH_TOP))
			rect->ymax += U.pixelsize;
		if (but->drawflag & (UI_BUT_ALIGN_LEFT | UI_BUT_ALIGN_STITCH_LEFT))
			rect->xmin -= U.pixelsize;
		
		switch (but->drawflag & UI_BUT_ALIGN) {
			case UI_BUT_ALIGN_TOP:
				roundbox = UI_CNR_BOTTOM_LEFT | UI_CNR_BOTTOM_RIGHT;
				break;
			case UI_BUT_ALIGN_DOWN:
				roundbox = UI_CNR_TOP_LEFT | UI_CNR_TOP_RIGHT;
				break;
			case UI_BUT_ALIGN_LEFT:
				roundbox = UI_CNR_TOP_RIGHT | UI_CNR_BOTTOM_RIGHT;
				break;
			case UI_BUT_ALIGN_RIGHT:
				roundbox = UI_CNR_TOP_LEFT | UI_CNR_BOTTOM_LEFT;
				break;
			case UI_BUT_ALIGN_DOWN | UI_BUT_ALIGN_RIGHT:
				roundbox = UI_CNR_TOP_LEFT;
				break;
			case UI_BUT_ALIGN_DOWN | UI_BUT_ALIGN_LEFT:
				roundbox = UI_CNR_TOP_RIGHT;
				break;
			case UI_BUT_ALIGN_TOP | UI_BUT_ALIGN_RIGHT:
				roundbox = UI_CNR_BOTTOM_LEFT;
				break;
			case UI_BUT_ALIGN_TOP | UI_BUT_ALIGN_LEFT:
				roundbox = UI_CNR_BOTTOM_RIGHT;
				break;
			default:
				roundbox = 0;
				break;
		}
	}

	/* align with open menu */
	if (but->active && (but->type != UI_BTYPE_POPOVER)) {
		int direction = ui_but_menu_direction(but);

		if      (direction == UI_DIR_UP)    roundbox &= ~(UI_CNR_TOP_RIGHT    | UI_CNR_TOP_LEFT);
		else if (direction == UI_DIR_DOWN)  roundbox &= ~(UI_CNR_BOTTOM_RIGHT | UI_CNR_BOTTOM_LEFT);
		else if (direction == UI_DIR_LEFT)  roundbox &= ~(UI_CNR_TOP_LEFT     | UI_CNR_BOTTOM_LEFT);
		else if (direction == UI_DIR_RIGHT) roundbox &= ~(UI_CNR_TOP_RIGHT    | UI_CNR_BOTTOM_RIGHT);
	}

	return roundbox;
}

/* -------------------------------------------------------------------- */
/** \name Public API
 * \{ */

/* conversion from old to new buttons, so still messy */
void ui_draw_but(const bContext *C, ARegion *ar, uiStyle *style, uiBut *but, rcti *rect)
{
	bTheme *btheme = UI_GetTheme();
	ThemeUI *tui = &btheme->tui;
	uiFontStyle *fstyle = &style->widget;
	uiWidgetType *wt = NULL;

	/* handle menus separately */
	if (but->dt == UI_EMBOSS_PULLDOWN) {
		switch (but->type) {
			case UI_BTYPE_LABEL:
				widget_draw_text_icon(&style->widgetlabel, &tui->wcol_menu_back, but, rect);
				break;
			case UI_BTYPE_SEPR_LINE:
				ui_draw_separator(rect, &tui->wcol_menu_item);
				break;
			default:
				wt = widget_type(UI_WTYPE_MENU_ITEM);
				break;
		}
	}
	else if (but->dt == UI_EMBOSS_NONE) {
		/* "nothing" */
		switch (but->type) {
			case UI_BTYPE_LABEL:
				wt = widget_type(UI_WTYPE_ICON_LABEL);
				break;
			default:
				wt = widget_type(UI_WTYPE_ICON);
				break;
		}
	}
	else if (but->dt == UI_EMBOSS_RADIAL) {
		wt = widget_type(UI_WTYPE_MENU_ITEM_RADIAL);
	}
	else {
		BLI_assert(but->dt == UI_EMBOSS);

		switch (but->type) {
			case UI_BTYPE_LABEL:
				wt = widget_type(UI_WTYPE_LABEL);
				fstyle = &style->widgetlabel;
				if (but->drawflag & UI_BUT_BOX_ITEM) {
					wt->wcol_theme = &tui->wcol_box;
					wt->state = widget_state;
				}
				else if (but->block->flag & UI_BLOCK_LOOP) {
					wt->wcol_theme = &tui->wcol_menu_back;
					wt->state = widget_state;
				}
				break;

			case UI_BTYPE_SEPR:
			case UI_BTYPE_SEPR_LINE:
				break;
				
			case UI_BTYPE_BUT:
#ifdef USE_TOOLBAR_HACK
				if (UI_but_is_tool(but)) {
					wt = widget_type(UI_WTYPE_TOOLBAR_ITEM);
				}
				else {
					wt = widget_type(UI_WTYPE_EXEC);
				}
#else
				wt = widget_type(UI_WTYPE_EXEC);
#endif
				break;

			case UI_BTYPE_NUM:
				wt = widget_type(UI_WTYPE_NUMBER);
				break;
				
			case UI_BTYPE_NUM_SLIDER:
				wt = widget_type(UI_WTYPE_SLIDER);
				break;
				
			case UI_BTYPE_ROW:
				wt = widget_type(UI_WTYPE_RADIO);
				break;

			case UI_BTYPE_LISTROW:
				wt = widget_type(UI_WTYPE_LISTITEM);
				break;
				
			case UI_BTYPE_TEXT:
				wt = widget_type(UI_WTYPE_NAME);
				break;

			case UI_BTYPE_SEARCH_MENU:
				wt = widget_type(UI_WTYPE_NAME);
				if (but->block->flag & UI_BLOCK_LOOP)
					wt->wcol_theme = &btheme->tui.wcol_menu_back;
				break;

			case UI_BTYPE_TAB:
				wt = widget_type(UI_WTYPE_TAB);
				break;

			case UI_BTYPE_BUT_TOGGLE:
			case UI_BTYPE_TOGGLE:
			case UI_BTYPE_TOGGLE_N:
				wt = widget_type(UI_WTYPE_TOGGLE);
				break;
				
			case UI_BTYPE_CHECKBOX:
			case UI_BTYPE_CHECKBOX_N:
				if (!(but->flag & UI_HAS_ICON)) {
					wt = widget_type(UI_WTYPE_CHECKBOX);
					but->drawflag |= UI_BUT_TEXT_LEFT;
				}
				else
					wt = widget_type(UI_WTYPE_TOGGLE);
				
				/* option buttons have strings outside, on menus use different colors */
				if (but->block->flag & UI_BLOCK_LOOP)
					wt->state = widget_state_option_menu;
				
				break;
				
			case UI_BTYPE_MENU:
			case UI_BTYPE_BLOCK:
			case UI_BTYPE_POPOVER:
				if (but->flag & UI_BUT_NODE_LINK) {
					/* new node-link button, not active yet XXX */
					wt = widget_type(UI_WTYPE_MENU_NODE_LINK);
				}
				else {
					/* with menu arrows */

					/* we could use a flag for this, but for now just check size,
					 * add updown arrows if there is room. */
					if ((!but->str[0] && but->icon && (BLI_rcti_size_x(rect) < BLI_rcti_size_y(rect) + 2)) ||
					    /* disable for brushes also */
					    (but->flag & UI_BUT_ICON_PREVIEW))
					{
						/* no arrows */
						wt = widget_type(UI_WTYPE_MENU_ICON_RADIO);
					}
					else {
						wt = widget_type(UI_WTYPE_MENU_RADIO);
					}
				}
				break;

			case UI_BTYPE_PULLDOWN:
				wt = widget_type(UI_WTYPE_PULLDOWN);
				break;
			
			case UI_BTYPE_BUT_MENU:
				wt = widget_type(UI_WTYPE_MENU_ITEM);
				break;
				
			case UI_BTYPE_COLOR:
				wt = widget_type(UI_WTYPE_SWATCH);
				break;
				
			case UI_BTYPE_ROUNDBOX:
			case UI_BTYPE_LISTBOX:
				wt = widget_type(UI_WTYPE_BOX);
				break;

			case UI_BTYPE_EXTRA:
				widget_draw_extra_mask(C, but, widget_type(UI_WTYPE_BOX), rect);
				break;
				
			case UI_BTYPE_HSVCUBE:
				if (ELEM(but->a1, UI_GRAD_V_ALT, UI_GRAD_L_ALT)) {  /* vertical V slider, uses new widget draw now */
					ui_draw_but_HSV_v(but, rect);
				}
				else {  /* other HSV pickers... */
					ui_draw_but_HSVCUBE(but, rect);
				}
				break;
				
			case UI_BTYPE_HSVCIRCLE:
				ui_draw_but_HSVCIRCLE(but, &tui->wcol_regular, rect);
				break;
				
			case UI_BTYPE_COLORBAND:
				ui_draw_but_COLORBAND(but, &tui->wcol_regular, rect);
				break;
				
			case UI_BTYPE_UNITVEC:
				wt = widget_type(UI_WTYPE_UNITVEC);
				break;
				
			case UI_BTYPE_IMAGE:
				ui_draw_but_IMAGE(ar, but, &tui->wcol_regular, rect);
				break;
			
			case UI_BTYPE_HISTOGRAM:
				ui_draw_but_HISTOGRAM(ar, but, &tui->wcol_regular, rect);
				break;
				
			case UI_BTYPE_WAVEFORM:
				ui_draw_but_WAVEFORM(ar, but, &tui->wcol_regular, rect);
				break;
				
			case UI_BTYPE_VECTORSCOPE:
				ui_draw_but_VECTORSCOPE(ar, but, &tui->wcol_regular, rect);
				break;
					
			case UI_BTYPE_CURVE:
				ui_draw_but_CURVE(ar, but, &tui->wcol_regular, rect);
				break;
				
			case UI_BTYPE_PROGRESS_BAR:
				wt = widget_type(UI_WTYPE_PROGRESSBAR);
				fstyle = &style->widgetlabel;
				break;

			case UI_BTYPE_SCROLL:
				wt = widget_type(UI_WTYPE_SCROLL);
				break;

			case UI_BTYPE_GRIP:
				wt = widget_type(UI_WTYPE_ICON);
				break;

			case UI_BTYPE_TRACK_PREVIEW:
				ui_draw_but_TRACKPREVIEW(ar, but, &tui->wcol_regular, rect);
				break;

			case UI_BTYPE_NODE_SOCKET:
				ui_draw_but_NODESOCKET(ar, but, &tui->wcol_regular, rect);
				break;

			default:
				wt = widget_type(UI_WTYPE_REGULAR);
				break;
		}
	}
	
	if (wt) {
		//rcti disablerect = *rect; /* rect gets clipped smaller for text */
		int roundboxalign, state;
		bool disabled = false;
		
		roundboxalign = widget_roundbox_set(but, rect);

		/* Mask out flags re-used for local state. */
		state = but->flag & ~UI_STATE_FLAGS_ALL;

		if (state & UI_SELECT_DRAW) {
			state |= UI_SELECT;
		}

		if ((but->editstr) ||
		    (UNLIKELY(but->flag & UI_BUT_DRAG_MULTI) && ui_but_drag_multi_edit_get(but)))
		{
			state |= UI_STATE_TEXT_INPUT;
		}

		if (but->hold_func) {
			state |= UI_STATE_HOLD_ACTION;
		}

		if (state & UI_ACTIVE) {
			if (but->drawflag & UI_BUT_ACTIVE_LEFT) {
				state |= UI_STATE_ACTIVE_LEFT;
			}
			else if (but->drawflag & UI_BUT_ACTIVE_RIGHT) {
				state |= UI_STATE_ACTIVE_RIGHT;
			}
		}

		if (state & (UI_BUT_DISABLED | UI_BUT_INACTIVE))
			if (but->dt != UI_EMBOSS_PULLDOWN)
				disabled = true;
		
		if (disabled)
			ui_widget_color_disabled(wt);

		wt->state(wt, state);
		if (wt->custom)
			wt->custom(but, &wt->wcol, rect, state, roundboxalign);
		else if (wt->draw)
			wt->draw(&wt->wcol, rect, state, roundboxalign);

		if (disabled)
			glEnable(GL_BLEND);
		wt->text(fstyle, &wt->wcol, but, rect);
		if (disabled)
			glDisable(GL_BLEND);
		
//		if (state & (UI_BUT_DISABLED | UI_BUT_INACTIVE))
//			if (but->dt != UI_EMBOSS_PULLDOWN)
//				widget_disabled(&disablerect);
	}
}

void ui_draw_menu_back(uiStyle *UNUSED(style), uiBlock *block, rcti *rect)
{
	uiWidgetType *wt = widget_type(UI_WTYPE_MENU_BACK);
	
	wt->state(wt, 0);
	if (block)
		wt->draw(&wt->wcol, rect, block->flag, block->direction);
	else
		wt->draw(&wt->wcol, rect, 0, 0);

	if (block) {
		float draw_color[4];
		unsigned char *color = (unsigned char *)wt->wcol.text;

		draw_color[0] = ((float)color[0]) / 255.0f;
		draw_color[1] = ((float)color[1]) / 255.0f;
		draw_color[2] = ((float)color[2]) / 255.0f;
		draw_color[3] = 1.0f;

		if (block->flag & UI_BLOCK_CLIPTOP) {
			/* XXX no scaling for UI here yet */
			UI_draw_icon_tri(BLI_rcti_cent_x(rect), rect->ymax - 8, 't', draw_color);
		}
		if (block->flag & UI_BLOCK_CLIPBOTTOM) {
			/* XXX no scaling for UI here yet */
			UI_draw_icon_tri(BLI_rcti_cent_x(rect), rect->ymin + 10, 'v', draw_color);
		}
	}
}

/**
 * Similar to 'widget_menu_back', however we can't use the widget preset system
 * because we need to pass in the original location so we know where to show the arrow.
 */
static void ui_draw_popover_back_impl(
        const uiWidgetColors *wcol, rcti *rect, int direction,
        const float mval_origin[2])
{
	/* tsk, this isn't nice. */
	const float unit_half = (BLI_rcti_size_x(rect) / UI_POPOVER_WIDTH_UNITS) / 2;
	const float cent_x = mval_origin ? mval_origin[0] : BLI_rcti_cent_x(rect);
	rect->ymax -= unit_half;
	rect->ymin += unit_half;

	glEnable(GL_BLEND);

	/* Extracted from 'widget_menu_back', keep separate to avoid menu changes breaking popovers */
	{
		uiWidgetBase wtb;
		widget_init(&wtb);

		const int roundboxalign = UI_CNR_ALL;
		widget_softshadow(rect, roundboxalign, wcol->roundness * U.widget_unit);

		round_box_edges(&wtb, roundboxalign, rect, wcol->roundness * U.widget_unit);
		wtb.draw_emboss = false;
		widgetbase_draw(&wtb, wcol);
	}

	/* Draw popover arrow (top/bottom) */
	if (ELEM(direction, UI_DIR_UP, UI_DIR_DOWN)) {
		unsigned int pos = GWN_vertformat_attr_add(immVertexFormat(), "pos", GWN_COMP_F32, 2, GWN_FETCH_FLOAT);
		immBindBuiltinProgram(GPU_SHADER_2D_UNIFORM_COLOR);
		immUniformColor4ubv((unsigned char *)wcol->inner);
		glEnable(GL_BLEND);
		immBegin(GWN_PRIM_TRIS, 3);
		if (direction == UI_DIR_DOWN) {
			const float y = rect->ymax;
			immVertex2f(pos, cent_x - unit_half, y);
			immVertex2f(pos, cent_x + unit_half, y);
			immVertex2f(pos, cent_x, y + unit_half);
		}
		else {
			const float y = rect->ymin;
			immVertex2f(pos, cent_x - unit_half, y);
			immVertex2f(pos, cent_x + unit_half, y);
			immVertex2f(pos, cent_x, y - unit_half);
		}
		immEnd();
		immUnbindProgram();
	}

	glDisable(GL_BLEND);
}

void ui_draw_popover_back(ARegion *ar, uiStyle *UNUSED(style), uiBlock *block, rcti *rect)
{
	if (block) {
		float mval_origin[2] = {block->mx, block->my};
		ui_window_to_block_fl(ar, block, &mval_origin[0], &mval_origin[1]);
		ui_draw_popover_back_impl(&wcol_menu_back, rect, block->direction, mval_origin);
	}
	else {
		uiWidgetType *wt = widget_type(UI_WTYPE_MENU_BACK);

		wt->state(wt, 0);
		wt->draw(&wt->wcol, rect, 0, 0);
	}
}

static void draw_disk_shaded(
        float start, float angle,
        float radius_int, float radius_ext, int subd,
        const char col1[4], const char col2[4],
        bool shaded)
{
	const float radius_ext_scale = (0.5f / radius_ext);  /* 1 / (2 * radius_ext) */
	int i;

	float s, c;
	float y1, y2;
	float fac;
	unsigned char r_col[4];
	unsigned int pos, col;

	Gwn_VertFormat *format = immVertexFormat();
	pos = GWN_vertformat_attr_add(format, "pos", GWN_COMP_F32, 2, GWN_FETCH_FLOAT);
	if (shaded) {
		col = GWN_vertformat_attr_add(format, "color", GWN_COMP_U8, 4, GWN_FETCH_INT_TO_FLOAT_UNIT);
		immBindBuiltinProgram(GPU_SHADER_2D_SMOOTH_COLOR);
	}
	else {
		immBindBuiltinProgram(GPU_SHADER_2D_UNIFORM_COLOR);
		immUniformColor4ubv((unsigned char *)col1);
	}

	immBegin(GWN_PRIM_TRI_STRIP, subd * 2);
	for (i = 0; i < subd; i++) {
		float a;

		a = start + ((i) / (float)(subd - 1)) * angle;
		s = sinf(a);
		c = cosf(a);
		y1 = s * radius_int;
		y2 = s * radius_ext;

		if (shaded) {
			fac = (y1 + radius_ext) * radius_ext_scale;
			round_box_shade_col4_r(r_col, col1, col2, fac);
			immAttrib4ubv(col, r_col);
		}
		immVertex2f(pos, c * radius_int, s * radius_int);

		if (shaded) {
			fac = (y2 + radius_ext) * radius_ext_scale;
			round_box_shade_col4_r(r_col, col1, col2, fac);
			immAttrib4ubv(col, r_col);
		}
		immVertex2f(pos, c * radius_ext, s * radius_ext);
	}
	immEnd();

	immUnbindProgram();
}

void ui_draw_pie_center(uiBlock *block)
{
	bTheme *btheme = UI_GetTheme();
	float cx = block->pie_data.pie_center_spawned[0];
	float cy = block->pie_data.pie_center_spawned[1];

	float *pie_dir = block->pie_data.pie_dir;

	float pie_radius_internal = U.pixelsize * U.pie_menu_threshold;
	float pie_radius_external = U.pixelsize * (U.pie_menu_threshold + 7.0f);

	int subd = 40;

	float angle = atan2f(pie_dir[1], pie_dir[0]);
	float range = (block->pie_data.flags & UI_PIE_DEGREES_RANGE_LARGE) ? M_PI_2 : M_PI_4;

	gpuPushMatrix();
	gpuTranslate2f(cx, cy);

	glEnable(GL_BLEND);
	if (btheme->tui.wcol_pie_menu.shaded) {
		char col1[4], col2[4];
		shadecolors4(col1, col2, btheme->tui.wcol_pie_menu.inner, btheme->tui.wcol_pie_menu.shadetop, btheme->tui.wcol_pie_menu.shadedown);
		draw_disk_shaded(0.0f, (float)(M_PI * 2.0), pie_radius_internal, pie_radius_external, subd, col1, col2, true);
	}
	else {
		draw_disk_shaded(0.0f, (float)(M_PI * 2.0), pie_radius_internal, pie_radius_external, subd, btheme->tui.wcol_pie_menu.inner, NULL, false);
	}

	if (!(block->pie_data.flags & UI_PIE_INVALID_DIR)) {
		if (btheme->tui.wcol_pie_menu.shaded) {
			char col1[4], col2[4];
			shadecolors4(col1, col2, btheme->tui.wcol_pie_menu.inner_sel, btheme->tui.wcol_pie_menu.shadetop, btheme->tui.wcol_pie_menu.shadedown);
			draw_disk_shaded(angle - range / 2.0f, range, pie_radius_internal, pie_radius_external, subd, col1, col2, true);
		}
		else {
			draw_disk_shaded(angle - range / 2.0f, range, pie_radius_internal, pie_radius_external, subd, btheme->tui.wcol_pie_menu.inner_sel, NULL, false);
		}
	}

	Gwn_VertFormat *format = immVertexFormat();
	unsigned int pos = GWN_vertformat_attr_add(format, "pos", GWN_COMP_F32, 2, GWN_FETCH_FLOAT);
	immBindBuiltinProgram(GPU_SHADER_2D_UNIFORM_COLOR);
	immUniformColor4ubv((unsigned char *)btheme->tui.wcol_pie_menu.outline);

	imm_draw_circle_wire_2d(pos, 0.0f, 0.0f, pie_radius_internal, subd);
	imm_draw_circle_wire_2d(pos, 0.0f, 0.0f, pie_radius_external, subd);

	immUnbindProgram();

	if (U.pie_menu_confirm > 0 && !(block->pie_data.flags & (UI_PIE_INVALID_DIR | UI_PIE_CLICK_STYLE))) {
		float pie_confirm_radius = U.pixelsize * (pie_radius_internal + U.pie_menu_confirm);
		float pie_confirm_external = U.pixelsize * (pie_radius_internal + U.pie_menu_confirm + 7.0f);

		const char col[4] = {btheme->tui.wcol_pie_menu.text_sel[0],
		                     btheme->tui.wcol_pie_menu.text_sel[1],
		                     btheme->tui.wcol_pie_menu.text_sel[2],
		                     64};

		draw_disk_shaded(angle - range / 2.0f, range, pie_confirm_radius, pie_confirm_external, subd, col, NULL, false);
	}

	glDisable(GL_BLEND);
	gpuPopMatrix();
}


uiWidgetColors *ui_tooltip_get_theme(void)
{
	uiWidgetType *wt = widget_type(UI_WTYPE_TOOLTIP);
	return wt->wcol_theme;
}

void ui_draw_tooltip_background(uiStyle *UNUSED(style), uiBlock *UNUSED(block), rcti *rect)
{
	uiWidgetType *wt = widget_type(UI_WTYPE_TOOLTIP);
	wt->state(wt, 0);
	/* wt->draw ends up using same function to draw the tooltip as menu_back */
	wt->draw(&wt->wcol, rect, 0, 0);
}

void ui_draw_search_back(uiStyle *UNUSED(style), uiBlock *block, rcti *rect)
{
	uiWidgetType *wt = widget_type(UI_WTYPE_BOX);
	
	glEnable(GL_BLEND);
	widget_softshadow(rect, UI_CNR_ALL, 0.25f * U.widget_unit);
	glDisable(GL_BLEND);

	wt->state(wt, 0);
	if (block)
		wt->draw(&wt->wcol, rect, block->flag, UI_CNR_ALL);
	else
		wt->draw(&wt->wcol, rect, 0, UI_CNR_ALL);
}


/* helper call to draw a menu item without button */
/* state: UI_ACTIVE or 0 */
void ui_draw_menu_item(uiFontStyle *fstyle, rcti *rect, const char *name, int iconid, int state, bool use_sep)
{
	uiWidgetType *wt = widget_type(UI_WTYPE_MENU_ITEM);
	rcti _rect = *rect;
	char *cpoin = NULL;

	wt->state(wt, state);
	wt->draw(&wt->wcol, rect, 0, 0);
	
	UI_fontstyle_set(fstyle);
	fstyle->align = UI_STYLE_TEXT_LEFT;
	
	/* text location offset */
	rect->xmin += 0.25f * UI_UNIT_X;
	if (iconid) rect->xmin += UI_DPI_ICON_SIZE;

	/* cut string in 2 parts? */
	if (use_sep) {
		cpoin = strchr(name, UI_SEP_CHAR);
		if (cpoin) {
			*cpoin = 0;

			/* need to set this first */
			UI_fontstyle_set(fstyle);

			if (fstyle->kerning == 1) { /* for BLF_width */
				BLF_enable(fstyle->uifont_id, BLF_KERNING_DEFAULT);
			}

			rect->xmax -= BLF_width(fstyle->uifont_id, cpoin + 1, INT_MAX) + UI_DPI_ICON_SIZE;

			if (fstyle->kerning == 1) {
				BLF_disable(fstyle->uifont_id, BLF_KERNING_DEFAULT);
			}
		}
	}

	{
		char drawstr[UI_MAX_DRAW_STR];
		const float okwidth = (float)BLI_rcti_size_x(rect);
		const size_t max_len = sizeof(drawstr);
		const float minwidth = (float)(UI_DPI_ICON_SIZE);

		BLI_strncpy(drawstr, name, sizeof(drawstr));
		if (drawstr[0]) {
			UI_text_clip_middle_ex(fstyle, drawstr, okwidth, minwidth, max_len, '\0');
		}

		UI_fontstyle_draw(fstyle, rect, drawstr, (unsigned char *)wt->wcol.text);
	}

	/* part text right aligned */
	if (use_sep) {
		if (cpoin) {
			fstyle->align = UI_STYLE_TEXT_RIGHT;
			rect->xmax = _rect.xmax - 5;
			UI_fontstyle_draw(fstyle, rect, cpoin + 1, (unsigned char *)wt->wcol.text);
			*cpoin = UI_SEP_CHAR;
		}
	}
	
	/* restore rect, was messed with */
	*rect = _rect;

	if (iconid) {
		float height, aspect;
		int xs = rect->xmin + 0.2f * UI_UNIT_X;
		int ys = rect->ymin + 0.1f * BLI_rcti_size_y(rect);

		height = ICON_SIZE_FROM_BUTRECT(rect);
		aspect = ICON_DEFAULT_HEIGHT / height;
		
		glEnable(GL_BLEND);
		UI_icon_draw_aspect(xs, ys, iconid, aspect, 1.0f); /* XXX scale weak get from fstyle? */
		glDisable(GL_BLEND);
	}
}

void ui_draw_preview_item(uiFontStyle *fstyle, rcti *rect, const char *name, int iconid, int state)
{
	rcti trect = *rect;
	const float text_size = UI_UNIT_Y;
	float font_dims[2] = {0.0f, 0.0f};
	uiWidgetType *wt = widget_type(UI_WTYPE_MENU_ITEM);
	
	/* drawing button background */
	wt->state(wt, state);
	wt->draw(&wt->wcol, rect, 0, 0);
	
	/* draw icon in rect above the space reserved for the label */
	rect->ymin += text_size;
	glEnable(GL_BLEND);
	widget_draw_preview(iconid, 1.0f, rect);
	glDisable(GL_BLEND);
	
	BLF_width_and_height(fstyle->uifont_id, name, BLF_DRAW_STR_DUMMY_MAX, &font_dims[0], &font_dims[1]);

	/* text rect */
	trect.xmin += 0;
	trect.xmax = trect.xmin + font_dims[0] + U.widget_unit / 2;
	trect.ymin += U.widget_unit / 2;
	trect.ymax = trect.ymin + font_dims[1];
	if (trect.xmax > rect->xmax - PREVIEW_PAD)
		trect.xmax = rect->xmax - PREVIEW_PAD;

	{
		char drawstr[UI_MAX_DRAW_STR];
		const float okwidth = (float)BLI_rcti_size_x(&trect);
		const size_t max_len = sizeof(drawstr);
		const float minwidth = (float)(UI_DPI_ICON_SIZE);

		BLI_strncpy(drawstr, name, sizeof(drawstr));
		UI_text_clip_middle_ex(fstyle, drawstr, okwidth, minwidth, max_len, '\0');

		UI_fontstyle_draw(fstyle, &trect, drawstr, (unsigned char *)wt->wcol.text);
	}
}

/** \} */<|MERGE_RESOLUTION|>--- conflicted
+++ resolved
@@ -4000,11 +4000,7 @@
 static void widget_tab(uiWidgetColors *wcol, rcti *rect, int state, int roundboxalign)
 {
 	const uiStyle *style = UI_style_get();
-<<<<<<< HEAD
-	const float rad = 0.25f * U.widget_unit;
-=======
 	const float rad = wcol->roundness * U.widget_unit;
->>>>>>> 570455fb
 	const int fontid = style->widget.uifont_id;
 	const bool is_active = (state & UI_SELECT);
 
