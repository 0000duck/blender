--- conflicted
+++ resolved
@@ -233,11 +233,7 @@
 	ViewLayer *view_layer = CTX_data_view_layer(C);
 	Object *ob = OBACT(view_layer);
 	PTCacheEdit *edit = PE_get_current(scene, ob);
-<<<<<<< HEAD
-	
-=======
-
->>>>>>> 95011f6d
+
 	return (edit != NULL);
 }
 
