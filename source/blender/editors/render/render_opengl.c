--- conflicted
+++ resolved
@@ -902,16 +902,6 @@
 	 */
 	ReportList reports;
 	BKE_reports_init(&reports, oglrender->reports->flag & ~RPT_PRINT);
-<<<<<<< HEAD
-	/* Do actual save logic here, depending on the file format. */
-	Scene tmp_scene = *scene;
-	tmp_scene.r.cfra = cfra;
-	if (is_movie) {
-		/* We have to construct temporary scene with proper scene->r.cfra.
-		 * This is because underlying calls do not use r.cfra but use scene
-		 * for that.
-		 */
-=======
 	/* Do actual save logic here, depending on the file format.
 	 *
 	 * NOTE: We have to construct temporary scene with proper scene->r.cfra.
@@ -921,7 +911,6 @@
 	Scene tmp_scene = *scene;
 	tmp_scene.r.cfra = cfra;
 	if (is_movie) {
->>>>>>> d6a6417e
 		ok = RE_WriteRenderViewsMovie(&reports,
 		                              rr,
 		                              &tmp_scene,
