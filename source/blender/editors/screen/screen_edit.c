--- conflicted
+++ resolved
@@ -81,11 +81,7 @@
 	ScrVert *sv = MEM_callocN(sizeof(ScrVert), "addscrvert");
 	sv->vec.x = x;
 	sv->vec.y = y;
-<<<<<<< HEAD
-	
-=======
-
->>>>>>> 95011f6d
+
 	BLI_addtail(&area_map->vertbase, sv);
 	return sv;
 }
@@ -337,11 +333,7 @@
 		BKE_screen_remove_double_scrverts(sc);
 	BKE_screen_remove_double_scredges(sc);
 	BKE_screen_remove_unused_scredges(sc);
-<<<<<<< HEAD
-	
-=======
-
->>>>>>> 95011f6d
+
 	return newa;
 }
 
@@ -361,11 +353,7 @@
 	sv2 = screen_addvert(sc, rect->xmin,     rect->ymax - 1);
 	sv3 = screen_addvert(sc, rect->xmax - 1, rect->ymax - 1);
 	sv4 = screen_addvert(sc, rect->xmax - 1, rect->ymin);
-<<<<<<< HEAD
-	
-=======
-
->>>>>>> 95011f6d
+
 	screen_addedge(sc, sv1, sv2);
 	screen_addedge(sc, sv2, sv3);
 	screen_addedge(sc, sv3, sv4);
@@ -373,11 +361,7 @@
 
 	/* dummy type, no spacedata */
 	screen_addarea(sc, sv1, sv2, sv3, sv4, SPACE_EMPTY);
-<<<<<<< HEAD
-		
-=======
-
->>>>>>> 95011f6d
+
 	return sc;
 }
 
@@ -531,11 +515,7 @@
 
 	if (edge->v1->vec.x == edge->v2->vec.x) dir = 'v';
 	else dir = 'h';
-<<<<<<< HEAD
-	
-=======
-
->>>>>>> 95011f6d
+
 	ED_screen_verts_iter(win, sc, sv) {
 		sv->flag = 0;
 	}
@@ -895,11 +875,7 @@
 	WM_event_remove_handlers(C, &ar->handlers);
 	WM_event_modal_handler_region_replace(win, ar, NULL);
 	WM_draw_region_free(ar);
-<<<<<<< HEAD
-	
-=======
-
->>>>>>> 95011f6d
+
 	if (ar->headerstr) {
 		MEM_freeN(ar->headerstr);
 		ar->headerstr = NULL;
@@ -949,11 +925,7 @@
 	screen->scrubbing = false;
 
 	screen->active_region = NULL;
-<<<<<<< HEAD
-	
-=======
-
->>>>>>> 95011f6d
+
 	for (ARegion *ar = screen->regionbase.first; ar; ar = ar->next) {
 		ED_region_exit(C, ar);
 	}
@@ -967,11 +939,7 @@
 
 	/* mark it available for use for other windows */
 	screen->winid = 0;
-<<<<<<< HEAD
-	
-=======
-
->>>>>>> 95011f6d
+
 	if (!WM_window_is_temp_screen(prevwin)) {
 		/* use previous window if possible */
 		CTX_wm_window_set(C, prevwin);
@@ -991,11 +959,7 @@
 	const bScreen *screen = WM_window_get_active_screen(win);
 	AZone *az = NULL;
 	ScrArea *sa;
-<<<<<<< HEAD
-	
-=======
-
->>>>>>> 95011f6d
+
 	for (sa = screen->areabase.first; sa; sa = sa->next)
 		if ((az = is_in_area_actionzone(sa, xy)))
 			break;
@@ -1057,31 +1021,19 @@
 		}
 		else
 			scr->active_region = NULL;
-<<<<<<< HEAD
-		
-=======
-
->>>>>>> 95011f6d
+
 		/* check for redraw headers */
 		if (old_ar != scr->active_region) {
 
 			ED_screen_areas_iter(win, scr, area_iter) {
 				bool do_draw = false;
-<<<<<<< HEAD
-				
-=======
-
->>>>>>> 95011f6d
+
 				for (ar = area_iter->regionbase.first; ar; ar = ar->next) {
 					if (ar == old_ar || ar == scr->active_region) {
 						do_draw = true;
 					}
 				}
-<<<<<<< HEAD
-				
-=======
-
->>>>>>> 95011f6d
+
 				if (do_draw) {
 					for (ar = area_iter->regionbase.first; ar; ar = ar->next) {
 						if (ar->regiontype == RGN_TYPE_HEADER) {
@@ -1555,19 +1507,11 @@
 		}
 
 		newa = (ScrArea *)sc->areabase.first;
-<<<<<<< HEAD
 
 		/* copy area */
 		ED_area_data_swap(newa, sa);
 		newa->flag = sa->flag; /* mostly for AREA_FLAG_WASFULLSCREEN */
 
-=======
-
-		/* copy area */
-		ED_area_data_swap(newa, sa);
-		newa->flag = sa->flag; /* mostly for AREA_FLAG_WASFULLSCREEN */
-
->>>>>>> 95011f6d
 		if (state == SCREENFULL) {
 			/* temporarily hide global areas */
 			for (ScrArea *glob_area = win->global_areas.areabase.first; glob_area; glob_area = glob_area->next) {
@@ -1738,11 +1682,8 @@
 	}
 #endif
 
-<<<<<<< HEAD
-=======
 	ED_clip_update_frame(bmain, scene->r.cfra);
 
->>>>>>> 95011f6d
 	/* this function applies the changes too */
 	BKE_scene_graph_update_for_newframe(depsgraph, bmain);
 
