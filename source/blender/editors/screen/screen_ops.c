--- conflicted
+++ resolved
@@ -216,16 +216,7 @@
 	return 0;
 }
 
-<<<<<<< HEAD
-int ED_operator_outliner_active(bContext *C)
-=======
-bool ED_operator_timeline_active(bContext *C)
-{
-	return ed_spacetype_test(C, SPACE_TIME);
-}
-
 bool ED_operator_outliner_active(bContext *C)
->>>>>>> b88e51dd
 {
 	return ed_spacetype_test(C, SPACE_OUTLINER);
 }
@@ -303,16 +294,7 @@
 	return ed_spacetype_test(C, SPACE_NLA);
 }
 
-<<<<<<< HEAD
-int ED_operator_info_active(bContext *C)
-=======
-bool ED_operator_logic_active(bContext *C)
-{
-	return ed_spacetype_test(C, SPACE_LOGIC);
-}
-
 bool ED_operator_info_active(bContext *C)
->>>>>>> b88e51dd
 {
 	return ed_spacetype_test(C, SPACE_INFO);
 }
@@ -577,7 +559,7 @@
 	return false;
 }
 
-int ED_operator_camera(bContext *C)
+bool ED_operator_camera(bContext *C)
 {
 	struct Camera *cam = CTX_data_pointer_get_type(C, "camera", &RNA_Camera).data;
 	return (cam != NULL);
@@ -2805,7 +2787,7 @@
 	return OPERATOR_FINISHED;
 }
 
-static int screen_maximize_area_poll(bContext *C)
+static bool screen_maximize_area_poll(bContext *C)
 {
 	const bScreen *screen = CTX_wm_screen(C);
 	const ScrArea *area = CTX_wm_area(C);
@@ -3540,7 +3522,7 @@
 	return OPERATOR_FINISHED;
 }
 
-static int region_flip_poll(bContext *C)
+static bool region_flip_poll(bContext *C)
 {
 	ScrArea *area = CTX_wm_area(C);
 
