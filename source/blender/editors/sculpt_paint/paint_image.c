--- conflicted
+++ resolved
@@ -3032,19 +3032,11 @@
 	
 	if(ps->source==PROJ_SRC_VIEW) {
 #ifdef PROJ_DEBUG_WINCLIP
-<<<<<<< HEAD
-		CLAMP(ps->screenMin[0], (float)(-ps->brush->size), (float)(ps->winx + ps->brush->size));
-		CLAMP(ps->screenMax[0], (float)(-ps->brush->size), (float)(ps->winx + ps->brush->size));
-
-		CLAMP(ps->screenMin[1], (float)(-ps->brush->size), (float)(ps->winy + ps->brush->size));
-		CLAMP(ps->screenMax[1], (float)(-ps->brush->size), (float)(ps->winy + ps->brush->size));
-=======
 		CLAMP(ps->screenMin[0], (float)(-diameter), (float)(ps->winx + diameter));
 		CLAMP(ps->screenMax[0], (float)(-diameter), (float)(ps->winx + diameter));
 
 		CLAMP(ps->screenMin[1], (float)(-diameter), (float)(ps->winy + diameter));
 		CLAMP(ps->screenMax[1], (float)(-diameter), (float)(ps->winy + diameter));
->>>>>>> eabbbcdf
 #endif
 	}
 	else { /* reprojection, use bounds */
@@ -3510,11 +3502,7 @@
 			project_bucket_bounds(ps, ps->context_bucket_x, ps->context_bucket_y, bucket_bounds);
 			
 			if (	(ps->source != PROJ_SRC_VIEW) ||
-<<<<<<< HEAD
-					project_bucket_isect_circle(ps->context_bucket_x, ps->context_bucket_y, mval, (float)(ps->brush->size * ps->brush->size), bucket_bounds)
-=======
 					project_bucket_isect_circle(ps->context_bucket_x, ps->context_bucket_y, mval, (float)(diameter*diameter), bucket_bounds)
->>>>>>> eabbbcdf
 			) {
 				*bucket_index = ps->context_bucket_x + (ps->context_bucket_y * ps->buckets_x);
 				ps->context_bucket_x++;
@@ -3569,16 +3557,18 @@
 	cp[3]= mfac*cp1[3] + fac*cp2[3];
 }
 
-static void blend_color_mix_rgb(unsigned char *cp, const unsigned char *cp1, const unsigned char *cp2, const int fac)
+static void blend_color_mix_accum(unsigned char *cp, const unsigned char *cp1, const unsigned char *cp2, const int fac)
 {
 	/* this and other blending modes previously used >>8 instead of /255. both
 	   are not equivalent (>>8 is /256), and the former results in rounding
 	   errors that can turn colors black fast after repeated blending */
 	const int mfac= 255-fac;
+	const int alpha= cp1[3] + ((fac * cp2[3]) / 255);
 
 	cp[0]= (mfac*cp1[0]+fac*cp2[0])/255;
 	cp[1]= (mfac*cp1[1]+fac*cp2[1])/255;
 	cp[2]= (mfac*cp1[2]+fac*cp2[2])/255;
+	cp[3]= alpha > 255 ? 255 : alpha;
 }
 
 static void do_projectpaint_clone(ProjPaintState *ps, ProjPixel *projPixel, float *rgba, float alpha, float mask)
@@ -3726,12 +3716,6 @@
 		smearArena = BLI_memarena_new(1<<16, "paint smear arena");
 	}
 	
-<<<<<<< HEAD
-	/* avoid a square root with every dist comparison */
-	brush_size_sqared = (float)(ps->brush->size * ps->brush->size);
-	
-=======
->>>>>>> eabbbcdf
 	/* printf("brush bounds %d %d %d %d\n", bucketMin[0], bucketMin[1], bucketMax[0], bucketMax[1]); */
 	
 	while (project_bucket_iter_next(ps, &bucket_index, &bucket_bounds, pos)) {				
@@ -3752,12 +3736,8 @@
 				bicubic_interpolation_color(ps->reproject_ibuf, projPixel->newColor.ch, NULL, projPixel->projCoSS[0], projPixel->projCoSS[1]);
 				if(projPixel->newColor.ch[3]) {
 					mask = ((float)projPixel->mask)/65535.0f;
-<<<<<<< HEAD
-					blend_color_mix_rgb(projPixel->pixel.ch_pt,  projPixel->origColor.ch, projPixel->newColor.ch, (int)(mask*projPixel->newColor.ch[3]));
-=======
 					blend_color_mix_accum(projPixel->pixel.ch_pt,  projPixel->origColor.ch, projPixel->newColor.ch, (int)(mask*projPixel->newColor.ch[3]));
 
->>>>>>> eabbbcdf
 				}
 			}
 		}
@@ -3795,11 +3775,7 @@
 							falloff = 1.0f - falloff;
 							falloff = 1.0f - (falloff * falloff);
 							
-<<<<<<< HEAD
-							mask_short = (unsigned short)(projPixel->mask * (ps->brush->alpha * falloff));
-=======
 							mask_short = (unsigned short)(projPixel->mask * (brush_alpha(ps->brush) * falloff));
->>>>>>> eabbbcdf
 							if (mask_short > projPixel->mask_max) {
 								mask = ((float)mask_short)/65535.0f;
 								projPixel->mask_max = mask_short;
@@ -4854,13 +4830,13 @@
 
 		/* special exception here for too high pressure values on first touch in
 		   windows for some tablets, then we just skip first touch ..  */
-		if (tablet && (pressure >= 0.99f) && (pop->s.brush->flag & BRUSH_SPACING_PRESSURE) && brush_use_alpha_pressure(pop->s.brush) && brush_use_size_pressure(pop->s.brush))
+		if (tablet && (pressure >= 0.99f) && ((pop->s.brush->flag & BRUSH_SPACING_PRESSURE) || brush_use_alpha_pressure(pop->s.brush) || brush_use_size_pressure(pop->s.brush)))
 			return;
 
 		/* This can be removed once fixed properly in
 		 brush_painter_paint(BrushPainter *painter, BrushFunc func, float *pos, double time, float pressure, void *user) 
 		 at zero pressure we should do nothing 1/2^12 is .0002 which is the sensitivity of the most sensitive pen tablet available*/
-		if ((pop->s.brush->flag & (BRUSH_ALPHA_PRESSURE|BRUSH_SIZE_PRESSURE|BRUSH_SPACING_PRESSURE)) && tablet && (pressure <= 0.0002f))
+		if (tablet && (pressure < .0002f) && ((pop->s.brush->flag & BRUSH_SPACING_PRESSURE) || brush_use_alpha_pressure(pop->s.brush) || brush_use_size_pressure(pop->s.brush)))
 			return;
 	
 	}
@@ -4991,11 +4967,7 @@
 		glColor4f(brush->add_col[0], brush->add_col[1], brush->add_col[2], 0.5f);
 		glEnable( GL_LINE_SMOOTH );
 		glEnable(GL_BLEND);
-<<<<<<< HEAD
-		glutil_draw_lined_arc(0, (float)(M_PI*2.0), brush->size*0.5f, 40);
-=======
 		glutil_draw_lined_arc(0, (float)(M_PI*2.0), (float)brush_size(brush), 40);
->>>>>>> eabbbcdf
 		glDisable(GL_BLEND);
 		glDisable( GL_LINE_SMOOTH );
 
@@ -5022,11 +4994,7 @@
 	ToolSettings *ts = CTX_data_scene(C)->toolsettings;
 	get_imapaint_zoom(C, &zoom, &zoom);
 	toggle_paint_cursor(C, !ts->imapaint.paintcursor);
-<<<<<<< HEAD
-	brush_radial_control_invoke(op, paint_brush(&ts->imapaint.paint), 0.5f * zoom);
-=======
 	brush_radial_control_invoke(op, paint_brush(&ts->imapaint.paint), zoom);
->>>>>>> eabbbcdf
 	return WM_radial_control_invoke(C, op, event);
 }
 
@@ -5046,11 +5014,7 @@
 	int ret;
 	char str[256];
 	get_imapaint_zoom(C, &zoom, &zoom);
-<<<<<<< HEAD
-	ret = brush_radial_control_exec(op, brush, 2.0f / zoom);
-=======
 	ret = brush_radial_control_exec(op, brush, 1.0f / zoom);
->>>>>>> eabbbcdf
 	WM_radial_control_string(op, str, 256);
 	
 	WM_event_add_notifier(C, NC_BRUSH|NA_EDITED, brush);
