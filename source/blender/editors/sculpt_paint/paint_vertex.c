--- conflicted
+++ resolved
@@ -1,4 +1,4 @@
-/*
+    /*
  * This program is free software; you can redistribute it and/or
  * modify it under the terms of the GNU General Public License
  * as published by the Free Software Foundation; either version 2
@@ -2351,12 +2351,8 @@
 
   /* calculate pivot for rotation around seletion if needed */
   /* also needed for "View Selected" on last stroke */
-<<<<<<< HEAD
   ED_view3d_autodist_init(depsgraph, vc->ar, vc->v3d, 0);
-  paint_last_stroke_update(scene, vc->ar, mval);
-=======
   paint_last_stroke_update(scene, vc->ar, ss->cache->mouse);
->>>>>>> bfe58064
 
   BKE_mesh_batch_cache_dirty_tag(ob->data, BKE_MESH_BATCH_DIRTY_ALL);
 
@@ -3336,12 +3332,8 @@
 
   /* calculate pivot for rotation around seletion if needed */
   /* also needed for "View Selected" on last stroke */
-<<<<<<< HEAD
   ED_view3d_autodist_init(depsgraph, vc->ar, vc->v3d, 0);
-  paint_last_stroke_update(scene, vc->ar, mval);
-=======
   paint_last_stroke_update(scene, vc->ar, ss->cache->mouse);
->>>>>>> bfe58064
 
   ED_region_tag_redraw(vc->ar);
 
