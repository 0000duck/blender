/*
 * This program is free software; you can redistribute it and/or
 * modify it under the terms of the GNU General Public License
 * as published by the Free Software Foundation; either version 2
 * of the License, or (at your option) any later version.
 *
 * This program is distributed in the hope that it will be useful,
 * but WITHOUT ANY WARRANTY; without even the implied warranty of
 * MERCHANTABILITY or FITNESS FOR A PARTICULAR PURPOSE.  See the
 * GNU General Public License for more details.
 *
 * You should have received a copy of the GNU General Public License
 * along with this program; if not, write to the Free Software  Foundation,
 * Inc., 51 Franklin Street, Fifth Floor, Boston, MA 02110-1301, USA.
 *
 * The Original Code is Copyright (C) 2006 by Nicholas Bishop
 * All rights reserved.
 * Implements the Sculpt Mode tools
 */

/** \file
 * \ingroup edsculpt
 */

#include "MEM_guardedalloc.h"

#include "BLI_math.h"
#include "BLI_blenlib.h"
#include "BLI_dial_2d.h"
#include "BLI_gsqueue.h"
#include "BLI_ghash.h"
#include "BLI_hash.h"
#include "BLI_task.h"
#include "BLI_utildefines.h"

#include "BLT_translation.h"

#include "DNA_customdata_types.h"
#include "DNA_mesh_types.h"
#include "DNA_meshdata_types.h"
#include "DNA_node_types.h"
#include "DNA_object_types.h"
#include "DNA_scene_types.h"
#include "DNA_brush_types.h"

#include "BKE_brush.h"
#include "BKE_ccg.h"
#include "BKE_colortools.h"
#include "BKE_context.h"
#include "BKE_image.h"
#include "BKE_kelvinlet.h"
#include "BKE_key.h"
#include "BKE_library.h"
#include "BKE_main.h"
#include "BKE_mesh.h"
#include "BKE_mesh_mapping.h"
#include "BKE_mesh_mirror.h"
#include "BKE_modifier.h"
#include "BKE_multires.h"
#include "BKE_node.h"
#include "BKE_object.h"
#include "BKE_paint.h"
#include "BKE_particle.h"
#include "BKE_pbvh.h"
#include "BKE_pointcache.h"
#include "BKE_report.h"
#include "BKE_scene.h"
#include "BKE_screen.h"
#include "BKE_subdiv_ccg.h"
#include "BKE_subsurf.h"

#include "DEG_depsgraph.h"

#include "WM_api.h"
#include "WM_types.h"
#include "WM_message.h"
#include "WM_toolsystem.h"

#include "ED_sculpt.h"
#include "ED_object.h"
#include "ED_screen.h"
#include "ED_view3d.h"
#include "paint_intern.h"
#include "sculpt_intern.h"

#include "RNA_access.h"
#include "RNA_define.h"

#include "UI_interface.h"
#include "UI_resources.h"

#include "bmesh.h"
#include "bmesh_tools.h"

#include <math.h>
#include <stdlib.h>
#include <string.h>

/* Sculpt PBVH abstraction API
 *
 * This is read-only, for writing use PBVH vertex iterators. There vd.index matches
 * the indices used here.
 *
 * For multires, the same vertex in multiple grids is counted multiple times, with
 * different index for each grid. */

static void sculpt_vertex_random_access_init(SculptSession *ss)
{
  if (BKE_pbvh_type(ss->pbvh) == PBVH_BMESH) {
    BM_mesh_elem_index_ensure(ss->bm, BM_VERT);
    BM_mesh_elem_table_ensure(ss->bm, BM_VERT);
  }
}

static int sculpt_vertex_count_get(SculptSession *ss)
{
  switch (BKE_pbvh_type(ss->pbvh)) {
    case PBVH_FACES:
      return ss->totvert;
    case PBVH_BMESH:
      return BM_mesh_elem_count(BKE_pbvh_get_bmesh(ss->pbvh), BM_VERT);
    case PBVH_GRIDS:
      return BKE_pbvh_get_grid_num_vertices(ss->pbvh);
  }

  return 0;
}

const float *sculpt_vertex_co_get(SculptSession *ss, int index)
{
  switch (BKE_pbvh_type(ss->pbvh)) {
    case PBVH_FACES:
      return ss->mvert[index].co;
    case PBVH_BMESH:
      return BM_vert_at_index(BKE_pbvh_get_bmesh(ss->pbvh), index)->co;
    case PBVH_GRIDS: {
      const CCGKey *key = BKE_pbvh_get_grid_key(ss->pbvh);
      const int grid_index = index / key->grid_area;
      const int vertex_index = index - grid_index * key->grid_area;
      CCGElem *elem = BKE_pbvh_get_grids(ss->pbvh)[grid_index];
      return CCG_elem_co(key, CCG_elem_offset(key, elem, vertex_index));
    }
  }
  return NULL;
}

static void sculpt_vertex_normal_get(SculptSession *ss, int index, float no[3])
{
  switch (BKE_pbvh_type(ss->pbvh)) {
    case PBVH_FACES:
      normal_short_to_float_v3(no, ss->mvert[index].no);
      return;
    case PBVH_BMESH:
      copy_v3_v3(no, BM_vert_at_index(BKE_pbvh_get_bmesh(ss->pbvh), index)->no);
      break;
    case PBVH_GRIDS: {
      const CCGKey *key = BKE_pbvh_get_grid_key(ss->pbvh);
      const int grid_index = index / key->grid_area;
      const int vertex_index = index - grid_index * key->grid_area;
      CCGElem *elem = BKE_pbvh_get_grids(ss->pbvh)[grid_index];
      copy_v3_v3(no, CCG_elem_no(key, CCG_elem_offset(key, elem, vertex_index)));
      break;
    }
  }
}

static float sculpt_vertex_mask_get(SculptSession *ss, int index)
{
  BMVert *v;
  float *mask;
  switch (BKE_pbvh_type(ss->pbvh)) {
    case PBVH_FACES:
      return ss->vmask[index];
    case PBVH_BMESH:
      v = BM_vert_at_index(BKE_pbvh_get_bmesh(ss->pbvh), index);
      mask = BM_ELEM_CD_GET_VOID_P(v, CustomData_get_offset(&ss->bm->vdata, CD_PAINT_MASK));
      return *mask;
    case PBVH_GRIDS: {
      const CCGKey *key = BKE_pbvh_get_grid_key(ss->pbvh);
      const int grid_index = index / key->grid_area;
      const int vertex_index = index - grid_index * key->grid_area;
      CCGElem *elem = BKE_pbvh_get_grids(ss->pbvh)[grid_index];
      return *CCG_elem_mask(key, CCG_elem_offset(key, elem, vertex_index));
    }
  }

  return 0.0f;
}

static int sculpt_active_vertex_get(SculptSession *ss)
{
  switch (BKE_pbvh_type(ss->pbvh)) {
    case PBVH_FACES:
      return ss->active_vertex_index;
    case PBVH_BMESH:
      return ss->active_vertex_index;
    case PBVH_GRIDS:
      return ss->active_vertex_index;
  }

  return 0;
}

static const float *sculpt_active_vertex_co_get(SculptSession *ss)
{
  return sculpt_vertex_co_get(ss, sculpt_active_vertex_get(ss));
}

static void sculpt_active_vertex_normal_get(SculptSession *ss, float normal[3])
{
  sculpt_vertex_normal_get(ss, sculpt_active_vertex_get(ss), normal);
}

#define SCULPT_VERTEX_NEIGHBOR_FIXED_CAPACITY 256

typedef struct SculptVertexNeighborIter {
  /* Storage */
  int *neighbors;
  int size;
  int capacity;
  int neighbors_fixed[SCULPT_VERTEX_NEIGHBOR_FIXED_CAPACITY];

  /* Internal iterator. */
  int num_duplicates;
  int i;

  /* Public */
  int index;
  bool is_duplicate;
} SculptVertexNeighborIter;

static void sculpt_vertex_neighbor_add(SculptVertexNeighborIter *iter, int neighbor_index)
{
  for (int i = 0; i < iter->size; i++) {
    if (iter->neighbors[i] == neighbor_index) {
      return;
    }
  }

  if (iter->size >= iter->capacity) {
    iter->capacity += SCULPT_VERTEX_NEIGHBOR_FIXED_CAPACITY;

    if (iter->neighbors == iter->neighbors_fixed) {
      iter->neighbors = MEM_mallocN(iter->capacity * sizeof(int), "neighbor array");
      memcpy(iter->neighbors, iter->neighbors_fixed, sizeof(int) * iter->size);
    }
    else {
      iter->neighbors = MEM_reallocN_id(
          iter->neighbors, iter->capacity * sizeof(int), "neighbor array");
    }
  }

  iter->neighbors[iter->size] = neighbor_index;
  iter->size++;
}

static void sculpt_vertex_neighbors_get_bmesh(SculptSession *ss,
                                              int index,
                                              SculptVertexNeighborIter *iter)
{
  BMVert *v = BM_vert_at_index(ss->bm, index);
  BMIter liter;
  BMLoop *l;
  iter->size = 0;
  iter->num_duplicates = 0;
  iter->capacity = SCULPT_VERTEX_NEIGHBOR_FIXED_CAPACITY;
  iter->neighbors = iter->neighbors_fixed;

  int i = 0;
  BM_ITER_ELEM (l, &liter, v, BM_LOOPS_OF_VERT) {
    const BMVert *adj_v[2] = {l->prev->v, l->next->v};
    for (i = 0; i < ARRAY_SIZE(adj_v); i++) {
      const BMVert *v_other = adj_v[i];
      if (BM_elem_index_get(v_other) != (int)index) {
        sculpt_vertex_neighbor_add(iter, BM_elem_index_get(v_other));
      }
    }
  }
}

static void sculpt_vertex_neighbors_get_faces(SculptSession *ss,
                                              int index,
                                              SculptVertexNeighborIter *iter)
{
  int i;
  MeshElemMap *vert_map = &ss->pmap[(int)index];
  iter->size = 0;
  iter->num_duplicates = 0;
  iter->capacity = SCULPT_VERTEX_NEIGHBOR_FIXED_CAPACITY;
  iter->neighbors = iter->neighbors_fixed;

  for (i = 0; i < ss->pmap[(int)index].count; i++) {
    const MPoly *p = &ss->mpoly[vert_map->indices[i]];
    unsigned f_adj_v[2];
    if (poly_get_adj_loops_from_vert(p, ss->mloop, (int)index, f_adj_v) != -1) {
      int j;
      for (j = 0; j < ARRAY_SIZE(f_adj_v); j += 1) {
        if (f_adj_v[j] != (int)index) {
          sculpt_vertex_neighbor_add(iter, f_adj_v[j]);
        }
      }
    }
  }
}

static void sculpt_vertex_neighbors_get_grids(SculptSession *ss,
                                              const int index,
                                              const bool include_duplicates,
                                              SculptVertexNeighborIter *iter)
{
  /* TODO: optimize this. We could fill SculptVertexNeighborIter directly,
   * maybe provide coordinate and mask pointers directly rather than converting
   * back and forth between CCGElem and global index. */
  const CCGKey *key = BKE_pbvh_get_grid_key(ss->pbvh);
  const int grid_index = index / key->grid_area;
  const int vertex_index = index - grid_index * key->grid_area;

  SubdivCCGCoord coord = {.grid_index = grid_index,
                          .x = vertex_index % key->grid_size,
                          .y = vertex_index / key->grid_size};

  SubdivCCGNeighbors neighbors;
  BKE_subdiv_ccg_neighbor_coords_get(ss->subdiv_ccg, &coord, include_duplicates, &neighbors);

  iter->size = 0;
  iter->num_duplicates = neighbors.num_duplicates;
  iter->capacity = SCULPT_VERTEX_NEIGHBOR_FIXED_CAPACITY;
  iter->neighbors = iter->neighbors_fixed;

  for (int i = 0; i < neighbors.size; i++) {
    sculpt_vertex_neighbor_add(iter,
                               neighbors.coords[i].grid_index * key->grid_area +
                                   neighbors.coords[i].y * key->grid_size + neighbors.coords[i].x);
  }

  if (neighbors.coords != neighbors.coords_fixed) {
    MEM_freeN(neighbors.coords);
  }
}

static void sculpt_vertex_neighbors_get(SculptSession *ss,
                                        const int index,
                                        const bool include_duplicates,
                                        SculptVertexNeighborIter *iter)
{
  switch (BKE_pbvh_type(ss->pbvh)) {
    case PBVH_FACES:
      sculpt_vertex_neighbors_get_faces(ss, index, iter);
      return;
    case PBVH_BMESH:
      sculpt_vertex_neighbors_get_bmesh(ss, index, iter);
      return;
    case PBVH_GRIDS:
      sculpt_vertex_neighbors_get_grids(ss, index, include_duplicates, iter);
      return;
  }
}

/* Iterator over neighboring vertices. */
#define sculpt_vertex_neighbors_iter_begin(ss, v_index, neighbor_iterator) \
  sculpt_vertex_neighbors_get(ss, v_index, false, &neighbor_iterator); \
  for (neighbor_iterator.i = 0; neighbor_iterator.i < neighbor_iterator.size; \
       neighbor_iterator.i++) { \
    neighbor_iterator.index = ni.neighbors[ni.i];

/* Iterate over neighboring and duplicate vertices (for PBVH_GRIDS). Duplicates come
 * first since they are nearest for floodfill. */
#define sculpt_vertex_duplicates_and_neighbors_iter_begin(ss, v_index, neighbor_iterator) \
  sculpt_vertex_neighbors_get(ss, v_index, true, &neighbor_iterator); \
  for (neighbor_iterator.i = neighbor_iterator.size - 1; neighbor_iterator.i >= 0; \
       neighbor_iterator.i--) { \
    neighbor_iterator.index = ni.neighbors[ni.i]; \
    neighbor_iterator.is_duplicate = (ni.i >= \
                                      neighbor_iterator.size - neighbor_iterator.num_duplicates);

#define sculpt_vertex_neighbors_iter_end(neighbor_iterator) \
  } \
  if (neighbor_iterator.neighbors != neighbor_iterator.neighbors_fixed) { \
    MEM_freeN(neighbor_iterator.neighbors); \
  } \
  ((void)0)

/* Utils */
static bool check_vertex_pivot_symmetry(const float vco[3], const float pco[3], const char symm)
{
  bool is_in_symmetry_area = true;
  for (int i = 0; i < 3; i++) {
    char symm_it = 1 << i;
    if (symm & symm_it) {
      if (pco[i] == 0.0f) {
        if (vco[i] > 0.0f) {
          is_in_symmetry_area = false;
        }
      }
      if (vco[i] * pco[i] < 0.0f) {
        is_in_symmetry_area = false;
      }
    }
  }
  return is_in_symmetry_area;
}

typedef struct NearestVertexTLSData {
  int nearest_vertex_index;
  float nearest_vertex_distance_squared;
} NearestVertexTLSData;

static void do_nearest_vertex_get_task_cb(void *__restrict userdata,
                                          const int n,
                                          const TaskParallelTLS *__restrict tls)
{
  SculptThreadedTaskData *data = userdata;
  SculptSession *ss = data->ob->sculpt;
  NearestVertexTLSData *nvtd = tls->userdata_chunk;
  PBVHVertexIter vd;

  BKE_pbvh_vertex_iter_begin(ss->pbvh, data->nodes[n], vd, PBVH_ITER_UNIQUE)
  {
    float distance_squared = len_squared_v3v3(vd.co, data->nearest_vertex_search_co);
    if (distance_squared < nvtd->nearest_vertex_distance_squared &&
        distance_squared < data->max_distance_squared) {
      nvtd->nearest_vertex_index = vd.index;
      nvtd->nearest_vertex_distance_squared = distance_squared;
    }
  }
  BKE_pbvh_vertex_iter_end;
}

static void nearest_vertex_get_reduce(const void *__restrict UNUSED(userdata),
                                      void *__restrict chunk_join,
                                      void *__restrict chunk)
{
  NearestVertexTLSData *join = chunk_join;
  NearestVertexTLSData *nvtd = chunk;
  if (join->nearest_vertex_index == -1) {
    join->nearest_vertex_index = nvtd->nearest_vertex_index;
    join->nearest_vertex_distance_squared = nvtd->nearest_vertex_distance_squared;
  }
  else if (nvtd->nearest_vertex_distance_squared < join->nearest_vertex_distance_squared) {
    join->nearest_vertex_index = nvtd->nearest_vertex_index;
    join->nearest_vertex_distance_squared = nvtd->nearest_vertex_distance_squared;
  }
}

static int sculpt_nearest_vertex_get(
    Sculpt *sd, Object *ob, float co[3], float max_distance, bool use_original)
{
  SculptSession *ss = ob->sculpt;
  PBVHNode **nodes = NULL;
  int totnode;
  SculptSearchSphereData data = {
      .ss = ss,
      .sd = sd,
      .radius_squared = max_distance * max_distance,
      .original = use_original,
      .center = co,
  };
  BKE_pbvh_search_gather(ss->pbvh, sculpt_search_sphere_cb, &data, &nodes, &totnode);
  if (totnode == 0) {
    return -1;
  }

  SculptThreadedTaskData task_data = {
      .sd = sd,
      .ob = ob,
      .nodes = nodes,
      .max_distance_squared = max_distance * max_distance,
  };

  copy_v3_v3(task_data.nearest_vertex_search_co, co);
  NearestVertexTLSData nvtd;
  nvtd.nearest_vertex_index = -1;
  nvtd.nearest_vertex_distance_squared = FLT_MAX;

  PBVHParallelSettings settings;
  BKE_pbvh_parallel_range_settings(&settings, (sd->flags & SCULPT_USE_OPENMP), totnode);
  settings.func_reduce = nearest_vertex_get_reduce;
  settings.userdata_chunk = &nvtd;
  settings.userdata_chunk_size = sizeof(NearestVertexTLSData);
  BKE_pbvh_parallel_range(0, totnode, &task_data, do_nearest_vertex_get_task_cb, &settings);

  MEM_SAFE_FREE(nodes);

  return nvtd.nearest_vertex_index;
}

static bool is_symmetry_iteration_valid(char i, char symm)
{
  return i == 0 || (symm & i && (symm != 5 || i != 3) && (symm != 6 || (i != 3 && i != 5)));
}

/* Checks if a vertex is inside the brush radius from any of its mirrored axis */
static bool sculpt_is_vertex_inside_brush_radius_symm(const float vertex[3],
                                                      const float br_co[3],
                                                      float radius,
                                                      char symm)
{
  for (char i = 0; i <= symm; ++i) {
    if (is_symmetry_iteration_valid(i, symm)) {
      float location[3];
      flip_v3_v3(location, br_co, (char)i);
      if (len_squared_v3v3(location, vertex) < radius * radius) {
        return true;
      }
    }
  }
  return false;
}

/* Sculpt Flood Fill API
 *
 * Iterate over connected vertices, starting from one or more initial vertices. */

typedef struct SculptFloodFill {
  GSQueue *queue;
  char *visited_vertices;
} SculptFloodFill;

static void sculpt_floodfill_init(SculptSession *ss, SculptFloodFill *flood)
{
  int vertex_count = sculpt_vertex_count_get(ss);
  sculpt_vertex_random_access_init(ss);

  flood->queue = BLI_gsqueue_new(sizeof(int));
  flood->visited_vertices = MEM_callocN(vertex_count * sizeof(char), "visited vertices");
}

static void sculpt_floodfill_add_initial(SculptFloodFill *flood, int index)
{
  BLI_gsqueue_push(flood->queue, &index);
}

static void sculpt_floodfill_add_active(
    Sculpt *sd, Object *ob, SculptSession *ss, SculptFloodFill *flood, float radius)
{
  /* Add active vertex and symmetric vertices to the queue. */
  const char symm = sd->paint.symmetry_flags & PAINT_SYMM_AXIS_ALL;
  for (char i = 0; i <= symm; ++i) {
    if (is_symmetry_iteration_valid(i, symm)) {
      int v = -1;
      if (i == 0) {
        v = sculpt_active_vertex_get(ss);
      }
      else if (radius > 0.0f) {
        float radius_squared = (radius == FLT_MAX) ? FLT_MAX : radius * radius;
        float location[3];
        flip_v3_v3(location, sculpt_active_vertex_co_get(ss), i);
        v = sculpt_nearest_vertex_get(sd, ob, location, radius_squared, false);
      }
      if (v != -1) {
        sculpt_floodfill_add_initial(flood, v);
      }
    }
  }
}

static void sculpt_floodfill_execute(
    SculptSession *ss,
    SculptFloodFill *flood,
    bool (*func)(SculptSession *ss, int from_v, int to_v, bool is_duplicate, void *userdata),
    void *userdata)
{
  while (!BLI_gsqueue_is_empty(flood->queue)) {
    int from_v;
    BLI_gsqueue_pop(flood->queue, &from_v);
    SculptVertexNeighborIter ni;
    sculpt_vertex_duplicates_and_neighbors_iter_begin(ss, from_v, ni)
    {
      const int to_v = ni.index;
      if (flood->visited_vertices[to_v] == 0) {
        flood->visited_vertices[to_v] = 1;

        if (func(ss, from_v, to_v, ni.is_duplicate, userdata)) {
          BLI_gsqueue_push(flood->queue, &to_v);
        }
      }
    }
    sculpt_vertex_neighbors_iter_end(ni);
  }
}

static void sculpt_floodfill_free(SculptFloodFill *flood)
{
  MEM_SAFE_FREE(flood->visited_vertices);
  BLI_gsqueue_free(flood->queue);
  flood->queue = NULL;
}

/** \name Tool Capabilities
 *
 * Avoid duplicate checks, internal logic only,
 * share logic with #rna_def_sculpt_capabilities where possible.
 *
 * \{ */

/* Check if there are any active modifiers in stack
 * (used for flushing updates at enter/exit sculpt mode) */
static bool sculpt_has_active_modifiers(Scene *scene, Object *ob)
{
  ModifierData *md;
  VirtualModifierData virtualModifierData;

  md = modifiers_getVirtualModifierList(ob, &virtualModifierData);

  /* exception for shape keys because we can edit those */
  for (; md; md = md->next) {
    if (modifier_isEnabled(scene, md, eModifierMode_Realtime)) {
      return 1;
    }
  }

  return 0;
}

static bool sculpt_tool_needs_original(const char sculpt_tool)
{
  return ELEM(sculpt_tool,
              SCULPT_TOOL_GRAB,
              SCULPT_TOOL_ROTATE,
              SCULPT_TOOL_THUMB,
              SCULPT_TOOL_LAYER,
              SCULPT_TOOL_DRAW_SHARP,
              SCULPT_TOOL_ELASTIC_DEFORM,
              SCULPT_TOOL_POSE);
}

static bool sculpt_tool_is_proxy_used(const char sculpt_tool)
{
  return ELEM(sculpt_tool, SCULPT_TOOL_SMOOTH, SCULPT_TOOL_LAYER, SCULPT_TOOL_POSE);
}

static bool sculpt_brush_use_topology_rake(const SculptSession *ss, const Brush *brush)
{
  return SCULPT_TOOL_HAS_TOPOLOGY_RAKE(brush->sculpt_tool) &&
         (brush->topology_rake_factor > 0.0f) && (ss->bm != NULL);
}

/**
 * Test whether the #StrokeCache.sculpt_normal needs update in #do_brush_action
 */
static int sculpt_brush_needs_normal(const SculptSession *ss, const Brush *brush)
{
  return ((SCULPT_TOOL_HAS_NORMAL_WEIGHT(brush->sculpt_tool) &&
           (ss->cache->normal_weight > 0.0f)) ||

          ELEM(brush->sculpt_tool,
               SCULPT_TOOL_BLOB,
               SCULPT_TOOL_CREASE,
               SCULPT_TOOL_DRAW,
               SCULPT_TOOL_DRAW_SHARP,
               SCULPT_TOOL_LAYER,
               SCULPT_TOOL_NUDGE,
               SCULPT_TOOL_ROTATE,
               SCULPT_TOOL_ELASTIC_DEFORM,
               SCULPT_TOOL_THUMB) ||

          (brush->mtex.brush_map_mode == MTEX_MAP_MODE_AREA)) ||
         sculpt_brush_use_topology_rake(ss, brush);
}
/** \} */

static bool sculpt_brush_needs_rake_rotation(const Brush *brush)
{
  return SCULPT_TOOL_HAS_RAKE(brush->sculpt_tool) && (brush->rake_factor != 0.0f);
}

typedef enum StrokeFlags {
  CLIP_X = 1,
  CLIP_Y = 2,
  CLIP_Z = 4,
} StrokeFlags;

/************** Access to original unmodified vertex data *************/

typedef struct {
  BMLog *bm_log;

  SculptUndoNode *unode;
  float (*coords)[3];
  short (*normals)[3];
  const float *vmasks;

  /* Original coordinate, normal, and mask */
  const float *co;
  const short *no;
  float mask;
} SculptOrigVertData;

/* Initialize a SculptOrigVertData for accessing original vertex data;
 * handles BMesh, mesh, and multires */
static void sculpt_orig_vert_data_unode_init(SculptOrigVertData *data,
                                             Object *ob,
                                             SculptUndoNode *unode)
{
  SculptSession *ss = ob->sculpt;
  BMesh *bm = ss->bm;

  memset(data, 0, sizeof(*data));
  data->unode = unode;

  if (bm) {
    data->bm_log = ss->bm_log;
  }
  else {
    data->coords = data->unode->co;
    data->normals = data->unode->no;
    data->vmasks = data->unode->mask;
  }
}

/* Initialize a SculptOrigVertData for accessing original vertex data;
 * handles BMesh, mesh, and multires */
static void sculpt_orig_vert_data_init(SculptOrigVertData *data, Object *ob, PBVHNode *node)
{
  SculptUndoNode *unode;
  unode = sculpt_undo_push_node(ob, node, SCULPT_UNDO_COORDS);
  sculpt_orig_vert_data_unode_init(data, ob, unode);
}

/* Update a SculptOrigVertData for a particular vertex from the PBVH
 * iterator */
static void sculpt_orig_vert_data_update(SculptOrigVertData *orig_data, PBVHVertexIter *iter)
{
  if (orig_data->unode->type == SCULPT_UNDO_COORDS) {
    if (orig_data->bm_log) {
      BM_log_original_vert_data(orig_data->bm_log, iter->bm_vert, &orig_data->co, &orig_data->no);
    }
    else {
      orig_data->co = orig_data->coords[iter->i];
      orig_data->no = orig_data->normals[iter->i];
    }
  }
  else if (orig_data->unode->type == SCULPT_UNDO_MASK) {
    if (orig_data->bm_log) {
      orig_data->mask = BM_log_original_mask(orig_data->bm_log, iter->bm_vert);
    }
    else {
      orig_data->mask = orig_data->vmasks[iter->i];
    }
  }
}

static void sculpt_rake_data_update(struct SculptRakeData *srd, const float co[3])
{
  float rake_dist = len_v3v3(srd->follow_co, co);
  if (rake_dist > srd->follow_dist) {
    interp_v3_v3v3(srd->follow_co, srd->follow_co, co, rake_dist - srd->follow_dist);
  }
}

static void sculpt_rake_rotate(const SculptSession *ss,
                               const float sculpt_co[3],
                               const float v_co[3],
                               float factor,
                               float r_delta[3])
{
  float vec_rot[3];

#if 0
  /* lerp */
  sub_v3_v3v3(vec_rot, v_co, sculpt_co);
  mul_qt_v3(ss->cache->rake_rotation_symmetry, vec_rot);
  add_v3_v3(vec_rot, sculpt_co);
  sub_v3_v3v3(r_delta, vec_rot, v_co);
  mul_v3_fl(r_delta, factor);
#else
  /* slerp */
  float q_interp[4];
  sub_v3_v3v3(vec_rot, v_co, sculpt_co);

  copy_qt_qt(q_interp, ss->cache->rake_rotation_symmetry);
  pow_qt_fl_normalized(q_interp, factor);
  mul_qt_v3(q_interp, vec_rot);

  add_v3_v3(vec_rot, sculpt_co);
  sub_v3_v3v3(r_delta, vec_rot, v_co);
#endif
}

/**
 * Align the grab delta to the brush normal.
 *
 * \param grab_delta: Typically from `ss->cache->grab_delta_symmetry`.
 */
static void sculpt_project_v3_normal_align(SculptSession *ss,
                                           const float normal_weight,
                                           float grab_delta[3])
{
  /* signed to support grabbing in (to make a hole) as well as out. */
  const float len_signed = dot_v3v3(ss->cache->sculpt_normal_symm, grab_delta);

  /* this scale effectively projects the offset so dragging follows the cursor,
   * as the normal points towards the view, the scale increases. */
  float len_view_scale;
  {
    float view_aligned_normal[3];
    project_plane_v3_v3v3(
        view_aligned_normal, ss->cache->sculpt_normal_symm, ss->cache->view_normal);
    len_view_scale = fabsf(dot_v3v3(view_aligned_normal, ss->cache->sculpt_normal_symm));
    len_view_scale = (len_view_scale > FLT_EPSILON) ? 1.0f / len_view_scale : 1.0f;
  }

  mul_v3_fl(grab_delta, 1.0f - normal_weight);
  madd_v3_v3fl(
      grab_delta, ss->cache->sculpt_normal_symm, (len_signed * normal_weight) * len_view_scale);
}

/** \name SculptProjectVector
 *
 * Fast-path for #project_plane_v3_v3v3
 *
 * \{ */

typedef struct SculptProjectVector {
  float plane[3];
  float len_sq;
  float len_sq_inv_neg;
  bool is_valid;

} SculptProjectVector;

/**
 * \param plane: Direction, can be any length.
 */
static void sculpt_project_v3_cache_init(SculptProjectVector *spvc, const float plane[3])
{
  copy_v3_v3(spvc->plane, plane);
  spvc->len_sq = len_squared_v3(spvc->plane);
  spvc->is_valid = (spvc->len_sq > FLT_EPSILON);
  spvc->len_sq_inv_neg = (spvc->is_valid) ? -1.0f / spvc->len_sq : 0.0f;
}

/**
 * Calculate the projection.
 */
static void sculpt_project_v3(const SculptProjectVector *spvc, const float vec[3], float r_vec[3])
{
#if 0
  project_plane_v3_v3v3(r_vec, vec, spvc->plane);
#else
  /* inline the projection, cache `-1.0 / dot_v3_v3(v_proj, v_proj)` */
  madd_v3_v3fl(r_vec, spvc->plane, dot_v3v3(vec, spvc->plane) * spvc->len_sq_inv_neg);
#endif
}

/** \} */

/**********************************************************************/

/* Returns true if the stroke will use dynamic topology, false
 * otherwise.
 *
 * Factors: some brushes like grab cannot do dynamic topology.
 * Others, like smooth, are better without. Same goes for alt-
 * key smoothing. */
static bool sculpt_stroke_is_dynamic_topology(const SculptSession *ss, const Brush *brush)
{
  return ((BKE_pbvh_type(ss->pbvh) == PBVH_BMESH) &&

          (!ss->cache || (!ss->cache->alt_smooth)) &&

          /* Requires mesh restore, which doesn't work with
           * dynamic-topology */
          !(brush->flag & BRUSH_ANCHORED) && !(brush->flag & BRUSH_DRAG_DOT) &&

          SCULPT_TOOL_HAS_DYNTOPO(brush->sculpt_tool));
}

/*** paint mesh ***/

static void paint_mesh_restore_co_task_cb(void *__restrict userdata,
                                          const int n,
                                          const TaskParallelTLS *__restrict UNUSED(tls))
{
  SculptThreadedTaskData *data = userdata;
  SculptSession *ss = data->ob->sculpt;

  SculptUndoNode *unode;
  SculptUndoType type = (data->brush->sculpt_tool == SCULPT_TOOL_MASK ? SCULPT_UNDO_MASK :
                                                                        SCULPT_UNDO_COORDS);

  if (ss->bm) {
    unode = sculpt_undo_push_node(data->ob, data->nodes[n], type);
  }
  else {
    unode = sculpt_undo_get_node(data->nodes[n]);
  }

  if (unode) {
    PBVHVertexIter vd;
    SculptOrigVertData orig_data;

    sculpt_orig_vert_data_unode_init(&orig_data, data->ob, unode);

    BKE_pbvh_vertex_iter_begin(ss->pbvh, data->nodes[n], vd, PBVH_ITER_UNIQUE)
    {
      sculpt_orig_vert_data_update(&orig_data, &vd);

      if (orig_data.unode->type == SCULPT_UNDO_COORDS) {
        copy_v3_v3(vd.co, orig_data.co);
        if (vd.no) {
          copy_v3_v3_short(vd.no, orig_data.no);
        }
        else {
          normal_short_to_float_v3(vd.fno, orig_data.no);
        }
      }
      else if (orig_data.unode->type == SCULPT_UNDO_MASK) {
        *vd.mask = orig_data.mask;
      }

      if (vd.mvert) {
        vd.mvert->flag |= ME_VERT_PBVH_UPDATE;
      }
    }
    BKE_pbvh_vertex_iter_end;

    BKE_pbvh_node_mark_update(data->nodes[n]);
  }
}

static void paint_mesh_restore_co(Sculpt *sd, Object *ob)
{
  SculptSession *ss = ob->sculpt;
  Brush *brush = BKE_paint_brush(&sd->paint);

  PBVHNode **nodes;
  int totnode;

  BKE_pbvh_search_gather(ss->pbvh, NULL, NULL, &nodes, &totnode);

  /**
   * Disable OpenMP when dynamic-topology is enabled. Otherwise, new entries might be inserted by
   * #sculpt_undo_push_node() into the GHash used internally by #BM_log_original_vert_co()
   * by a different thread. See T33787. */
  SculptThreadedTaskData data = {
      .sd = sd,
      .ob = ob,
      .brush = brush,
      .nodes = nodes,
  };

  PBVHParallelSettings settings;
  BKE_pbvh_parallel_range_settings(&settings, (sd->flags & SCULPT_USE_OPENMP) && !ss->bm, totnode);
  BKE_pbvh_parallel_range(0, totnode, &data, paint_mesh_restore_co_task_cb, &settings);

  MEM_SAFE_FREE(nodes);
}

/*** BVH Tree ***/

static void sculpt_extend_redraw_rect_previous(Object *ob, rcti *rect)
{
  /* expand redraw rect with redraw rect from previous step to
   * prevent partial-redraw issues caused by fast strokes. This is
   * needed here (not in sculpt_flush_update) as it was before
   * because redraw rectangle should be the same in both of
   * optimized PBVH draw function and 3d view redraw (if not -- some
   * mesh parts could disappear from screen (sergey) */
  SculptSession *ss = ob->sculpt;

  if (ss->cache) {
    if (!BLI_rcti_is_empty(&ss->cache->previous_r)) {
      BLI_rcti_union(rect, &ss->cache->previous_r);
    }
  }
}

/* Get a screen-space rectangle of the modified area */
bool sculpt_get_redraw_rect(ARegion *ar, RegionView3D *rv3d, Object *ob, rcti *rect)
{
  PBVH *pbvh = ob->sculpt->pbvh;
  float bb_min[3], bb_max[3];

  if (!pbvh) {
    return 0;
  }

  BKE_pbvh_redraw_BB(pbvh, bb_min, bb_max);

  /* convert 3D bounding box to screen space */
  if (!paint_convert_bb_to_rect(rect, bb_min, bb_max, ar, rv3d, ob)) {
    return 0;
  }

  return 1;
}

void ED_sculpt_redraw_planes_get(float planes[4][4], ARegion *ar, Object *ob)
{
  PBVH *pbvh = ob->sculpt->pbvh;
  /* copy here, original will be used below */
  rcti rect = ob->sculpt->cache->current_r;

  sculpt_extend_redraw_rect_previous(ob, &rect);

  paint_calc_redraw_planes(planes, ar, ob, &rect);

  /* we will draw this rect, so now we can set it as the previous partial rect.
   * Note that we don't update with the union of previous/current (rect), only with
   * the current. Thus we avoid the rectangle needlessly growing to include
   * all the stroke area */
  ob->sculpt->cache->previous_r = ob->sculpt->cache->current_r;

  /* clear redraw flag from nodes */
  if (pbvh) {
    BKE_pbvh_update_bounds(pbvh, PBVH_UpdateRedraw);
  }
}

/************************ Brush Testing *******************/

void sculpt_brush_test_init(SculptSession *ss, SculptBrushTest *test)
{
  RegionView3D *rv3d = ss->cache ? ss->cache->vc->rv3d : ss->rv3d;
  View3D *v3d = ss->cache ? ss->cache->vc->v3d : ss->v3d;

  test->radius_squared = ss->cache ? ss->cache->radius_squared :
                                     ss->cursor_radius * ss->cursor_radius;
  if (ss->cache) {
    copy_v3_v3(test->location, ss->cache->location);
    test->mirror_symmetry_pass = ss->cache->mirror_symmetry_pass;
  }
  else {
    copy_v3_v3(test->location, ss->cursor_location);
    test->mirror_symmetry_pass = 0;
  }

  test->dist = 0.0f; /* just for initialize */

  /* Only for 2D projection. */
  zero_v4(test->plane_view);
  zero_v4(test->plane_tool);

  test->mirror_symmetry_pass = ss->cache ? ss->cache->mirror_symmetry_pass : 0;

  if (RV3D_CLIPPING_ENABLED(v3d, rv3d)) {
    test->clip_rv3d = rv3d;
  }
  else {
    test->clip_rv3d = NULL;
  }
}

BLI_INLINE bool sculpt_brush_test_clipping(const SculptBrushTest *test, const float co[3])
{
  RegionView3D *rv3d = test->clip_rv3d;
  if (!rv3d) {
    return false;
  }
  float symm_co[3];
  flip_v3_v3(symm_co, co, test->mirror_symmetry_pass);
  return ED_view3d_clipping_test(rv3d, symm_co, true);
}

bool sculpt_brush_test_sphere(SculptBrushTest *test, const float co[3])
{
  float distsq = len_squared_v3v3(co, test->location);

  if (distsq <= test->radius_squared) {
    if (sculpt_brush_test_clipping(test, co)) {
      return 0;
    }
    test->dist = sqrtf(distsq);
    return 1;
  }
  else {
    return 0;
  }
}

bool sculpt_brush_test_sphere_sq(SculptBrushTest *test, const float co[3])
{
  float distsq = len_squared_v3v3(co, test->location);

  if (distsq <= test->radius_squared) {
    if (sculpt_brush_test_clipping(test, co)) {
      return 0;
    }
    test->dist = distsq;
    return 1;
  }
  else {
    return 0;
  }
}

bool sculpt_brush_test_sphere_fast(const SculptBrushTest *test, const float co[3])
{
  if (sculpt_brush_test_clipping(test, co)) {
    return 0;
  }
  return len_squared_v3v3(co, test->location) <= test->radius_squared;
}

bool sculpt_brush_test_circle_sq(SculptBrushTest *test, const float co[3])
{
  float co_proj[3];
  closest_to_plane_normalized_v3(co_proj, test->plane_view, co);
  float distsq = len_squared_v3v3(co_proj, test->location);

  if (distsq <= test->radius_squared) {
    if (sculpt_brush_test_clipping(test, co)) {
      return 0;
    }
    test->dist = distsq;
    return 1;
  }
  else {
    return 0;
  }
}

bool sculpt_brush_test_cube(SculptBrushTest *test, const float co[3], float local[4][4])
{
  float side = M_SQRT1_2;
  float local_co[3];

  if (sculpt_brush_test_clipping(test, co)) {
    return 0;
  }

  mul_v3_m4v3(local_co, local, co);

  local_co[0] = fabsf(local_co[0]);
  local_co[1] = fabsf(local_co[1]);
  local_co[2] = fabsf(local_co[2]);

  const float p = 8.0f;
  if (local_co[0] <= side && local_co[1] <= side && local_co[2] <= side) {
    test->dist = ((powf(local_co[0], p) + powf(local_co[1], p) + powf(local_co[2], p)) /
                  powf(side, p));

    return 1;
  }
  else {
    return 0;
  }
}

SculptBrushTestFn sculpt_brush_test_init_with_falloff_shape(SculptSession *ss,
                                                            SculptBrushTest *test,
                                                            char falloff_shape)
{
  sculpt_brush_test_init(ss, test);
  SculptBrushTestFn sculpt_brush_test_sq_fn;
  if (falloff_shape == PAINT_FALLOFF_SHAPE_SPHERE) {
    sculpt_brush_test_sq_fn = sculpt_brush_test_sphere_sq;
  }
  else {
    /* PAINT_FALLOFF_SHAPE_TUBE */
    plane_from_point_normal_v3(test->plane_view, test->location, ss->cache->view_normal);
    sculpt_brush_test_sq_fn = sculpt_brush_test_circle_sq;
  }
  return sculpt_brush_test_sq_fn;
}

const float *sculpt_brush_frontface_normal_from_falloff_shape(SculptSession *ss,
                                                              char falloff_shape)
{
  if (falloff_shape == PAINT_FALLOFF_SHAPE_SPHERE) {
    return ss->cache->sculpt_normal_symm;
  }
  else {
    /* PAINT_FALLOFF_SHAPE_TUBE */
    return ss->cache->view_normal;
  }
}

static float frontface(const Brush *br,
                       const float sculpt_normal[3],
                       const short no[3],
                       const float fno[3])
{
  if (br->flag & BRUSH_FRONTFACE) {
    float dot;

    if (no) {
      float tmp[3];

      normal_short_to_float_v3(tmp, no);
      dot = dot_v3v3(tmp, sculpt_normal);
    }
    else {
      dot = dot_v3v3(fno, sculpt_normal);
    }
    return dot > 0 ? dot : 0;
  }
  else {
    return 1;
  }
}

#if 0

static bool sculpt_brush_test_cyl(SculptBrushTest *test,
                                  float co[3],
                                  float location[3],
                                  const float area_no[3])
{
  if (sculpt_brush_test_sphere_fast(test, co)) {
    float t1[3], t2[3], t3[3], dist;

    sub_v3_v3v3(t1, location, co);
    sub_v3_v3v3(t2, x2, location);

    cross_v3_v3v3(t3, area_no, t1);

    dist = len_v3(t3) / len_v3(t2);

    test->dist = dist;

    return 1;
  }

  return 0;
}

#endif

/* Automasking */

static bool sculpt_automasking_enabled(SculptSession *ss, const Brush *br)
{
  if (sculpt_stroke_is_dynamic_topology(ss, br)) {
    return false;
  }
  if (br->automasking_flags & BRUSH_AUTOMASKING_TOPOLOGY) {
    return true;
  }
  return false;
}

static float sculpt_automasking_factor_get(SculptSession *ss, int vert)
{
  if (ss->cache->automask) {
    return ss->cache->automask[vert];
  }
  else {
    return 1.0f;
  }
}

static void sculpt_automasking_end(Object *ob)
{
  SculptSession *ss = ob->sculpt;
  if (ss->cache && ss->cache->automask) {
    MEM_freeN(ss->cache->automask);
  }
}

static bool sculpt_automasking_is_constrained_by_radius(Brush *br)
{
  /* 2D falloff is not constrained by radius */
  if (br->falloff_shape == PAINT_FALLOFF_SHAPE_TUBE) {
    return false;
  }

  if (ELEM(br->sculpt_tool, SCULPT_TOOL_GRAB, SCULPT_TOOL_THUMB)) {
    return true;
  }
  return false;
}

typedef struct AutomaskFloodFillData {
  float *automask_factor;
  float radius;
  bool use_radius;
  float location[3];
  char symm;
} AutomaskFloodFillData;

static bool automask_floodfill_cb(
    SculptSession *ss, int UNUSED(from_v), int to_v, bool UNUSED(is_duplicate), void *userdata)
{
  AutomaskFloodFillData *data = userdata;

  data->automask_factor[to_v] = 1.0f;
  return (!data->use_radius ||
          sculpt_is_vertex_inside_brush_radius_symm(
              sculpt_vertex_co_get(ss, to_v), data->location, data->radius, data->symm));
}

static float *sculpt_topology_automasking_init(Sculpt *sd, Object *ob, float *automask_factor)
{
  SculptSession *ss = ob->sculpt;
  Brush *brush = BKE_paint_brush(&sd->paint);

  if (!sculpt_automasking_enabled(ss, brush)) {
    return NULL;
  }

  if (BKE_pbvh_type(ss->pbvh) == PBVH_FACES && !ss->pmap) {
    BLI_assert(!"Topology masking: pmap missing");
    return NULL;
  }

  /* Flood fill automask to connected vertices. Limited to vertices inside
   * the brush radius if the tool requires it */
  SculptFloodFill flood;
  sculpt_floodfill_init(ss, &flood);
  sculpt_floodfill_add_active(sd, ob, ss, &flood, ss->cache->radius);

  AutomaskFloodFillData fdata = {
      .automask_factor = automask_factor,
      .radius = ss->cache->radius,
      .use_radius = sculpt_automasking_is_constrained_by_radius(brush),
      .symm = sd->paint.symmetry_flags & PAINT_SYMM_AXIS_ALL,
  };
  copy_v3_v3(fdata.location, sculpt_active_vertex_co_get(ss));
  sculpt_floodfill_execute(ss, &flood, automask_floodfill_cb, &fdata);
  sculpt_floodfill_free(&flood);

  return automask_factor;
}

static void sculpt_automasking_init(Sculpt *sd, Object *ob)
{
  SculptSession *ss = ob->sculpt;
  Brush *brush = BKE_paint_brush(&sd->paint);

  ss->cache->automask = MEM_callocN(sizeof(float) * sculpt_vertex_count_get(ss),
                                    "automask_factor");

  if (brush->automasking_flags & BRUSH_AUTOMASKING_TOPOLOGY) {
    sculpt_vertex_random_access_init(ss);
    sculpt_topology_automasking_init(sd, ob, ss->cache->automask);
  }
}

/* ===== Sculpting =====
 */
static void flip_v3(float v[3], const char symm)
{
  flip_v3_v3(v, v, symm);
}

static float calc_overlap(StrokeCache *cache, const char symm, const char axis, const float angle)
{
  float mirror[3];
  float distsq;

  /* flip_v3_v3(mirror, cache->traced_location, symm); */
  flip_v3_v3(mirror, cache->true_location, symm);

  if (axis != 0) {
    float mat[3][3];
    axis_angle_to_mat3_single(mat, axis, angle);
    mul_m3_v3(mat, mirror);
  }

  /* distsq = len_squared_v3v3(mirror, cache->traced_location); */
  distsq = len_squared_v3v3(mirror, cache->true_location);

  if (distsq <= 4.0f * (cache->radius_squared)) {
    return (2.0f * (cache->radius) - sqrtf(distsq)) / (2.0f * (cache->radius));
  }
  else {
    return 0;
  }
}

static float calc_radial_symmetry_feather(Sculpt *sd,
                                          StrokeCache *cache,
                                          const char symm,
                                          const char axis)
{
  int i;
  float overlap;

  overlap = 0;
  for (i = 1; i < sd->radial_symm[axis - 'X']; i++) {
    const float angle = 2 * M_PI * i / sd->radial_symm[axis - 'X'];
    overlap += calc_overlap(cache, symm, axis, angle);
  }

  return overlap;
}

static float calc_symmetry_feather(Sculpt *sd, StrokeCache *cache)
{
  if (sd->paint.symmetry_flags & PAINT_SYMMETRY_FEATHER) {
    float overlap;
    int symm = cache->symmetry;
    int i;

    overlap = 0;
    for (i = 0; i <= symm; i++) {
      if (i == 0 || (symm & i && (symm != 5 || i != 3) && (symm != 6 || (i != 3 && i != 5)))) {

        overlap += calc_overlap(cache, i, 0, 0);

        overlap += calc_radial_symmetry_feather(sd, cache, i, 'X');
        overlap += calc_radial_symmetry_feather(sd, cache, i, 'Y');
        overlap += calc_radial_symmetry_feather(sd, cache, i, 'Z');
      }
    }

    return 1 / overlap;
  }
  else {
    return 1;
  }
}

/** \name Calculate Normal and Center
 *
 * Calculate geometry surrounding the brush center.
 * (optionally using original coordinates).
 *
 * Functions are:
 * - #calc_area_center
 * - #calc_area_normal
 * - #calc_area_normal_and_center
 *
 * \note These are all _very_ similar, when changing one, check others.
 * \{ */

typedef struct AreaNormalCenterTLSData {
  /* 0=towards view, 1=flipped */
  float area_cos[2][3];
  float area_nos[2][3];
  int area_count[2];
} AreaNormalCenterTLSData;

static void calc_area_normal_and_center_task_cb(void *__restrict userdata,
                                                const int n,
                                                const TaskParallelTLS *__restrict tls)
{
  SculptThreadedTaskData *data = userdata;
  SculptSession *ss = data->ob->sculpt;
  AreaNormalCenterTLSData *anctd = tls->userdata_chunk;
  const bool use_area_nos = data->use_area_nos;
  const bool use_area_cos = data->use_area_cos;

  PBVHVertexIter vd;
  SculptUndoNode *unode = NULL;

  bool use_original = false;

  if (ss->cache && ss->cache->original) {
    unode = sculpt_undo_push_node(data->ob, data->nodes[n], SCULPT_UNDO_COORDS);
    use_original = (unode->co || unode->bm_entry);
  }

  SculptBrushTest test;
  SculptBrushTestFn sculpt_brush_test_sq_fn = sculpt_brush_test_init_with_falloff_shape(
      ss, &test, data->brush->falloff_shape);

  /* Update the test radius to sample the normal using the normal radius of the brush */
  if (data->brush->ob_mode == OB_MODE_SCULPT) {
    float test_radius = sqrtf(test.radius_squared);
    /* Layer brush produces artifacts with normal radius */
    if (!(ss->cache && data->brush->sculpt_tool == SCULPT_TOOL_LAYER)) {
      test_radius *= data->brush->normal_radius_factor;
    }
    test.radius_squared = test_radius * test_radius;
  }

  /* when the mesh is edited we can't rely on original coords
   * (original mesh may not even have verts in brush radius) */
  if (use_original && data->has_bm_orco) {
    float(*orco_coords)[3];
    int(*orco_tris)[3];
    int orco_tris_num;
    int i;

    BKE_pbvh_node_get_bm_orco_data(data->nodes[n], &orco_tris, &orco_tris_num, &orco_coords);

    for (i = 0; i < orco_tris_num; i++) {
      const float *co_tri[3] = {
          orco_coords[orco_tris[i][0]],
          orco_coords[orco_tris[i][1]],
          orco_coords[orco_tris[i][2]],
      };
      float co[3];

      closest_on_tri_to_point_v3(co, test.location, UNPACK3(co_tri));

      if (sculpt_brush_test_sq_fn(&test, co)) {
        float no[3];
        int flip_index;

        normal_tri_v3(no, UNPACK3(co_tri));

        flip_index = (dot_v3v3(ss->cache->view_normal, no) <= 0.0f);
        if (use_area_cos) {
          add_v3_v3(anctd->area_cos[flip_index], co);
        }
        if (use_area_nos) {
          add_v3_v3(anctd->area_nos[flip_index], no);
        }
        anctd->area_count[flip_index] += 1;
      }
    }
  }
  else {
    BKE_pbvh_vertex_iter_begin(ss->pbvh, data->nodes[n], vd, PBVH_ITER_UNIQUE)
    {
      const float *co;
      const short *no_s; /* bm_vert only */

      if (use_original) {
        if (unode->bm_entry) {
          BM_log_original_vert_data(ss->bm_log, vd.bm_vert, &co, &no_s);
        }
        else {
          co = unode->co[vd.i];
          no_s = unode->no[vd.i];
        }
      }
      else {
        co = vd.co;
      }

      if (sculpt_brush_test_sq_fn(&test, co)) {
        float no_buf[3];
        const float *no;
        int flip_index;

        data->any_vertex_sampled = true;

        if (use_original) {
          normal_short_to_float_v3(no_buf, no_s);
          no = no_buf;
        }
        else {
          if (vd.no) {
            normal_short_to_float_v3(no_buf, vd.no);
            no = no_buf;
          }
          else {
            no = vd.fno;
          }
        }

        flip_index = (dot_v3v3(ss->cache ? ss->cache->view_normal : ss->cursor_view_normal, no) <=
                      0.0f);
        if (use_area_cos) {
          add_v3_v3(anctd->area_cos[flip_index], co);
        }
        if (use_area_nos) {
          add_v3_v3(anctd->area_nos[flip_index], no);
        }
        anctd->area_count[flip_index] += 1;
      }
    }
    BKE_pbvh_vertex_iter_end;
  }
}

static void calc_area_normal_and_center_reduce(const void *__restrict UNUSED(userdata),
                                               void *__restrict chunk_join,
                                               void *__restrict chunk)
{
  AreaNormalCenterTLSData *join = chunk_join;
  AreaNormalCenterTLSData *anctd = chunk;

  /* for flatten center */
  add_v3_v3(join->area_cos[0], anctd->area_cos[0]);
  add_v3_v3(join->area_cos[1], anctd->area_cos[1]);

  /* for area normal */
  add_v3_v3(join->area_nos[0], anctd->area_nos[0]);
  add_v3_v3(join->area_nos[1], anctd->area_nos[1]);

  /* weights */
  join->area_count[0] += anctd->area_count[0];
  join->area_count[1] += anctd->area_count[1];
}

static void calc_area_center(
    Sculpt *sd, Object *ob, PBVHNode **nodes, int totnode, float r_area_co[3])
{
  const Brush *brush = BKE_paint_brush(&sd->paint);
  SculptSession *ss = ob->sculpt;
  const bool has_bm_orco = ss->bm && sculpt_stroke_is_dynamic_topology(ss, brush);
  int n;

  /* Intentionally set 'sd' to NULL since we share logic with vertex paint. */
  SculptThreadedTaskData data = {
      .sd = NULL,
      .ob = ob,
      .brush = brush,
      .nodes = nodes,
      .totnode = totnode,
      .has_bm_orco = has_bm_orco,
      .use_area_cos = true,
  };

  AreaNormalCenterTLSData anctd = {{{0}}};

  PBVHParallelSettings settings;
  BKE_pbvh_parallel_range_settings(&settings, (sd->flags & SCULPT_USE_OPENMP), totnode);
  settings.func_reduce = calc_area_normal_and_center_reduce;
  settings.userdata_chunk = &anctd;
  settings.userdata_chunk_size = sizeof(AreaNormalCenterTLSData);
  BKE_pbvh_parallel_range(0, totnode, &data, calc_area_normal_and_center_task_cb, &settings);

  /* for flatten center */
  for (n = 0; n < ARRAY_SIZE(anctd.area_cos); n++) {
    if (anctd.area_count[n] != 0) {
      mul_v3_v3fl(r_area_co, anctd.area_cos[n], 1.0f / anctd.area_count[n]);
      break;
    }
  }
  if (n == 2) {
    zero_v3(r_area_co);
  }
}

static void calc_area_normal(
    Sculpt *sd, Object *ob, PBVHNode **nodes, int totnode, float r_area_no[3])
{
  const Brush *brush = BKE_paint_brush(&sd->paint);
  bool use_threading = (sd->flags & SCULPT_USE_OPENMP);
  sculpt_pbvh_calc_area_normal(brush, ob, nodes, totnode, use_threading, r_area_no);
}

/* expose 'calc_area_normal' externally. */
bool sculpt_pbvh_calc_area_normal(const Brush *brush,
                                  Object *ob,
                                  PBVHNode **nodes,
                                  int totnode,
                                  bool use_threading,
                                  float r_area_no[3])
{
  SculptSession *ss = ob->sculpt;
  const bool has_bm_orco = ss->bm && sculpt_stroke_is_dynamic_topology(ss, brush);

  /* Intentionally set 'sd' to NULL since this is used for vertex paint too. */
  SculptThreadedTaskData data = {
      .sd = NULL,
      .ob = ob,
      .brush = brush,
      .nodes = nodes,
      .totnode = totnode,
      .has_bm_orco = has_bm_orco,
      .use_area_nos = true,
      .any_vertex_sampled = false,
  };

  AreaNormalCenterTLSData anctd = {{{0}}};

  PBVHParallelSettings settings;
  BKE_pbvh_parallel_range_settings(&settings, use_threading, totnode);
  settings.func_reduce = calc_area_normal_and_center_reduce;
  settings.userdata_chunk = &anctd;
  settings.userdata_chunk_size = sizeof(AreaNormalCenterTLSData);
  BKE_pbvh_parallel_range(0, totnode, &data, calc_area_normal_and_center_task_cb, &settings);

  /* for area normal */
  for (int i = 0; i < ARRAY_SIZE(anctd.area_nos); i++) {
    if (normalize_v3_v3(r_area_no, anctd.area_nos[i]) != 0.0f) {
      break;
    }
  }

  return data.any_vertex_sampled;
}

/* this calculates flatten center and area normal together,
 * amortizing the memory bandwidth and loop overhead to calculate both at the same time */
static void calc_area_normal_and_center(
    Sculpt *sd, Object *ob, PBVHNode **nodes, int totnode, float r_area_no[3], float r_area_co[3])
{
  const Brush *brush = BKE_paint_brush(&sd->paint);
  SculptSession *ss = ob->sculpt;
  const bool has_bm_orco = ss->bm && sculpt_stroke_is_dynamic_topology(ss, brush);
  int n;

  /* Intentionally set 'sd' to NULL since this is used for vertex paint too. */
  SculptThreadedTaskData data = {
      .sd = NULL,
      .ob = ob,
      .brush = brush,
      .nodes = nodes,
      .totnode = totnode,
      .has_bm_orco = has_bm_orco,
      .use_area_cos = true,
      .use_area_nos = true,
  };

  AreaNormalCenterTLSData anctd = {{{0}}};

  PBVHParallelSettings settings;
  BKE_pbvh_parallel_range_settings(&settings, (sd->flags & SCULPT_USE_OPENMP), totnode);
  settings.func_reduce = calc_area_normal_and_center_reduce;
  settings.userdata_chunk = &anctd;
  settings.userdata_chunk_size = sizeof(AreaNormalCenterTLSData);
  BKE_pbvh_parallel_range(0, totnode, &data, calc_area_normal_and_center_task_cb, &settings);

  /* for flatten center */
  for (n = 0; n < ARRAY_SIZE(anctd.area_cos); n++) {
    if (anctd.area_count[n] != 0) {
      mul_v3_v3fl(r_area_co, anctd.area_cos[n], 1.0f / anctd.area_count[n]);
      break;
    }
  }
  if (n == 2) {
    zero_v3(r_area_co);
  }

  /* for area normal */
  for (n = 0; n < ARRAY_SIZE(anctd.area_nos); n++) {
    if (normalize_v3_v3(r_area_no, anctd.area_nos[n]) != 0.0f) {
      break;
    }
  }
}

/** \} */

/* Return modified brush strength. Includes the direction of the brush, positive
 * values pull vertices, negative values push. Uses tablet pressure and a
 * special multiplier found experimentally to scale the strength factor. */
static float brush_strength(const Sculpt *sd,
                            const StrokeCache *cache,
                            const float feather,
                            const UnifiedPaintSettings *ups)
{
  const Scene *scene = cache->vc->scene;
  const Brush *brush = BKE_paint_brush((Paint *)&sd->paint);

  /* Primary strength input; square it to make lower values more sensitive */
  const float root_alpha = BKE_brush_alpha_get(scene, brush);
  float alpha = root_alpha * root_alpha;
  float dir = (brush->flag & BRUSH_DIR_IN) ? -1 : 1;
  float pressure = BKE_brush_use_alpha_pressure(brush) ? cache->pressure : 1;
  float pen_flip = cache->pen_flip ? -1 : 1;
  float invert = cache->invert ? -1 : 1;
  float overlap = ups->overlap_factor;
  /* spacing is integer percentage of radius, divide by 50 to get
   * normalized diameter */

  float flip = dir * invert * pen_flip;
  if (brush->flag & BRUSH_INVERT_TO_SCRAPE_FILL) {
    flip = 1.0f;
  }

  /* Pressure final value after being tweaked depending on the brush */
  float final_pressure;

  switch (brush->sculpt_tool) {
    case SCULPT_TOOL_CLAY:
<<<<<<< HEAD
      overlap = (1.0f + overlap) / 2.0f;
      return 0.25f * alpha * flip * pressure * overlap * feather;
=======
      final_pressure = pow4f(pressure);
      overlap = (1.0f + overlap) / 2.0f;
      return 0.25f * alpha * flip * final_pressure * overlap * feather;
>>>>>>> fcc6e948
    case SCULPT_TOOL_DRAW:
    case SCULPT_TOOL_DRAW_SHARP:
    case SCULPT_TOOL_LAYER:
      return alpha * flip * pressure * overlap * feather;
    case SCULPT_TOOL_TOPOLOGY:
      return alpha * pressure * overlap * feather * 2.0f;
    case SCULPT_TOOL_CLAY_STRIPS:
      /* Clay Strips needs less strength to compensate the curve */
      final_pressure = pressure * pressure * pressure;
      return alpha * flip * final_pressure * overlap * feather * 0.3f;

    case SCULPT_TOOL_MASK:
      overlap = (1 + overlap) / 2;
      switch ((BrushMaskTool)brush->mask_tool) {
        case BRUSH_MASK_DRAW:
          return alpha * flip * pressure * overlap * feather;
        case BRUSH_MASK_SMOOTH:
          return alpha * pressure * feather;
      }
      BLI_assert(!"Not supposed to happen");
      return 0.0f;

    case SCULPT_TOOL_CREASE:
    case SCULPT_TOOL_BLOB:
      return alpha * flip * pressure * overlap * feather;

    case SCULPT_TOOL_INFLATE:
      if (flip > 0) {
        return 0.250f * alpha * flip * pressure * overlap * feather;
      }
      else {
        return 0.125f * alpha * flip * pressure * overlap * feather;
      }

    case SCULPT_TOOL_MULTIPLANE_SCRAPE:
      overlap = (1.0f + overlap) / 2.0f;
      return alpha * flip * pressure * overlap * feather;

    case SCULPT_TOOL_FILL:
    case SCULPT_TOOL_SCRAPE:
    case SCULPT_TOOL_FLATTEN:
      if (flip > 0) {
        overlap = (1 + overlap) / 2;
        return alpha * flip * pressure * overlap * feather;
      }
      else {
        /* reduce strength for DEEPEN, PEAKS, and CONTRAST */
        return 0.5f * alpha * flip * pressure * overlap * feather;
      }

    case SCULPT_TOOL_SMOOTH:
      return alpha * pressure * feather;

    case SCULPT_TOOL_PINCH:
      if (flip > 0) {
        return alpha * flip * pressure * overlap * feather;
      }
      else {
        return 0.25f * alpha * flip * pressure * overlap * feather;
      }

    case SCULPT_TOOL_NUDGE:
      overlap = (1 + overlap) / 2;
      return alpha * pressure * overlap * feather;

    case SCULPT_TOOL_THUMB:
      return alpha * pressure * feather;

    case SCULPT_TOOL_SNAKE_HOOK:
      return root_alpha * feather;

    case SCULPT_TOOL_GRAB:
      return root_alpha * feather;

    case SCULPT_TOOL_ROTATE:
      return alpha * pressure * feather;

    case SCULPT_TOOL_ELASTIC_DEFORM:
    case SCULPT_TOOL_POSE:
      return root_alpha * feather;

    default:
      return 0;
  }
}

/* Return a multiplier for brush strength on a particular vertex. */
float tex_strength(SculptSession *ss,
                   const Brush *br,
                   const float brush_point[3],
                   const float len,
                   const short vno[3],
                   const float fno[3],
                   const float mask,
                   const int vertex_index,
                   const int thread_id)
{
  StrokeCache *cache = ss->cache;
  const Scene *scene = cache->vc->scene;
  const MTex *mtex = &br->mtex;
  float avg = 1;
  float rgba[4];
  float point[3];

  sub_v3_v3v3(point, brush_point, cache->plane_offset);

  if (!mtex->tex) {
    avg = 1;
  }
  else if (mtex->brush_map_mode == MTEX_MAP_MODE_3D) {
    /* Get strength by feeding the vertex
     * location directly into a texture */
    avg = BKE_brush_sample_tex_3d(scene, br, point, rgba, 0, ss->tex_pool);
  }
  else if (ss->texcache) {
    float symm_point[3], point_2d[2];
    float x = 0.0f, y = 0.0f; /* Quite warnings */

    /* if the active area is being applied for symmetry, flip it
     * across the symmetry axis and rotate it back to the original
     * position in order to project it. This insures that the
     * brush texture will be oriented correctly. */

    flip_v3_v3(symm_point, point, cache->mirror_symmetry_pass);

    if (cache->radial_symmetry_pass) {
      mul_m4_v3(cache->symm_rot_mat_inv, symm_point);
    }

    ED_view3d_project_float_v2_m4(cache->vc->ar, symm_point, point_2d, cache->projection_mat);

    /* still no symmetry supported for other paint modes.
     * Sculpt does it DIY */
    if (mtex->brush_map_mode == MTEX_MAP_MODE_AREA) {
      /* Similar to fixed mode, but projects from brush angle
       * rather than view direction */

      mul_m4_v3(cache->brush_local_mat, symm_point);

      x = symm_point[0];
      y = symm_point[1];

      x *= br->mtex.size[0];
      y *= br->mtex.size[1];

      x += br->mtex.ofs[0];
      y += br->mtex.ofs[1];

      avg = paint_get_tex_pixel(&br->mtex, x, y, ss->tex_pool, thread_id);

      avg += br->texture_sample_bias;
    }
    else {
      const float point_3d[3] = {point_2d[0], point_2d[1], 0.0f};
      avg = BKE_brush_sample_tex_3d(scene, br, point_3d, rgba, 0, ss->tex_pool);
    }
  }

  /* Falloff curve */
  avg *= BKE_brush_curve_strength(br, len, cache->radius);
  avg *= frontface(br, cache->view_normal, vno, fno);

  /* Paint mask */
  avg *= 1.0f - mask;

  /* Automasking */
  avg *= sculpt_automasking_factor_get(ss, vertex_index);

  return avg;
}

/* Test AABB against sphere */
bool sculpt_search_sphere_cb(PBVHNode *node, void *data_v)
{
  SculptSearchSphereData *data = data_v;
  float *center, nearest[3];
  if (data->center) {
    center = data->center;
  }
  else {
    center = data->ss->cache ? data->ss->cache->location : data->ss->cursor_location;
  }
  float t[3], bb_min[3], bb_max[3];
  int i;

  if (data->ignore_fully_masked) {
    if (BKE_pbvh_node_fully_masked_get(node)) {
      return false;
    }
  }

  if (data->original) {
    BKE_pbvh_node_get_original_BB(node, bb_min, bb_max);
  }
  else {
    BKE_pbvh_node_get_BB(node, bb_min, bb_max);
  }

  for (i = 0; i < 3; i++) {
    if (bb_min[i] > center[i]) {
      nearest[i] = bb_min[i];
    }
    else if (bb_max[i] < center[i]) {
      nearest[i] = bb_max[i];
    }
    else {
      nearest[i] = center[i];
    }
  }

  sub_v3_v3v3(t, center, nearest);

  return len_squared_v3(t) < data->radius_squared;
}

/* 2D projection (distance to line). */
bool sculpt_search_circle_cb(PBVHNode *node, void *data_v)
{
  SculptSearchCircleData *data = data_v;
  float bb_min[3], bb_max[3];

  if (data->ignore_fully_masked) {
    if (BKE_pbvh_node_fully_masked_get(node)) {
      return false;
    }
  }

  if (data->original) {
    BKE_pbvh_node_get_original_BB(node, bb_min, bb_max);
  }
  else {
    BKE_pbvh_node_get_BB(node, bb_min, bb_min);
  }

  float dummy_co[3], dummy_depth;
  const float dist_sq = dist_squared_ray_to_aabb_v3(
      data->dist_ray_to_aabb_precalc, bb_min, bb_max, dummy_co, &dummy_depth);

  return dist_sq < data->radius_squared || 1;
}

/* Handles clipping against a mirror modifier and SCULPT_LOCK axis flags */
static void sculpt_clip(Sculpt *sd, SculptSession *ss, float co[3], const float val[3])
{
  int i;

  for (i = 0; i < 3; i++) {
    if (sd->flags & (SCULPT_LOCK_X << i)) {
      continue;
    }

    if ((ss->cache->flag & (CLIP_X << i)) && (fabsf(co[i]) <= ss->cache->clip_tolerance[i])) {
      co[i] = 0.0f;
    }
    else {
      co[i] = val[i];
    }
  }
}

static PBVHNode **sculpt_pbvh_gather_cursor_update(Object *ob,
                                                   Sculpt *sd,
                                                   bool use_original,
                                                   int *r_totnode)
{
  SculptSession *ss = ob->sculpt;
  PBVHNode **nodes = NULL;
  SculptSearchSphereData data = {
      .ss = ss,
      .sd = sd,
      .radius_squared = ss->cursor_radius,
      .original = use_original,
      .ignore_fully_masked = false,
      .center = NULL,
  };
  BKE_pbvh_search_gather(ss->pbvh, sculpt_search_sphere_cb, &data, &nodes, r_totnode);
  return nodes;
}

static PBVHNode **sculpt_pbvh_gather_generic(Object *ob,
                                             Sculpt *sd,
                                             const Brush *brush,
                                             bool use_original,
                                             float radius_scale,
                                             int *r_totnode)
{
  SculptSession *ss = ob->sculpt;
  PBVHNode **nodes = NULL;

  /* Build a list of all nodes that are potentially within the cursor or brush's area of influence
   */
  if (brush->falloff_shape == PAINT_FALLOFF_SHAPE_SPHERE) {
    SculptSearchSphereData data = {
        .ss = ss,
        .sd = sd,
        .radius_squared = SQUARE(ss->cache->radius * radius_scale),
        .original = use_original,
        .ignore_fully_masked = brush->sculpt_tool != SCULPT_TOOL_MASK,
        .center = NULL,
    };
    BKE_pbvh_search_gather(ss->pbvh, sculpt_search_sphere_cb, &data, &nodes, r_totnode);
  }
  else {
    struct DistRayAABB_Precalc dist_ray_to_aabb_precalc;
    dist_squared_ray_to_aabb_v3_precalc(
        &dist_ray_to_aabb_precalc, ss->cache->location, ss->cache->view_normal);
    SculptSearchCircleData data = {
        .ss = ss,
        .sd = sd,
        .radius_squared = ss->cache ? SQUARE(ss->cache->radius * radius_scale) : ss->cursor_radius,
        .original = use_original,
        .dist_ray_to_aabb_precalc = &dist_ray_to_aabb_precalc,
        .ignore_fully_masked = brush->sculpt_tool != SCULPT_TOOL_MASK,
    };
    BKE_pbvh_search_gather(ss->pbvh, sculpt_search_circle_cb, &data, &nodes, r_totnode);
  }
  return nodes;
}

/* Calculate primary direction of movement for many brushes */
static void calc_sculpt_normal(
    Sculpt *sd, Object *ob, PBVHNode **nodes, int totnode, float r_area_no[3])
{
  const Brush *brush = BKE_paint_brush(&sd->paint);
  const SculptSession *ss = ob->sculpt;

  switch (brush->sculpt_plane) {
    case SCULPT_DISP_DIR_VIEW:
      copy_v3_v3(r_area_no, ss->cache->true_view_normal);
      break;

    case SCULPT_DISP_DIR_X:
      ARRAY_SET_ITEMS(r_area_no, 1, 0, 0);
      break;

    case SCULPT_DISP_DIR_Y:
      ARRAY_SET_ITEMS(r_area_no, 0, 1, 0);
      break;

    case SCULPT_DISP_DIR_Z:
      ARRAY_SET_ITEMS(r_area_no, 0, 0, 1);
      break;

    case SCULPT_DISP_DIR_AREA:
      calc_area_normal(sd, ob, nodes, totnode, r_area_no);
      break;

    default:
      break;
  }
}

static void update_sculpt_normal(Sculpt *sd, Object *ob, PBVHNode **nodes, int totnode)
{
  const Brush *brush = BKE_paint_brush(&sd->paint);
  StrokeCache *cache = ob->sculpt->cache;
  /* Grab brush does not update the sculpt normal during a stroke */
  const bool update_normal = !(brush->flag & BRUSH_ORIGINAL_NORMAL) &&
                             !(brush->sculpt_tool == SCULPT_TOOL_GRAB) &&
                             !(brush->sculpt_tool == SCULPT_TOOL_ELASTIC_DEFORM) &&
                             !(brush->sculpt_tool == SCULPT_TOOL_SNAKE_HOOK &&
                               cache->normal_weight > 0.0f);

  if (cache->mirror_symmetry_pass == 0 && cache->radial_symmetry_pass == 0 &&
      (cache->first_time || update_normal)) {
    calc_sculpt_normal(sd, ob, nodes, totnode, cache->sculpt_normal);
    if (brush->falloff_shape == PAINT_FALLOFF_SHAPE_TUBE) {
      project_plane_v3_v3v3(cache->sculpt_normal, cache->sculpt_normal, cache->view_normal);
      normalize_v3(cache->sculpt_normal);
    }
    copy_v3_v3(cache->sculpt_normal_symm, cache->sculpt_normal);
  }
  else {
    copy_v3_v3(cache->sculpt_normal_symm, cache->sculpt_normal);
    flip_v3(cache->sculpt_normal_symm, cache->mirror_symmetry_pass);
    mul_m4_v3(cache->symm_rot_mat, cache->sculpt_normal_symm);
  }
}

static void calc_local_y(ViewContext *vc, const float center[3], float y[3])
{
  Object *ob = vc->obact;
  float loc[3], mval_f[2] = {0.0f, 1.0f};
  float zfac;

  mul_v3_m4v3(loc, ob->imat, center);
  zfac = ED_view3d_calc_zfac(vc->rv3d, loc, NULL);

  ED_view3d_win_to_delta(vc->ar, mval_f, y, zfac);
  normalize_v3(y);

  add_v3_v3(y, ob->loc);
  mul_m4_v3(ob->imat, y);
}

static void calc_brush_local_mat(const Brush *brush, Object *ob, float local_mat[4][4])
{
  const StrokeCache *cache = ob->sculpt->cache;
  float tmat[4][4];
  float mat[4][4];
  float scale[4][4];
  float angle, v[3];
  float up[3];

  /* Ensure ob->imat is up to date */
  invert_m4_m4(ob->imat, ob->obmat);

  /* Initialize last column of matrix */
  mat[0][3] = 0;
  mat[1][3] = 0;
  mat[2][3] = 0;
  mat[3][3] = 1;

  /* Get view's up vector in object-space */
  calc_local_y(cache->vc, cache->location, up);

  /* Calculate the X axis of the local matrix */
  cross_v3_v3v3(v, up, cache->sculpt_normal);
  /* Apply rotation (user angle, rake, etc.) to X axis */
  angle = brush->mtex.rot - cache->special_rotation;
  rotate_v3_v3v3fl(mat[0], v, cache->sculpt_normal, angle);

  /* Get other axes */
  cross_v3_v3v3(mat[1], cache->sculpt_normal, mat[0]);
  copy_v3_v3(mat[2], cache->sculpt_normal);

  /* Set location */
  copy_v3_v3(mat[3], cache->location);

  /* Scale by brush radius */
  normalize_m4(mat);
  scale_m4_fl(scale, cache->radius);
  mul_m4_m4m4(tmat, mat, scale);

  /* Return inverse (for converting from modelspace coords to local
   * area coords) */
  invert_m4_m4(local_mat, tmat);
}

static void update_brush_local_mat(Sculpt *sd, Object *ob)
{
  StrokeCache *cache = ob->sculpt->cache;

  if (cache->mirror_symmetry_pass == 0 && cache->radial_symmetry_pass == 0) {
    calc_brush_local_mat(BKE_paint_brush(&sd->paint), ob, cache->brush_local_mat);
  }
}

/* For the smooth brush, uses the neighboring vertices around vert to calculate
 * a smoothed location for vert. Skips corner vertices (used by only one
 * polygon.) */
static void neighbor_average(SculptSession *ss, float avg[3], unsigned vert)
{
  const MeshElemMap *vert_map = &ss->pmap[vert];
  const MVert *mvert = ss->mvert;
  float(*deform_co)[3] = ss->deform_cos;

  /* Don't modify corner vertices */
  if (vert_map->count > 1) {
    int i, total = 0;

    zero_v3(avg);

    for (i = 0; i < vert_map->count; i++) {
      const MPoly *p = &ss->mpoly[vert_map->indices[i]];
      unsigned f_adj_v[2];

      if (poly_get_adj_loops_from_vert(p, ss->mloop, vert, f_adj_v) != -1) {
        int j;
        for (j = 0; j < ARRAY_SIZE(f_adj_v); j += 1) {
          if (vert_map->count != 2 || ss->pmap[f_adj_v[j]].count <= 2) {
            add_v3_v3(avg, deform_co ? deform_co[f_adj_v[j]] : mvert[f_adj_v[j]].co);

            total++;
          }
        }
      }
    }

    if (total > 0) {
      mul_v3_fl(avg, 1.0f / total);
      return;
    }
  }

  copy_v3_v3(avg, deform_co ? deform_co[vert] : mvert[vert].co);
}

/* Similar to neighbor_average(), but returns an averaged mask value
 * instead of coordinate. Also does not restrict based on border or
 * corner vertices. */
static float neighbor_average_mask(SculptSession *ss, unsigned vert)
{
  const float *vmask = ss->vmask;
  float avg = 0;
  int i, total = 0;

  for (i = 0; i < ss->pmap[vert].count; i++) {
    const MPoly *p = &ss->mpoly[ss->pmap[vert].indices[i]];
    unsigned f_adj_v[2];

    if (poly_get_adj_loops_from_vert(p, ss->mloop, vert, f_adj_v) != -1) {
      int j;
      for (j = 0; j < ARRAY_SIZE(f_adj_v); j += 1) {
        avg += vmask[f_adj_v[j]];
        total++;
      }
    }
  }

  if (total > 0) {
    return avg / (float)total;
  }
  else {
    return vmask[vert];
  }
}

/* Same logic as neighbor_average(), but for bmesh rather than mesh */
static void bmesh_neighbor_average(float avg[3], BMVert *v)
{
  /* logic for 3 or more is identical */
  const int vfcount = BM_vert_face_count_at_most(v, 3);

  /* Don't modify corner vertices */
  if (vfcount > 1) {
    BMIter liter;
    BMLoop *l;
    int i, total = 0;

    zero_v3(avg);

    BM_ITER_ELEM (l, &liter, v, BM_LOOPS_OF_VERT) {
      const BMVert *adj_v[2] = {l->prev->v, l->next->v};

      for (i = 0; i < ARRAY_SIZE(adj_v); i++) {
        const BMVert *v_other = adj_v[i];
        if (vfcount != 2 || BM_vert_face_count_at_most(v_other, 2) <= 2) {
          add_v3_v3(avg, v_other->co);
          total++;
        }
      }
    }

    if (total > 0) {
      mul_v3_fl(avg, 1.0f / total);
      return;
    }
  }

  copy_v3_v3(avg, v->co);
}

/* For bmesh: Average surrounding verts based on an orthogonality measure.
 * Naturally converges to a quad-like structure. */
static void bmesh_four_neighbor_average(float avg[3], float direction[3], BMVert *v)
{

  float avg_co[3] = {0, 0, 0};
  float tot_co = 0;

  BMIter eiter;
  BMEdge *e;

  BM_ITER_ELEM (e, &eiter, v, BM_EDGES_OF_VERT) {
    if (BM_edge_is_boundary(e)) {
      copy_v3_v3(avg, v->co);
      return;
    }
    BMVert *v_other = (e->v1 == v) ? e->v2 : e->v1;
    float vec[3];
    sub_v3_v3v3(vec, v_other->co, v->co);
    madd_v3_v3fl(vec, v->no, -dot_v3v3(vec, v->no));
    normalize_v3(vec);

    /* fac is a measure of how orthogonal or parallel the edge is
     * relative to the direction */
    float fac = dot_v3v3(vec, direction);
    fac = fac * fac - 0.5f;
    fac *= fac;
    madd_v3_v3fl(avg_co, v_other->co, fac);
    tot_co += fac;
  }

  /* In case vert has no Edge s */
  if (tot_co > 0) {
    mul_v3_v3fl(avg, avg_co, 1.0f / tot_co);

    /* Preserve volume. */
    float vec[3];
    sub_v3_v3(avg, v->co);
    mul_v3_v3fl(vec, v->no, dot_v3v3(avg, v->no));
    sub_v3_v3(avg, vec);
    add_v3_v3(avg, v->co);
  }
  else {
    zero_v3(avg);
  }
}

/* Same logic as neighbor_average_mask(), but for bmesh rather than mesh */
static float bmesh_neighbor_average_mask(BMVert *v, const int cd_vert_mask_offset)
{
  BMIter liter;
  BMLoop *l;
  float avg = 0;
  int i, total = 0;

  BM_ITER_ELEM (l, &liter, v, BM_LOOPS_OF_VERT) {
    /* skip this vertex */
    const BMVert *adj_v[2] = {l->prev->v, l->next->v};

    for (i = 0; i < ARRAY_SIZE(adj_v); i++) {
      const BMVert *v_other = adj_v[i];
      const float *vmask = BM_ELEM_CD_GET_VOID_P(v_other, cd_vert_mask_offset);
      avg += (*vmask);
      total++;
    }
  }

  if (total > 0) {
    return avg / (float)total;
  }
  else {
    const float *vmask = BM_ELEM_CD_GET_VOID_P(v, cd_vert_mask_offset);
    return (*vmask);
  }
}

static void grids_neighbor_average(SculptSession *ss, float result[3], int index)
{
  float avg[3] = {0.0f, 0.0f, 0.0f};
  int total = 0;

  SculptVertexNeighborIter ni;
  sculpt_vertex_neighbors_iter_begin(ss, index, ni)
  {
    add_v3_v3(avg, sculpt_vertex_co_get(ss, ni.index));
    total++;
  }
  sculpt_vertex_neighbors_iter_end(ni);

  if (total > 0) {
    mul_v3_v3fl(result, avg, 1.0f / (float)total);
  }
  else {
    copy_v3_v3(result, sculpt_vertex_co_get(ss, index));
  }
}

static float grids_neighbor_average_mask(SculptSession *ss, int index)
{
  float avg = 0.0f;
  int total = 0;

  SculptVertexNeighborIter ni;
  sculpt_vertex_neighbors_iter_begin(ss, index, ni)
  {
    avg += sculpt_vertex_mask_get(ss, ni.index);
    total++;
  }
  sculpt_vertex_neighbors_iter_end(ni);

  if (total > 0) {
    return avg / (float)total;
  }
  else {
    return sculpt_vertex_mask_get(ss, index);
  }
}

/* Note: uses after-struct allocated mem to store actual cache... */
typedef struct SculptDoBrushSmoothGridDataChunk {
  size_t tmpgrid_size;
} SculptDoBrushSmoothGridDataChunk;

typedef struct {
  SculptSession *ss;
  const float *ray_start;
  const float *ray_normal;
  bool hit;
  float depth;
  bool original;

  int active_vertex_index;
  float *face_normal;

  struct IsectRayPrecalc isect_precalc;
} SculptRaycastData;

typedef struct {
  const float *ray_start;
  bool hit;
  float depth;
  float edge_length;

  struct IsectRayPrecalc isect_precalc;
} SculptDetailRaycastData;

typedef struct {
  SculptSession *ss;
  const float *ray_start, *ray_normal;
  bool hit;
  float depth;
  float dist_sq_to_ray;
  bool original;
} SculptFindNearestToRayData;

static void do_smooth_brush_mesh_task_cb_ex(void *__restrict userdata,
                                            const int n,
                                            const TaskParallelTLS *__restrict tls)
{
  SculptThreadedTaskData *data = userdata;
  SculptSession *ss = data->ob->sculpt;
  Sculpt *sd = data->sd;
  const Brush *brush = data->brush;
  const bool smooth_mask = data->smooth_mask;
  float bstrength = data->strength;

  PBVHVertexIter vd;

  CLAMP(bstrength, 0.0f, 1.0f);

  SculptBrushTest test;
  SculptBrushTestFn sculpt_brush_test_sq_fn = sculpt_brush_test_init_with_falloff_shape(
      ss, &test, data->brush->falloff_shape);

  BKE_pbvh_vertex_iter_begin(ss->pbvh, data->nodes[n], vd, PBVH_ITER_UNIQUE)
  {
    if (sculpt_brush_test_sq_fn(&test, vd.co)) {
      const float fade = bstrength * tex_strength(ss,
                                                  brush,
                                                  vd.co,
                                                  sqrtf(test.dist),
                                                  vd.no,
                                                  vd.fno,
                                                  smooth_mask ? 0.0f : (vd.mask ? *vd.mask : 0.0f),
                                                  vd.index,
                                                  tls->thread_id);
      if (smooth_mask) {
        float val = neighbor_average_mask(ss, vd.vert_indices[vd.i]) - *vd.mask;
        val *= fade * bstrength;
        *vd.mask += val;
        CLAMP(*vd.mask, 0.0f, 1.0f);
      }
      else {
        float avg[3], val[3];

        neighbor_average(ss, avg, vd.vert_indices[vd.i]);
        sub_v3_v3v3(val, avg, vd.co);

        madd_v3_v3v3fl(val, vd.co, val, fade);

        sculpt_clip(sd, ss, vd.co, val);
      }

      if (vd.mvert) {
        vd.mvert->flag |= ME_VERT_PBVH_UPDATE;
      }
    }
  }
  BKE_pbvh_vertex_iter_end;
}

static void do_smooth_brush_bmesh_task_cb_ex(void *__restrict userdata,
                                             const int n,
                                             const TaskParallelTLS *__restrict tls)
{
  SculptThreadedTaskData *data = userdata;
  SculptSession *ss = data->ob->sculpt;
  Sculpt *sd = data->sd;
  const Brush *brush = data->brush;
  const bool smooth_mask = data->smooth_mask;
  float bstrength = data->strength;

  PBVHVertexIter vd;

  CLAMP(bstrength, 0.0f, 1.0f);

  SculptBrushTest test;
  SculptBrushTestFn sculpt_brush_test_sq_fn = sculpt_brush_test_init_with_falloff_shape(
      ss, &test, data->brush->falloff_shape);

  BKE_pbvh_vertex_iter_begin(ss->pbvh, data->nodes[n], vd, PBVH_ITER_UNIQUE)
  {
    if (sculpt_brush_test_sq_fn(&test, vd.co)) {
      const float fade = bstrength * tex_strength(ss,
                                                  brush,
                                                  vd.co,
                                                  sqrtf(test.dist),
                                                  vd.no,
                                                  vd.fno,
                                                  smooth_mask ? 0.0f : *vd.mask,
                                                  vd.index,
                                                  tls->thread_id);
      if (smooth_mask) {
        float val = bmesh_neighbor_average_mask(vd.bm_vert, vd.cd_vert_mask_offset) - *vd.mask;
        val *= fade * bstrength;
        *vd.mask += val;
        CLAMP(*vd.mask, 0.0f, 1.0f);
      }
      else {
        float avg[3], val[3];

        bmesh_neighbor_average(avg, vd.bm_vert);
        sub_v3_v3v3(val, avg, vd.co);

        madd_v3_v3v3fl(val, vd.co, val, fade);

        sculpt_clip(sd, ss, vd.co, val);
      }

      if (vd.mvert) {
        vd.mvert->flag |= ME_VERT_PBVH_UPDATE;
      }
    }
  }
  BKE_pbvh_vertex_iter_end;
}

static void do_topology_rake_bmesh_task_cb_ex(void *__restrict userdata,
                                              const int n,
                                              const TaskParallelTLS *__restrict tls)
{
  SculptThreadedTaskData *data = userdata;
  SculptSession *ss = data->ob->sculpt;
  Sculpt *sd = data->sd;
  const Brush *brush = data->brush;

  float direction[3];
  copy_v3_v3(direction, ss->cache->grab_delta_symmetry);

  float tmp[3];
  mul_v3_v3fl(
      tmp, ss->cache->sculpt_normal_symm, dot_v3v3(ss->cache->sculpt_normal_symm, direction));
  sub_v3_v3(direction, tmp);
  normalize_v3(direction);

  /* Cancel if there's no grab data. */
  if (is_zero_v3(direction)) {
    return;
  }

  float bstrength = data->strength;
  CLAMP(bstrength, 0.0f, 1.0f);

  SculptBrushTest test;
  SculptBrushTestFn sculpt_brush_test_sq_fn = sculpt_brush_test_init_with_falloff_shape(
      ss, &test, data->brush->falloff_shape);

  PBVHVertexIter vd;
  BKE_pbvh_vertex_iter_begin(ss->pbvh, data->nodes[n], vd, PBVH_ITER_UNIQUE)
  {
    if (sculpt_brush_test_sq_fn(&test, vd.co)) {
      const float fade = bstrength *
                         tex_strength(ss,
                                      brush,
                                      vd.co,
                                      sqrtf(test.dist),
                                      vd.no,
                                      vd.fno,
                                      *vd.mask,
                                      vd.index,
                                      tls->thread_id) *
                         ss->cache->pressure;

      float avg[3], val[3];

      bmesh_four_neighbor_average(avg, direction, vd.bm_vert);

      sub_v3_v3v3(val, avg, vd.co);

      madd_v3_v3v3fl(val, vd.co, val, fade);

      sculpt_clip(sd, ss, vd.co, val);

      if (vd.mvert) {
        vd.mvert->flag |= ME_VERT_PBVH_UPDATE;
      }
    }
  }
  BKE_pbvh_vertex_iter_end;
}

static void do_smooth_brush_multires_task_cb_ex(void *__restrict userdata,
                                                const int n,
                                                const TaskParallelTLS *__restrict tls)
{
  SculptThreadedTaskData *data = userdata;
  SculptSession *ss = data->ob->sculpt;
  Sculpt *sd = data->sd;
  const Brush *brush = data->brush;
  const bool smooth_mask = data->smooth_mask;
  float bstrength = data->strength;

  PBVHVertexIter vd;

  CLAMP(bstrength, 0.0f, 1.0f);

  SculptBrushTest test;
  SculptBrushTestFn sculpt_brush_test_sq_fn = sculpt_brush_test_init_with_falloff_shape(
      ss, &test, data->brush->falloff_shape);

  BKE_pbvh_vertex_iter_begin(ss->pbvh, data->nodes[n], vd, PBVH_ITER_UNIQUE)
  {
    if (sculpt_brush_test_sq_fn(&test, vd.co)) {
      const float fade = bstrength * tex_strength(ss,
                                                  brush,
                                                  vd.co,
                                                  sqrtf(test.dist),
                                                  vd.no,
                                                  vd.fno,
                                                  smooth_mask ? 0.0f : (vd.mask ? *vd.mask : 0.0f),
                                                  vd.index,
                                                  tls->thread_id);
      if (smooth_mask) {
        float val = grids_neighbor_average_mask(ss, vd.index) - *vd.mask;
        val *= fade * bstrength;
        *vd.mask += val;
        CLAMP(*vd.mask, 0.0f, 1.0f);
      }
      else {
        float avg[3], val[3];
        grids_neighbor_average(ss, avg, vd.index);
        sub_v3_v3v3(val, avg, vd.co);
        madd_v3_v3v3fl(val, vd.co, val, fade);
        sculpt_clip(sd, ss, vd.co, val);
      }
    }
  }
  BKE_pbvh_vertex_iter_end;
}

static void smooth(Sculpt *sd,
                   Object *ob,
                   PBVHNode **nodes,
                   const int totnode,
                   float bstrength,
                   const bool smooth_mask)
{
  SculptSession *ss = ob->sculpt;
  Brush *brush = BKE_paint_brush(&sd->paint);

  const int max_iterations = 4;
  const float fract = 1.0f / max_iterations;
  PBVHType type = BKE_pbvh_type(ss->pbvh);
  int iteration, count;
  float last;

  CLAMP(bstrength, 0.0f, 1.0f);

  count = (int)(bstrength * max_iterations);
  last = max_iterations * (bstrength - count * fract);

  if (type == PBVH_FACES && !ss->pmap) {
    BLI_assert(!"sculpt smooth: pmap missing");
    return;
  }

  for (iteration = 0; iteration <= count; iteration++) {
    const float strength = (iteration != count) ? 1.0f : last;

    SculptThreadedTaskData data = {
        .sd = sd,
        .ob = ob,
        .brush = brush,
        .nodes = nodes,
        .smooth_mask = smooth_mask,
        .strength = strength,
    };

    PBVHParallelSettings settings;
    BKE_pbvh_parallel_range_settings(&settings, (sd->flags & SCULPT_USE_OPENMP), totnode);

    switch (type) {
      case PBVH_GRIDS:
        BKE_pbvh_parallel_range(0, totnode, &data, do_smooth_brush_multires_task_cb_ex, &settings);
        break;
      case PBVH_FACES:
        BKE_pbvh_parallel_range(0, totnode, &data, do_smooth_brush_mesh_task_cb_ex, &settings);
        break;
      case PBVH_BMESH:
        BKE_pbvh_parallel_range(0, totnode, &data, do_smooth_brush_bmesh_task_cb_ex, &settings);
        break;
    }
  }
}

static void bmesh_topology_rake(
    Sculpt *sd, Object *ob, PBVHNode **nodes, const int totnode, float bstrength)
{
  Brush *brush = BKE_paint_brush(&sd->paint);
  CLAMP(bstrength, 0.0f, 1.0f);

  /* Interactions increase both strength and quality. */
  const int iterations = 3;

  int iteration;
  const int count = iterations * bstrength + 1;
  const float factor = iterations * bstrength / count;

  for (iteration = 0; iteration <= count; iteration++) {

    SculptThreadedTaskData data = {
        .sd = sd,
        .ob = ob,
        .brush = brush,
        .nodes = nodes,
        .strength = factor,
    };
    PBVHParallelSettings settings;
    BKE_pbvh_parallel_range_settings(&settings, (sd->flags & SCULPT_USE_OPENMP), totnode);

    BKE_pbvh_parallel_range(0, totnode, &data, do_topology_rake_bmesh_task_cb_ex, &settings);
  }
}

static void do_smooth_brush(Sculpt *sd, Object *ob, PBVHNode **nodes, int totnode)
{
  SculptSession *ss = ob->sculpt;
  smooth(sd, ob, nodes, totnode, ss->cache->bstrength, false);
}

static void do_mask_brush_draw_task_cb_ex(void *__restrict userdata,
                                          const int n,
                                          const TaskParallelTLS *__restrict tls)
{
  SculptThreadedTaskData *data = userdata;
  SculptSession *ss = data->ob->sculpt;
  const Brush *brush = data->brush;
  const float bstrength = ss->cache->bstrength;

  PBVHVertexIter vd;

  SculptBrushTest test;
  SculptBrushTestFn sculpt_brush_test_sq_fn = sculpt_brush_test_init_with_falloff_shape(
      ss, &test, data->brush->falloff_shape);

  BKE_pbvh_vertex_iter_begin(ss->pbvh, data->nodes[n], vd, PBVH_ITER_UNIQUE)
  {
    if (sculpt_brush_test_sq_fn(&test, vd.co)) {
      const float fade = tex_strength(
          ss, brush, vd.co, sqrtf(test.dist), vd.no, vd.fno, 0.0f, vd.index, tls->thread_id);

      if (bstrength > 0.0f) {
        (*vd.mask) += fade * bstrength * (1.0f - *vd.mask);
      }
      else {
        (*vd.mask) += fade * bstrength * (*vd.mask);
      }
      CLAMP(*vd.mask, 0.0f, 1.0f);

      if (vd.mvert) {
        vd.mvert->flag |= ME_VERT_PBVH_UPDATE;
      }
    }
    BKE_pbvh_vertex_iter_end;
  }
}

static void do_mask_brush_draw(Sculpt *sd, Object *ob, PBVHNode **nodes, int totnode)
{
  Brush *brush = BKE_paint_brush(&sd->paint);

  /* threaded loop over nodes */
  SculptThreadedTaskData data = {
      .sd = sd,
      .ob = ob,
      .brush = brush,
      .nodes = nodes,
  };

  PBVHParallelSettings settings;
  BKE_pbvh_parallel_range_settings(&settings, (sd->flags & SCULPT_USE_OPENMP), totnode);
  BKE_pbvh_parallel_range(0, totnode, &data, do_mask_brush_draw_task_cb_ex, &settings);
}

static void do_mask_brush(Sculpt *sd, Object *ob, PBVHNode **nodes, int totnode)
{
  SculptSession *ss = ob->sculpt;
  Brush *brush = BKE_paint_brush(&sd->paint);

  switch ((BrushMaskTool)brush->mask_tool) {
    case BRUSH_MASK_DRAW:
      do_mask_brush_draw(sd, ob, nodes, totnode);
      break;
    case BRUSH_MASK_SMOOTH:
      smooth(sd, ob, nodes, totnode, ss->cache->bstrength, true);
      break;
  }
}

static void do_draw_brush_task_cb_ex(void *__restrict userdata,
                                     const int n,
                                     const TaskParallelTLS *__restrict tls)
{
  SculptThreadedTaskData *data = userdata;
  SculptSession *ss = data->ob->sculpt;
  const Brush *brush = data->brush;
  const float *offset = data->offset;

  PBVHVertexIter vd;
  float(*proxy)[3];

  proxy = BKE_pbvh_node_add_proxy(ss->pbvh, data->nodes[n])->co;

  SculptBrushTest test;
  SculptBrushTestFn sculpt_brush_test_sq_fn = sculpt_brush_test_init_with_falloff_shape(
      ss, &test, data->brush->falloff_shape);

  BKE_pbvh_vertex_iter_begin(ss->pbvh, data->nodes[n], vd, PBVH_ITER_UNIQUE)
  {
    if (sculpt_brush_test_sq_fn(&test, vd.co)) {
      /* offset vertex */
      const float fade = tex_strength(ss,
                                      brush,
                                      vd.co,
                                      sqrtf(test.dist),
                                      vd.no,
                                      vd.fno,
                                      vd.mask ? *vd.mask : 0.0f,
                                      vd.index,
                                      tls->thread_id);

      mul_v3_v3fl(proxy[vd.i], offset, fade);

      if (vd.mvert) {
        vd.mvert->flag |= ME_VERT_PBVH_UPDATE;
      }
    }
  }
  BKE_pbvh_vertex_iter_end;
}

static void do_draw_brush(Sculpt *sd, Object *ob, PBVHNode **nodes, int totnode)
{
  SculptSession *ss = ob->sculpt;
  Brush *brush = BKE_paint_brush(&sd->paint);
  float offset[3];
  const float bstrength = ss->cache->bstrength;

  /* offset with as much as possible factored in already */
  mul_v3_v3fl(offset, ss->cache->sculpt_normal_symm, ss->cache->radius);
  mul_v3_v3(offset, ss->cache->scale);
  mul_v3_fl(offset, bstrength);

  /* XXX - this shouldn't be necessary, but sculpting crashes in blender2.8 otherwise
   * initialize before threads so they can do curve mapping */
  BKE_curvemapping_initialize(brush->curve);

  /* threaded loop over nodes */
  SculptThreadedTaskData data = {
      .sd = sd,
      .ob = ob,
      .brush = brush,
      .nodes = nodes,
      .offset = offset,
  };

  PBVHParallelSettings settings;
  BKE_pbvh_parallel_range_settings(&settings, (sd->flags & SCULPT_USE_OPENMP), totnode);
  BKE_pbvh_parallel_range(0, totnode, &data, do_draw_brush_task_cb_ex, &settings);
}

static void do_draw_sharp_brush_task_cb_ex(void *__restrict userdata,
                                           const int n,
                                           const TaskParallelTLS *__restrict tls)
{
  SculptThreadedTaskData *data = userdata;
  SculptSession *ss = data->ob->sculpt;
  const Brush *brush = data->brush;
  const float *offset = data->offset;

  PBVHVertexIter vd;
  SculptOrigVertData orig_data;
  float(*proxy)[3];

  sculpt_orig_vert_data_init(&orig_data, data->ob, data->nodes[n]);

  proxy = BKE_pbvh_node_add_proxy(ss->pbvh, data->nodes[n])->co;

  SculptBrushTest test;
  SculptBrushTestFn sculpt_brush_test_sq_fn = sculpt_brush_test_init_with_falloff_shape(
      ss, &test, data->brush->falloff_shape);

  BKE_pbvh_vertex_iter_begin(ss->pbvh, data->nodes[n], vd, PBVH_ITER_UNIQUE)
  {
    sculpt_orig_vert_data_update(&orig_data, &vd);
    if (sculpt_brush_test_sq_fn(&test, orig_data.co)) {
      /* offset vertex */
      const float fade = tex_strength(ss,
                                      brush,
                                      orig_data.co,
                                      sqrtf(test.dist),
                                      orig_data.no,
                                      NULL,
                                      vd.mask ? *vd.mask : 0.0f,
                                      vd.index,
                                      tls->thread_id);

      mul_v3_v3fl(proxy[vd.i], offset, fade);

      if (vd.mvert) {
        vd.mvert->flag |= ME_VERT_PBVH_UPDATE;
      }
    }
  }
  BKE_pbvh_vertex_iter_end;
}

static void do_draw_sharp_brush(Sculpt *sd, Object *ob, PBVHNode **nodes, int totnode)
{
  SculptSession *ss = ob->sculpt;
  Brush *brush = BKE_paint_brush(&sd->paint);
  float offset[3];
  const float bstrength = ss->cache->bstrength;

  /* offset with as much as possible factored in already */
  mul_v3_v3fl(offset, ss->cache->sculpt_normal_symm, ss->cache->radius);
  mul_v3_v3(offset, ss->cache->scale);
  mul_v3_fl(offset, bstrength);

  /* XXX - this shouldn't be necessary, but sculpting crashes in blender2.8 otherwise
   * initialize before threads so they can do curve mapping */
  BKE_curvemapping_initialize(brush->curve);

  /* threaded loop over nodes */
  SculptThreadedTaskData data = {
      .sd = sd,
      .ob = ob,
      .brush = brush,
      .nodes = nodes,
      .offset = offset,
  };

  PBVHParallelSettings settings;
  BKE_pbvh_parallel_range_settings(&settings, (sd->flags & SCULPT_USE_OPENMP), totnode);
  BKE_pbvh_parallel_range(0, totnode, &data, do_draw_sharp_brush_task_cb_ex, &settings);
}

/* -------------------------------------------------------------------- */

/** \name Sculpt Topology Brush
 * \{ */

static void do_topology_slide_task_cb_ex(void *__restrict userdata,
                                         const int n,
                                         const TaskParallelTLS *__restrict tls)
{
  SculptThreadedTaskData *data = userdata;
  SculptSession *ss = data->ob->sculpt;
  const Brush *brush = data->brush;

  PBVHVertexIter vd;
  SculptOrigVertData orig_data;
  float(*proxy)[3];

  sculpt_orig_vert_data_init(&orig_data, data->ob, data->nodes[n]);

  proxy = BKE_pbvh_node_add_proxy(ss->pbvh, data->nodes[n])->co;

  SculptBrushTest test;
  SculptBrushTestFn sculpt_brush_test_sq_fn = sculpt_brush_test_init_with_falloff_shape(
      ss, &test, data->brush->falloff_shape);

  BKE_pbvh_vertex_iter_begin(ss->pbvh, data->nodes[n], vd, PBVH_ITER_UNIQUE)
  {
    sculpt_orig_vert_data_update(&orig_data, &vd);
    if (sculpt_brush_test_sq_fn(&test, orig_data.co)) {
      const float fade = tex_strength(ss,
                                      brush,
                                      orig_data.co,
                                      sqrtf(test.dist),
                                      orig_data.no,
                                      NULL,
                                      vd.mask ? *vd.mask : 0.0f,
                                      vd.index,
                                      tls->thread_id);
      float current_disp[3];
      float current_disp_norm[3];
      float final_disp[3];
      zero_v3(final_disp);
      sub_v3_v3v3(current_disp, ss->cache->location, ss->cache->last_location);
      normalize_v3_v3(current_disp_norm, current_disp);
      mul_v3_v3fl(current_disp, current_disp_norm, ss->cache->bstrength);
      SculptVertexNeighborIter ni;
      sculpt_vertex_neighbors_iter_begin(ss, vd.index, ni)
      {
        float vertex_disp[3];
        float vertex_disp_norm[3];
        sub_v3_v3v3(vertex_disp, sculpt_vertex_co_get(ss, ni.index), vd.co);
        normalize_v3_v3(vertex_disp_norm, vertex_disp);
        if (dot_v3v3(current_disp_norm, vertex_disp_norm) > 0.0f) {
          madd_v3_v3fl(final_disp, vertex_disp_norm, dot_v3v3(current_disp, vertex_disp));
        }
      }
      sculpt_vertex_neighbors_iter_end(ni);

      mul_v3_v3fl(proxy[vd.i], final_disp, fade);

      if (vd.mvert) {
        vd.mvert->flag |= ME_VERT_PBVH_UPDATE;
      }
    }
  }
  BKE_pbvh_vertex_iter_end;
}

static void sculpt_relax_vertex(SculptSession *ss,
                                PBVHVertexIter *vd,
                                float factor,
                                float *r_final_pos)
{
  float smooth_pos[3];
  float final_disp[3];
  int count = 0;
  zero_v3(smooth_pos);

  SculptVertexNeighborIter ni;
  sculpt_vertex_neighbors_iter_begin(ss, vd->index, ni)
  {
    add_v3_v3(smooth_pos, sculpt_vertex_co_get(ss, ni.index));
    count++;
  }
  sculpt_vertex_neighbors_iter_end(ni);

  if (count > 0) {
    mul_v3_fl(smooth_pos, 1.0f / (float)count);
  }

  float plane[4];
  float smooth_closest_plane[3];
  float vno[3];
<<<<<<< HEAD
  normal_short_to_float_v3(vno, vd->no);
=======
  if (vd->no) {
    normal_short_to_float_v3(vno, vd->no);
  }
  else {
    copy_v3_v3(vno, vd->fno);
  }
>>>>>>> fcc6e948
  plane_from_point_normal_v3(plane, vd->co, vno);
  closest_to_plane_v3(smooth_closest_plane, plane, smooth_pos);
  sub_v3_v3v3(final_disp, smooth_closest_plane, vd->co);

  mul_v3_fl(final_disp, factor);
  add_v3_v3v3(r_final_pos, vd->co, final_disp);
}

static void do_topology_relax_task_cb_ex(void *__restrict userdata,
                                         const int n,
                                         const TaskParallelTLS *__restrict tls)
{
  SculptThreadedTaskData *data = userdata;
  SculptSession *ss = data->ob->sculpt;
  const Brush *brush = data->brush;
  const float bstrength = ss->cache->bstrength;

  PBVHVertexIter vd;
  SculptOrigVertData orig_data;

  sculpt_orig_vert_data_init(&orig_data, data->ob, data->nodes[n]);

  BKE_pbvh_node_add_proxy(ss->pbvh, data->nodes[n]);

  SculptBrushTest test;
  SculptBrushTestFn sculpt_brush_test_sq_fn = sculpt_brush_test_init_with_falloff_shape(
      ss, &test, data->brush->falloff_shape);

  BKE_pbvh_vertex_iter_begin(ss->pbvh, data->nodes[n], vd, PBVH_ITER_UNIQUE)
  {
    sculpt_orig_vert_data_update(&orig_data, &vd);
    if (sculpt_brush_test_sq_fn(&test, orig_data.co)) {
      const float fade = tex_strength(ss,
                                      brush,
                                      orig_data.co,
                                      sqrtf(test.dist),
                                      orig_data.no,
                                      NULL,
                                      vd.mask ? *vd.mask : 0.0f,
                                      vd.index,
                                      tls->thread_id);

      sculpt_relax_vertex(ss, &vd, fade * bstrength, vd.co);
      if (vd.mvert) {
        vd.mvert->flag |= ME_VERT_PBVH_UPDATE;
      }
    }
  }
  BKE_pbvh_vertex_iter_end;
}

static void do_topology_brush(Sculpt *sd, Object *ob, PBVHNode **nodes, int totnode)
{
  SculptSession *ss = ob->sculpt;
  Brush *brush = BKE_paint_brush(&sd->paint);

  if (ss->cache->first_time) {
    return;
  }

  BKE_curvemapping_initialize(brush->curve);

  SculptThreadedTaskData data = {
      .sd = sd,
      .ob = ob,
      .brush = brush,
      .nodes = nodes,
  };

  PBVHParallelSettings settings;
  BKE_pbvh_parallel_range_settings(&settings, (sd->flags & SCULPT_USE_OPENMP), totnode);
  if (ss->cache->alt_smooth) {
    for (int i = 0; i < 4; i++) {
      BKE_pbvh_parallel_range(0, totnode, &data, do_topology_relax_task_cb_ex, &settings);
    }
  }
  else {
    BKE_pbvh_parallel_range(0, totnode, &data, do_topology_slide_task_cb_ex, &settings);
  }
}

/** \} */

/**
 * Used for 'SCULPT_TOOL_CREASE' and 'SCULPT_TOOL_BLOB'
 */
static void do_crease_brush_task_cb_ex(void *__restrict userdata,
                                       const int n,
                                       const TaskParallelTLS *__restrict tls)
{
  SculptThreadedTaskData *data = userdata;
  SculptSession *ss = data->ob->sculpt;
  const Brush *brush = data->brush;
  SculptProjectVector *spvc = data->spvc;
  const float flippedbstrength = data->flippedbstrength;
  const float *offset = data->offset;

  PBVHVertexIter vd;
  float(*proxy)[3];

  proxy = BKE_pbvh_node_add_proxy(ss->pbvh, data->nodes[n])->co;

  SculptBrushTest test;
  SculptBrushTestFn sculpt_brush_test_sq_fn = sculpt_brush_test_init_with_falloff_shape(
      ss, &test, data->brush->falloff_shape);

  BKE_pbvh_vertex_iter_begin(ss->pbvh, data->nodes[n], vd, PBVH_ITER_UNIQUE)
  {
    if (sculpt_brush_test_sq_fn(&test, vd.co)) {
      /* offset vertex */
      const float fade = tex_strength(ss,
                                      brush,
                                      vd.co,
                                      sqrtf(test.dist),
                                      vd.no,
                                      vd.fno,
                                      vd.mask ? *vd.mask : 0.0f,
                                      vd.index,
                                      tls->thread_id);
      float val1[3];
      float val2[3];

      /* first we pinch */
      sub_v3_v3v3(val1, test.location, vd.co);
      if (brush->falloff_shape == PAINT_FALLOFF_SHAPE_TUBE) {
        project_plane_v3_v3v3(val1, val1, ss->cache->view_normal);
      }

      mul_v3_fl(val1, fade * flippedbstrength);

      sculpt_project_v3(spvc, val1, val1);

      /* then we draw */
      mul_v3_v3fl(val2, offset, fade);

      add_v3_v3v3(proxy[vd.i], val1, val2);

      if (vd.mvert) {
        vd.mvert->flag |= ME_VERT_PBVH_UPDATE;
      }
    }
  }
  BKE_pbvh_vertex_iter_end;
}

static void do_crease_brush(Sculpt *sd, Object *ob, PBVHNode **nodes, int totnode)
{
  SculptSession *ss = ob->sculpt;
  const Scene *scene = ss->cache->vc->scene;
  Brush *brush = BKE_paint_brush(&sd->paint);
  float offset[3];
  float bstrength = ss->cache->bstrength;
  float flippedbstrength, crease_correction;
  float brush_alpha;

  SculptProjectVector spvc;

  /* offset with as much as possible factored in already */
  mul_v3_v3fl(offset, ss->cache->sculpt_normal_symm, ss->cache->radius);
  mul_v3_v3(offset, ss->cache->scale);
  mul_v3_fl(offset, bstrength);

  /* We divide out the squared alpha and multiply by the squared crease
   * to give us the pinch strength. */
  crease_correction = brush->crease_pinch_factor * brush->crease_pinch_factor;
  brush_alpha = BKE_brush_alpha_get(scene, brush);
  if (brush_alpha > 0.0f) {
    crease_correction /= brush_alpha * brush_alpha;
  }

  /* we always want crease to pinch or blob to relax even when draw is negative */
  flippedbstrength = (bstrength < 0) ? -crease_correction * bstrength :
                                       crease_correction * bstrength;

  if (brush->sculpt_tool == SCULPT_TOOL_BLOB) {
    flippedbstrength *= -1.0f;
  }

  /* Use surface normal for 'spvc',
   * so the vertices are pinched towards a line instead of a single point.
   * Without this we get a 'flat' surface surrounding the pinch */
  sculpt_project_v3_cache_init(&spvc, ss->cache->sculpt_normal_symm);

  /* threaded loop over nodes */
  SculptThreadedTaskData data = {
      .sd = sd,
      .ob = ob,
      .brush = brush,
      .nodes = nodes,
      .spvc = &spvc,
      .offset = offset,
      .flippedbstrength = flippedbstrength,
  };

  PBVHParallelSettings settings;
  BKE_pbvh_parallel_range_settings(&settings, (sd->flags & SCULPT_USE_OPENMP), totnode);
  BKE_pbvh_parallel_range(0, totnode, &data, do_crease_brush_task_cb_ex, &settings);
}

static void do_pinch_brush_task_cb_ex(void *__restrict userdata,
                                      const int n,
                                      const TaskParallelTLS *__restrict tls)
{
  SculptThreadedTaskData *data = userdata;
  SculptSession *ss = data->ob->sculpt;
  const Brush *brush = data->brush;

  PBVHVertexIter vd;
  float(*proxy)[3];
  const float bstrength = ss->cache->bstrength;

  proxy = BKE_pbvh_node_add_proxy(ss->pbvh, data->nodes[n])->co;

  SculptBrushTest test;
  SculptBrushTestFn sculpt_brush_test_sq_fn = sculpt_brush_test_init_with_falloff_shape(
      ss, &test, data->brush->falloff_shape);

  BKE_pbvh_vertex_iter_begin(ss->pbvh, data->nodes[n], vd, PBVH_ITER_UNIQUE)
  {
    if (sculpt_brush_test_sq_fn(&test, vd.co)) {
      const float fade = bstrength * tex_strength(ss,
                                                  brush,
                                                  vd.co,
                                                  sqrtf(test.dist),
                                                  vd.no,
                                                  vd.fno,
                                                  vd.mask ? *vd.mask : 0.0f,
                                                  vd.index,
                                                  tls->thread_id);
      float val[3];

      sub_v3_v3v3(val, test.location, vd.co);
      if (brush->falloff_shape == PAINT_FALLOFF_SHAPE_TUBE) {
        project_plane_v3_v3v3(val, val, ss->cache->view_normal);
      }
      mul_v3_v3fl(proxy[vd.i], val, fade);

      if (vd.mvert) {
        vd.mvert->flag |= ME_VERT_PBVH_UPDATE;
      }
    }
  }
  BKE_pbvh_vertex_iter_end;
}

static void do_pinch_brush(Sculpt *sd, Object *ob, PBVHNode **nodes, int totnode)
{
  Brush *brush = BKE_paint_brush(&sd->paint);

  SculptThreadedTaskData data = {
      .sd = sd,
      .ob = ob,
      .brush = brush,
      .nodes = nodes,
  };

  PBVHParallelSettings settings;
  BKE_pbvh_parallel_range_settings(&settings, (sd->flags & SCULPT_USE_OPENMP), totnode);
  BKE_pbvh_parallel_range(0, totnode, &data, do_pinch_brush_task_cb_ex, &settings);
}

static void do_grab_brush_task_cb_ex(void *__restrict userdata,
                                     const int n,
                                     const TaskParallelTLS *__restrict tls)
{
  SculptThreadedTaskData *data = userdata;
  SculptSession *ss = data->ob->sculpt;
  const Brush *brush = data->brush;
  const float *grab_delta = data->grab_delta;

  PBVHVertexIter vd;
  SculptOrigVertData orig_data;
  float(*proxy)[3];
  const float bstrength = ss->cache->bstrength;

  sculpt_orig_vert_data_init(&orig_data, data->ob, data->nodes[n]);

  proxy = BKE_pbvh_node_add_proxy(ss->pbvh, data->nodes[n])->co;

  SculptBrushTest test;
  SculptBrushTestFn sculpt_brush_test_sq_fn = sculpt_brush_test_init_with_falloff_shape(
      ss, &test, data->brush->falloff_shape);

  BKE_pbvh_vertex_iter_begin(ss->pbvh, data->nodes[n], vd, PBVH_ITER_UNIQUE)
  {
    sculpt_orig_vert_data_update(&orig_data, &vd);

    if (sculpt_brush_test_sq_fn(&test, orig_data.co)) {
      const float fade = bstrength * tex_strength(ss,
                                                  brush,
                                                  orig_data.co,
                                                  sqrtf(test.dist),
                                                  orig_data.no,
                                                  NULL,
                                                  vd.mask ? *vd.mask : 0.0f,
                                                  vd.index,
                                                  tls->thread_id);

      mul_v3_v3fl(proxy[vd.i], grab_delta, fade);

      if (vd.mvert) {
        vd.mvert->flag |= ME_VERT_PBVH_UPDATE;
      }
    }
  }
  BKE_pbvh_vertex_iter_end;
}

static void do_grab_brush(Sculpt *sd, Object *ob, PBVHNode **nodes, int totnode)
{
  SculptSession *ss = ob->sculpt;
  Brush *brush = BKE_paint_brush(&sd->paint);
  float grab_delta[3];

  copy_v3_v3(grab_delta, ss->cache->grab_delta_symmetry);

  if (ss->cache->normal_weight > 0.0f) {
    sculpt_project_v3_normal_align(ss, ss->cache->normal_weight, grab_delta);
  }

  SculptThreadedTaskData data = {
      .sd = sd,
      .ob = ob,
      .brush = brush,
      .nodes = nodes,
      .grab_delta = grab_delta,
  };

  PBVHParallelSettings settings;
  BKE_pbvh_parallel_range_settings(&settings, (sd->flags & SCULPT_USE_OPENMP), totnode);
  BKE_pbvh_parallel_range(0, totnode, &data, do_grab_brush_task_cb_ex, &settings);
}

static void do_elastic_deform_brush_task_cb_ex(void *__restrict userdata,
                                               const int n,
                                               const TaskParallelTLS *__restrict UNUSED(tls))
{
  SculptThreadedTaskData *data = userdata;
  SculptSession *ss = data->ob->sculpt;
  const Brush *brush = data->brush;
  const float *grab_delta = data->grab_delta;
  const float *location = ss->cache->location;

  PBVHVertexIter vd;
  SculptOrigVertData orig_data;
  float(*proxy)[3];

  const float bstrength = ss->cache->bstrength;

  sculpt_orig_vert_data_init(&orig_data, data->ob, data->nodes[n]);

  proxy = BKE_pbvh_node_add_proxy(ss->pbvh, data->nodes[n])->co;

  float dir;
  if (ss->cache->mouse[0] > ss->cache->initial_mouse[0]) {
    dir = 1.0f;
  }
  else {
    dir = -1.0f;
  }

  if (brush->elastic_deform_type == BRUSH_ELASTIC_DEFORM_TWIST) {
    int symm = ss->cache->mirror_symmetry_pass;
    if (symm == 1 || symm == 2 || symm == 4 || symm == 7) {
      dir = -dir;
    }
  }

  KelvinletParams params;
  float force = len_v3(grab_delta) * dir * bstrength;
  BKE_kelvinlet_init_params(
      &params, ss->cache->radius, force, 1.0f, brush->elastic_deform_volume_preservation);

  BKE_pbvh_vertex_iter_begin(ss->pbvh, data->nodes[n], vd, PBVH_ITER_UNIQUE)
  {
    sculpt_orig_vert_data_update(&orig_data, &vd);
    float final_disp[3];
    switch (brush->elastic_deform_type) {
      case BRUSH_ELASTIC_DEFORM_GRAB:
        BKE_kelvinlet_grab(final_disp, &params, orig_data.co, location, grab_delta);
        mul_v3_fl(final_disp, bstrength * 20.0f);
        break;
      case BRUSH_ELASTIC_DEFORM_GRAB_BISCALE: {
        BKE_kelvinlet_grab_biscale(final_disp, &params, orig_data.co, location, grab_delta);
        mul_v3_fl(final_disp, bstrength * 20.0f);
        break;
      }
      case BRUSH_ELASTIC_DEFORM_GRAB_TRISCALE: {
        BKE_kelvinlet_grab_triscale(final_disp, &params, orig_data.co, location, grab_delta);
        mul_v3_fl(final_disp, bstrength * 20.0f);
        break;
      }
      case BRUSH_ELASTIC_DEFORM_SCALE:
        BKE_kelvinlet_scale(
            final_disp, &params, orig_data.co, location, ss->cache->sculpt_normal_symm);
        break;
      case BRUSH_ELASTIC_DEFORM_TWIST:
        BKE_kelvinlet_twist(
            final_disp, &params, orig_data.co, location, ss->cache->sculpt_normal_symm);
        break;
    }

    if (vd.mask) {
      mul_v3_fl(final_disp, 1.0f - *vd.mask);
    }

    mul_v3_fl(final_disp, sculpt_automasking_factor_get(ss, vd.index));

    copy_v3_v3(proxy[vd.i], final_disp);

    if (vd.mvert) {
      vd.mvert->flag |= ME_VERT_PBVH_UPDATE;
    }
  }
  BKE_pbvh_vertex_iter_end;
}

static void do_elastic_deform_brush(Sculpt *sd, Object *ob, PBVHNode **nodes, int totnode)
{
  SculptSession *ss = ob->sculpt;
  Brush *brush = BKE_paint_brush(&sd->paint);
  float grab_delta[3];

  copy_v3_v3(grab_delta, ss->cache->grab_delta_symmetry);

  if (ss->cache->normal_weight > 0.0f) {
    sculpt_project_v3_normal_align(ss, ss->cache->normal_weight, grab_delta);
  }

  SculptThreadedTaskData data = {
      .sd = sd,
      .ob = ob,
      .brush = brush,
      .nodes = nodes,
      .grab_delta = grab_delta,
  };

  PBVHParallelSettings settings;
  BKE_pbvh_parallel_range_settings(&settings, (sd->flags & SCULPT_USE_OPENMP), totnode);
  BKE_pbvh_parallel_range(0, totnode, &data, do_elastic_deform_brush_task_cb_ex, &settings);
}

static void do_pose_brush_task_cb_ex(void *__restrict userdata,
                                     const int n,
                                     const TaskParallelTLS *__restrict UNUSED(tls))
{
  SculptThreadedTaskData *data = userdata;
  SculptSession *ss = data->ob->sculpt;

  PBVHVertexIter vd;
  float disp[3], val[3];
  float final_pos[3];

  SculptOrigVertData orig_data;
  sculpt_orig_vert_data_init(&orig_data, data->ob, data->nodes[n]);

  BKE_pbvh_vertex_iter_begin(ss->pbvh, data->nodes[n], vd, PBVH_ITER_UNIQUE)
  {

    sculpt_orig_vert_data_update(&orig_data, &vd);
    if (check_vertex_pivot_symmetry(
            orig_data.co, data->pose_initial_co, ss->cache->mirror_symmetry_pass)) {
      copy_v3_v3(val, orig_data.co);
      mul_m4_v3(data->transform_trans_inv, val);
      mul_m4_v3(data->transform_rot, val);
      mul_m4_v3(data->transform_trans, val);
      sub_v3_v3v3(disp, val, orig_data.co);

      mul_v3_fl(disp, ss->cache->pose_factor[vd.index]);
      float mask = vd.mask ? *vd.mask : 0.0f;
      mul_v3_fl(disp, 1.0f - mask);
      add_v3_v3v3(final_pos, orig_data.co, disp);
      copy_v3_v3(vd.co, final_pos);

      if (vd.mvert) {
        vd.mvert->flag |= ME_VERT_PBVH_UPDATE;
      }
    }
  }
  BKE_pbvh_vertex_iter_end;
}

static void do_pose_brush(Sculpt *sd, Object *ob, PBVHNode **nodes, int totnode)
{
  SculptSession *ss = ob->sculpt;
  Brush *brush = BKE_paint_brush(&sd->paint);
  float grab_delta[3], rot_quat[4], initial_v[3], current_v[3], temp[3];
  float pose_origin[3];
  float pose_initial_co[3];
  float transform_rot[4][4], transform_trans[4][4], transform_trans_inv[4][4];

  copy_v3_v3(grab_delta, ss->cache->grab_delta_symmetry);

  copy_v3_v3(pose_origin, ss->cache->pose_origin);
  flip_v3(pose_origin, (char)ss->cache->mirror_symmetry_pass);

  copy_v3_v3(pose_initial_co, ss->cache->pose_initial_co);
  flip_v3(pose_initial_co, (char)ss->cache->mirror_symmetry_pass);

  sub_v3_v3v3(initial_v, pose_initial_co, pose_origin);
  normalize_v3(initial_v);

  add_v3_v3v3(temp, pose_initial_co, grab_delta);
  sub_v3_v3v3(current_v, temp, pose_origin);
  normalize_v3(current_v);

  rotation_between_vecs_to_quat(rot_quat, initial_v, current_v);
  unit_m4(transform_rot);
  unit_m4(transform_trans);
  quat_to_mat4(transform_rot, rot_quat);
  translate_m4(transform_trans, pose_origin[0], pose_origin[1], pose_origin[2]);
  invert_m4_m4(transform_trans_inv, transform_trans);

  SculptThreadedTaskData data = {
      .sd = sd,
      .ob = ob,
      .brush = brush,
      .nodes = nodes,
      .grab_delta = grab_delta,
      .pose_origin = pose_origin,
      .pose_initial_co = pose_initial_co,
      .transform_rot = transform_rot,
      .transform_trans = transform_trans,
      .transform_trans_inv = transform_trans_inv,
  };

  PBVHParallelSettings settings;
  BKE_pbvh_parallel_range_settings(&settings, (sd->flags & SCULPT_USE_OPENMP), totnode);
  BKE_pbvh_parallel_range(0, totnode, &data, do_pose_brush_task_cb_ex, &settings);
}

typedef struct PoseGrowFactorTLSData {
  float pos_avg[3];
  int pos_count;
} PoseGrowFactorTLSData;

static void pose_brush_grow_factor_task_cb_ex(void *__restrict userdata,
                                              const int n,
                                              const TaskParallelTLS *__restrict tls)
{
  SculptThreadedTaskData *data = userdata;
  PoseGrowFactorTLSData *gftd = tls->userdata_chunk;
  SculptSession *ss = data->ob->sculpt;
  const char symm = data->sd->paint.symmetry_flags & PAINT_SYMM_AXIS_ALL;
  const float *active_co = sculpt_active_vertex_co_get(ss);
  PBVHVertexIter vd;
  BKE_pbvh_vertex_iter_begin(ss->pbvh, data->nodes[n], vd, PBVH_ITER_UNIQUE)
  {
    SculptVertexNeighborIter ni;
    float max = 0.0f;
    sculpt_vertex_neighbors_iter_begin(ss, vd.index, ni)
    {
      float vmask_f = data->prev_mask[ni.index];
      if (vmask_f > max) {
        max = vmask_f;
      }
    }
    sculpt_vertex_neighbors_iter_end(ni);
    if (max != data->prev_mask[vd.index]) {
      data->pose_factor[vd.index] = max;
      if (check_vertex_pivot_symmetry(vd.co, active_co, symm)) {
        add_v3_v3(gftd->pos_avg, vd.co);
        gftd->pos_count++;
      }
    }
  }

  BKE_pbvh_vertex_iter_end;
}

static void pose_brush_grow_factor_reduce(const void *__restrict UNUSED(userdata),
                                          void *__restrict chunk_join,
                                          void *__restrict chunk)
{
  PoseGrowFactorTLSData *join = chunk_join;
  PoseGrowFactorTLSData *gftd = chunk;
  add_v3_v3(join->pos_avg, gftd->pos_avg);
  join->pos_count += gftd->pos_count;
}

/* Grow the factor until its boundary is near to the offset pose origin */
static void sculpt_pose_grow_pose_factor(
    Sculpt *sd, Object *ob, SculptSession *ss, float pose_origin[3], float *pose_factor)
{
  PBVHNode **nodes;
  PBVH *pbvh = ob->sculpt->pbvh;
  int totnode;

  BKE_pbvh_search_gather(pbvh, NULL, NULL, &nodes, &totnode);
  SculptThreadedTaskData data = {
      .sd = sd,
      .ob = ob,
      .nodes = nodes,
      .totnode = totnode,
      .pose_factor = pose_factor,
  };
  PBVHParallelSettings settings;
  PoseGrowFactorTLSData gftd;
  gftd.pos_count = 0;
  zero_v3(gftd.pos_avg);
  BKE_pbvh_parallel_range_settings(&settings, (sd->flags & SCULPT_USE_OPENMP), totnode);
  settings.func_reduce = pose_brush_grow_factor_reduce;
  settings.userdata_chunk = &gftd;
  settings.userdata_chunk_size = sizeof(PoseGrowFactorTLSData);

  bool grow_next_iteration = true;
  float prev_len = FLT_MAX;
  data.prev_mask = MEM_mallocN(sculpt_vertex_count_get(ss) * sizeof(float), "prev mask");
  while (grow_next_iteration) {
    zero_v3(gftd.pos_avg);
    gftd.pos_count = 0;
    memcpy(data.prev_mask, pose_factor, sculpt_vertex_count_get(ss) * sizeof(float));
    BKE_pbvh_parallel_range(0, totnode, &data, pose_brush_grow_factor_task_cb_ex, &settings);
    if (gftd.pos_count != 0) {
      mul_v3_fl(gftd.pos_avg, 1.0f / (float)gftd.pos_count);
      float len = len_v3v3(gftd.pos_avg, pose_origin);
      if (len < prev_len) {
        prev_len = len;
        grow_next_iteration = true;
      }
      else {
        grow_next_iteration = false;
        memcpy(pose_factor, data.prev_mask, sculpt_vertex_count_get(ss) * sizeof(float));
      }
    }
    else {
      grow_next_iteration = false;
    }
  }
  MEM_freeN(data.prev_mask);

  MEM_SAFE_FREE(nodes);
}

static bool sculpt_pose_brush_is_vertex_inside_brush_radius(const float vertex[3],
                                                            const float br_co[3],
                                                            float radius,
                                                            char symm)
{
  for (char i = 0; i <= symm; ++i) {
    if (is_symmetry_iteration_valid(i, symm)) {
      float location[3];
      flip_v3_v3(location, br_co, (char)i);
      if (len_v3v3(location, vertex) < radius) {
        return true;
      }
    }
  }
  return false;
}

/* Calculate the pose origin and (Optionaly the pose factor) that is used when using the pose brush
 *
 * r_pose_origin must be a valid pointer. the r_pose_factor is optional. When set to NULL it won't
 * be calculated. */
typedef struct PoseFloodFillData {
  float pose_initial_co[3];
  float radius;
  int symm;

  float *pose_factor;
  float pose_origin[3];
  int tot_co;
} PoseFloodFillData;

static bool pose_floodfill_cb(
    SculptSession *ss, int UNUSED(from_v), int to_v, bool is_duplicate, void *userdata)
{
  PoseFloodFillData *data = userdata;

  if (data->pose_factor) {
    data->pose_factor[to_v] = 1.0f;
  }

  const float *co = sculpt_vertex_co_get(ss, to_v);
  if (sculpt_pose_brush_is_vertex_inside_brush_radius(
          co, data->pose_initial_co, data->radius, data->symm)) {
    return true;
  }
  else if (check_vertex_pivot_symmetry(co, data->pose_initial_co, data->symm)) {
    if (!is_duplicate) {
      add_v3_v3(data->pose_origin, co);
      data->tot_co++;
    }
  }

  return false;
}

void sculpt_pose_calc_pose_data(Sculpt *sd,
                                Object *ob,
                                SculptSession *ss,
                                float initial_location[3],
                                float radius,
                                float pose_offset,
                                float *r_pose_origin,
                                float *r_pose_factor)
{
  sculpt_vertex_random_access_init(ss);

  /* Calculate the pose rotation point based on the boundaries of the brush factor. */
  SculptFloodFill flood;
  sculpt_floodfill_init(ss, &flood);
  sculpt_floodfill_add_active(sd, ob, ss, &flood, (r_pose_factor) ? radius : 0.0f);

  PoseFloodFillData fdata = {
      .radius = radius,
      .symm = sd->paint.symmetry_flags & PAINT_SYMM_AXIS_ALL,
      .pose_factor = r_pose_factor,
      .tot_co = 0,
  };
  zero_v3(fdata.pose_origin);
  copy_v3_v3(fdata.pose_initial_co, initial_location);
  sculpt_floodfill_execute(ss, &flood, pose_floodfill_cb, &fdata);
  sculpt_floodfill_free(&flood);

  if (fdata.tot_co > 0) {
    mul_v3_fl(fdata.pose_origin, 1.0f / (float)fdata.tot_co);
  }

  /* Offset the pose origin */
  float pose_d[3];
  sub_v3_v3v3(pose_d, fdata.pose_origin, fdata.pose_initial_co);
  normalize_v3(pose_d);
  madd_v3_v3fl(fdata.pose_origin, pose_d, radius * pose_offset);
  copy_v3_v3(r_pose_origin, fdata.pose_origin);

  if (pose_offset != 0.0f && r_pose_factor) {
    sculpt_pose_grow_pose_factor(sd, ob, ss, fdata.pose_origin, r_pose_factor);
  }
}

static void pose_brush_init_task_cb_ex(void *__restrict userdata,
                                       const int n,
                                       const TaskParallelTLS *__restrict UNUSED(tls))
{
  SculptThreadedTaskData *data = userdata;
  SculptSession *ss = data->ob->sculpt;
  PBVHVertexIter vd;
  BKE_pbvh_vertex_iter_begin(ss->pbvh, data->nodes[n], vd, PBVH_ITER_UNIQUE)
  {
    SculptVertexNeighborIter ni;
    float avg = 0;
    int total = 0;
    sculpt_vertex_neighbors_iter_begin(ss, vd.index, ni)
    {
      avg += ss->cache->pose_factor[ni.index];
      total++;
    }
    sculpt_vertex_neighbors_iter_end(ni);

    if (total > 0) {
      ss->cache->pose_factor[vd.index] = avg / (float)total;
    }
  }
  BKE_pbvh_vertex_iter_end;
}

static void sculpt_pose_brush_init(
    Sculpt *sd, Object *ob, SculptSession *ss, Brush *br, float initial_location[3], float radius)
{
  float *pose_factor = MEM_callocN(sculpt_vertex_count_get(ss) * sizeof(float), "Pose factor");

  sculpt_pose_calc_pose_data(
      sd, ob, ss, initial_location, radius, br->pose_offset, ss->cache->pose_origin, pose_factor);

  copy_v3_v3(ss->cache->pose_initial_co, initial_location);
  ss->cache->pose_factor = pose_factor;

  PBVHNode **nodes;
  PBVH *pbvh = ob->sculpt->pbvh;
  int totnode;

  BKE_pbvh_search_gather(pbvh, NULL, NULL, &nodes, &totnode);

  SculptThreadedTaskData data = {
      .sd = sd,
      .ob = ob,
      .brush = br,
      .nodes = nodes,
  };

  /* Smooth the pose brush factor for cleaner deformation */
  for (int i = 0; i < br->pose_smooth_iterations; i++) {
    PBVHParallelSettings settings;
    BKE_pbvh_parallel_range_settings(&settings, (sd->flags & SCULPT_USE_OPENMP), totnode);
    BKE_pbvh_parallel_range(0, totnode, &data, pose_brush_init_task_cb_ex, &settings);
  }

  MEM_SAFE_FREE(nodes);
}

static void do_nudge_brush_task_cb_ex(void *__restrict userdata,
                                      const int n,
                                      const TaskParallelTLS *__restrict tls)
{
  SculptThreadedTaskData *data = userdata;
  SculptSession *ss = data->ob->sculpt;
  const Brush *brush = data->brush;
  const float *cono = data->cono;

  PBVHVertexIter vd;
  float(*proxy)[3];
  const float bstrength = ss->cache->bstrength;

  proxy = BKE_pbvh_node_add_proxy(ss->pbvh, data->nodes[n])->co;

  SculptBrushTest test;
  SculptBrushTestFn sculpt_brush_test_sq_fn = sculpt_brush_test_init_with_falloff_shape(
      ss, &test, data->brush->falloff_shape);

  BKE_pbvh_vertex_iter_begin(ss->pbvh, data->nodes[n], vd, PBVH_ITER_UNIQUE)
  {
    if (sculpt_brush_test_sq_fn(&test, vd.co)) {
      const float fade = bstrength * tex_strength(ss,
                                                  brush,
                                                  vd.co,
                                                  sqrtf(test.dist),
                                                  vd.no,
                                                  vd.fno,
                                                  vd.mask ? *vd.mask : 0.0f,
                                                  vd.index,
                                                  tls->thread_id);

      mul_v3_v3fl(proxy[vd.i], cono, fade);

      if (vd.mvert) {
        vd.mvert->flag |= ME_VERT_PBVH_UPDATE;
      }
    }
  }
  BKE_pbvh_vertex_iter_end;
}

static void do_nudge_brush(Sculpt *sd, Object *ob, PBVHNode **nodes, int totnode)
{
  SculptSession *ss = ob->sculpt;
  Brush *brush = BKE_paint_brush(&sd->paint);
  float grab_delta[3];
  float tmp[3], cono[3];

  copy_v3_v3(grab_delta, ss->cache->grab_delta_symmetry);

  cross_v3_v3v3(tmp, ss->cache->sculpt_normal_symm, grab_delta);
  cross_v3_v3v3(cono, tmp, ss->cache->sculpt_normal_symm);

  SculptThreadedTaskData data = {
      .sd = sd,
      .ob = ob,
      .brush = brush,
      .nodes = nodes,
      .cono = cono,
  };

  PBVHParallelSettings settings;
  BKE_pbvh_parallel_range_settings(&settings, (sd->flags & SCULPT_USE_OPENMP), totnode);
  BKE_pbvh_parallel_range(0, totnode, &data, do_nudge_brush_task_cb_ex, &settings);
}

static void do_snake_hook_brush_task_cb_ex(void *__restrict userdata,
                                           const int n,
                                           const TaskParallelTLS *__restrict tls)
{
  SculptThreadedTaskData *data = userdata;
  SculptSession *ss = data->ob->sculpt;
  const Brush *brush = data->brush;
  SculptProjectVector *spvc = data->spvc;
  const float *grab_delta = data->grab_delta;

  PBVHVertexIter vd;
  float(*proxy)[3];
  const float bstrength = ss->cache->bstrength;
  const bool do_rake_rotation = ss->cache->is_rake_rotation_valid;
  const bool do_pinch = (brush->crease_pinch_factor != 0.5f);
  const float pinch = do_pinch ? (2.0f * (0.5f - brush->crease_pinch_factor) *
                                  (len_v3(grab_delta) / ss->cache->radius)) :
                                 0.0f;

  proxy = BKE_pbvh_node_add_proxy(ss->pbvh, data->nodes[n])->co;

  SculptBrushTest test;
  SculptBrushTestFn sculpt_brush_test_sq_fn = sculpt_brush_test_init_with_falloff_shape(
      ss, &test, data->brush->falloff_shape);

  BKE_pbvh_vertex_iter_begin(ss->pbvh, data->nodes[n], vd, PBVH_ITER_UNIQUE)
  {
    if (sculpt_brush_test_sq_fn(&test, vd.co)) {
      const float fade = bstrength * tex_strength(ss,
                                                  brush,
                                                  vd.co,
                                                  sqrtf(test.dist),
                                                  vd.no,
                                                  vd.fno,
                                                  vd.mask ? *vd.mask : 0.0f,
                                                  vd.index,
                                                  tls->thread_id);

      mul_v3_v3fl(proxy[vd.i], grab_delta, fade);

      /* negative pinch will inflate, helps maintain volume */
      if (do_pinch) {
        float delta_pinch_init[3], delta_pinch[3];

        sub_v3_v3v3(delta_pinch, vd.co, test.location);
        if (brush->falloff_shape == PAINT_FALLOFF_SHAPE_TUBE) {
          project_plane_v3_v3v3(delta_pinch, delta_pinch, ss->cache->true_view_normal);
        }

        /* important to calculate based on the grabbed location
         * (intentionally ignore fade here). */
        add_v3_v3(delta_pinch, grab_delta);

        sculpt_project_v3(spvc, delta_pinch, delta_pinch);

        copy_v3_v3(delta_pinch_init, delta_pinch);

        float pinch_fade = pinch * fade;
        /* when reducing, scale reduction back by how close to the center we are,
         * so we don't pinch into nothingness */
        if (pinch > 0.0f) {
          /* square to have even less impact for close vertices */
          pinch_fade *= pow2f(min_ff(1.0f, len_v3(delta_pinch) / ss->cache->radius));
        }
        mul_v3_fl(delta_pinch, 1.0f + pinch_fade);
        sub_v3_v3v3(delta_pinch, delta_pinch_init, delta_pinch);
        add_v3_v3(proxy[vd.i], delta_pinch);
      }

      if (do_rake_rotation) {
        float delta_rotate[3];
        sculpt_rake_rotate(ss, test.location, vd.co, fade, delta_rotate);
        add_v3_v3(proxy[vd.i], delta_rotate);
      }

      if (vd.mvert) {
        vd.mvert->flag |= ME_VERT_PBVH_UPDATE;
      }
    }
  }
  BKE_pbvh_vertex_iter_end;
}

static void do_snake_hook_brush(Sculpt *sd, Object *ob, PBVHNode **nodes, int totnode)
{
  SculptSession *ss = ob->sculpt;
  Brush *brush = BKE_paint_brush(&sd->paint);
  const float bstrength = ss->cache->bstrength;
  float grab_delta[3];

  SculptProjectVector spvc;

  copy_v3_v3(grab_delta, ss->cache->grab_delta_symmetry);

  if (bstrength < 0) {
    negate_v3(grab_delta);
  }

  if (ss->cache->normal_weight > 0.0f) {
    sculpt_project_v3_normal_align(ss, ss->cache->normal_weight, grab_delta);
  }

  /* optionally pinch while painting */
  if (brush->crease_pinch_factor != 0.5f) {
    sculpt_project_v3_cache_init(&spvc, grab_delta);
  }

  SculptThreadedTaskData data = {
      .sd = sd,
      .ob = ob,
      .brush = brush,
      .nodes = nodes,
      .spvc = &spvc,
      .grab_delta = grab_delta,
  };

  PBVHParallelSettings settings;
  BKE_pbvh_parallel_range_settings(&settings, (sd->flags & SCULPT_USE_OPENMP), totnode);
  BKE_pbvh_parallel_range(0, totnode, &data, do_snake_hook_brush_task_cb_ex, &settings);
}

static void do_thumb_brush_task_cb_ex(void *__restrict userdata,
                                      const int n,
                                      const TaskParallelTLS *__restrict tls)
{
  SculptThreadedTaskData *data = userdata;
  SculptSession *ss = data->ob->sculpt;
  const Brush *brush = data->brush;
  const float *cono = data->cono;

  PBVHVertexIter vd;
  SculptOrigVertData orig_data;
  float(*proxy)[3];
  const float bstrength = ss->cache->bstrength;

  sculpt_orig_vert_data_init(&orig_data, data->ob, data->nodes[n]);

  proxy = BKE_pbvh_node_add_proxy(ss->pbvh, data->nodes[n])->co;

  SculptBrushTest test;
  SculptBrushTestFn sculpt_brush_test_sq_fn = sculpt_brush_test_init_with_falloff_shape(
      ss, &test, data->brush->falloff_shape);

  BKE_pbvh_vertex_iter_begin(ss->pbvh, data->nodes[n], vd, PBVH_ITER_UNIQUE)
  {
    sculpt_orig_vert_data_update(&orig_data, &vd);

    if (sculpt_brush_test_sq_fn(&test, orig_data.co)) {
      const float fade = bstrength * tex_strength(ss,
                                                  brush,
                                                  orig_data.co,
                                                  sqrtf(test.dist),
                                                  orig_data.no,
                                                  NULL,
                                                  vd.mask ? *vd.mask : 0.0f,
                                                  vd.index,
                                                  tls->thread_id);

      mul_v3_v3fl(proxy[vd.i], cono, fade);

      if (vd.mvert) {
        vd.mvert->flag |= ME_VERT_PBVH_UPDATE;
      }
    }
  }
  BKE_pbvh_vertex_iter_end;
}

static void do_thumb_brush(Sculpt *sd, Object *ob, PBVHNode **nodes, int totnode)
{
  SculptSession *ss = ob->sculpt;
  Brush *brush = BKE_paint_brush(&sd->paint);
  float grab_delta[3];
  float tmp[3], cono[3];

  copy_v3_v3(grab_delta, ss->cache->grab_delta_symmetry);

  cross_v3_v3v3(tmp, ss->cache->sculpt_normal_symm, grab_delta);
  cross_v3_v3v3(cono, tmp, ss->cache->sculpt_normal_symm);

  SculptThreadedTaskData data = {
      .sd = sd,
      .ob = ob,
      .brush = brush,
      .nodes = nodes,
      .cono = cono,
  };

  PBVHParallelSettings settings;
  BKE_pbvh_parallel_range_settings(&settings, (sd->flags & SCULPT_USE_OPENMP), totnode);
  BKE_pbvh_parallel_range(0, totnode, &data, do_thumb_brush_task_cb_ex, &settings);
}

static void do_rotate_brush_task_cb_ex(void *__restrict userdata,
                                       const int n,
                                       const TaskParallelTLS *__restrict tls)
{
  SculptThreadedTaskData *data = userdata;
  SculptSession *ss = data->ob->sculpt;
  const Brush *brush = data->brush;
  const float angle = data->angle;

  PBVHVertexIter vd;
  SculptOrigVertData orig_data;
  float(*proxy)[3];
  const float bstrength = ss->cache->bstrength;

  sculpt_orig_vert_data_init(&orig_data, data->ob, data->nodes[n]);

  proxy = BKE_pbvh_node_add_proxy(ss->pbvh, data->nodes[n])->co;

  SculptBrushTest test;
  SculptBrushTestFn sculpt_brush_test_sq_fn = sculpt_brush_test_init_with_falloff_shape(
      ss, &test, data->brush->falloff_shape);

  BKE_pbvh_vertex_iter_begin(ss->pbvh, data->nodes[n], vd, PBVH_ITER_UNIQUE)
  {
    sculpt_orig_vert_data_update(&orig_data, &vd);

    if (sculpt_brush_test_sq_fn(&test, orig_data.co)) {
      float vec[3], rot[3][3];
      const float fade = bstrength * tex_strength(ss,
                                                  brush,
                                                  orig_data.co,
                                                  sqrtf(test.dist),
                                                  orig_data.no,
                                                  NULL,
                                                  vd.mask ? *vd.mask : 0.0f,
                                                  vd.index,
                                                  tls->thread_id);

      sub_v3_v3v3(vec, orig_data.co, ss->cache->location);
      axis_angle_normalized_to_mat3(rot, ss->cache->sculpt_normal_symm, angle * fade);
      mul_v3_m3v3(proxy[vd.i], rot, vec);
      add_v3_v3(proxy[vd.i], ss->cache->location);
      sub_v3_v3(proxy[vd.i], orig_data.co);

      if (vd.mvert) {
        vd.mvert->flag |= ME_VERT_PBVH_UPDATE;
      }
    }
  }
  BKE_pbvh_vertex_iter_end;
}

static void do_rotate_brush(Sculpt *sd, Object *ob, PBVHNode **nodes, int totnode)
{
  SculptSession *ss = ob->sculpt;
  Brush *brush = BKE_paint_brush(&sd->paint);

  static const int flip[8] = {1, -1, -1, 1, -1, 1, 1, -1};
  const float angle = ss->cache->vertex_rotation * flip[ss->cache->mirror_symmetry_pass];

  SculptThreadedTaskData data = {
      .sd = sd,
      .ob = ob,
      .brush = brush,
      .nodes = nodes,
      .angle = angle,
  };

  PBVHParallelSettings settings;
  BKE_pbvh_parallel_range_settings(&settings, (sd->flags & SCULPT_USE_OPENMP), totnode);
  BKE_pbvh_parallel_range(0, totnode, &data, do_rotate_brush_task_cb_ex, &settings);
}

static void do_layer_brush_task_cb_ex(void *__restrict userdata,
                                      const int n,
                                      const TaskParallelTLS *__restrict tls)
{
  SculptThreadedTaskData *data = userdata;
  SculptSession *ss = data->ob->sculpt;
  Sculpt *sd = data->sd;
  const Brush *brush = data->brush;
  const float *offset = data->offset;

  PBVHVertexIter vd;
  SculptOrigVertData orig_data;
  float *layer_disp;
  const float bstrength = ss->cache->bstrength;
  const float lim = (bstrength < 0) ? -data->brush->height : data->brush->height;
  /* XXX: layer brush needs conversion to proxy but its more complicated */
  /* proxy = BKE_pbvh_node_add_proxy(ss->pbvh, nodes[n])->co; */

  sculpt_orig_vert_data_init(&orig_data, data->ob, data->nodes[n]);

  /* Why does this have to be thread-protected? */
  BLI_mutex_lock(&data->mutex);
  layer_disp = BKE_pbvh_node_layer_disp_get(ss->pbvh, data->nodes[n]);
  BLI_mutex_unlock(&data->mutex);

  SculptBrushTest test;
  SculptBrushTestFn sculpt_brush_test_sq_fn = sculpt_brush_test_init_with_falloff_shape(
      ss, &test, data->brush->falloff_shape);

  BKE_pbvh_vertex_iter_begin(ss->pbvh, data->nodes[n], vd, PBVH_ITER_UNIQUE)
  {
    sculpt_orig_vert_data_update(&orig_data, &vd);

    if (sculpt_brush_test_sq_fn(&test, orig_data.co)) {
      const float fade = bstrength * tex_strength(ss,
                                                  brush,
                                                  vd.co,
                                                  sqrtf(test.dist),
                                                  vd.no,
                                                  vd.fno,
                                                  vd.mask ? *vd.mask : 0.0f,
                                                  vd.index,
                                                  tls->thread_id);
      float *disp = &layer_disp[vd.i];
      float val[3];

      *disp += fade;

      /* Don't let the displacement go past the limit */
      if ((lim < 0.0f && *disp < lim) || (lim >= 0.0f && *disp > lim)) {
        *disp = lim;
      }

      mul_v3_v3fl(val, offset, *disp);

      if (!ss->multires && !ss->bm && ss->layer_co && (brush->flag & BRUSH_PERSISTENT)) {
        int index = vd.vert_indices[vd.i];

        /* persistent base */
        add_v3_v3(val, ss->layer_co[index]);
      }
      else {
        add_v3_v3(val, orig_data.co);
      }

      sculpt_clip(sd, ss, vd.co, val);

      if (vd.mvert) {
        vd.mvert->flag |= ME_VERT_PBVH_UPDATE;
      }
    }
  }
  BKE_pbvh_vertex_iter_end;
}

static void do_layer_brush(Sculpt *sd, Object *ob, PBVHNode **nodes, int totnode)
{
  SculptSession *ss = ob->sculpt;
  Brush *brush = BKE_paint_brush(&sd->paint);
  float offset[3];

  mul_v3_v3v3(offset, ss->cache->scale, ss->cache->sculpt_normal_symm);

  SculptThreadedTaskData data = {
      .sd = sd,
      .ob = ob,
      .brush = brush,
      .nodes = nodes,
      .offset = offset,
  };
  BLI_mutex_init(&data.mutex);

  PBVHParallelSettings settings;
  BKE_pbvh_parallel_range_settings(&settings, (sd->flags & SCULPT_USE_OPENMP), totnode);
  BKE_pbvh_parallel_range(0, totnode, &data, do_layer_brush_task_cb_ex, &settings);

  BLI_mutex_end(&data.mutex);
}

static void do_inflate_brush_task_cb_ex(void *__restrict userdata,
                                        const int n,
                                        const TaskParallelTLS *__restrict tls)
{
  SculptThreadedTaskData *data = userdata;
  SculptSession *ss = data->ob->sculpt;
  const Brush *brush = data->brush;

  PBVHVertexIter vd;
  float(*proxy)[3];
  const float bstrength = ss->cache->bstrength;

  proxy = BKE_pbvh_node_add_proxy(ss->pbvh, data->nodes[n])->co;

  SculptBrushTest test;
  SculptBrushTestFn sculpt_brush_test_sq_fn = sculpt_brush_test_init_with_falloff_shape(
      ss, &test, data->brush->falloff_shape);

  BKE_pbvh_vertex_iter_begin(ss->pbvh, data->nodes[n], vd, PBVH_ITER_UNIQUE)
  {
    if (sculpt_brush_test_sq_fn(&test, vd.co)) {
      const float fade = bstrength * tex_strength(ss,
                                                  brush,
                                                  vd.co,
                                                  sqrtf(test.dist),
                                                  vd.no,
                                                  vd.fno,
                                                  vd.mask ? *vd.mask : 0.0f,
                                                  vd.index,
                                                  tls->thread_id);
      float val[3];

      if (vd.fno) {
        copy_v3_v3(val, vd.fno);
      }
      else {
        normal_short_to_float_v3(val, vd.no);
      }

      mul_v3_fl(val, fade * ss->cache->radius);
      mul_v3_v3v3(proxy[vd.i], val, ss->cache->scale);

      if (vd.mvert) {
        vd.mvert->flag |= ME_VERT_PBVH_UPDATE;
      }
    }
  }
  BKE_pbvh_vertex_iter_end;
}

static void do_inflate_brush(Sculpt *sd, Object *ob, PBVHNode **nodes, int totnode)
{
  Brush *brush = BKE_paint_brush(&sd->paint);

  SculptThreadedTaskData data = {
      .sd = sd,
      .ob = ob,
      .brush = brush,
      .nodes = nodes,
  };

  PBVHParallelSettings settings;
  BKE_pbvh_parallel_range_settings(&settings, (sd->flags & SCULPT_USE_OPENMP), totnode);
  BKE_pbvh_parallel_range(0, totnode, &data, do_inflate_brush_task_cb_ex, &settings);
}

static void calc_sculpt_plane(
    Sculpt *sd, Object *ob, PBVHNode **nodes, int totnode, float r_area_no[3], float r_area_co[3])
{
  SculptSession *ss = ob->sculpt;
  Brush *brush = BKE_paint_brush(&sd->paint);

  if (ss->cache->mirror_symmetry_pass == 0 && ss->cache->radial_symmetry_pass == 0 &&
      ss->cache->tile_pass == 0 &&
      (ss->cache->first_time || !(brush->flag & BRUSH_ORIGINAL_PLANE) ||
       !(brush->flag & BRUSH_ORIGINAL_NORMAL))) {
    switch (brush->sculpt_plane) {
      case SCULPT_DISP_DIR_VIEW:
        copy_v3_v3(r_area_no, ss->cache->true_view_normal);
        break;

      case SCULPT_DISP_DIR_X:
        ARRAY_SET_ITEMS(r_area_no, 1, 0, 0);
        break;

      case SCULPT_DISP_DIR_Y:
        ARRAY_SET_ITEMS(r_area_no, 0, 1, 0);
        break;

      case SCULPT_DISP_DIR_Z:
        ARRAY_SET_ITEMS(r_area_no, 0, 0, 1);
        break;

      case SCULPT_DISP_DIR_AREA:
        calc_area_normal_and_center(sd, ob, nodes, totnode, r_area_no, r_area_co);
        if (brush->falloff_shape == PAINT_FALLOFF_SHAPE_TUBE) {
          project_plane_v3_v3v3(r_area_no, r_area_no, ss->cache->view_normal);
          normalize_v3(r_area_no);
        }
        break;

      default:
        break;
    }

    /* for flatten center */
    /* flatten center has not been calculated yet if we are not using the area normal */
    if (brush->sculpt_plane != SCULPT_DISP_DIR_AREA) {
      calc_area_center(sd, ob, nodes, totnode, r_area_co);
    }

    /* for area normal */
    if ((!ss->cache->first_time) && (brush->flag & BRUSH_ORIGINAL_NORMAL)) {
      copy_v3_v3(r_area_no, ss->cache->sculpt_normal);
    }
    else {
      copy_v3_v3(ss->cache->sculpt_normal, r_area_no);
    }

    /* for flatten center */
    if ((!ss->cache->first_time) && (brush->flag & BRUSH_ORIGINAL_PLANE)) {
      copy_v3_v3(r_area_co, ss->cache->last_center);
    }
    else {
      copy_v3_v3(ss->cache->last_center, r_area_co);
    }
  }
  else {
    /* for area normal */
    copy_v3_v3(r_area_no, ss->cache->sculpt_normal);

    /* for flatten center */
    copy_v3_v3(r_area_co, ss->cache->last_center);

    /* for area normal */
    flip_v3(r_area_no, ss->cache->mirror_symmetry_pass);

    /* for flatten center */
    flip_v3(r_area_co, ss->cache->mirror_symmetry_pass);

    /* for area normal */
    mul_m4_v3(ss->cache->symm_rot_mat, r_area_no);

    /* for flatten center */
    mul_m4_v3(ss->cache->symm_rot_mat, r_area_co);

    /* shift the plane for the current tile */
    add_v3_v3(r_area_co, ss->cache->plane_offset);
  }
}

static int plane_trim(const StrokeCache *cache, const Brush *brush, const float val[3])
{
  return (!(brush->flag & BRUSH_PLANE_TRIM) ||
          ((dot_v3v3(val, val) <= cache->radius_squared * cache->plane_trim_squared)));
}

static bool plane_point_side_flip(const float co[3], const float plane[4], const bool flip)
{
  float d = plane_point_side_v3(plane, co);
  if (flip) {
    d = -d;
  }
  return d <= 0.0f;
}

static int plane_point_side(const float co[3], const float plane[4])
{
  float d = plane_point_side_v3(plane, co);
  return d <= 0.0f;
}

static float get_offset(Sculpt *sd, SculptSession *ss)
{
  Brush *brush = BKE_paint_brush(&sd->paint);

  float rv = brush->plane_offset;

  if (brush->flag & BRUSH_OFFSET_PRESSURE) {
    rv *= ss->cache->pressure;
  }

  return rv;
}

static void do_flatten_brush_task_cb_ex(void *__restrict userdata,
                                        const int n,
                                        const TaskParallelTLS *__restrict tls)
{
  SculptThreadedTaskData *data = userdata;
  SculptSession *ss = data->ob->sculpt;
  const Brush *brush = data->brush;
  const float *area_no = data->area_no;
  const float *area_co = data->area_co;

  PBVHVertexIter vd;
  float(*proxy)[3];
  const float bstrength = ss->cache->bstrength;

  proxy = BKE_pbvh_node_add_proxy(ss->pbvh, data->nodes[n])->co;

  SculptBrushTest test;
  SculptBrushTestFn sculpt_brush_test_sq_fn = sculpt_brush_test_init_with_falloff_shape(
      ss, &test, data->brush->falloff_shape);

  plane_from_point_normal_v3(test.plane_tool, area_co, area_no);

  BKE_pbvh_vertex_iter_begin(ss->pbvh, data->nodes[n], vd, PBVH_ITER_UNIQUE)
  {
    if (sculpt_brush_test_sq_fn(&test, vd.co)) {
      float intr[3];
      float val[3];

      closest_to_plane_normalized_v3(intr, test.plane_tool, vd.co);

      sub_v3_v3v3(val, intr, vd.co);

      if (plane_trim(ss->cache, brush, val)) {
        const float fade = bstrength * tex_strength(ss,
                                                    brush,
                                                    vd.co,
                                                    sqrtf(test.dist),
                                                    vd.no,
                                                    vd.fno,
                                                    vd.mask ? *vd.mask : 0.0f,
                                                    vd.index,
                                                    tls->thread_id);

        mul_v3_v3fl(proxy[vd.i], val, fade);

        if (vd.mvert) {
          vd.mvert->flag |= ME_VERT_PBVH_UPDATE;
        }
      }
    }
  }
  BKE_pbvh_vertex_iter_end;
}

static void do_flatten_brush(Sculpt *sd, Object *ob, PBVHNode **nodes, int totnode)
{
  SculptSession *ss = ob->sculpt;
  Brush *brush = BKE_paint_brush(&sd->paint);

  const float radius = ss->cache->radius;

  float area_no[3];
  float area_co[3];

  float offset = get_offset(sd, ss);
  float displace;
  float temp[3];

  calc_sculpt_plane(sd, ob, nodes, totnode, area_no, area_co);

  displace = radius * offset;

  mul_v3_v3v3(temp, area_no, ss->cache->scale);
  mul_v3_fl(temp, displace);
  add_v3_v3(area_co, temp);

  SculptThreadedTaskData data = {
      .sd = sd,
      .ob = ob,
      .brush = brush,
      .nodes = nodes,
      .area_no = area_no,
      .area_co = area_co,
  };

  PBVHParallelSettings settings;
  BKE_pbvh_parallel_range_settings(&settings, (sd->flags & SCULPT_USE_OPENMP), totnode);
  BKE_pbvh_parallel_range(0, totnode, &data, do_flatten_brush_task_cb_ex, &settings);
}

/* -------------------------------------------------------------------- */

/** \name Sculpt Clay Brush
 * \{ */

typedef struct ClaySampleData {
  float plane_dist[2];
} ClaySampleData;

static void calc_clay_surface_task_cb(void *__restrict userdata,
                                      const int n,
                                      const TaskParallelTLS *__restrict tls)
<<<<<<< HEAD
{
  SculptThreadedTaskData *data = userdata;
  SculptSession *ss = data->ob->sculpt;
  const Brush *brush = data->brush;
  ClaySampleData *csd = tls->userdata_chunk;
  const float *area_no = data->area_no;
  const float *area_co = data->area_co;
  float plane[4];

  PBVHVertexIter vd;

  SculptBrushTest test;
  SculptBrushTestFn sculpt_brush_test_sq_fn = sculpt_brush_test_init_with_falloff_shape(
      ss, &test, brush->falloff_shape);

  /* Apply the brush normal radius to the test before sampling */
  float test_radius = sqrtf(test.radius_squared);
  test_radius *= brush->normal_radius_factor;
  test.radius_squared = test_radius * test_radius;
  plane_from_point_normal_v3(plane, area_co, area_no);

  BKE_pbvh_vertex_iter_begin(ss->pbvh, data->nodes[n], vd, PBVH_ITER_UNIQUE)
  {

    if (sculpt_brush_test_sq_fn(&test, vd.co)) {
      float plane_dist = dist_signed_to_plane_v3(vd.co, plane);
      float plane_dist_abs = fabsf(plane_dist);
      if (plane_dist > 0.0f) {
        csd->plane_dist[0] = MIN2(csd->plane_dist[0], plane_dist_abs);
      }
      else {
        csd->plane_dist[1] = MIN2(csd->plane_dist[1], plane_dist_abs);
      }
    }
    BKE_pbvh_vertex_iter_end;
  }
}

static void calc_clay_surface_reduce(const void *__restrict UNUSED(userdata),
                                     void *__restrict chunk_join,
                                     void *__restrict chunk)
{
  ClaySampleData *join = chunk_join;
  ClaySampleData *csd = chunk;
  join->plane_dist[0] = MIN2(csd->plane_dist[0], join->plane_dist[0]);
  join->plane_dist[1] = MIN2(csd->plane_dist[1], join->plane_dist[1]);
}

static void do_clay_brush_task_cb_ex(void *__restrict userdata,
                                     const int n,
                                     const TaskParallelTLS *__restrict tls)
=======
>>>>>>> fcc6e948
{
  SculptThreadedTaskData *data = userdata;
  SculptSession *ss = data->ob->sculpt;
  const Brush *brush = data->brush;
  ClaySampleData *csd = tls->userdata_chunk;
  const float *area_no = data->area_no;
  const float *area_co = data->area_co;
<<<<<<< HEAD
  const float hardness = 0.65f;

  PBVHVertexIter vd;
  float(*proxy)[3];
  const float bstrength = fabsf(ss->cache->bstrength);

  proxy = BKE_pbvh_node_add_proxy(ss->pbvh, data->nodes[n])->co;
=======
  float plane[4];

  PBVHVertexIter vd;
>>>>>>> fcc6e948

  SculptBrushTest test;
  SculptBrushTestFn sculpt_brush_test_sq_fn = sculpt_brush_test_init_with_falloff_shape(
      ss, &test, brush->falloff_shape);

  /* Apply the brush normal radius to the test before sampling */
  float test_radius = sqrtf(test.radius_squared);
  test_radius *= brush->normal_radius_factor;
  test.radius_squared = test_radius * test_radius;
  plane_from_point_normal_v3(plane, area_co, area_no);

  if (is_zero_v4(plane)) {
    return;
  }

  BKE_pbvh_vertex_iter_begin(ss->pbvh, data->nodes[n], vd, PBVH_ITER_UNIQUE)
  {

    if (sculpt_brush_test_sq_fn(&test, vd.co)) {
<<<<<<< HEAD
      float intr[3];
      float val[3];

      closest_to_plane_normalized_v3(intr, test.plane_tool, vd.co);

      sub_v3_v3v3(val, intr, vd.co);

      float dist = sqrtf(test.dist);
      float p = dist / ss->cache->radius;
      p = (p - hardness) / (1.0f - hardness);
      CLAMP(p, 0.0f, 1.0f);
      dist *= p;
      const float fade = bstrength * tex_strength(ss,
                                                  brush,
                                                  vd.co,
                                                  dist,
                                                  vd.no,
                                                  vd.fno,
                                                  vd.mask ? *vd.mask : 0.0f,
                                                  vd.index,
                                                  tls->thread_id);

      mul_v3_v3fl(proxy[vd.i], val, fade);

      if (vd.mvert) {
        vd.mvert->flag |= ME_VERT_PBVH_UPDATE;
      }
    }
  }
  BKE_pbvh_vertex_iter_end;
}

static void do_clay_brush(Sculpt *sd, Object *ob, PBVHNode **nodes, int totnode)
{
  SculptSession *ss = ob->sculpt;
  Brush *brush = BKE_paint_brush(&sd->paint);

  const float radius = fabsf(ss->cache->radius);
  bool flip = ss->cache->bstrength < 0.0f;

  float offset = get_offset(sd, ss);
  float displace;

  float area_no[3];
  float area_co[3];
  float temp[3];

  calc_sculpt_plane(sd, ob, nodes, totnode, area_no, area_co);

  SculptThreadedTaskData sample_data = {
      .sd = NULL,
      .ob = ob,
      .brush = brush,
      .nodes = nodes,
      .totnode = totnode,
      .area_no = area_no,
      .area_co = ss->cache->location,
  };

  ClaySampleData csd = {{0}};

  PBVHParallelSettings sample_settings;
  BKE_pbvh_parallel_range_settings(&sample_settings, (sd->flags & SCULPT_USE_OPENMP), totnode);
  sample_settings.func_reduce = calc_clay_surface_reduce;
  sample_settings.userdata_chunk = &csd;
  sample_settings.userdata_chunk_size = sizeof(ClaySampleData);

  BKE_pbvh_parallel_range(0, totnode, &sample_data, calc_clay_surface_task_cb, &sample_settings);

  float d_offset = (csd.plane_dist[0] + csd.plane_dist[1]);
  d_offset = min_ff(radius, d_offset);
  d_offset = d_offset / radius;
  d_offset = 1.0f - d_offset;
  displace = fabsf(radius * (0.25f + offset + (d_offset * 0.15f)));
  if (flip) {
    displace = -displace;
  }

  mul_v3_v3v3(temp, area_no, ss->cache->scale);
  mul_v3_fl(temp, displace);
  copy_v3_v3(area_co, ss->cache->location);
  add_v3_v3(area_co, temp);

  SculptThreadedTaskData data = {
      .sd = sd,
      .ob = ob,
      .brush = brush,
      .nodes = nodes,
      .area_no = area_no,
      .area_co = area_co,
  };

  PBVHParallelSettings settings;
  BKE_pbvh_parallel_range_settings(&settings, (sd->flags & SCULPT_USE_OPENMP), totnode);
  BKE_pbvh_parallel_range(0, totnode, &data, do_clay_brush_task_cb_ex, &settings);
}

/* -------------------------------------------------------------------- */

/** \name Sculpt Multiplane Scrape Brush
 * \{ */

typedef struct MultiplaneScrapeSampleData {
  float area_cos[2][3];
  float area_nos[2][3];
  int area_count[2];
} MultiplaneScrapeSampleData;

static void calc_multiplane_scrape_surface_task_cb(void *__restrict userdata,
                                                   const int n,
                                                   const TaskParallelTLS *__restrict tls)
{
  SculptThreadedTaskData *data = userdata;
  SculptSession *ss = data->ob->sculpt;
  const Brush *brush = data->brush;
  MultiplaneScrapeSampleData *mssd = tls->userdata_chunk;
  float(*mat)[4] = data->mat;

  PBVHVertexIter vd;

  SculptBrushTest test;
  SculptBrushTestFn sculpt_brush_test_sq_fn = sculpt_brush_test_init_with_falloff_shape(
      ss, &test, brush->falloff_shape);

  /* Apply the brush normal radius to the test before sampling */
  float test_radius = sqrtf(test.radius_squared);
  test_radius *= brush->normal_radius_factor;
  test.radius_squared = test_radius * test_radius;

  BKE_pbvh_vertex_iter_begin(ss->pbvh, data->nodes[n], vd, PBVH_ITER_UNIQUE)
  {

    if (sculpt_brush_test_sq_fn(&test, vd.co)) {
      float local_co[3];
      float normal[3];
      if (vd.no) {
        normal_short_to_float_v3(normal, vd.no);
      }
      else {
        copy_v3_v3(normal, vd.fno);
      }
      mul_v3_m4v3(local_co, mat, vd.co);
      /* Use the brush falloff to weight the sampled normals */
      const float fade = tex_strength(ss,
                                      brush,
                                      vd.co,
                                      sqrtf(test.dist),
                                      vd.no,
                                      vd.fno,
                                      vd.mask ? *vd.mask : 0.0f,
                                      vd.index,
                                      tls->thread_id);

      /* Sample the normal and area of the +X and -X axis individually */
      if (local_co[0] > 0.0f) {
        madd_v3_v3fl(mssd->area_nos[0], normal, fade);
        add_v3_v3(mssd->area_cos[0], vd.co);
        mssd->area_count[0]++;
      }
      else {
        madd_v3_v3fl(mssd->area_nos[1], normal, fade);
        add_v3_v3(mssd->area_cos[1], vd.co);
        mssd->area_count[1]++;
=======
      float plane_dist = dist_signed_to_plane_v3(vd.co, plane);
      float plane_dist_abs = fabsf(plane_dist);
      if (plane_dist > 0.0f) {
        csd->plane_dist[0] = MIN2(csd->plane_dist[0], plane_dist_abs);
      }
      else {
        csd->plane_dist[1] = MIN2(csd->plane_dist[1], plane_dist_abs);
>>>>>>> fcc6e948
      }
    }
    BKE_pbvh_vertex_iter_end;
  }
}
<<<<<<< HEAD

static void calc_multiplane_scrape_surface_reduce(const void *__restrict UNUSED(userdata),
                                                  void *__restrict chunk_join,
                                                  void *__restrict chunk)
{
  MultiplaneScrapeSampleData *join = chunk_join;
  MultiplaneScrapeSampleData *mssd = chunk;

  add_v3_v3(join->area_cos[0], mssd->area_cos[0]);
  add_v3_v3(join->area_cos[1], mssd->area_cos[1]);

  add_v3_v3(join->area_nos[0], mssd->area_nos[0]);
  add_v3_v3(join->area_nos[1], mssd->area_nos[1]);

  join->area_count[0] += mssd->area_count[0];
  join->area_count[1] += mssd->area_count[1];
}

static void do_multiplane_scrape_brush_task_cb_ex(void *__restrict userdata,
                                                  const int n,
                                                  const TaskParallelTLS *__restrict tls)
{
  SculptThreadedTaskData *data = userdata;
  SculptSession *ss = data->ob->sculpt;
  const Brush *brush = data->brush;
  float(*mat)[4] = data->mat;
  float(*scrape_planes)[4] = data->multiplane_scrape_planes;

  float angle = data->multiplane_scrape_angle;

  PBVHVertexIter vd;
  float(*proxy)[3];
  const float bstrength = fabsf(ss->cache->bstrength);

  proxy = BKE_pbvh_node_add_proxy(ss->pbvh, data->nodes[n])->co;

  SculptBrushTest test;
  SculptBrushTestFn sculpt_brush_test_sq_fn = sculpt_brush_test_init_with_falloff_shape(
      ss, &test, data->brush->falloff_shape);

  BKE_pbvh_vertex_iter_begin(ss->pbvh, data->nodes[n], vd, PBVH_ITER_UNIQUE)
  {

    if (sculpt_brush_test_sq_fn(&test, vd.co)) {
      float local_co[3];
      bool deform = false;

      mul_v3_m4v3(local_co, mat, vd.co);

      if (local_co[0] > 0.0f) {
        deform = !plane_point_side(vd.co, scrape_planes[0]);
      }
      else {
        deform = !plane_point_side(vd.co, scrape_planes[1]);
      }

      if (angle < 0.0f) {
        deform = true;
      }

      if (deform) {
        float intr[3];
        float val[3];

        if (local_co[0] > 0.0f) {
          closest_to_plane_normalized_v3(intr, scrape_planes[0], vd.co);
        }
        else {
          closest_to_plane_normalized_v3(intr, scrape_planes[1], vd.co);
        }

=======

static void calc_clay_surface_reduce(const void *__restrict UNUSED(userdata),
                                     void *__restrict chunk_join,
                                     void *__restrict chunk)
{
  ClaySampleData *join = chunk_join;
  ClaySampleData *csd = chunk;
  join->plane_dist[0] = MIN2(csd->plane_dist[0], join->plane_dist[0]);
  join->plane_dist[1] = MIN2(csd->plane_dist[1], join->plane_dist[1]);
}

static void do_clay_brush_task_cb_ex(void *__restrict userdata,
                                     const int n,
                                     const TaskParallelTLS *__restrict tls)
{
  SculptThreadedTaskData *data = userdata;
  SculptSession *ss = data->ob->sculpt;
  const Brush *brush = data->brush;
  const float *area_no = data->area_no;
  const float *area_co = data->area_co;
  const float hardness = 0.65f;

  PBVHVertexIter vd;
  float(*proxy)[3];
  const float bstrength = fabsf(ss->cache->bstrength);

  proxy = BKE_pbvh_node_add_proxy(ss->pbvh, data->nodes[n])->co;

  SculptBrushTest test;
  SculptBrushTestFn sculpt_brush_test_sq_fn = sculpt_brush_test_init_with_falloff_shape(
      ss, &test, data->brush->falloff_shape);

  plane_from_point_normal_v3(test.plane_tool, area_co, area_no);

  BKE_pbvh_vertex_iter_begin(ss->pbvh, data->nodes[n], vd, PBVH_ITER_UNIQUE)
  {
    if (sculpt_brush_test_sq_fn(&test, vd.co)) {
      float intr[3];
      float val[3];
      closest_to_plane_normalized_v3(intr, test.plane_tool, vd.co);

      sub_v3_v3v3(val, intr, vd.co);

      float dist = sqrtf(test.dist);
      float p = dist / ss->cache->radius;
      p = (p - hardness) / (1.0f - hardness);
      CLAMP(p, 0.0f, 1.0f);
      dist *= p;
      const float fade = bstrength * tex_strength(ss,
                                                  brush,
                                                  vd.co,
                                                  dist,
                                                  vd.no,
                                                  vd.fno,
                                                  vd.mask ? *vd.mask : 0.0f,
                                                  vd.index,
                                                  tls->thread_id);

      mul_v3_v3fl(proxy[vd.i], val, fade);

      if (vd.mvert) {
        vd.mvert->flag |= ME_VERT_PBVH_UPDATE;
      }
    }
  }
  BKE_pbvh_vertex_iter_end;
}

static void do_clay_brush(Sculpt *sd, Object *ob, PBVHNode **nodes, int totnode)
{
  SculptSession *ss = ob->sculpt;
  Brush *brush = BKE_paint_brush(&sd->paint);

  const float radius = fabsf(ss->cache->radius);
  const float initial_radius = fabsf(ss->cache->initial_radius);
  bool flip = ss->cache->bstrength < 0.0f;

  float offset = get_offset(sd, ss);
  float displace;

  float area_no[3];
  float area_co[3];
  float temp[3];

  calc_sculpt_plane(sd, ob, nodes, totnode, area_no, area_co);

  SculptThreadedTaskData sample_data = {
      .sd = NULL,
      .ob = ob,
      .brush = brush,
      .nodes = nodes,
      .totnode = totnode,
      .area_no = area_no,
      .area_co = ss->cache->location,
  };

  ClaySampleData csd = {{0}};

  PBVHParallelSettings sample_settings;
  BKE_pbvh_parallel_range_settings(&sample_settings, (sd->flags & SCULPT_USE_OPENMP), totnode);
  sample_settings.func_reduce = calc_clay_surface_reduce;
  sample_settings.userdata_chunk = &csd;
  sample_settings.userdata_chunk_size = sizeof(ClaySampleData);

  BKE_pbvh_parallel_range(0, totnode, &sample_data, calc_clay_surface_task_cb, &sample_settings);

  float d_offset = (csd.plane_dist[0] + csd.plane_dist[1]);
  d_offset = min_ff(radius, d_offset);
  d_offset = d_offset / radius;
  d_offset = 1.0f - d_offset;
  displace = fabsf(initial_radius * (0.25f + offset + (d_offset * 0.15f)));
  if (flip) {
    displace = -displace;
  }

  mul_v3_v3v3(temp, area_no, ss->cache->scale);
  mul_v3_fl(temp, displace);
  copy_v3_v3(area_co, ss->cache->location);
  add_v3_v3(area_co, temp);

  SculptThreadedTaskData data = {
      .sd = sd,
      .ob = ob,
      .brush = brush,
      .nodes = nodes,
      .area_no = area_no,
      .area_co = area_co,
  };

  PBVHParallelSettings settings;
  BKE_pbvh_parallel_range_settings(&settings, (sd->flags & SCULPT_USE_OPENMP), totnode);
  BKE_pbvh_parallel_range(0, totnode, &data, do_clay_brush_task_cb_ex, &settings);
}

/* -------------------------------------------------------------------- */

/** \name Sculpt Multiplane Scrape Brush
 * \{ */

typedef struct MultiplaneScrapeSampleData {
  float area_cos[2][3];
  float area_nos[2][3];
  int area_count[2];
} MultiplaneScrapeSampleData;

static void calc_multiplane_scrape_surface_task_cb(void *__restrict userdata,
                                                   const int n,
                                                   const TaskParallelTLS *__restrict tls)
{
  SculptThreadedTaskData *data = userdata;
  SculptSession *ss = data->ob->sculpt;
  const Brush *brush = data->brush;
  MultiplaneScrapeSampleData *mssd = tls->userdata_chunk;
  float(*mat)[4] = data->mat;

  PBVHVertexIter vd;

  SculptBrushTest test;
  SculptBrushTestFn sculpt_brush_test_sq_fn = sculpt_brush_test_init_with_falloff_shape(
      ss, &test, brush->falloff_shape);

  /* Apply the brush normal radius to the test before sampling */
  float test_radius = sqrtf(test.radius_squared);
  test_radius *= brush->normal_radius_factor;
  test.radius_squared = test_radius * test_radius;

  BKE_pbvh_vertex_iter_begin(ss->pbvh, data->nodes[n], vd, PBVH_ITER_UNIQUE)
  {

    if (sculpt_brush_test_sq_fn(&test, vd.co)) {
      float local_co[3];
      float normal[3];
      if (vd.no) {
        normal_short_to_float_v3(normal, vd.no);
      }
      else {
        copy_v3_v3(normal, vd.fno);
      }
      mul_v3_m4v3(local_co, mat, vd.co);
      /* Use the brush falloff to weight the sampled normals */
      const float fade = tex_strength(ss,
                                      brush,
                                      vd.co,
                                      sqrtf(test.dist),
                                      vd.no,
                                      vd.fno,
                                      vd.mask ? *vd.mask : 0.0f,
                                      vd.index,
                                      tls->thread_id);

      /* Sample the normal and area of the +X and -X axis individually */
      if (local_co[0] > 0.0f) {
        madd_v3_v3fl(mssd->area_nos[0], normal, fade);
        add_v3_v3(mssd->area_cos[0], vd.co);
        mssd->area_count[0]++;
      }
      else {
        madd_v3_v3fl(mssd->area_nos[1], normal, fade);
        add_v3_v3(mssd->area_cos[1], vd.co);
        mssd->area_count[1]++;
      }
    }
    BKE_pbvh_vertex_iter_end;
  }
}

static void calc_multiplane_scrape_surface_reduce(const void *__restrict UNUSED(userdata),
                                                  void *__restrict chunk_join,
                                                  void *__restrict chunk)
{
  MultiplaneScrapeSampleData *join = chunk_join;
  MultiplaneScrapeSampleData *mssd = chunk;

  add_v3_v3(join->area_cos[0], mssd->area_cos[0]);
  add_v3_v3(join->area_cos[1], mssd->area_cos[1]);

  add_v3_v3(join->area_nos[0], mssd->area_nos[0]);
  add_v3_v3(join->area_nos[1], mssd->area_nos[1]);

  join->area_count[0] += mssd->area_count[0];
  join->area_count[1] += mssd->area_count[1];
}

static void do_multiplane_scrape_brush_task_cb_ex(void *__restrict userdata,
                                                  const int n,
                                                  const TaskParallelTLS *__restrict tls)
{
  SculptThreadedTaskData *data = userdata;
  SculptSession *ss = data->ob->sculpt;
  const Brush *brush = data->brush;
  float(*mat)[4] = data->mat;
  float(*scrape_planes)[4] = data->multiplane_scrape_planes;

  float angle = data->multiplane_scrape_angle;

  PBVHVertexIter vd;
  float(*proxy)[3];
  const float bstrength = fabsf(ss->cache->bstrength);

  proxy = BKE_pbvh_node_add_proxy(ss->pbvh, data->nodes[n])->co;

  SculptBrushTest test;
  SculptBrushTestFn sculpt_brush_test_sq_fn = sculpt_brush_test_init_with_falloff_shape(
      ss, &test, data->brush->falloff_shape);

  BKE_pbvh_vertex_iter_begin(ss->pbvh, data->nodes[n], vd, PBVH_ITER_UNIQUE)
  {

    if (sculpt_brush_test_sq_fn(&test, vd.co)) {
      float local_co[3];
      bool deform = false;

      mul_v3_m4v3(local_co, mat, vd.co);

      if (local_co[0] > 0.0f) {
        deform = !plane_point_side(vd.co, scrape_planes[0]);
      }
      else {
        deform = !plane_point_side(vd.co, scrape_planes[1]);
      }

      if (angle < 0.0f) {
        deform = true;
      }

      if (deform) {
        float intr[3];
        float val[3];

        if (local_co[0] > 0.0f) {
          closest_to_plane_normalized_v3(intr, scrape_planes[0], vd.co);
        }
        else {
          closest_to_plane_normalized_v3(intr, scrape_planes[1], vd.co);
        }

>>>>>>> fcc6e948
        sub_v3_v3v3(val, intr, vd.co);
        if (plane_trim(ss->cache, brush, val)) {
          /* Deform the local space along the Y axis to avoid artifacts on curved strokes */
          /* This produces a not round brush tip */
          local_co[1] *= 2.0f;
          const float fade = bstrength * tex_strength(ss,
                                                      brush,
                                                      vd.co,
                                                      len_v3(local_co),
                                                      vd.no,
                                                      vd.fno,
                                                      vd.mask ? *vd.mask : 0.0f,
                                                      vd.index,
                                                      tls->thread_id);

          mul_v3_v3fl(proxy[vd.i], val, fade);

          if (vd.mvert) {
            vd.mvert->flag |= ME_VERT_PBVH_UPDATE;
          }
        }
      }
    }
  }
  BKE_pbvh_vertex_iter_end;
}

static void do_multiplane_scrape_brush(Sculpt *sd, Object *ob, PBVHNode **nodes, int totnode)
{
  SculptSession *ss = ob->sculpt;
  Brush *brush = BKE_paint_brush(&sd->paint);

  const bool flip = (ss->cache->bstrength < 0.0f);
  const float radius = flip ? -ss->cache->radius : ss->cache->radius;
  const float offset = get_offset(sd, ss);
  const float displace = -radius * offset;

  float area_no_sp[3]; /* the sculpt-plane normal (whatever its set to) */
  float area_no[3];    /* geometry normal */
  float area_co[3];

  float temp[3];
  float mat[4][4];

  calc_sculpt_plane(sd, ob, nodes, totnode, area_no_sp, area_co);

  if (brush->sculpt_plane != SCULPT_DISP_DIR_AREA || (brush->flag & BRUSH_ORIGINAL_NORMAL)) {
    calc_area_normal(sd, ob, nodes, totnode, area_no);
  }
  else {
    copy_v3_v3(area_no, area_no_sp);
  }

  /* delay the first daub because grab delta is not setup */
  if (ss->cache->first_time) {
    return;
  }

  if (is_zero_v3(ss->cache->grab_delta_symmetry)) {
    return;
  }

  mul_v3_v3v3(temp, area_no_sp, ss->cache->scale);
  mul_v3_fl(temp, displace);
  add_v3_v3(area_co, temp);

  /* Init brush local space matrix */
  cross_v3_v3v3(mat[0], area_no, ss->cache->grab_delta_symmetry);
  mat[0][3] = 0;
  cross_v3_v3v3(mat[1], area_no, mat[0]);
  mat[1][3] = 0;
  copy_v3_v3(mat[2], area_no);
  mat[2][3] = 0;
  copy_v3_v3(mat[3], ss->cache->location);
  mat[3][3] = 1;
  normalize_m4(mat);
  invert_m4(mat);

  float angle = brush->multiplane_scrape_angle;

  /* Update matrix for the cursor preview */
  if (ss->cache->mirror_symmetry_pass == 0) {
    copy_m4_m4(ss->cache->stroke_local_mat, mat);
  }

  /* Dynamic mode */

  if (brush->flag2 & BRUSH_MULTIPLANE_SCRAPE_DYNAMIC) {
    /* Sample the individual normal and area center of the two areas at both sides of the cursor */
    SculptThreadedTaskData sample_data = {
        .sd = NULL,
        .ob = ob,
        .brush = brush,
        .nodes = nodes,
        .totnode = totnode,
        .mat = mat,
    };

    MultiplaneScrapeSampleData mssd = {{{0}}};

    PBVHParallelSettings sample_settings;
    BKE_pbvh_parallel_range_settings(&sample_settings, (sd->flags & SCULPT_USE_OPENMP), totnode);
    sample_settings.func_reduce = calc_multiplane_scrape_surface_reduce;
    sample_settings.userdata_chunk = &mssd;
    sample_settings.userdata_chunk_size = sizeof(MultiplaneScrapeSampleData);

    BKE_pbvh_parallel_range(
        0, totnode, &sample_data, calc_multiplane_scrape_surface_task_cb, &sample_settings);

    float sampled_plane_normals[2][3];
    float sampled_plane_co[2][3];
    float sampled_cv[2][3];
    float mid_co[3];

    /* Use the area center of both planes to detect if we are sculpting along a concave or convex
     * edge */
    mul_v3_v3fl(sampled_plane_co[0], mssd.area_cos[0], 1.0f / (float)mssd.area_count[0]);
    mul_v3_v3fl(sampled_plane_co[1], mssd.area_cos[1], 1.0f / (float)mssd.area_count[1]);
    mid_v3_v3v3(mid_co, sampled_plane_co[0], sampled_plane_co[1]);

    /* Calculate the scrape planes angle based on the sampled normals */
    mul_v3_v3fl(sampled_plane_normals[0], mssd.area_nos[0], 1.0f / (float)mssd.area_count[0]);
    mul_v3_v3fl(sampled_plane_normals[1], mssd.area_nos[1], 1.0f / (float)mssd.area_count[1]);
    normalize_v3(sampled_plane_normals[0]);
    normalize_v3(sampled_plane_normals[1]);

    float sampled_angle = angle_v3v3(sampled_plane_normals[0], sampled_plane_normals[1]);
    copy_v3_v3(sampled_cv[0], area_no);
    sub_v3_v3v3(sampled_cv[1], ss->cache->location, mid_co);

    sampled_angle += DEG2RADF(brush->multiplane_scrape_angle) * ss->cache->pressure;

    /* Invert the angle if we are sculpting along a concave edge */
    if (dot_v3v3(sampled_cv[0], sampled_cv[1]) < 0.0f) {
      sampled_angle = -sampled_angle;
    }

    /* In dynamic mode, set the angle to 0 when inverting the brush, so you can trim plane surfaces
     * without changing the brush */
    if (flip) {
      sampled_angle = 0.0f;
    }
    else {
      copy_v3_v3(area_co, ss->cache->location);
    }

    angle = RAD2DEGF(sampled_angle);
  }
  else {

    /* Standard mode: Scrape with the brush property fixed angle */
    copy_v3_v3(area_co, ss->cache->location);
    if (flip) {
      angle = -angle;
    }
  }

  /* Set the angle for the cursor preview */
  ss->cache->multiplane_scrape_sampled_angle = angle;

  SculptThreadedTaskData data = {
      .sd = sd,
      .ob = ob,
      .brush = brush,
      .nodes = nodes,
      .mat = mat,
      .multiplane_scrape_angle = angle,
  };

  /* Calculate the final left and right scrape planes */
  float plane_no[3];
  float plane_no_rot[3];
  float y_axis[3] = {0.0f, 1.0f, 0.0f};
  float mat_inv[4][4];
  invert_m4_m4(mat_inv, mat);

  mul_v3_mat3_m4v3(plane_no, mat, area_no);
  rotate_v3_v3v3fl(plane_no_rot, plane_no, y_axis, DEG2RADF(-angle * 0.5f));
  mul_v3_mat3_m4v3(plane_no, mat_inv, plane_no_rot);
  normalize_v3(plane_no);
  plane_from_point_normal_v3(data.multiplane_scrape_planes[1], area_co, plane_no);

  mul_v3_mat3_m4v3(plane_no, mat, area_no);
  rotate_v3_v3v3fl(plane_no_rot, plane_no, y_axis, DEG2RADF(angle * 0.5f));
  mul_v3_mat3_m4v3(plane_no, mat_inv, plane_no_rot);
  normalize_v3(plane_no);
  plane_from_point_normal_v3(data.multiplane_scrape_planes[0], area_co, plane_no);

  PBVHParallelSettings settings;
  BKE_pbvh_parallel_range_settings(&settings, (sd->flags & SCULPT_USE_OPENMP), totnode);
  BKE_pbvh_parallel_range(0, totnode, &data, do_multiplane_scrape_brush_task_cb_ex, &settings);
}

/** \} */

static void do_clay_strips_brush_task_cb_ex(void *__restrict userdata,
                                            const int n,
                                            const TaskParallelTLS *__restrict tls)
{
  SculptThreadedTaskData *data = userdata;
  SculptSession *ss = data->ob->sculpt;
  const Brush *brush = data->brush;
  float(*mat)[4] = data->mat;
  const float *area_no_sp = data->area_no_sp;
  const float *area_co = data->area_co;

  PBVHVertexIter vd;
  SculptBrushTest test;
  float(*proxy)[3];
  const bool flip = (ss->cache->bstrength < 0);
  const float bstrength = flip ? -ss->cache->bstrength : ss->cache->bstrength;

  proxy = BKE_pbvh_node_add_proxy(ss->pbvh, data->nodes[n])->co;

  sculpt_brush_test_init(ss, &test);
  plane_from_point_normal_v3(test.plane_tool, area_co, area_no_sp);

  BKE_pbvh_vertex_iter_begin(ss->pbvh, data->nodes[n], vd, PBVH_ITER_UNIQUE)
  {
    if (sculpt_brush_test_cube(&test, vd.co, mat)) {
      if (plane_point_side_flip(vd.co, test.plane_tool, flip)) {
        float intr[3];
        float val[3];

        closest_to_plane_normalized_v3(intr, test.plane_tool, vd.co);

        sub_v3_v3v3(val, intr, vd.co);

        if (plane_trim(ss->cache, brush, val)) {
          /* note, the normal from the vertices is ignored,
           * causes glitch with planes, see: T44390 */
          const float fade = bstrength * tex_strength(ss,
                                                      brush,
                                                      vd.co,
                                                      ss->cache->radius * test.dist,
                                                      vd.no,
                                                      vd.fno,
                                                      vd.mask ? *vd.mask : 0.0f,
                                                      vd.index,
                                                      tls->thread_id);

          mul_v3_v3fl(proxy[vd.i], val, fade);

          if (vd.mvert) {
            vd.mvert->flag |= ME_VERT_PBVH_UPDATE;
          }
        }
      }
    }
  }
  BKE_pbvh_vertex_iter_end;
}

static void do_clay_strips_brush(Sculpt *sd, Object *ob, PBVHNode **nodes, int totnode)
{
  SculptSession *ss = ob->sculpt;
  Brush *brush = BKE_paint_brush(&sd->paint);

  const bool flip = (ss->cache->bstrength < 0);
  const float radius = flip ? -ss->cache->radius : ss->cache->radius;
  const float offset = get_offset(sd, ss);
  const float displace = radius * (0.25f + offset);

  float area_no_sp[3]; /* the sculpt-plane normal (whatever its set to) */
  float area_no[3];    /* geometry normal */
  float area_co[3];

  float temp[3];
  float mat[4][4];
  float scale[4][4];
  float tmat[4][4];

  calc_sculpt_plane(sd, ob, nodes, totnode, area_no_sp, area_co);

  if (brush->sculpt_plane != SCULPT_DISP_DIR_AREA || (brush->flag & BRUSH_ORIGINAL_NORMAL)) {
    calc_area_normal(sd, ob, nodes, totnode, area_no);
  }
  else {
    copy_v3_v3(area_no, area_no_sp);
  }

  /* delay the first daub because grab delta is not setup */
  if (ss->cache->first_time) {
    return;
  }

  if (is_zero_v3(ss->cache->grab_delta_symmetry)) {
    return;
  }

  mul_v3_v3v3(temp, area_no_sp, ss->cache->scale);
  mul_v3_fl(temp, displace);
  add_v3_v3(area_co, temp);

  /* init mat */
  cross_v3_v3v3(mat[0], area_no, ss->cache->grab_delta_symmetry);
  mat[0][3] = 0;
  cross_v3_v3v3(mat[1], area_no, mat[0]);
  mat[1][3] = 0;
  copy_v3_v3(mat[2], area_no);
  mat[2][3] = 0;
  copy_v3_v3(mat[3], ss->cache->location);
  mat[3][3] = 1;
  normalize_m4(mat);

  /* scale mat */
  scale_m4_fl(scale, ss->cache->radius);
  mul_m4_m4m4(tmat, mat, scale);
  invert_m4_m4(mat, tmat);

  SculptThreadedTaskData data = {
      .sd = sd,
      .ob = ob,
      .brush = brush,
      .nodes = nodes,
      .area_no_sp = area_no_sp,
      .area_co = area_co,
      .mat = mat,
  };

  PBVHParallelSettings settings;
  BKE_pbvh_parallel_range_settings(&settings, (sd->flags & SCULPT_USE_OPENMP), totnode);
  BKE_pbvh_parallel_range(0, totnode, &data, do_clay_strips_brush_task_cb_ex, &settings);
}

static void do_fill_brush_task_cb_ex(void *__restrict userdata,
                                     const int n,
                                     const TaskParallelTLS *__restrict tls)
{
  SculptThreadedTaskData *data = userdata;
  SculptSession *ss = data->ob->sculpt;
  const Brush *brush = data->brush;
  const float *area_no = data->area_no;
  const float *area_co = data->area_co;

  PBVHVertexIter vd;
  float(*proxy)[3];
  const float bstrength = ss->cache->bstrength;

  proxy = BKE_pbvh_node_add_proxy(ss->pbvh, data->nodes[n])->co;

  SculptBrushTest test;
  SculptBrushTestFn sculpt_brush_test_sq_fn = sculpt_brush_test_init_with_falloff_shape(
      ss, &test, data->brush->falloff_shape);

  plane_from_point_normal_v3(test.plane_tool, area_co, area_no);

  BKE_pbvh_vertex_iter_begin(ss->pbvh, data->nodes[n], vd, PBVH_ITER_UNIQUE)
  {
    if (sculpt_brush_test_sq_fn(&test, vd.co)) {
      if (plane_point_side(vd.co, test.plane_tool)) {
        float intr[3];
        float val[3];

        closest_to_plane_normalized_v3(intr, test.plane_tool, vd.co);

        sub_v3_v3v3(val, intr, vd.co);

        if (plane_trim(ss->cache, brush, val)) {
          const float fade = bstrength * tex_strength(ss,
                                                      brush,
                                                      vd.co,
                                                      sqrtf(test.dist),
                                                      vd.no,
                                                      vd.fno,
                                                      vd.mask ? *vd.mask : 0.0f,
                                                      vd.index,
                                                      tls->thread_id);

          mul_v3_v3fl(proxy[vd.i], val, fade);

          if (vd.mvert) {
            vd.mvert->flag |= ME_VERT_PBVH_UPDATE;
          }
        }
      }
    }
  }
  BKE_pbvh_vertex_iter_end;
}

static void do_fill_brush(Sculpt *sd, Object *ob, PBVHNode **nodes, int totnode)
{
  SculptSession *ss = ob->sculpt;
  Brush *brush = BKE_paint_brush(&sd->paint);

  const float radius = ss->cache->radius;

  float area_no[3];
  float area_co[3];
  float offset = get_offset(sd, ss);

  float displace;

  float temp[3];

  calc_sculpt_plane(sd, ob, nodes, totnode, area_no, area_co);

  displace = radius * offset;

  mul_v3_v3v3(temp, area_no, ss->cache->scale);
  mul_v3_fl(temp, displace);
  add_v3_v3(area_co, temp);

  SculptThreadedTaskData data = {
      .sd = sd,
      .ob = ob,
      .brush = brush,
      .nodes = nodes,
      .area_no = area_no,
      .area_co = area_co,
  };

  PBVHParallelSettings settings;
  BKE_pbvh_parallel_range_settings(&settings, (sd->flags & SCULPT_USE_OPENMP), totnode);
  BKE_pbvh_parallel_range(0, totnode, &data, do_fill_brush_task_cb_ex, &settings);
}

static void do_scrape_brush_task_cb_ex(void *__restrict userdata,
                                       const int n,
                                       const TaskParallelTLS *__restrict tls)
{
  SculptThreadedTaskData *data = userdata;
  SculptSession *ss = data->ob->sculpt;
  const Brush *brush = data->brush;
  const float *area_no = data->area_no;
  const float *area_co = data->area_co;

  PBVHVertexIter vd;
  float(*proxy)[3];
  const float bstrength = ss->cache->bstrength;

  proxy = BKE_pbvh_node_add_proxy(ss->pbvh, data->nodes[n])->co;

  SculptBrushTest test;
  SculptBrushTestFn sculpt_brush_test_sq_fn = sculpt_brush_test_init_with_falloff_shape(
      ss, &test, data->brush->falloff_shape);
  plane_from_point_normal_v3(test.plane_tool, area_co, area_no);

  BKE_pbvh_vertex_iter_begin(ss->pbvh, data->nodes[n], vd, PBVH_ITER_UNIQUE)
  {
    if (sculpt_brush_test_sq_fn(&test, vd.co)) {
      if (!plane_point_side(vd.co, test.plane_tool)) {
        float intr[3];
        float val[3];

        closest_to_plane_normalized_v3(intr, test.plane_tool, vd.co);

        sub_v3_v3v3(val, intr, vd.co);

        if (plane_trim(ss->cache, brush, val)) {
          const float fade = bstrength * tex_strength(ss,
                                                      brush,
                                                      vd.co,
                                                      sqrtf(test.dist),
                                                      vd.no,
                                                      vd.fno,
                                                      vd.mask ? *vd.mask : 0.0f,
                                                      vd.index,
                                                      tls->thread_id);

          mul_v3_v3fl(proxy[vd.i], val, fade);

          if (vd.mvert) {
            vd.mvert->flag |= ME_VERT_PBVH_UPDATE;
          }
        }
      }
    }
  }
  BKE_pbvh_vertex_iter_end;
}

static void do_scrape_brush(Sculpt *sd, Object *ob, PBVHNode **nodes, int totnode)
{
  SculptSession *ss = ob->sculpt;
  Brush *brush = BKE_paint_brush(&sd->paint);

  const float radius = ss->cache->radius;

  float area_no[3];
  float area_co[3];
  float offset = get_offset(sd, ss);

  float displace;

  float temp[3];

  calc_sculpt_plane(sd, ob, nodes, totnode, area_no, area_co);

  displace = -radius * offset;

  mul_v3_v3v3(temp, area_no, ss->cache->scale);
  mul_v3_fl(temp, displace);
  add_v3_v3(area_co, temp);

  SculptThreadedTaskData data = {
      .sd = sd,
      .ob = ob,
      .brush = brush,
      .nodes = nodes,
      .area_no = area_no,
      .area_co = area_co,
  };

  PBVHParallelSettings settings;
  BKE_pbvh_parallel_range_settings(&settings, (sd->flags & SCULPT_USE_OPENMP), totnode);
  BKE_pbvh_parallel_range(0, totnode, &data, do_scrape_brush_task_cb_ex, &settings);
}

static void do_gravity_task_cb_ex(void *__restrict userdata,
                                  const int n,
                                  const TaskParallelTLS *__restrict tls)
{
  SculptThreadedTaskData *data = userdata;
  SculptSession *ss = data->ob->sculpt;
  const Brush *brush = data->brush;
  float *offset = data->offset;

  PBVHVertexIter vd;
  float(*proxy)[3];

  proxy = BKE_pbvh_node_add_proxy(ss->pbvh, data->nodes[n])->co;

  SculptBrushTest test;
  SculptBrushTestFn sculpt_brush_test_sq_fn = sculpt_brush_test_init_with_falloff_shape(
      ss, &test, data->brush->falloff_shape);

  BKE_pbvh_vertex_iter_begin(ss->pbvh, data->nodes[n], vd, PBVH_ITER_UNIQUE)
  {
    if (sculpt_brush_test_sq_fn(&test, vd.co)) {
      const float fade = tex_strength(ss,
                                      brush,
                                      vd.co,
                                      sqrtf(test.dist),
                                      vd.no,
                                      vd.fno,
                                      vd.mask ? *vd.mask : 0.0f,
                                      vd.index,
                                      tls->thread_id);

      mul_v3_v3fl(proxy[vd.i], offset, fade);

      if (vd.mvert) {
        vd.mvert->flag |= ME_VERT_PBVH_UPDATE;
      }
    }
  }
  BKE_pbvh_vertex_iter_end;
}

static void do_gravity(Sculpt *sd, Object *ob, PBVHNode **nodes, int totnode, float bstrength)
{
  SculptSession *ss = ob->sculpt;
  Brush *brush = BKE_paint_brush(&sd->paint);

  float offset[3] /*, area_no[3]*/;
  float gravity_vector[3];

  mul_v3_v3fl(gravity_vector, ss->cache->gravity_direction, -ss->cache->radius_squared);

  /* offset with as much as possible factored in already */
  mul_v3_v3v3(offset, gravity_vector, ss->cache->scale);
  mul_v3_fl(offset, bstrength);

  /* threaded loop over nodes */
  SculptThreadedTaskData data = {
      .sd = sd,
      .ob = ob,
      .brush = brush,
      .nodes = nodes,
      .offset = offset,
  };

  PBVHParallelSettings settings;
  BKE_pbvh_parallel_range_settings(&settings, (sd->flags & SCULPT_USE_OPENMP), totnode);
  BKE_pbvh_parallel_range(0, totnode, &data, do_gravity_task_cb_ex, &settings);
}

void sculpt_vertcos_to_key(Object *ob, KeyBlock *kb, const float (*vertCos)[3])
{
  Mesh *me = (Mesh *)ob->data;
  float(*ofs)[3] = NULL;
  int a;
  const int kb_act_idx = ob->shapenr - 1;
  KeyBlock *currkey;

  /* for relative keys editing of base should update other keys */
  if (BKE_keyblock_is_basis(me->key, kb_act_idx)) {
    ofs = BKE_keyblock_convert_to_vertcos(ob, kb);

    /* calculate key coord offsets (from previous location) */
    for (a = 0; a < me->totvert; a++) {
      sub_v3_v3v3(ofs[a], vertCos[a], ofs[a]);
    }

    /* apply offsets on other keys */
    for (currkey = me->key->block.first; currkey; currkey = currkey->next) {
      if ((currkey != kb) && (currkey->relative == kb_act_idx)) {
        BKE_keyblock_update_from_offset(ob, currkey, ofs);
      }
    }

    MEM_freeN(ofs);
  }

  /* modifying of basis key should update mesh */
  if (kb == me->key->refkey) {
    MVert *mvert = me->mvert;

    for (a = 0; a < me->totvert; a++, mvert++) {
      copy_v3_v3(mvert->co, vertCos[a]);
    }

    BKE_mesh_calc_normals(me);
  }

  /* apply new coords on active key block, no need to re-allocate kb->data here! */
  BKE_keyblock_update_from_vertcos(ob, kb, vertCos);
}

/* Note: we do the topology update before any brush actions to avoid
 * issues with the proxies. The size of the proxy can't change, so
 * topology must be updated first. */
static void sculpt_topology_update(Sculpt *sd,
                                   Object *ob,
                                   Brush *brush,
                                   UnifiedPaintSettings *UNUSED(ups))
{
  SculptSession *ss = ob->sculpt;

  int n, totnode;
  /* Build a list of all nodes that are potentially within the brush's area of influence */
  const bool use_original = sculpt_tool_needs_original(brush->sculpt_tool) ? true :
                                                                             ss->cache->original;
  const float radius_scale = 1.25f;
  PBVHNode **nodes = sculpt_pbvh_gather_generic(
      ob, sd, brush, use_original, radius_scale, &totnode);

  /* Only act if some verts are inside the brush area */
  if (totnode) {
    PBVHTopologyUpdateMode mode = 0;
    float location[3];

    if (!(sd->flags & SCULPT_DYNTOPO_DETAIL_MANUAL)) {
      if (sd->flags & SCULPT_DYNTOPO_SUBDIVIDE) {
        mode |= PBVH_Subdivide;
      }

      if ((sd->flags & SCULPT_DYNTOPO_COLLAPSE) || (brush->sculpt_tool == SCULPT_TOOL_SIMPLIFY)) {
        mode |= PBVH_Collapse;
      }
    }

    for (n = 0; n < totnode; n++) {
      sculpt_undo_push_node(ob,
                            nodes[n],
                            brush->sculpt_tool == SCULPT_TOOL_MASK ? SCULPT_UNDO_MASK :
                                                                     SCULPT_UNDO_COORDS);
      BKE_pbvh_node_mark_update(nodes[n]);

      if (BKE_pbvh_type(ss->pbvh) == PBVH_BMESH) {
        BKE_pbvh_node_mark_topology_update(nodes[n]);
        BKE_pbvh_bmesh_node_save_orig(ss->bm, nodes[n]);
      }
    }

    if (BKE_pbvh_type(ss->pbvh) == PBVH_BMESH) {
      BKE_pbvh_bmesh_update_topology(ss->pbvh,
                                     mode,
                                     ss->cache->location,
                                     ss->cache->view_normal,
                                     ss->cache->radius,
                                     (brush->flag & BRUSH_FRONTFACE) != 0,
                                     (brush->falloff_shape != PAINT_FALLOFF_SHAPE_SPHERE));
    }

    MEM_SAFE_FREE(nodes);

    /* update average stroke position */
    copy_v3_v3(location, ss->cache->true_location);
    mul_m4_v3(ob->obmat, location);
  }
}

static void do_brush_action_task_cb(void *__restrict userdata,
                                    const int n,
                                    const TaskParallelTLS *__restrict UNUSED(tls))
{
  SculptThreadedTaskData *data = userdata;

  sculpt_undo_push_node(data->ob,
                        data->nodes[n],
                        data->brush->sculpt_tool == SCULPT_TOOL_MASK ? SCULPT_UNDO_MASK :
                                                                       SCULPT_UNDO_COORDS);
  if (data->brush->sculpt_tool == SCULPT_TOOL_MASK) {
    BKE_pbvh_node_mark_update_mask(data->nodes[n]);
  }
  else {
    BKE_pbvh_node_mark_update(data->nodes[n]);
  }
}

static void do_brush_action(Sculpt *sd, Object *ob, Brush *brush, UnifiedPaintSettings *ups)
{
  SculptSession *ss = ob->sculpt;
  int totnode;
  PBVHNode **nodes;

  /* Build a list of all nodes that are potentially within the brush's area of influence */

  /* These brushes need to update all nodes as they are not constrained by the brush radius */
  if (brush->sculpt_tool == SCULPT_TOOL_ELASTIC_DEFORM) {
    BKE_pbvh_search_gather(ss->pbvh, NULL, NULL, &nodes, &totnode);
  }
  else if (brush->sculpt_tool == SCULPT_TOOL_POSE) {
    /* After smoothing the pose factor an arbitrary number of times, the pose factor values can
     * expand to nodes that are not inside the original radius of the brush. Using a slightly
     * bigger radius should prevent those artifacts. */
    /* We can optimize this further by removing the nodes that have all 0 values in the pose factor
     * after calculating it. */
    float final_radius = ss->cache->radius * 1.5f * (1.0f + brush->pose_offset);
    SculptSearchSphereData data = {
        .ss = ss,
        .sd = sd,
        .radius_squared = final_radius * final_radius,
        .original = true,
    };
    BKE_pbvh_search_gather(ss->pbvh, sculpt_search_sphere_cb, &data, &nodes, &totnode);
  }
  else {
    const bool use_original = sculpt_tool_needs_original(brush->sculpt_tool) ? true :
                                                                               ss->cache->original;
    float radius_scale = 1.0f;
    /* With these options enabled not all required nodes are inside the original brush radius, so
     * the brush can produce artifacts in some situations */
    if (brush->sculpt_tool == SCULPT_TOOL_DRAW && brush->flag & BRUSH_ORIGINAL_NORMAL) {
      radius_scale = 2.0f;
    }
    nodes = sculpt_pbvh_gather_generic(ob, sd, brush, use_original, radius_scale, &totnode);
  }

  /* Only act if some verts are inside the brush area */
  if (totnode) {
    float location[3];

    SculptThreadedTaskData task_data = {
        .sd = sd,
        .ob = ob,
        .brush = brush,
        .nodes = nodes,
    };

    PBVHParallelSettings settings;
    BKE_pbvh_parallel_range_settings(&settings, (sd->flags & SCULPT_USE_OPENMP), totnode);
    BKE_pbvh_parallel_range(0, totnode, &task_data, do_brush_action_task_cb, &settings);

    if (sculpt_brush_needs_normal(ss, brush)) {
      update_sculpt_normal(sd, ob, nodes, totnode);
    }

    if (brush->mtex.brush_map_mode == MTEX_MAP_MODE_AREA) {
      update_brush_local_mat(sd, ob);
    }

    if (ss->cache->first_time && ss->cache->mirror_symmetry_pass == 0) {
      if (sculpt_automasking_enabled(ss, brush)) {
        sculpt_automasking_init(sd, ob);
      }
    }

    if (brush->sculpt_tool == SCULPT_TOOL_POSE && ss->cache->first_time &&
        ss->cache->mirror_symmetry_pass == 0) {
      sculpt_pose_brush_init(sd, ob, ss, brush, ss->cache->location, ss->cache->radius);
    }

    bool invert = ss->cache->pen_flip || ss->cache->invert || brush->flag & BRUSH_DIR_IN;

    /* Apply one type of brush action */
    switch (brush->sculpt_tool) {
      case SCULPT_TOOL_DRAW:
        do_draw_brush(sd, ob, nodes, totnode);
        break;
      case SCULPT_TOOL_SMOOTH:
        do_smooth_brush(sd, ob, nodes, totnode);
        break;
      case SCULPT_TOOL_CREASE:
        do_crease_brush(sd, ob, nodes, totnode);
        break;
      case SCULPT_TOOL_BLOB:
        do_crease_brush(sd, ob, nodes, totnode);
        break;
      case SCULPT_TOOL_PINCH:
        do_pinch_brush(sd, ob, nodes, totnode);
        break;
      case SCULPT_TOOL_INFLATE:
        do_inflate_brush(sd, ob, nodes, totnode);
        break;
      case SCULPT_TOOL_GRAB:
        do_grab_brush(sd, ob, nodes, totnode);
        break;
      case SCULPT_TOOL_ROTATE:
        do_rotate_brush(sd, ob, nodes, totnode);
        break;
      case SCULPT_TOOL_SNAKE_HOOK:
        do_snake_hook_brush(sd, ob, nodes, totnode);
        break;
      case SCULPT_TOOL_NUDGE:
        do_nudge_brush(sd, ob, nodes, totnode);
        break;
      case SCULPT_TOOL_THUMB:
        do_thumb_brush(sd, ob, nodes, totnode);
        break;
      case SCULPT_TOOL_LAYER:
        do_layer_brush(sd, ob, nodes, totnode);
        break;
      case SCULPT_TOOL_FLATTEN:
        do_flatten_brush(sd, ob, nodes, totnode);
        break;
      case SCULPT_TOOL_CLAY:
        do_clay_brush(sd, ob, nodes, totnode);
        break;
      case SCULPT_TOOL_CLAY_STRIPS:
        do_clay_strips_brush(sd, ob, nodes, totnode);
        break;
      case SCULPT_TOOL_MULTIPLANE_SCRAPE:
        do_multiplane_scrape_brush(sd, ob, nodes, totnode);
        break;
      case SCULPT_TOOL_FILL:
        if (invert && brush->flag & BRUSH_INVERT_TO_SCRAPE_FILL) {
          do_scrape_brush(sd, ob, nodes, totnode);
        }
        else {
          do_fill_brush(sd, ob, nodes, totnode);
        }
        break;
      case SCULPT_TOOL_SCRAPE:
        if (invert && brush->flag & BRUSH_INVERT_TO_SCRAPE_FILL) {
          do_fill_brush(sd, ob, nodes, totnode);
        }
        else {
          do_scrape_brush(sd, ob, nodes, totnode);
        }
        break;
      case SCULPT_TOOL_MASK:
        do_mask_brush(sd, ob, nodes, totnode);
        break;
      case SCULPT_TOOL_POSE:
        do_pose_brush(sd, ob, nodes, totnode);
        break;
      case SCULPT_TOOL_DRAW_SHARP:
        do_draw_sharp_brush(sd, ob, nodes, totnode);
        break;
      case SCULPT_TOOL_ELASTIC_DEFORM:
        do_elastic_deform_brush(sd, ob, nodes, totnode);
        break;
      case SCULPT_TOOL_TOPOLOGY:
        do_topology_brush(sd, ob, nodes, totnode);
        break;
    }

    if (!ELEM(brush->sculpt_tool, SCULPT_TOOL_SMOOTH, SCULPT_TOOL_MASK) &&
        brush->autosmooth_factor > 0) {
      if (brush->flag & BRUSH_INVERSE_SMOOTH_PRESSURE) {
        smooth(
            sd, ob, nodes, totnode, brush->autosmooth_factor * (1 - ss->cache->pressure), false);
      }
      else {
        smooth(sd, ob, nodes, totnode, brush->autosmooth_factor, false);
      }
    }

    if (sculpt_brush_use_topology_rake(ss, brush)) {
      bmesh_topology_rake(sd, ob, nodes, totnode, brush->topology_rake_factor);
    }

    if (ss->cache->supports_gravity) {
      do_gravity(sd, ob, nodes, totnode, sd->gravity_factor);
    }

    MEM_SAFE_FREE(nodes);

    /* update average stroke position */
    copy_v3_v3(location, ss->cache->true_location);
    mul_m4_v3(ob->obmat, location);

    add_v3_v3(ups->average_stroke_accum, location);
    ups->average_stroke_counter++;
    /* update last stroke position */
    ups->last_stroke_valid = true;
  }
}

/* flush displacement from deformed PBVH vertex to original mesh */
static void sculpt_flush_pbvhvert_deform(Object *ob, PBVHVertexIter *vd)
{
  SculptSession *ss = ob->sculpt;
  Mesh *me = ob->data;
  float disp[3], newco[3];
  int index = vd->vert_indices[vd->i];

  sub_v3_v3v3(disp, vd->co, ss->deform_cos[index]);
  mul_m3_v3(ss->deform_imats[index], disp);
  add_v3_v3v3(newco, disp, ss->orig_cos[index]);

  copy_v3_v3(ss->deform_cos[index], vd->co);
  copy_v3_v3(ss->orig_cos[index], newco);

  if (!ss->shapekey_active) {
    copy_v3_v3(me->mvert[index].co, newco);
  }
}

static void sculpt_combine_proxies_task_cb(void *__restrict userdata,
                                           const int n,
                                           const TaskParallelTLS *__restrict UNUSED(tls))
{
  SculptThreadedTaskData *data = userdata;
  SculptSession *ss = data->ob->sculpt;
  Sculpt *sd = data->sd;
  Object *ob = data->ob;

  /* these brushes start from original coordinates */
  const bool use_orco = ELEM(data->brush->sculpt_tool,
                             SCULPT_TOOL_GRAB,
                             SCULPT_TOOL_ROTATE,
                             SCULPT_TOOL_THUMB,
                             SCULPT_TOOL_ELASTIC_DEFORM,
                             SCULPT_TOOL_POSE);

  PBVHVertexIter vd;
  PBVHProxyNode *proxies;
  int proxy_count;
  float(*orco)[3] = NULL;

  if (use_orco && !ss->bm) {
    orco = sculpt_undo_push_node(data->ob, data->nodes[n], SCULPT_UNDO_COORDS)->co;
  }

  BKE_pbvh_node_get_proxies(data->nodes[n], &proxies, &proxy_count);

  BKE_pbvh_vertex_iter_begin(ss->pbvh, data->nodes[n], vd, PBVH_ITER_UNIQUE)
  {
    float val[3];
    int p;

    if (use_orco) {
      if (ss->bm) {
        copy_v3_v3(val, BM_log_original_vert_co(ss->bm_log, vd.bm_vert));
      }
      else {
        copy_v3_v3(val, orco[vd.i]);
      }
    }
    else {
      copy_v3_v3(val, vd.co);
    }

    for (p = 0; p < proxy_count; p++) {
      add_v3_v3(val, proxies[p].co[vd.i]);
    }

    sculpt_clip(sd, ss, vd.co, val);

    if (ss->deform_modifiers_active) {
      sculpt_flush_pbvhvert_deform(ob, &vd);
    }
  }
  BKE_pbvh_vertex_iter_end;

  BKE_pbvh_node_free_proxies(data->nodes[n]);
}

static void sculpt_combine_proxies(Sculpt *sd, Object *ob)
{
  SculptSession *ss = ob->sculpt;
  Brush *brush = BKE_paint_brush(&sd->paint);
  PBVHNode **nodes;
  int totnode;

  BKE_pbvh_gather_proxies(ss->pbvh, &nodes, &totnode);

  /* first line is tools that don't support proxies */
  if (ss->cache->supports_gravity || (sculpt_tool_is_proxy_used(brush->sculpt_tool) == false)) {
    SculptThreadedTaskData data = {
        .sd = sd,
        .ob = ob,
        .brush = brush,
        .nodes = nodes,
    };

    PBVHParallelSettings settings;
    BKE_pbvh_parallel_range_settings(&settings, (sd->flags & SCULPT_USE_OPENMP), totnode);
    BKE_pbvh_parallel_range(0, totnode, &data, sculpt_combine_proxies_task_cb, &settings);
  }

  MEM_SAFE_FREE(nodes);
}

/* copy the modified vertices from bvh to the active key */
static void sculpt_update_keyblock(Object *ob)
{
  SculptSession *ss = ob->sculpt;
  float(*vertCos)[3];

  /* Keyblock update happens after handling deformation caused by modifiers,
   * so ss->orig_cos would be updated with new stroke */
  if (ss->orig_cos) {
    vertCos = ss->orig_cos;
  }
  else {
    vertCos = BKE_pbvh_vert_coords_alloc(ss->pbvh);
  }

  if (vertCos) {
    sculpt_vertcos_to_key(ob, ss->shapekey_active, vertCos);

    if (vertCos != ss->orig_cos) {
      MEM_freeN(vertCos);
    }
  }
}

static void sculpt_flush_stroke_deform_task_cb(void *__restrict userdata,
                                               const int n,
                                               const TaskParallelTLS *__restrict UNUSED(tls))
{
  SculptThreadedTaskData *data = userdata;
  SculptSession *ss = data->ob->sculpt;
  Object *ob = data->ob;
  float(*vertCos)[3] = data->vertCos;

  PBVHVertexIter vd;

  BKE_pbvh_vertex_iter_begin(ss->pbvh, data->nodes[n], vd, PBVH_ITER_UNIQUE)
  {
    sculpt_flush_pbvhvert_deform(ob, &vd);

    if (vertCos) {
      int index = vd.vert_indices[vd.i];
      copy_v3_v3(vertCos[index], ss->orig_cos[index]);
    }
  }
  BKE_pbvh_vertex_iter_end;
}

/* flush displacement from deformed PBVH to original layer */
static void sculpt_flush_stroke_deform(Sculpt *sd, Object *ob, bool is_proxy_used)
{
  SculptSession *ss = ob->sculpt;
  Brush *brush = BKE_paint_brush(&sd->paint);

  if (is_proxy_used) {
    /* this brushes aren't using proxies, so sculpt_combine_proxies() wouldn't
     * propagate needed deformation to original base */

    int totnode;
    Mesh *me = (Mesh *)ob->data;
    PBVHNode **nodes;
    float(*vertCos)[3] = NULL;

    if (ss->shapekey_active) {
      vertCos = MEM_mallocN(sizeof(*vertCos) * me->totvert, "flushStrokeDeofrm keyVerts");

      /* mesh could have isolated verts which wouldn't be in BVH,
       * to deal with this we copy old coordinates over new ones
       * and then update coordinates for all vertices from BVH
       */
      memcpy(vertCos, ss->orig_cos, sizeof(*vertCos) * me->totvert);
    }

    BKE_pbvh_search_gather(ss->pbvh, NULL, NULL, &nodes, &totnode);

    SculptThreadedTaskData data = {
        .sd = sd,
        .ob = ob,
        .brush = brush,
        .nodes = nodes,
        .vertCos = vertCos,
    };

    PBVHParallelSettings settings;
    BKE_pbvh_parallel_range_settings(&settings, (sd->flags & SCULPT_USE_OPENMP), totnode);
    BKE_pbvh_parallel_range(0, totnode, &data, sculpt_flush_stroke_deform_task_cb, &settings);

    if (vertCos) {
      sculpt_vertcos_to_key(ob, ss->shapekey_active, vertCos);
      MEM_freeN(vertCos);
    }

    MEM_SAFE_FREE(nodes);

    /* Modifiers could depend on mesh normals, so we should update them/
     * Note, then if sculpting happens on locked key, normals should be re-calculated
     * after applying coords from keyblock on base mesh */
    BKE_mesh_calc_normals(me);
  }
  else if (ss->shapekey_active) {
    sculpt_update_keyblock(ob);
  }
}

/* Flip all the editdata across the axis/axes specified by symm. Used to
 * calculate multiple modifications to the mesh when symmetry is enabled. */
void sculpt_cache_calc_brushdata_symm(StrokeCache *cache,
                                      const char symm,
                                      const char axis,
                                      const float angle)
{
  flip_v3_v3(cache->location, cache->true_location, symm);
  flip_v3_v3(cache->last_location, cache->true_last_location, symm);
  flip_v3_v3(cache->grab_delta_symmetry, cache->grab_delta, symm);
  flip_v3_v3(cache->view_normal, cache->true_view_normal, symm);

  /* XXX This reduces the length of the grab delta if it approaches the line of symmetry
   * XXX However, a different approach appears to be needed */
#if 0
  if (sd->paint.symmetry_flags & PAINT_SYMMETRY_FEATHER) {
    float frac = 1.0f / max_overlap_count(sd);
    float reduce = (feather - frac) / (1 - frac);

    printf("feather: %f frac: %f reduce: %f\n", feather, frac, reduce);

    if (frac < 1) {
      mul_v3_fl(cache->grab_delta_symmetry, reduce);
    }
  }
#endif

  unit_m4(cache->symm_rot_mat);
  unit_m4(cache->symm_rot_mat_inv);
  zero_v3(cache->plane_offset);

  if (axis) { /* expects XYZ */
    rotate_m4(cache->symm_rot_mat, axis, angle);
    rotate_m4(cache->symm_rot_mat_inv, axis, -angle);
  }

  mul_m4_v3(cache->symm_rot_mat, cache->location);
  mul_m4_v3(cache->symm_rot_mat, cache->grab_delta_symmetry);

  if (cache->supports_gravity) {
    flip_v3_v3(cache->gravity_direction, cache->true_gravity_direction, symm);
    mul_m4_v3(cache->symm_rot_mat, cache->gravity_direction);
  }

  if (cache->is_rake_rotation_valid) {
    flip_qt_qt(cache->rake_rotation_symmetry, cache->rake_rotation, symm);
  }
}

typedef void (*BrushActionFunc)(Sculpt *sd, Object *ob, Brush *brush, UnifiedPaintSettings *ups);

static void do_tiled(
    Sculpt *sd, Object *ob, Brush *brush, UnifiedPaintSettings *ups, BrushActionFunc action)
{
  SculptSession *ss = ob->sculpt;
  StrokeCache *cache = ss->cache;
  const float radius = cache->radius;
  BoundBox *bb = BKE_object_boundbox_get(ob);
  const float *bbMin = bb->vec[0];
  const float *bbMax = bb->vec[6];
  const float *step = sd->paint.tile_offset;
  int dim;

  /* These are integer locations, for real location: multiply with step and add orgLoc.
   * So 0,0,0 is at orgLoc. */
  int start[3];
  int end[3];
  int cur[3];

  float orgLoc[3]; /* position of the "prototype" stroke for tiling */
  copy_v3_v3(orgLoc, cache->location);

  for (dim = 0; dim < 3; dim++) {
    if ((sd->paint.symmetry_flags & (PAINT_TILE_X << dim)) && step[dim] > 0) {
      start[dim] = (bbMin[dim] - orgLoc[dim] - radius) / step[dim];
      end[dim] = (bbMax[dim] - orgLoc[dim] + radius) / step[dim];
    }
    else {
      start[dim] = end[dim] = 0;
    }
  }

  /* first do the "untiled" position to initialize the stroke for this location */
  cache->tile_pass = 0;
  action(sd, ob, brush, ups);

  /* now do it for all the tiles */
  copy_v3_v3_int(cur, start);
  for (cur[0] = start[0]; cur[0] <= end[0]; cur[0]++) {
    for (cur[1] = start[1]; cur[1] <= end[1]; cur[1]++) {
      for (cur[2] = start[2]; cur[2] <= end[2]; cur[2]++) {
        if (!cur[0] && !cur[1] && !cur[2]) {
          continue; /* skip tile at orgLoc, this was already handled before all others */
        }

        ++cache->tile_pass;

        for (dim = 0; dim < 3; dim++) {
          cache->location[dim] = cur[dim] * step[dim] + orgLoc[dim];
          cache->plane_offset[dim] = cur[dim] * step[dim];
        }
        action(sd, ob, brush, ups);
      }
    }
  }
}

static void do_radial_symmetry(Sculpt *sd,
                               Object *ob,
                               Brush *brush,
                               UnifiedPaintSettings *ups,
                               BrushActionFunc action,
                               const char symm,
                               const int axis,
                               const float UNUSED(feather))
{
  SculptSession *ss = ob->sculpt;
  int i;

  for (i = 1; i < sd->radial_symm[axis - 'X']; i++) {
    const float angle = 2 * M_PI * i / sd->radial_symm[axis - 'X'];
    ss->cache->radial_symmetry_pass = i;
    sculpt_cache_calc_brushdata_symm(ss->cache, symm, axis, angle);
    do_tiled(sd, ob, brush, ups, action);
  }
}

/* noise texture gives different values for the same input coord; this
 * can tear a multires mesh during sculpting so do a stitch in this
 * case */
static void sculpt_fix_noise_tear(Sculpt *sd, Object *ob)
{
  SculptSession *ss = ob->sculpt;
  Brush *brush = BKE_paint_brush(&sd->paint);
  MTex *mtex = &brush->mtex;

  if (ss->multires && mtex->tex && mtex->tex->type == TEX_NOISE) {
    multires_stitch_grids(ob);
  }
}

static void do_symmetrical_brush_actions(Sculpt *sd,
                                         Object *ob,
                                         BrushActionFunc action,
                                         UnifiedPaintSettings *ups)
{
  Brush *brush = BKE_paint_brush(&sd->paint);
  SculptSession *ss = ob->sculpt;
  StrokeCache *cache = ss->cache;
  const char symm = sd->paint.symmetry_flags & PAINT_SYMM_AXIS_ALL;
  int i;

  float feather = calc_symmetry_feather(sd, ss->cache);

  cache->bstrength = brush_strength(sd, cache, feather, ups);
  cache->symmetry = symm;

  /* symm is a bit combination of XYZ -
   * 1 is mirror X; 2 is Y; 3 is XY; 4 is Z; 5 is XZ; 6 is YZ; 7 is XYZ */
  for (i = 0; i <= symm; i++) {
    if (i == 0 || (symm & i && (symm != 5 || i != 3) && (symm != 6 || (i != 3 && i != 5)))) {
      cache->mirror_symmetry_pass = i;
      cache->radial_symmetry_pass = 0;

      sculpt_cache_calc_brushdata_symm(cache, i, 0, 0);
      do_tiled(sd, ob, brush, ups, action);

      do_radial_symmetry(sd, ob, brush, ups, action, i, 'X', feather);
      do_radial_symmetry(sd, ob, brush, ups, action, i, 'Y', feather);
      do_radial_symmetry(sd, ob, brush, ups, action, i, 'Z', feather);
    }
  }
}

static void sculpt_update_tex(const Scene *scene, Sculpt *sd, SculptSession *ss)
{
  Brush *brush = BKE_paint_brush(&sd->paint);
  const int radius = BKE_brush_size_get(scene, brush);

  if (ss->texcache) {
    MEM_freeN(ss->texcache);
    ss->texcache = NULL;
  }

  if (ss->tex_pool) {
    BKE_image_pool_free(ss->tex_pool);
    ss->tex_pool = NULL;
  }

  /* Need to allocate a bigger buffer for bigger brush size */
  ss->texcache_side = 2 * radius;
  if (!ss->texcache || ss->texcache_side > ss->texcache_actual) {
    ss->texcache = BKE_brush_gen_texture_cache(brush, radius, false);
    ss->texcache_actual = ss->texcache_side;
    ss->tex_pool = BKE_image_pool_new();
  }
}

bool sculpt_mode_poll(bContext *C)
{
  Object *ob = CTX_data_active_object(C);
  return ob && ob->mode & OB_MODE_SCULPT;
}

bool sculpt_mode_poll_view3d(bContext *C)
{
  return (sculpt_mode_poll(C) && CTX_wm_region_view3d(C));
}

bool sculpt_poll_view3d(bContext *C)
{
  return (sculpt_poll(C) && CTX_wm_region_view3d(C));
}

bool sculpt_poll(bContext *C)
{
  return sculpt_mode_poll(C) && paint_poll(C);
}

static const char *sculpt_tool_name(Sculpt *sd)
{
  Brush *brush = BKE_paint_brush(&sd->paint);

  switch ((eBrushSculptTool)brush->sculpt_tool) {
    case SCULPT_TOOL_DRAW:
      return "Draw Brush";
    case SCULPT_TOOL_SMOOTH:
      return "Smooth Brush";
    case SCULPT_TOOL_CREASE:
      return "Crease Brush";
    case SCULPT_TOOL_BLOB:
      return "Blob Brush";
    case SCULPT_TOOL_PINCH:
      return "Pinch Brush";
    case SCULPT_TOOL_INFLATE:
      return "Inflate Brush";
    case SCULPT_TOOL_GRAB:
      return "Grab Brush";
    case SCULPT_TOOL_NUDGE:
      return "Nudge Brush";
    case SCULPT_TOOL_THUMB:
      return "Thumb Brush";
    case SCULPT_TOOL_LAYER:
      return "Layer Brush";
    case SCULPT_TOOL_FLATTEN:
      return "Flatten Brush";
    case SCULPT_TOOL_CLAY:
      return "Clay Brush";
    case SCULPT_TOOL_CLAY_STRIPS:
      return "Clay Strips Brush";
    case SCULPT_TOOL_FILL:
      return "Fill Brush";
    case SCULPT_TOOL_SCRAPE:
      return "Scrape Brush";
    case SCULPT_TOOL_SNAKE_HOOK:
      return "Snake Hook Brush";
    case SCULPT_TOOL_ROTATE:
      return "Rotate Brush";
    case SCULPT_TOOL_MASK:
      return "Mask Brush";
    case SCULPT_TOOL_SIMPLIFY:
      return "Simplify Brush";
    case SCULPT_TOOL_DRAW_SHARP:
      return "Draw Sharp Brush";
    case SCULPT_TOOL_ELASTIC_DEFORM:
      return "Elastic Deform Brush";
    case SCULPT_TOOL_POSE:
      return "Pose Brush";
    case SCULPT_TOOL_MULTIPLANE_SCRAPE:
      return "Multiplane Scrape Brush";
    case SCULPT_TOOL_TOPOLOGY:
      return "Topology Slide/Relax Brush";
  }

  return "Sculpting";
}

/**
 * Operator for applying a stroke (various attributes including mouse path)
 * using the current brush. */

void sculpt_cache_free(StrokeCache *cache)
{
  if (cache->dial) {
    MEM_freeN(cache->dial);
  }
  if (cache->pose_factor) {
    MEM_freeN(cache->pose_factor);
  }
  MEM_freeN(cache);
}

/* Initialize mirror modifier clipping */
static void sculpt_init_mirror_clipping(Object *ob, SculptSession *ss)
{
  ModifierData *md;
  int i;

  for (md = ob->modifiers.first; md; md = md->next) {
    if (md->type == eModifierType_Mirror && (md->mode & eModifierMode_Realtime)) {
      MirrorModifierData *mmd = (MirrorModifierData *)md;

      if (mmd->flag & MOD_MIR_CLIPPING) {
        /* check each axis for mirroring */
        for (i = 0; i < 3; i++) {
          if (mmd->flag & (MOD_MIR_AXIS_X << i)) {
            /* enable sculpt clipping */
            ss->cache->flag |= CLIP_X << i;

            /* update the clip tolerance */
            if (mmd->tolerance > ss->cache->clip_tolerance[i]) {
              ss->cache->clip_tolerance[i] = mmd->tolerance;
            }
          }
        }
      }
    }
  }
}

/* Initialize the stroke cache invariants from operator properties */
static void sculpt_update_cache_invariants(
    bContext *C, Sculpt *sd, SculptSession *ss, wmOperator *op, const float mouse[2])
{
  StrokeCache *cache = MEM_callocN(sizeof(StrokeCache), "stroke cache");
  Main *bmain = CTX_data_main(C);
  Scene *scene = CTX_data_scene(C);
  UnifiedPaintSettings *ups = &CTX_data_tool_settings(C)->unified_paint_settings;
  Brush *brush = BKE_paint_brush(&sd->paint);
  ViewContext *vc = paint_stroke_view_context(op->customdata);
  Object *ob = CTX_data_active_object(C);
  float mat[3][3];
  float viewDir[3] = {0.0f, 0.0f, 1.0f};
  float max_scale;
  int i;
  int mode;

  ss->cache = cache;

  /* Set scaling adjustment */
  if (brush->sculpt_tool == SCULPT_TOOL_LAYER) {
    max_scale = 1.0f;
  }
  else {
    max_scale = 0.0f;
    for (i = 0; i < 3; i++) {
      max_scale = max_ff(max_scale, fabsf(ob->scale[i]));
    }
  }
  cache->scale[0] = max_scale / ob->scale[0];
  cache->scale[1] = max_scale / ob->scale[1];
  cache->scale[2] = max_scale / ob->scale[2];

  cache->plane_trim_squared = brush->plane_trim * brush->plane_trim;

  cache->flag = 0;

  sculpt_init_mirror_clipping(ob, ss);

  /* Initial mouse location */
  if (mouse) {
    copy_v2_v2(cache->initial_mouse, mouse);
  }
  else {
    zero_v2(cache->initial_mouse);
  }

  mode = RNA_enum_get(op->ptr, "mode");
  cache->invert = mode == BRUSH_STROKE_INVERT;
  cache->alt_smooth = mode == BRUSH_STROKE_SMOOTH;
  cache->normal_weight = brush->normal_weight;

  /* interpret invert as following normal, for grab brushes */
  if (SCULPT_TOOL_HAS_NORMAL_WEIGHT(brush->sculpt_tool)) {
    if (cache->invert) {
      cache->invert = false;
      cache->normal_weight = (cache->normal_weight == 0.0f);
    }
  }

  /* not very nice, but with current events system implementation
   * we can't handle brush appearance inversion hotkey separately (sergey) */
  if (cache->invert) {
    ups->draw_inverted = true;
  }
  else {
    ups->draw_inverted = false;
  }

  /* Alt-Smooth */
  if (cache->alt_smooth) {
    if (brush->sculpt_tool == SCULPT_TOOL_MASK) {
      cache->saved_mask_brush_tool = brush->mask_tool;
      brush->mask_tool = BRUSH_MASK_SMOOTH;
    }
    else if (brush->sculpt_tool == SCULPT_TOOL_TOPOLOGY) {
      /* Do nothing, this tool has its own smooth mode */
    }
    else {
      Paint *p = &sd->paint;
      Brush *br;
      int size = BKE_brush_size_get(scene, brush);

      BLI_strncpy(cache->saved_active_brush_name,
                  brush->id.name + 2,
                  sizeof(cache->saved_active_brush_name));

      br = (Brush *)BKE_libblock_find_name(bmain, ID_BR, "Smooth");
      if (br) {
        BKE_paint_brush_set(p, br);
        brush = br;
        cache->saved_smooth_size = BKE_brush_size_get(scene, brush);
        BKE_brush_size_set(scene, brush, size);
        BKE_curvemapping_initialize(brush->curve);
      }
    }
  }

  copy_v2_v2(cache->mouse, cache->initial_mouse);
  copy_v2_v2(ups->tex_mouse, cache->initial_mouse);

  /* Truly temporary data that isn't stored in properties */

  cache->vc = vc;

  cache->brush = brush;

  /* cache projection matrix */
  ED_view3d_ob_project_mat_get(cache->vc->rv3d, ob, cache->projection_mat);

  invert_m4_m4(ob->imat, ob->obmat);
  copy_m3_m4(mat, cache->vc->rv3d->viewinv);
  mul_m3_v3(mat, viewDir);
  copy_m3_m4(mat, ob->imat);
  mul_m3_v3(mat, viewDir);
  normalize_v3_v3(cache->true_view_normal, viewDir);

  cache->supports_gravity =
      (!ELEM(brush->sculpt_tool, SCULPT_TOOL_MASK, SCULPT_TOOL_SMOOTH, SCULPT_TOOL_SIMPLIFY) &&
       (sd->gravity_factor > 0.0f));
  /* get gravity vector in world space */
  if (cache->supports_gravity) {
    if (sd->gravity_object) {
      Object *gravity_object = sd->gravity_object;

      copy_v3_v3(cache->true_gravity_direction, gravity_object->obmat[2]);
    }
    else {
      cache->true_gravity_direction[0] = cache->true_gravity_direction[1] = 0.0;
      cache->true_gravity_direction[2] = 1.0;
    }

    /* transform to sculpted object space */
    mul_m3_v3(mat, cache->true_gravity_direction);
    normalize_v3(cache->true_gravity_direction);
  }

  /* Initialize layer brush displacements and persistent coords */
  if (brush->sculpt_tool == SCULPT_TOOL_LAYER) {
    /* not supported yet for multires or dynamic topology */
    if (!ss->multires && !ss->bm && !ss->layer_co && (brush->flag & BRUSH_PERSISTENT)) {
      if (!ss->layer_co) {
        ss->layer_co = MEM_mallocN(sizeof(float) * 3 * ss->totvert, "sculpt mesh vertices copy");
      }

      if (ss->deform_cos) {
        memcpy(ss->layer_co, ss->deform_cos, ss->totvert);
      }
      else {
        for (i = 0; i < ss->totvert; i++) {
          copy_v3_v3(ss->layer_co[i], ss->mvert[i].co);
        }
      }
    }

    if (ss->bm) {
      /* Free any remaining layer displacements from nodes. If not and topology changes
       * from using another tool, then next layer toolstroke
       * can access past disp array bounds */
      BKE_pbvh_free_layer_disp(ss->pbvh);
    }
  }

  /* Make copies of the mesh vertex locations and normals for some tools */
  if (brush->flag & BRUSH_ANCHORED) {
    cache->original = true;
  }

  /* Draw sharp does not need the original coordinates to produce the accumulate effect, so it
   * should work the opposite way. */
  if (brush->sculpt_tool == SCULPT_TOOL_DRAW_SHARP) {
    cache->original = true;
  }

  if (SCULPT_TOOL_HAS_ACCUMULATE(brush->sculpt_tool)) {
    if (!(brush->flag & BRUSH_ACCUMULATE)) {
      cache->original = true;
      if (brush->sculpt_tool == SCULPT_TOOL_DRAW_SHARP) {
        cache->original = false;
      }
    }
  }

  cache->first_time = 1;

#define PIXEL_INPUT_THRESHHOLD 5
  if (brush->sculpt_tool == SCULPT_TOOL_ROTATE) {
    cache->dial = BLI_dial_initialize(cache->initial_mouse, PIXEL_INPUT_THRESHHOLD);
  }

#undef PIXEL_INPUT_THRESHHOLD
}

static float sculpt_brush_dynamic_size_get(Brush *brush, StrokeCache *cache, float initial_size)
{
  switch (brush->sculpt_tool) {
<<<<<<< HEAD
    case SCULPT_TOOL_CLAY_STRIPS:
      return max_ff(initial_size * 0.35f, initial_size * cache->pressure * cache->pressure);
=======
    case SCULPT_TOOL_CLAY:
      return max_ff(initial_size * 0.20f, initial_size * pow3f(cache->pressure));
    case SCULPT_TOOL_CLAY_STRIPS:
      return max_ff(initial_size * 0.35f, initial_size * pow2f(cache->pressure));
>>>>>>> fcc6e948
    default:
      return initial_size * cache->pressure;
  }
}

static void sculpt_update_brush_delta(UnifiedPaintSettings *ups, Object *ob, Brush *brush)
{
  SculptSession *ss = ob->sculpt;
  StrokeCache *cache = ss->cache;
  const float mouse[2] = {
      cache->mouse[0],
      cache->mouse[1],
  };
  int tool = brush->sculpt_tool;

  if (ELEM(tool,
           SCULPT_TOOL_GRAB,
           SCULPT_TOOL_ELASTIC_DEFORM,
           SCULPT_TOOL_NUDGE,
           SCULPT_TOOL_CLAY_STRIPS,
           SCULPT_TOOL_MULTIPLANE_SCRAPE,
           SCULPT_TOOL_SNAKE_HOOK,
           SCULPT_TOOL_POSE,
           SCULPT_TOOL_THUMB) ||
      sculpt_brush_use_topology_rake(ss, brush)) {
    float grab_location[3], imat[4][4], delta[3], loc[3];

    if (cache->first_time) {
      if (tool == SCULPT_TOOL_GRAB && brush->flag & BRUSH_GRAB_ACTIVE_VERTEX) {
        copy_v3_v3(cache->orig_grab_location, sculpt_active_vertex_co_get(ss));
      }
      else {
        copy_v3_v3(cache->orig_grab_location, cache->true_location);
      }
    }
    else if (tool == SCULPT_TOOL_SNAKE_HOOK) {
      add_v3_v3(cache->true_location, cache->grab_delta);
    }

    /* compute 3d coordinate at same z from original location + mouse */
    mul_v3_m4v3(loc, ob->obmat, cache->orig_grab_location);
    ED_view3d_win_to_3d(cache->vc->v3d, cache->vc->ar, loc, mouse, grab_location);

    /* compute delta to move verts by */
    if (!cache->first_time) {
      switch (tool) {
        case SCULPT_TOOL_GRAB:
        case SCULPT_TOOL_POSE:
        case SCULPT_TOOL_THUMB:
        case SCULPT_TOOL_ELASTIC_DEFORM:
          sub_v3_v3v3(delta, grab_location, cache->old_grab_location);
          invert_m4_m4(imat, ob->obmat);
          mul_mat3_m4_v3(imat, delta);
          add_v3_v3(cache->grab_delta, delta);
          break;
        case SCULPT_TOOL_CLAY_STRIPS:
        case SCULPT_TOOL_MULTIPLANE_SCRAPE:
        case SCULPT_TOOL_NUDGE:
        case SCULPT_TOOL_SNAKE_HOOK:
          if (brush->flag & BRUSH_ANCHORED) {
            float orig[3];
            mul_v3_m4v3(orig, ob->obmat, cache->orig_grab_location);
            sub_v3_v3v3(cache->grab_delta, grab_location, orig);
          }
          else {
            sub_v3_v3v3(cache->grab_delta, grab_location, cache->old_grab_location);
          }
          invert_m4_m4(imat, ob->obmat);
          mul_mat3_m4_v3(imat, cache->grab_delta);
          break;
        default:
          /* Use for 'Brush.topology_rake_factor'. */
          sub_v3_v3v3(cache->grab_delta, grab_location, cache->old_grab_location);
          break;
      }
    }
    else {
      zero_v3(cache->grab_delta);
    }

    if (brush->falloff_shape == PAINT_FALLOFF_SHAPE_TUBE) {
      project_plane_v3_v3v3(cache->grab_delta, cache->grab_delta, ss->cache->true_view_normal);
    }

    copy_v3_v3(cache->old_grab_location, grab_location);

    if (tool == SCULPT_TOOL_GRAB) {
      if (brush->flag & BRUSH_GRAB_ACTIVE_VERTEX) {
        copy_v3_v3(cache->anchored_location, cache->orig_grab_location);
      }
      else {
        copy_v3_v3(cache->anchored_location, cache->true_location);
      }
    }
    else if (tool == SCULPT_TOOL_ELASTIC_DEFORM) {
      copy_v3_v3(cache->anchored_location, cache->true_location);
    }
    else if (tool == SCULPT_TOOL_THUMB) {
      copy_v3_v3(cache->anchored_location, cache->orig_grab_location);
    }

    if (ELEM(tool,
             SCULPT_TOOL_GRAB,
             SCULPT_TOOL_THUMB,
             SCULPT_TOOL_ELASTIC_DEFORM,
             SCULPT_TOOL_POSE)) {
      /* location stays the same for finding vertices in brush radius */
      copy_v3_v3(cache->true_location, cache->orig_grab_location);

      ups->draw_anchored = true;
      copy_v2_v2(ups->anchored_initial_mouse, cache->initial_mouse);
      ups->anchored_size = ups->pixel_radius;
    }

    /* handle 'rake' */
    cache->is_rake_rotation_valid = false;

    if (cache->first_time) {
      copy_v3_v3(cache->rake_data.follow_co, grab_location);
    }

    if (sculpt_brush_needs_rake_rotation(brush)) {
      cache->rake_data.follow_dist = cache->radius * SCULPT_RAKE_BRUSH_FACTOR;

      if (!is_zero_v3(cache->grab_delta)) {
        const float eps = 0.00001f;

        float v1[3], v2[3];

        copy_v3_v3(v1, cache->rake_data.follow_co);
        copy_v3_v3(v2, cache->rake_data.follow_co);
        sub_v3_v3(v2, cache->grab_delta);

        sub_v3_v3(v1, grab_location);
        sub_v3_v3(v2, grab_location);

        if ((normalize_v3(v2) > eps) && (normalize_v3(v1) > eps) &&
            (len_squared_v3v3(v1, v2) > eps)) {
          const float rake_dist_sq = len_squared_v3v3(cache->rake_data.follow_co, grab_location);
          const float rake_fade = (rake_dist_sq > SQUARE(cache->rake_data.follow_dist)) ?
                                      1.0f :
                                      sqrtf(rake_dist_sq) / cache->rake_data.follow_dist;

          float axis[3], angle;
          float tquat[4];

          rotation_between_vecs_to_quat(tquat, v1, v2);

          /* use axis-angle to scale rotation since the factor may be above 1 */
          quat_to_axis_angle(axis, &angle, tquat);
          normalize_v3(axis);

          angle *= brush->rake_factor * rake_fade;
          axis_angle_normalized_to_quat(cache->rake_rotation, axis, angle);
          cache->is_rake_rotation_valid = true;
        }
      }
      sculpt_rake_data_update(&cache->rake_data, grab_location);
    }
  }
}

/* Initialize the stroke cache variants from operator properties */
static void sculpt_update_cache_variants(bContext *C, Sculpt *sd, Object *ob, PointerRNA *ptr)
{
  Scene *scene = CTX_data_scene(C);
  UnifiedPaintSettings *ups = &scene->toolsettings->unified_paint_settings;
  SculptSession *ss = ob->sculpt;
  StrokeCache *cache = ss->cache;
  Brush *brush = BKE_paint_brush(&sd->paint);

  /* RNA_float_get_array(ptr, "location", cache->traced_location); */

  if (cache->first_time ||
      !((brush->flag & BRUSH_ANCHORED) || (brush->sculpt_tool == SCULPT_TOOL_SNAKE_HOOK) ||
        (brush->sculpt_tool == SCULPT_TOOL_ROTATE))) {
    RNA_float_get_array(ptr, "location", cache->true_location);
  }

  cache->pen_flip = RNA_boolean_get(ptr, "pen_flip");
  RNA_float_get_array(ptr, "mouse", cache->mouse);

  /* XXX: Use pressure value from first brush step for brushes which don't
   *      support strokes (grab, thumb). They depends on initial state and
   *      brush coord/pressure/etc.
   *      It's more an events design issue, which doesn't split coordinate/pressure/angle
   *      changing events. We should avoid this after events system re-design */
  if (paint_supports_dynamic_size(brush, PAINT_MODE_SCULPT) || cache->first_time) {
    cache->pressure = RNA_float_get(ptr, "pressure");
  }

  /* Truly temporary data that isn't stored in properties */
  if (cache->first_time) {
    if (!BKE_brush_use_locked_size(scene, brush)) {
      cache->initial_radius = paint_calc_object_space_radius(
          cache->vc, cache->true_location, BKE_brush_size_get(scene, brush));
      BKE_brush_unprojected_radius_set(scene, brush, cache->initial_radius);
    }
    else {
      cache->initial_radius = BKE_brush_unprojected_radius_get(scene, brush);
    }
  }

  if (BKE_brush_use_size_pressure(brush) &&
      paint_supports_dynamic_size(brush, PAINT_MODE_SCULPT)) {
    cache->radius = sculpt_brush_dynamic_size_get(brush, cache, cache->initial_radius);
<<<<<<< HEAD
=======
    cache->dyntopo_pixel_radius = sculpt_brush_dynamic_size_get(
        brush, cache, ups->initial_pixel_radius);
>>>>>>> fcc6e948
  }
  else {
    cache->radius = cache->initial_radius;
    cache->dyntopo_pixel_radius = ups->initial_pixel_radius;
  }

  cache->radius_squared = cache->radius * cache->radius;

  if (brush->flag & BRUSH_ANCHORED) {
    /* true location has been calculated as part of the stroke system already here */
    if (brush->flag & BRUSH_EDGE_TO_EDGE) {
      RNA_float_get_array(ptr, "location", cache->true_location);
    }

    cache->radius = paint_calc_object_space_radius(
        cache->vc, cache->true_location, ups->pixel_radius);
    cache->radius_squared = cache->radius * cache->radius;

    copy_v3_v3(cache->anchored_location, cache->true_location);
  }

  sculpt_update_brush_delta(ups, ob, brush);

  if (brush->sculpt_tool == SCULPT_TOOL_ROTATE) {
    cache->vertex_rotation = -BLI_dial_angle(cache->dial, cache->mouse) * cache->bstrength;

    ups->draw_anchored = true;
    copy_v2_v2(ups->anchored_initial_mouse, cache->initial_mouse);
    copy_v3_v3(cache->anchored_location, cache->true_location);
    ups->anchored_size = ups->pixel_radius;
  }

  cache->special_rotation = ups->brush_rotation;
}

/* Returns true if any of the smoothing modes are active (currently
 * one of smooth brush, autosmooth, mask smooth, or shift-key
 * smooth) */
static bool sculpt_needs_connectivity_info(const Brush *brush, SculptSession *ss, int stroke_mode)
{
  if (ss && ss->pbvh && sculpt_automasking_enabled(ss, brush)) {
    return true;
  }
  return ((stroke_mode == BRUSH_STROKE_SMOOTH) || (ss && ss->cache && ss->cache->alt_smooth) ||
          (brush->sculpt_tool == SCULPT_TOOL_SMOOTH) || (brush->autosmooth_factor > 0) ||
          ((brush->sculpt_tool == SCULPT_TOOL_MASK) && (brush->mask_tool == BRUSH_MASK_SMOOTH)) ||
          (brush->sculpt_tool == SCULPT_TOOL_POSE) ||
          (brush->sculpt_tool == SCULPT_TOOL_TOPOLOGY));
}

static void sculpt_stroke_modifiers_check(const bContext *C, Object *ob, const Brush *brush)
{
  SculptSession *ss = ob->sculpt;
  View3D *v3d = CTX_wm_view3d(C);

  bool need_pmap = sculpt_needs_connectivity_info(brush, ss, 0);
  if (ss->shapekey_active || ss->deform_modifiers_active ||
      (!BKE_sculptsession_use_pbvh_draw(ob, v3d) && need_pmap)) {
    Depsgraph *depsgraph = CTX_data_depsgraph_pointer(C);
    BKE_sculpt_update_object_for_edit(depsgraph, ob, need_pmap, false);
  }
}

static void sculpt_raycast_cb(PBVHNode *node, void *data_v, float *tmin)
{
  if (BKE_pbvh_node_get_tmin(node) < *tmin) {
    SculptRaycastData *srd = data_v;
    float(*origco)[3] = NULL;
    bool use_origco = false;

    if (srd->original && srd->ss->cache) {
      if (BKE_pbvh_type(srd->ss->pbvh) == PBVH_BMESH) {
        use_origco = true;
      }
      else {
        /* intersect with coordinates from before we started stroke */
        SculptUndoNode *unode = sculpt_undo_get_node(node);
        origco = (unode) ? unode->co : NULL;
        use_origco = origco ? true : false;
      }
    }

    if (BKE_pbvh_node_raycast(srd->ss->pbvh,
                              node,
                              origco,
                              use_origco,
                              srd->ray_start,
                              srd->ray_normal,
                              &srd->isect_precalc,
                              &srd->depth,
                              &srd->active_vertex_index,
                              srd->face_normal)) {
      srd->hit = 1;
      *tmin = srd->depth;
    }
  }
}

static void sculpt_find_nearest_to_ray_cb(PBVHNode *node, void *data_v, float *tmin)
{
  if (BKE_pbvh_node_get_tmin(node) < *tmin) {
    SculptFindNearestToRayData *srd = data_v;
    float(*origco)[3] = NULL;
    bool use_origco = false;

    if (srd->original && srd->ss->cache) {
      if (BKE_pbvh_type(srd->ss->pbvh) == PBVH_BMESH) {
        use_origco = true;
      }
      else {
        /* intersect with coordinates from before we started stroke */
        SculptUndoNode *unode = sculpt_undo_get_node(node);
        origco = (unode) ? unode->co : NULL;
        use_origco = origco ? true : false;
      }
    }

    if (BKE_pbvh_node_find_nearest_to_ray(srd->ss->pbvh,
                                          node,
                                          origco,
                                          use_origco,
                                          srd->ray_start,
                                          srd->ray_normal,
                                          &srd->depth,
                                          &srd->dist_sq_to_ray)) {
      srd->hit = 1;
      *tmin = srd->dist_sq_to_ray;
    }
  }
}

static void sculpt_raycast_detail_cb(PBVHNode *node, void *data_v, float *tmin)
{
  if (BKE_pbvh_node_get_tmin(node) < *tmin) {
    SculptDetailRaycastData *srd = data_v;
    if (BKE_pbvh_bmesh_node_raycast_detail(
            node, srd->ray_start, &srd->isect_precalc, &srd->depth, &srd->edge_length)) {
      srd->hit = 1;
      *tmin = srd->depth;
    }
  }
}

static float sculpt_raycast_init(ViewContext *vc,
                                 const float mouse[2],
                                 float ray_start[3],
                                 float ray_end[3],
                                 float ray_normal[3],
                                 bool original)
{
  float obimat[4][4];
  float dist;
  Object *ob = vc->obact;
  RegionView3D *rv3d = vc->ar->regiondata;
  View3D *v3d = vc->v3d;

  /* TODO: what if the segment is totally clipped? (return == 0) */
  ED_view3d_win_to_segment_clipped(
      vc->depsgraph, vc->ar, vc->v3d, mouse, ray_start, ray_end, true);

  invert_m4_m4(obimat, ob->obmat);
  mul_m4_v3(obimat, ray_start);
  mul_m4_v3(obimat, ray_end);

  sub_v3_v3v3(ray_normal, ray_end, ray_start);
  dist = normalize_v3(ray_normal);

  if ((rv3d->is_persp == false) &&
      /* if the ray is clipped, don't adjust its start/end */
      RV3D_CLIPPING_ENABLED(v3d, rv3d)) {
    BKE_pbvh_raycast_project_ray_root(ob->sculpt->pbvh, original, ray_start, ray_end, ray_normal);

    /* recalculate the normal */
    sub_v3_v3v3(ray_normal, ray_end, ray_start);
    dist = normalize_v3(ray_normal);
  }

  return dist;
}

/* Gets the normal, location and active vertex location of the geometry under the cursor. This also
 * updates
 * the active vertex and cursor related data of the SculptSession using the mouse position */
bool sculpt_cursor_geometry_info_update(bContext *C,
                                        SculptCursorGeometryInfo *out,
                                        const float mouse[2],
                                        bool use_sampled_normal)
{
  Depsgraph *depsgraph = CTX_data_depsgraph_pointer(C);
  Scene *scene = CTX_data_scene(C);
  Sculpt *sd = scene->toolsettings->sculpt;
  Object *ob;
  SculptSession *ss;
  ViewContext vc;
  const Brush *brush = BKE_paint_brush(BKE_paint_get_active_from_context(C));
  float ray_start[3], ray_end[3], ray_normal[3], depth, face_normal[3], sampled_normal[3],
      mat[3][3];
  float viewDir[3] = {0.0f, 0.0f, 1.0f};
  int totnode;
  bool original = false, hit = false;

  ED_view3d_viewcontext_init(C, &vc, depsgraph);

  ob = vc.obact;
  ss = ob->sculpt;

  if (!ss->pbvh) {
    zero_v3(out->location);
    zero_v3(out->normal);
    zero_v3(out->active_vertex_co);
    return false;
  }

  /* PBVH raycast to get active vertex and face normal */
  depth = sculpt_raycast_init(&vc, mouse, ray_start, ray_end, ray_normal, original);
  sculpt_stroke_modifiers_check(C, ob, brush);

  SculptRaycastData srd = {
      .original = original,
      .ss = ob->sculpt,
      .hit = 0,
      .ray_start = ray_start,
      .ray_normal = ray_normal,
      .depth = depth,
      .face_normal = face_normal,
  };
  isect_ray_tri_watertight_v3_precalc(&srd.isect_precalc, ray_normal);
  BKE_pbvh_raycast(ss->pbvh, sculpt_raycast_cb, &srd, ray_start, ray_normal, srd.original);

  /* Cursor is not over the mesh, return default values */
  if (!srd.hit) {
    zero_v3(out->location);
    zero_v3(out->normal);
    zero_v3(out->active_vertex_co);
    return false;
  }

  /* Update the active vertex of the SculptSession */
  ss->active_vertex_index = srd.active_vertex_index;
  copy_v3_v3(out->active_vertex_co, sculpt_active_vertex_co_get(ss));

  copy_v3_v3(out->location, ray_normal);
  mul_v3_fl(out->location, srd.depth);
  add_v3_v3(out->location, ray_start);

  /* Option to return the face normal directly for performance o accuracy reasons */
  if (!use_sampled_normal) {
    copy_v3_v3(out->normal, srd.face_normal);
    return hit;
  }

  /* Sampled normal calculation */
  float radius;

  /* Update cursor data in SculptSession */
  invert_m4_m4(ob->imat, ob->obmat);
  copy_m3_m4(mat, vc.rv3d->viewinv);
  mul_m3_v3(mat, viewDir);
  copy_m3_m4(mat, ob->imat);
  mul_m3_v3(mat, viewDir);
  normalize_v3_v3(ss->cursor_view_normal, viewDir);
  copy_v3_v3(ss->cursor_normal, srd.face_normal);
  copy_v3_v3(ss->cursor_location, out->location);
  ss->rv3d = vc.rv3d;
  ss->v3d = vc.v3d;

  if (!BKE_brush_use_locked_size(scene, brush)) {
    radius = paint_calc_object_space_radius(&vc, out->location, BKE_brush_size_get(scene, brush));
  }
  else {
    radius = BKE_brush_unprojected_radius_get(scene, brush);
  }
  ss->cursor_radius = radius;

  PBVHNode **nodes = sculpt_pbvh_gather_cursor_update(ob, sd, original, &totnode);

  /* In case there are no nodes under the cursor, return the face normal */
  if (!totnode) {
    MEM_SAFE_FREE(nodes);
    copy_v3_v3(out->normal, srd.face_normal);
    return true;
  }

  /* Calculate the sampled normal */
  if (sculpt_pbvh_calc_area_normal(brush, ob, nodes, totnode, true, sampled_normal)) {
    copy_v3_v3(out->normal, sampled_normal);
  }
  else {
    /* Use face normal when there are no vertices to sample inside the cursor radius */
    copy_v3_v3(out->normal, srd.face_normal);
  }
  MEM_SAFE_FREE(nodes);
  return true;
}

/* Do a raycast in the tree to find the 3d brush location
 * (This allows us to ignore the GL depth buffer)
 * Returns 0 if the ray doesn't hit the mesh, non-zero otherwise
 */
bool sculpt_stroke_get_location(bContext *C, float out[3], const float mouse[2])
{
  Depsgraph *depsgraph = CTX_data_depsgraph_pointer(C);
  Object *ob;
  SculptSession *ss;
  StrokeCache *cache;
  float ray_start[3], ray_end[3], ray_normal[3], depth, face_normal[3];
  bool original;
  ViewContext vc;

  ED_view3d_viewcontext_init(C, &vc, depsgraph);

  ob = vc.obact;

  ss = ob->sculpt;
  cache = ss->cache;
  original = (cache) ? cache->original : false;

  const Brush *brush = BKE_paint_brush(BKE_paint_get_active_from_context(C));

  sculpt_stroke_modifiers_check(C, ob, brush);

  depth = sculpt_raycast_init(&vc, mouse, ray_start, ray_end, ray_normal, original);

  if (BKE_pbvh_type(ss->pbvh) == PBVH_BMESH) {
    BM_mesh_elem_table_ensure(ss->bm, BM_VERT);
    BM_mesh_elem_index_ensure(ss->bm, BM_VERT);
  }

  bool hit = false;
  {
    SculptRaycastData srd;
    srd.ss = ob->sculpt;
    srd.ray_start = ray_start;
    srd.ray_normal = ray_normal;
    srd.hit = 0;
    srd.depth = depth;
    srd.original = original;
    srd.face_normal = face_normal;
    isect_ray_tri_watertight_v3_precalc(&srd.isect_precalc, ray_normal);

    BKE_pbvh_raycast(ss->pbvh, sculpt_raycast_cb, &srd, ray_start, ray_normal, srd.original);
    if (srd.hit) {
      hit = true;
      copy_v3_v3(out, ray_normal);
      mul_v3_fl(out, srd.depth);
      add_v3_v3(out, ray_start);
    }
  }

  if (hit == false) {
    if (ELEM(brush->falloff_shape, PAINT_FALLOFF_SHAPE_TUBE)) {
      SculptFindNearestToRayData srd = {
          .original = original,
          .ss = ob->sculpt,
          .hit = 0,
          .ray_start = ray_start,
          .ray_normal = ray_normal,
          .depth = FLT_MAX,
          .dist_sq_to_ray = FLT_MAX,
      };
      BKE_pbvh_find_nearest_to_ray(
          ss->pbvh, sculpt_find_nearest_to_ray_cb, &srd, ray_start, ray_normal, srd.original);
      if (srd.hit) {
        hit = true;
        copy_v3_v3(out, ray_normal);
        mul_v3_fl(out, srd.depth);
        add_v3_v3(out, ray_start);
      }
    }
  }

  return hit;
}

static void sculpt_brush_init_tex(const Scene *scene, Sculpt *sd, SculptSession *ss)
{
  Brush *brush = BKE_paint_brush(&sd->paint);
  MTex *mtex = &brush->mtex;

  /* init mtex nodes */
  if (mtex->tex && mtex->tex->nodetree) {
    /* has internal flag to detect it only does it once */
    ntreeTexBeginExecTree(mtex->tex->nodetree);
  }

  /* TODO: Shouldn't really have to do this at the start of every
   * stroke, but sculpt would need some sort of notification when
   * changes are made to the texture. */
  sculpt_update_tex(scene, sd, ss);
}

static void sculpt_brush_stroke_init(bContext *C, wmOperator *op)
{
  Depsgraph *depsgraph = CTX_data_ensure_evaluated_depsgraph(C);
  Scene *scene = CTX_data_scene(C);
  Object *ob = CTX_data_active_object(C);
  Sculpt *sd = CTX_data_tool_settings(C)->sculpt;
  SculptSession *ss = CTX_data_active_object(C)->sculpt;
  Brush *brush = BKE_paint_brush(&sd->paint);
  int mode = RNA_enum_get(op->ptr, "mode");
  bool is_smooth;
  bool need_mask = false;

  if (brush->sculpt_tool == SCULPT_TOOL_MASK) {
    need_mask = true;
  }

  view3d_operator_needs_opengl(C);
  sculpt_brush_init_tex(scene, sd, ss);

  is_smooth = sculpt_needs_connectivity_info(brush, ss, mode);
  BKE_sculpt_update_object_for_edit(depsgraph, ob, is_smooth, need_mask);
}

static void sculpt_restore_mesh(Sculpt *sd, Object *ob)
{
  Brush *brush = BKE_paint_brush(&sd->paint);

  /* Restore the mesh before continuing with anchored stroke */
  if ((brush->flag & BRUSH_ANCHORED) ||
      ((brush->sculpt_tool == SCULPT_TOOL_GRAB ||
        brush->sculpt_tool == SCULPT_TOOL_ELASTIC_DEFORM) &&
       BKE_brush_use_size_pressure(brush)) ||
      (brush->flag & BRUSH_DRAG_DOT)) {
    paint_mesh_restore_co(sd, ob);
  }
}

/* Copy the PBVH bounding box into the object's bounding box */
void sculpt_update_object_bounding_box(Object *ob)
{
  if (ob->runtime.bb) {
    float bb_min[3], bb_max[3];

    BKE_pbvh_bounding_box(ob->sculpt->pbvh, bb_min, bb_max);
    BKE_boundbox_init_from_minmax(ob->runtime.bb, bb_min, bb_max);
  }
}

static void sculpt_flush_update_step(bContext *C, SculptUpdateType update_flags)
{
  Depsgraph *depsgraph = CTX_data_depsgraph_pointer(C);
  Object *ob = CTX_data_active_object(C);
  SculptSession *ss = ob->sculpt;
  ARegion *ar = CTX_wm_region(C);
  MultiresModifierData *mmd = ss->multires;
  View3D *v3d = CTX_wm_view3d(C);
  RegionView3D *rv3d = CTX_wm_region_view3d(C);

  if (rv3d) {
    /* Mark for faster 3D viewport redraws. */
    rv3d->rflag |= RV3D_PAINTING;
  }

  if (mmd != NULL) {
    multires_mark_as_modified(depsgraph, ob, MULTIRES_COORDS_MODIFIED);
  }

  DEG_id_tag_update(&ob->id, ID_RECALC_SHADING);

  /* Only current viewport matters, slower update for all viewports will
   * be done in sculpt_flush_update_done. */
  if (!BKE_sculptsession_use_pbvh_draw(ob, v3d)) {
    /* Slow update with full dependency graph update and all that comes with it.
     * Needed when there are modifiers or full shading in the 3D viewport. */
    DEG_id_tag_update(&ob->id, ID_RECALC_GEOMETRY);
    ED_region_tag_redraw(ar);
  }
  else {
    /* Fast path where we just update the BVH nodes that changed. */

    if (update_flags & SCULPT_UPDATE_COORDS) {
      BKE_pbvh_update_bounds(ss->pbvh, PBVH_UpdateBB);
      /* Update the object's bounding box too so that the object
       * doesn't get incorrectly clipped during drawing in
       * draw_mesh_object(). [#33790] */
      sculpt_update_object_bounding_box(ob);
    }

    ED_region_tag_redraw(ar);
  }
}

static void sculpt_flush_update_done(const bContext *C, Object *ob, SculptUpdateType update_flags)
{
  /* After we are done drawing the stroke, check if we need to do a more
   * expensive depsgraph tag to update geometry. */
  wmWindowManager *wm = CTX_wm_manager(C);
  View3D *current_v3d = CTX_wm_view3d(C);
  RegionView3D *rv3d = CTX_wm_region_view3d(C);
  SculptSession *ss = ob->sculpt;
  Mesh *mesh = ob->data;
  bool need_tag = (mesh->id.us > 1); /* Always needed for linked duplicates. */

  if (rv3d) {
    rv3d->rflag &= ~RV3D_PAINTING;
  }

  for (wmWindow *win = wm->windows.first; win; win = win->next) {
    bScreen *screen = WM_window_get_active_screen(win);
    for (ScrArea *sa = screen->areabase.first; sa; sa = sa->next) {
      SpaceLink *sl = sa->spacedata.first;
      if (sl->spacetype == SPACE_VIEW3D) {
        View3D *v3d = (View3D *)sl;
        if (v3d != current_v3d) {
          need_tag |= !BKE_sculptsession_use_pbvh_draw(ob, v3d);
        }

        /* Tag all 3D viewports for redraw now that we are done. Others
         * viewports did not get a full redraw, and anti-aliasing for the
         * current viewport was deactivated. */
        for (ARegion *ar = sa->regionbase.first; ar; ar = ar->next) {
          if (ar->regiontype == RGN_TYPE_WINDOW) {
            ED_region_tag_redraw(ar);
          }
        }
      }
    }
  }

  if (update_flags & SCULPT_UPDATE_COORDS) {
    BKE_pbvh_update_bounds(ss->pbvh, PBVH_UpdateOriginalBB);
  }

  if (update_flags & SCULPT_UPDATE_MASK) {
    BKE_pbvh_update_vertex_data(ss->pbvh, PBVH_UpdateMask);
  }

  if (BKE_pbvh_type(ss->pbvh) == PBVH_BMESH) {
    BKE_pbvh_bmesh_after_stroke(ss->pbvh);
  }

  /* optimization: if there is locked key and active modifiers present in */
  /* the stack, keyblock is updating at each step. otherwise we could update */
  /* keyblock only when stroke is finished */
  if (ss->shapekey_active && !ss->deform_modifiers_active) {
    sculpt_update_keyblock(ob);
  }

  if (need_tag) {
    DEG_id_tag_update(&ob->id, ID_RECALC_GEOMETRY);
  }
}

/* Returns whether the mouse/stylus is over the mesh (1)
 * or over the background (0) */
static bool over_mesh(bContext *C, struct wmOperator *UNUSED(op), float x, float y)
{
  float mouse[2], co[3];

  mouse[0] = x;
  mouse[1] = y;

  return sculpt_stroke_get_location(C, co, mouse);
}

static bool sculpt_stroke_test_start(bContext *C, struct wmOperator *op, const float mouse[2])
{
  /* Don't start the stroke until mouse goes over the mesh.
   * note: mouse will only be null when re-executing the saved stroke.
   * We have exception for 'exec' strokes since they may not set 'mouse',
   * only 'location', see: T52195. */
  if (((op->flag & OP_IS_INVOKE) == 0) || (mouse == NULL) ||
      over_mesh(C, op, mouse[0], mouse[1])) {
    Object *ob = CTX_data_active_object(C);
    SculptSession *ss = ob->sculpt;
    Sculpt *sd = CTX_data_tool_settings(C)->sculpt;

    ED_view3d_init_mats_rv3d(ob, CTX_wm_region_view3d(C));

    sculpt_update_cache_invariants(C, sd, ss, op, mouse);

    sculpt_undo_push_begin(sculpt_tool_name(sd));

    return 1;
  }
  else {
    return 0;
  }
}

static void sculpt_stroke_update_step(bContext *C,
                                      struct PaintStroke *UNUSED(stroke),
                                      PointerRNA *itemptr)
{
  UnifiedPaintSettings *ups = &CTX_data_tool_settings(C)->unified_paint_settings;
  Sculpt *sd = CTX_data_tool_settings(C)->sculpt;
  Object *ob = CTX_data_active_object(C);
  SculptSession *ss = ob->sculpt;
  const Brush *brush = BKE_paint_brush(&sd->paint);

  sculpt_stroke_modifiers_check(C, ob, brush);
  sculpt_update_cache_variants(C, sd, ob, itemptr);
  sculpt_restore_mesh(sd, ob);

  if (sd->flags & (SCULPT_DYNTOPO_DETAIL_CONSTANT | SCULPT_DYNTOPO_DETAIL_MANUAL)) {
    float object_space_constant_detail = 1.0f / (sd->constant_detail * mat4_to_scale(ob->obmat));
    BKE_pbvh_bmesh_detail_size_set(ss->pbvh, object_space_constant_detail);
  }
  else if (sd->flags & SCULPT_DYNTOPO_DETAIL_BRUSH) {
    BKE_pbvh_bmesh_detail_size_set(ss->pbvh, ss->cache->radius * sd->detail_percent / 100.0f);
  }
  else {
    BKE_pbvh_bmesh_detail_size_set(ss->pbvh,
                                   (ss->cache->radius / ss->cache->dyntopo_pixel_radius) *
                                       (float)(sd->detail_size * U.pixelsize) / 0.4f);
  }

  if (sculpt_stroke_is_dynamic_topology(ss, brush)) {
    do_symmetrical_brush_actions(sd, ob, sculpt_topology_update, ups);
  }

  do_symmetrical_brush_actions(sd, ob, do_brush_action, ups);
  sculpt_combine_proxies(sd, ob);

  /* hack to fix noise texture tearing mesh */
  sculpt_fix_noise_tear(sd, ob);

  /* TODO(sergey): This is not really needed for the solid shading,
   * which does use pBVH drawing anyway, but texture and wireframe
   * requires this.
   *
   * Could be optimized later, but currently don't think it's so
   * much common scenario.
   *
   * Same applies to the DEG_id_tag_update() invoked from
   * sculpt_flush_update_step().
   */
  if (ss->deform_modifiers_active) {
    sculpt_flush_stroke_deform(sd, ob, sculpt_tool_is_proxy_used(brush->sculpt_tool));
  }
  else if (ss->shapekey_active) {
    sculpt_update_keyblock(ob);
  }

  ss->cache->first_time = false;
  copy_v3_v3(ss->cache->true_last_location, ss->cache->true_location);

  /* Cleanup */
  if (brush->sculpt_tool == SCULPT_TOOL_MASK) {
    sculpt_flush_update_step(C, SCULPT_UPDATE_MASK);
  }
  else {
    sculpt_flush_update_step(C, SCULPT_UPDATE_COORDS);
  }
}

static void sculpt_brush_exit_tex(Sculpt *sd)
{
  Brush *brush = BKE_paint_brush(&sd->paint);
  MTex *mtex = &brush->mtex;

  if (mtex->tex && mtex->tex->nodetree) {
    ntreeTexEndExecTree(mtex->tex->nodetree->execdata);
  }
}

static void sculpt_stroke_done(const bContext *C, struct PaintStroke *UNUSED(stroke))
{
  Main *bmain = CTX_data_main(C);
  Object *ob = CTX_data_active_object(C);
  Scene *scene = CTX_data_scene(C);
  SculptSession *ss = ob->sculpt;
  Sculpt *sd = CTX_data_tool_settings(C)->sculpt;

  /* Finished */
  if (ss->cache) {
    UnifiedPaintSettings *ups = &CTX_data_tool_settings(C)->unified_paint_settings;
    Brush *brush = BKE_paint_brush(&sd->paint);
    BLI_assert(brush == ss->cache->brush); /* const, so we shouldn't change. */
    ups->draw_inverted = false;

    sculpt_stroke_modifiers_check(C, ob, brush);

    /* Alt-Smooth */
    if (ss->cache->alt_smooth) {
      if (brush->sculpt_tool == SCULPT_TOOL_MASK) {
        brush->mask_tool = ss->cache->saved_mask_brush_tool;
      }
      else if (brush->sculpt_tool == SCULPT_TOOL_TOPOLOGY) {
        /* Do nothing */
      }
      else {
        BKE_brush_size_set(scene, brush, ss->cache->saved_smooth_size);
        brush = (Brush *)BKE_libblock_find_name(bmain, ID_BR, ss->cache->saved_active_brush_name);
        if (brush) {
          BKE_paint_brush_set(&sd->paint, brush);
        }
      }
    }

    if (sculpt_automasking_enabled(ss, brush)) {
      sculpt_automasking_end(ob);
    }

    sculpt_cache_free(ss->cache);
    ss->cache = NULL;

    sculpt_undo_push_end();

    if (brush->sculpt_tool == SCULPT_TOOL_MASK) {
      sculpt_flush_update_done(C, ob, SCULPT_UPDATE_MASK);
    }
    else {
      sculpt_flush_update_done(C, ob, SCULPT_UPDATE_COORDS);
    }

    WM_event_add_notifier(C, NC_OBJECT | ND_DRAW, ob);
  }

  sculpt_brush_exit_tex(sd);
}

static int sculpt_brush_stroke_invoke(bContext *C, wmOperator *op, const wmEvent *event)
{
  struct PaintStroke *stroke;
  int ignore_background_click;
  int retval;

  sculpt_brush_stroke_init(C, op);

  stroke = paint_stroke_new(C,
                            op,
                            sculpt_stroke_get_location,
                            sculpt_stroke_test_start,
                            sculpt_stroke_update_step,
                            NULL,
                            sculpt_stroke_done,
                            event->type);

  op->customdata = stroke;

  /* For tablet rotation */
  ignore_background_click = RNA_boolean_get(op->ptr, "ignore_background_click");

  if (ignore_background_click && !over_mesh(C, op, event->x, event->y)) {
    paint_stroke_free(C, op);
    return OPERATOR_PASS_THROUGH;
  }

  if ((retval = op->type->modal(C, op, event)) == OPERATOR_FINISHED) {
    paint_stroke_free(C, op);
    return OPERATOR_FINISHED;
  }
  /* add modal handler */
  WM_event_add_modal_handler(C, op);

  OPERATOR_RETVAL_CHECK(retval);
  BLI_assert(retval == OPERATOR_RUNNING_MODAL);

  return OPERATOR_RUNNING_MODAL;
}

static int sculpt_brush_stroke_exec(bContext *C, wmOperator *op)
{
  sculpt_brush_stroke_init(C, op);

  op->customdata = paint_stroke_new(C,
                                    op,
                                    sculpt_stroke_get_location,
                                    sculpt_stroke_test_start,
                                    sculpt_stroke_update_step,
                                    NULL,
                                    sculpt_stroke_done,
                                    0);

  /* frees op->customdata */
  paint_stroke_exec(C, op);

  return OPERATOR_FINISHED;
}

static void sculpt_brush_stroke_cancel(bContext *C, wmOperator *op)
{
  Object *ob = CTX_data_active_object(C);
  SculptSession *ss = ob->sculpt;
  Sculpt *sd = CTX_data_tool_settings(C)->sculpt;
  const Brush *brush = BKE_paint_brush(&sd->paint);

  /* XXX Canceling strokes that way does not work with dynamic topology,
   *     user will have to do real undo for now. See T46456. */
  if (ss->cache && !sculpt_stroke_is_dynamic_topology(ss, brush)) {
    paint_mesh_restore_co(sd, ob);
  }

  paint_stroke_cancel(C, op);

  if (ss->cache) {
    sculpt_cache_free(ss->cache);
    ss->cache = NULL;
  }

  sculpt_brush_exit_tex(sd);
}

static void SCULPT_OT_brush_stroke(wmOperatorType *ot)
{
  /* identifiers */
  ot->name = "Sculpt";
  ot->idname = "SCULPT_OT_brush_stroke";
  ot->description = "Sculpt a stroke into the geometry";

  /* api callbacks */
  ot->invoke = sculpt_brush_stroke_invoke;
  ot->modal = paint_stroke_modal;
  ot->exec = sculpt_brush_stroke_exec;
  ot->poll = sculpt_poll;
  ot->cancel = sculpt_brush_stroke_cancel;

  /* flags (sculpt does own undo? (ton) */
  ot->flag = OPTYPE_BLOCKING;

  /* properties */

  paint_stroke_operator_properties(ot);

  RNA_def_boolean(ot->srna,
                  "ignore_background_click",
                  0,
                  "Ignore Background Click",
                  "Clicks on the background do not start the stroke");
}

/* Reset the copy of the mesh that is being sculpted on (currently just for the layer brush) */

static int sculpt_set_persistent_base_exec(bContext *C, wmOperator *UNUSED(op))
{
  SculptSession *ss = CTX_data_active_object(C)->sculpt;

  if (ss) {
    if (ss->layer_co) {
      MEM_freeN(ss->layer_co);
    }
    ss->layer_co = NULL;
  }

  return OPERATOR_FINISHED;
}

static void SCULPT_OT_set_persistent_base(wmOperatorType *ot)
{
  /* identifiers */
  ot->name = "Set Persistent Base";
  ot->idname = "SCULPT_OT_set_persistent_base";
  ot->description = "Reset the copy of the mesh that is being sculpted on";

  /* api callbacks */
  ot->exec = sculpt_set_persistent_base_exec;
  ot->poll = sculpt_mode_poll;

  ot->flag = OPTYPE_REGISTER | OPTYPE_UNDO;
}

/************************** Dynamic Topology **************************/

static void sculpt_dynamic_topology_triangulate(BMesh *bm)
{
  if (bm->totloop != bm->totface * 3) {
    BM_mesh_triangulate(
        bm, MOD_TRIANGULATE_QUAD_BEAUTY, MOD_TRIANGULATE_NGON_EARCLIP, 4, false, NULL, NULL, NULL);
  }
}

void sculpt_pbvh_clear(Object *ob)
{
  SculptSession *ss = ob->sculpt;

  /* Clear out any existing DM and PBVH */
  if (ss->pbvh) {
    BKE_pbvh_free(ss->pbvh);
    ss->pbvh = NULL;
  }

  if (ss->pmap) {
    MEM_freeN(ss->pmap);
    ss->pmap = NULL;
  }

  if (ss->pmap_mem) {
    MEM_freeN(ss->pmap_mem);
    ss->pmap_mem = NULL;
  }

  BKE_object_free_derived_caches(ob);

  /* Tag to rebuild PBVH in depsgraph. */
  DEG_id_tag_update(&ob->id, ID_RECALC_GEOMETRY);
}

void sculpt_dyntopo_node_layers_add(SculptSession *ss)
{
  int cd_node_layer_index;

  char layer_id[] = "_dyntopo_node_id";

  cd_node_layer_index = CustomData_get_named_layer_index(&ss->bm->vdata, CD_PROP_INT, layer_id);
  if (cd_node_layer_index == -1) {
    BM_data_layer_add_named(ss->bm, &ss->bm->vdata, CD_PROP_INT, layer_id);
    cd_node_layer_index = CustomData_get_named_layer_index(&ss->bm->vdata, CD_PROP_INT, layer_id);
  }

  ss->cd_vert_node_offset = CustomData_get_n_offset(
      &ss->bm->vdata,
      CD_PROP_INT,
      cd_node_layer_index - CustomData_get_layer_index(&ss->bm->vdata, CD_PROP_INT));

  ss->bm->vdata.layers[cd_node_layer_index].flag |= CD_FLAG_TEMPORARY;

  cd_node_layer_index = CustomData_get_named_layer_index(&ss->bm->pdata, CD_PROP_INT, layer_id);
  if (cd_node_layer_index == -1) {
    BM_data_layer_add_named(ss->bm, &ss->bm->pdata, CD_PROP_INT, layer_id);
    cd_node_layer_index = CustomData_get_named_layer_index(&ss->bm->pdata, CD_PROP_INT, layer_id);
  }

  ss->cd_face_node_offset = CustomData_get_n_offset(
      &ss->bm->pdata,
      CD_PROP_INT,
      cd_node_layer_index - CustomData_get_layer_index(&ss->bm->pdata, CD_PROP_INT));

  ss->bm->pdata.layers[cd_node_layer_index].flag |= CD_FLAG_TEMPORARY;
}

static void sculpt_dynamic_topology_enable_ex(Main *bmain,
                                              Depsgraph *depsgraph,
                                              Scene *scene,
                                              Object *ob)
{
  SculptSession *ss = ob->sculpt;
  Mesh *me = ob->data;
  const BMAllocTemplate allocsize = BMALLOC_TEMPLATE_FROM_ME(me);

  sculpt_pbvh_clear(ob);

  ss->bm_smooth_shading = (scene->toolsettings->sculpt->flags & SCULPT_DYNTOPO_SMOOTH_SHADING) !=
                          0;

  /* Dynamic topology doesn't ensure selection state is valid, so remove [#36280] */
  BKE_mesh_mselect_clear(me);

  /* Create triangles-only BMesh */
  ss->bm = BM_mesh_create(&allocsize,
                          &((struct BMeshCreateParams){
                              .use_toolflags = false,
                          }));

  BM_mesh_bm_from_me(ss->bm,
                     me,
                     (&(struct BMeshFromMeshParams){
                         .calc_face_normal = true,
                         .use_shapekey = true,
                         .active_shapekey = ob->shapenr,
                     }));
  sculpt_dynamic_topology_triangulate(ss->bm);
  BM_data_layer_add(ss->bm, &ss->bm->vdata, CD_PAINT_MASK);
  sculpt_dyntopo_node_layers_add(ss);
  /* make sure the data for existing faces are initialized */
  if (me->totpoly != ss->bm->totface) {
    BM_mesh_normals_update(ss->bm);
  }

  /* Enable dynamic topology */
  me->flag |= ME_SCULPT_DYNAMIC_TOPOLOGY;

  /* Enable logging for undo/redo */
  ss->bm_log = BM_log_create(ss->bm);

  /* Update dependency graph, so modifiers that depend on dyntopo being enabled
   * are re-evaluated and the PBVH is re-created */
  DEG_id_tag_update(&ob->id, ID_RECALC_GEOMETRY);
  BKE_scene_graph_update_tagged(depsgraph, bmain);
}

/* Free the sculpt BMesh and BMLog
 *
 * If 'unode' is given, the BMesh's data is copied out to the unode
 * before the BMesh is deleted so that it can be restored from */
static void sculpt_dynamic_topology_disable_ex(
    Main *bmain, Depsgraph *depsgraph, Scene *scene, Object *ob, SculptUndoNode *unode)
{
  SculptSession *ss = ob->sculpt;
  Mesh *me = ob->data;

  sculpt_pbvh_clear(ob);

  if (unode) {
    /* Free all existing custom data */
    CustomData_free(&me->vdata, me->totvert);
    CustomData_free(&me->edata, me->totedge);
    CustomData_free(&me->fdata, me->totface);
    CustomData_free(&me->ldata, me->totloop);
    CustomData_free(&me->pdata, me->totpoly);

    /* Copy over stored custom data */
    me->totvert = unode->geom_totvert;
    me->totloop = unode->geom_totloop;
    me->totpoly = unode->geom_totpoly;
    me->totedge = unode->geom_totedge;
    me->totface = 0;
    CustomData_copy(
        &unode->geom_vdata, &me->vdata, CD_MASK_MESH.vmask, CD_DUPLICATE, unode->geom_totvert);
    CustomData_copy(
        &unode->geom_edata, &me->edata, CD_MASK_MESH.emask, CD_DUPLICATE, unode->geom_totedge);
    CustomData_copy(
        &unode->geom_ldata, &me->ldata, CD_MASK_MESH.lmask, CD_DUPLICATE, unode->geom_totloop);
    CustomData_copy(
        &unode->geom_pdata, &me->pdata, CD_MASK_MESH.pmask, CD_DUPLICATE, unode->geom_totpoly);

    BKE_mesh_update_customdata_pointers(me, false);
  }
  else {
    BKE_sculptsession_bm_to_me(ob, true);
  }

  /* Clear data */
  me->flag &= ~ME_SCULPT_DYNAMIC_TOPOLOGY;

  /* typically valid but with global-undo they can be NULL, [#36234] */
  if (ss->bm) {
    BM_mesh_free(ss->bm);
    ss->bm = NULL;
  }
  if (ss->bm_log) {
    BM_log_free(ss->bm_log);
    ss->bm_log = NULL;
  }

  BKE_particlesystem_reset_all(ob);
  BKE_ptcache_object_reset(scene, ob, PTCACHE_RESET_OUTDATED);

  /* Update dependency graph, so modifiers that depend on dyntopo being enabled
   * are re-evaluated and the PBVH is re-created */
  DEG_id_tag_update(&ob->id, ID_RECALC_GEOMETRY);
  BKE_scene_graph_update_tagged(depsgraph, bmain);
}

void sculpt_dynamic_topology_disable(bContext *C, SculptUndoNode *unode)
{
  Main *bmain = CTX_data_main(C);
  Depsgraph *depsgraph = CTX_data_ensure_evaluated_depsgraph(C);
  Scene *scene = CTX_data_scene(C);
  Object *ob = CTX_data_active_object(C);
  sculpt_dynamic_topology_disable_ex(bmain, depsgraph, scene, ob, unode);
}

static void sculpt_dynamic_topology_disable_with_undo(Main *bmain,
                                                      Depsgraph *depsgraph,
                                                      Scene *scene,
                                                      Object *ob)
{
  SculptSession *ss = ob->sculpt;
  if (ss->bm) {
    sculpt_undo_push_begin("Dynamic topology disable");
    sculpt_undo_push_node(ob, NULL, SCULPT_UNDO_DYNTOPO_END);
    sculpt_dynamic_topology_disable_ex(bmain, depsgraph, scene, ob, NULL);
    sculpt_undo_push_end();
  }
}

static void sculpt_dynamic_topology_enable_with_undo(Main *bmain,
                                                     Depsgraph *depsgraph,
                                                     Scene *scene,
                                                     Object *ob)
{
  SculptSession *ss = ob->sculpt;
  if (ss->bm == NULL) {
    sculpt_undo_push_begin("Dynamic topology enable");
    sculpt_dynamic_topology_enable_ex(bmain, depsgraph, scene, ob);
    sculpt_undo_push_node(ob, NULL, SCULPT_UNDO_DYNTOPO_BEGIN);
    sculpt_undo_push_end();
  }
}

static int sculpt_dynamic_topology_toggle_exec(bContext *C, wmOperator *UNUSED(op))
{
  Main *bmain = CTX_data_main(C);
  Depsgraph *depsgraph = CTX_data_ensure_evaluated_depsgraph(C);
  Scene *scene = CTX_data_scene(C);
  Object *ob = CTX_data_active_object(C);
  SculptSession *ss = ob->sculpt;

  WM_cursor_wait(1);

  if (ss->bm) {
    sculpt_dynamic_topology_disable_with_undo(bmain, depsgraph, scene, ob);
  }
  else {
    sculpt_dynamic_topology_enable_with_undo(bmain, depsgraph, scene, ob);
  }

  WM_cursor_wait(0);
  WM_main_add_notifier(NC_SCENE | ND_TOOLSETTINGS, NULL);

  return OPERATOR_FINISHED;
}

enum eDynTopoWarnFlag {
  DYNTOPO_WARN_VDATA = (1 << 0),
  DYNTOPO_WARN_EDATA = (1 << 1),
  DYNTOPO_WARN_LDATA = (1 << 2),
  DYNTOPO_WARN_MODIFIER = (1 << 3),
};

static int dyntopo_warning_popup(bContext *C, wmOperatorType *ot, enum eDynTopoWarnFlag flag)
{
  uiPopupMenu *pup = UI_popup_menu_begin(C, IFACE_("Warning!"), ICON_ERROR);
  uiLayout *layout = UI_popup_menu_layout(pup);

  if (flag & (DYNTOPO_WARN_VDATA | DYNTOPO_WARN_EDATA | DYNTOPO_WARN_LDATA)) {
    const char *msg_error = TIP_("Vertex Data Detected!");
    const char *msg = TIP_("Dyntopo will not preserve vertex colors, UVs, or other customdata");
    uiItemL(layout, msg_error, ICON_INFO);
    uiItemL(layout, msg, ICON_NONE);
    uiItemS(layout);
  }

  if (flag & DYNTOPO_WARN_MODIFIER) {
    const char *msg_error = TIP_("Generative Modifiers Detected!");
    const char *msg = TIP_(
        "Keeping the modifiers will increase polycount when returning to object mode");

    uiItemL(layout, msg_error, ICON_INFO);
    uiItemL(layout, msg, ICON_NONE);
    uiItemS(layout);
  }

  uiItemFullO_ptr(layout, ot, IFACE_("OK"), ICON_NONE, NULL, WM_OP_EXEC_DEFAULT, 0, NULL);

  UI_popup_menu_end(C, pup);

  return OPERATOR_INTERFACE;
}

static enum eDynTopoWarnFlag sculpt_dynamic_topology_check(Scene *scene, Object *ob)
{
  Mesh *me = ob->data;
  SculptSession *ss = ob->sculpt;

  enum eDynTopoWarnFlag flag = 0;

  BLI_assert(ss->bm == NULL);
  UNUSED_VARS_NDEBUG(ss);

  for (int i = 0; i < CD_NUMTYPES; i++) {
    if (!ELEM(i, CD_MVERT, CD_MEDGE, CD_MFACE, CD_MLOOP, CD_MPOLY, CD_PAINT_MASK, CD_ORIGINDEX)) {
      if (CustomData_has_layer(&me->vdata, i)) {
        flag |= DYNTOPO_WARN_VDATA;
      }
      if (CustomData_has_layer(&me->edata, i)) {
        flag |= DYNTOPO_WARN_EDATA;
      }
      if (CustomData_has_layer(&me->ldata, i)) {
        flag |= DYNTOPO_WARN_LDATA;
      }
    }
  }

  {
    VirtualModifierData virtualModifierData;
    ModifierData *md = modifiers_getVirtualModifierList(ob, &virtualModifierData);

    /* exception for shape keys because we can edit those */
    for (; md; md = md->next) {
      const ModifierTypeInfo *mti = modifierType_getInfo(md->type);
      if (!modifier_isEnabled(scene, md, eModifierMode_Realtime)) {
        continue;
      }

      if (mti->type == eModifierTypeType_Constructive) {
        flag |= DYNTOPO_WARN_MODIFIER;
        break;
      }
    }
  }

  return flag;
}

static int sculpt_dynamic_topology_toggle_invoke(bContext *C,
                                                 wmOperator *op,
                                                 const wmEvent *UNUSED(event))
{
  Object *ob = CTX_data_active_object(C);
  SculptSession *ss = ob->sculpt;

  if (!ss->bm) {
    Scene *scene = CTX_data_scene(C);
    enum eDynTopoWarnFlag flag = sculpt_dynamic_topology_check(scene, ob);

    if (flag) {
      /* The mesh has customdata that will be lost, let the user confirm this is OK */
      return dyntopo_warning_popup(C, op->type, flag);
    }
  }

  return sculpt_dynamic_topology_toggle_exec(C, op);
}

static void SCULPT_OT_dynamic_topology_toggle(wmOperatorType *ot)
{
  /* identifiers */
  ot->name = "Dynamic Topology Toggle";
  ot->idname = "SCULPT_OT_dynamic_topology_toggle";
  ot->description = "Dynamic topology alters the mesh topology while sculpting";

  /* api callbacks */
  ot->invoke = sculpt_dynamic_topology_toggle_invoke;
  ot->exec = sculpt_dynamic_topology_toggle_exec;
  ot->poll = sculpt_mode_poll;

  ot->flag = OPTYPE_REGISTER | OPTYPE_UNDO;
}

/************************* SCULPT_OT_optimize *************************/

static int sculpt_optimize_exec(bContext *C, wmOperator *UNUSED(op))
{
  Object *ob = CTX_data_active_object(C);

  sculpt_pbvh_clear(ob);
  WM_event_add_notifier(C, NC_OBJECT | ND_DRAW, ob);

  return OPERATOR_FINISHED;
}

static bool sculpt_and_dynamic_topology_poll(bContext *C)
{
  Object *ob = CTX_data_active_object(C);

  return sculpt_mode_poll(C) && ob->sculpt->bm;
}

/* The BVH gets less optimal more quickly with dynamic topology than
 * regular sculpting. There is no doubt more clever stuff we can do to
 * optimize it on the fly, but for now this gives the user a nicer way
 * to recalculate it than toggling modes. */
static void SCULPT_OT_optimize(wmOperatorType *ot)
{
  /* identifiers */
  ot->name = "Optimize";
  ot->idname = "SCULPT_OT_optimize";
  ot->description = "Recalculate the sculpt BVH to improve performance";

  /* api callbacks */
  ot->exec = sculpt_optimize_exec;
  ot->poll = sculpt_and_dynamic_topology_poll;

  ot->flag = OPTYPE_REGISTER | OPTYPE_UNDO;
}

/********************* Dynamic topology symmetrize ********************/

static bool sculpt_no_multires_poll(bContext *C)
{
  Object *ob = CTX_data_active_object(C);
  SculptSession *ss = ob->sculpt;
  if (ss && ss->pbvh && sculpt_mode_poll(C)) {
    return BKE_pbvh_type(ss->pbvh) != PBVH_GRIDS;
  }
  return false;
}

static int sculpt_symmetrize_exec(bContext *C, wmOperator *UNUSED(op))
{
  Object *ob = CTX_data_active_object(C);
  const Sculpt *sd = CTX_data_tool_settings(C)->sculpt;
  SculptSession *ss = ob->sculpt;
  PBVH *pbvh = ss->pbvh;

  if (!pbvh) {
    return OPERATOR_CANCELLED;
  }
<<<<<<< HEAD

  switch (BKE_pbvh_type(pbvh)) {
    case PBVH_BMESH:
      /* Dyntopo Symmetrize */

      /* To simplify undo for symmetrize, all BMesh elements are logged
       * as deleted, then after symmetrize operation all BMesh elements
       * are logged as added (as opposed to attempting to store just the
       * parts that symmetrize modifies) */
      sculpt_undo_push_begin("Dynamic topology symmetrize");
      sculpt_undo_push_node(ob, NULL, SCULPT_UNDO_DYNTOPO_SYMMETRIZE);
      BM_log_before_all_removed(ss->bm, ss->bm_log);

      BM_mesh_toolflags_set(ss->bm, true);

=======

  switch (BKE_pbvh_type(pbvh)) {
    case PBVH_BMESH:
      /* Dyntopo Symmetrize */

      /* To simplify undo for symmetrize, all BMesh elements are logged
       * as deleted, then after symmetrize operation all BMesh elements
       * are logged as added (as opposed to attempting to store just the
       * parts that symmetrize modifies) */
      sculpt_undo_push_begin("Dynamic topology symmetrize");
      sculpt_undo_push_node(ob, NULL, SCULPT_UNDO_DYNTOPO_SYMMETRIZE);
      BM_log_before_all_removed(ss->bm, ss->bm_log);

      BM_mesh_toolflags_set(ss->bm, true);

>>>>>>> fcc6e948
      /* Symmetrize and re-triangulate */
      BMO_op_callf(ss->bm,
                   (BMO_FLAG_DEFAULTS & ~BMO_FLAG_RESPECT_HIDE),
                   "symmetrize input=%avef direction=%i  dist=%f",
                   sd->symmetrize_direction,
                   0.00001f);
      sculpt_dynamic_topology_triangulate(ss->bm);

      /* bisect operator flags edges (keep tags clean for edge queue) */
      BM_mesh_elem_hflag_disable_all(ss->bm, BM_EDGE, BM_ELEM_TAG, false);

      BM_mesh_toolflags_set(ss->bm, false);

      /* Finish undo */
      BM_log_all_added(ss->bm, ss->bm_log);
      sculpt_undo_push_end();

      break;
    case PBVH_FACES:
      /* Mesh Symmetrize */
      ED_sculpt_undo_geometry_begin(ob, "mesh symmetrize");
      Mesh *mesh = ob->data;
      Mesh *mesh_mirror;
      MirrorModifierData mmd = {0};
      int axis = 0;
      mmd.flag = 0;
      mmd.tolerance = 0.005f;
      switch (sd->symmetrize_direction) {
        case BMO_SYMMETRIZE_NEGATIVE_X:
          axis = 0;
          mmd.flag |= MOD_MIR_AXIS_X | MOD_MIR_BISECT_AXIS_X | MOD_MIR_BISECT_FLIP_AXIS_X;
          break;
        case BMO_SYMMETRIZE_NEGATIVE_Y:
          axis = 1;
          mmd.flag |= MOD_MIR_AXIS_Y | MOD_MIR_BISECT_AXIS_Y | MOD_MIR_BISECT_FLIP_AXIS_Y;
          break;
        case BMO_SYMMETRIZE_NEGATIVE_Z:
          axis = 2;
          mmd.flag |= MOD_MIR_AXIS_Z | MOD_MIR_BISECT_AXIS_Z | MOD_MIR_BISECT_FLIP_AXIS_Z;
          break;
        case BMO_SYMMETRIZE_POSITIVE_X:
          axis = 0;
          mmd.flag |= MOD_MIR_AXIS_X | MOD_MIR_BISECT_AXIS_X;
          break;
        case BMO_SYMMETRIZE_POSITIVE_Y:
          axis = 1;
          mmd.flag |= MOD_MIR_AXIS_Y | MOD_MIR_BISECT_AXIS_Y;
          break;
        case BMO_SYMMETRIZE_POSITIVE_Z:
          axis = 2;
          mmd.flag |= MOD_MIR_AXIS_Z | MOD_MIR_BISECT_AXIS_Z;
          break;
      }
      mesh_mirror = BKE_mesh_mirror_apply_mirror_on_axis(&mmd, NULL, ob, mesh, axis);
      if (mesh_mirror) {
        BKE_mesh_nomain_to_mesh(mesh_mirror, mesh, ob, &CD_MASK_MESH, true);
      }
      ED_sculpt_undo_geometry_end(ob);
      BKE_mesh_calc_normals(ob->data);
      BKE_mesh_batch_cache_dirty_tag(ob->data, BKE_MESH_BATCH_DIRTY_ALL);

      break;
    case PBVH_GRIDS:
      return OPERATOR_CANCELLED;
  }

  /* Redraw */
  sculpt_pbvh_clear(ob);
  WM_event_add_notifier(C, NC_OBJECT | ND_DRAW, ob);

  return OPERATOR_FINISHED;
}

static void SCULPT_OT_symmetrize(wmOperatorType *ot)
{
  /* identifiers */
  ot->name = "Symmetrize";
  ot->idname = "SCULPT_OT_symmetrize";
  ot->description = "Symmetrize the topology modifications";

  /* api callbacks */
  ot->exec = sculpt_symmetrize_exec;
  ot->poll = sculpt_no_multires_poll;
}

/**** Toggle operator for turning sculpt mode on or off ****/

static void sculpt_init_session(Depsgraph *depsgraph, Scene *scene, Object *ob)
{
  /* Create persistent sculpt mode data */
  BKE_sculpt_toolsettings_data_ensure(scene);

  ob->sculpt = MEM_callocN(sizeof(SculptSession), "sculpt session");
  ob->sculpt->mode_type = OB_MODE_SCULPT;
  BKE_sculpt_update_object_for_edit(depsgraph, ob, false, false);
}

static int ed_object_sculptmode_flush_recalc_flag(Scene *scene,
                                                  Object *ob,
                                                  MultiresModifierData *mmd)
{
  int flush_recalc = 0;
  /* multires in sculpt mode could have different from object mode subdivision level */
  flush_recalc |= mmd && BKE_multires_sculpt_level_get(mmd) != mmd->lvl;
  /* if object has got active modifiers, it's dm could be different in sculpt mode  */
  flush_recalc |= sculpt_has_active_modifiers(scene, ob);
  return flush_recalc;
}

void ED_object_sculptmode_enter_ex(Main *bmain,
                                   Depsgraph *depsgraph,
                                   Scene *scene,
                                   Object *ob,
                                   const bool force_dyntopo,
                                   ReportList *reports)
{
  const int mode_flag = OB_MODE_SCULPT;
  Mesh *me = BKE_mesh_from_object(ob);

  /* Enter sculptmode */
  ob->mode |= mode_flag;

  MultiresModifierData *mmd = BKE_sculpt_multires_active(scene, ob);

  const int flush_recalc = ed_object_sculptmode_flush_recalc_flag(scene, ob, mmd);

  if (flush_recalc) {
    DEG_id_tag_update(&ob->id, ID_RECALC_GEOMETRY);
  }

  /* Create sculpt mode session data */
  if (ob->sculpt) {
    BKE_sculptsession_free(ob);
  }

  /* Make sure derived final from original object does not reference possibly
   * freed memory.
   */
  BKE_object_free_derived_caches(ob);

  sculpt_init_session(depsgraph, scene, ob);

  /* Mask layer is required */
  if (mmd) {
    /* XXX, we could attempt to support adding mask data mid-sculpt mode (with multi-res)
     * but this ends up being quite tricky (and slow) */
    BKE_sculpt_mask_layers_ensure(ob, mmd);
  }

  if (!(fabsf(ob->scale[0] - ob->scale[1]) < 1e-4f &&
        fabsf(ob->scale[1] - ob->scale[2]) < 1e-4f)) {
    BKE_report(
        reports, RPT_WARNING, "Object has non-uniform scale, sculpting may be unpredictable");
  }
  else if (is_negative_m4(ob->obmat)) {
    BKE_report(reports, RPT_WARNING, "Object has negative scale, sculpting may be unpredictable");
  }

  Paint *paint = BKE_paint_get_active_from_paintmode(scene, PAINT_MODE_SCULPT);
  BKE_paint_init(bmain, scene, PAINT_MODE_SCULPT, PAINT_CURSOR_SCULPT);

  paint_cursor_start_explicit(paint, bmain->wm.first, sculpt_poll_view3d);

  /* Check dynamic-topology flag; re-enter dynamic-topology mode when changing modes,
   * As long as no data was added that is not supported. */
  if (me->flag & ME_SCULPT_DYNAMIC_TOPOLOGY) {
    const char *message_unsupported = NULL;
    if (me->totloop != me->totpoly * 3) {
      message_unsupported = TIP_("non-triangle face");
    }
    else if (mmd != NULL) {
      message_unsupported = TIP_("multi-res modifier");
    }
    else {
      enum eDynTopoWarnFlag flag = sculpt_dynamic_topology_check(scene, ob);
      if (flag == 0) {
        /* pass */
      }
      else if (flag & DYNTOPO_WARN_VDATA) {
        message_unsupported = TIP_("vertex data");
      }
      else if (flag & DYNTOPO_WARN_EDATA) {
        message_unsupported = TIP_("edge data");
      }
      else if (flag & DYNTOPO_WARN_LDATA) {
        message_unsupported = TIP_("face data");
      }
      else if (flag & DYNTOPO_WARN_MODIFIER) {
        message_unsupported = TIP_("constructive modifier");
      }
      else {
        BLI_assert(0);
      }
    }

    if ((message_unsupported == NULL) || force_dyntopo) {
      /* Needed because we may be entering this mode before the undo system loads. */
      wmWindowManager *wm = bmain->wm.first;
      bool has_undo = wm->undo_stack != NULL;
      /* undo push is needed to prevent memory leak */
      if (has_undo) {
        sculpt_undo_push_begin("Dynamic topology enable");
      }
      sculpt_dynamic_topology_enable_ex(bmain, depsgraph, scene, ob);
      if (has_undo) {
        sculpt_undo_push_node(ob, NULL, SCULPT_UNDO_DYNTOPO_BEGIN);
        sculpt_undo_push_end();
      }
    }
    else {
      BKE_reportf(
          reports, RPT_WARNING, "Dynamic Topology found: %s, disabled", message_unsupported);
      me->flag &= ~ME_SCULPT_DYNAMIC_TOPOLOGY;
    }
  }

  /* Flush object mode. */
  DEG_id_tag_update(&ob->id, ID_RECALC_COPY_ON_WRITE);
}

void ED_object_sculptmode_enter(struct bContext *C, Depsgraph *depsgraph, ReportList *reports)
{
  Main *bmain = CTX_data_main(C);
  Scene *scene = CTX_data_scene(C);
  ViewLayer *view_layer = CTX_data_view_layer(C);
  Object *ob = OBACT(view_layer);
  ED_object_sculptmode_enter_ex(bmain, depsgraph, scene, ob, false, reports);
}

void ED_object_sculptmode_exit_ex(Main *bmain, Depsgraph *depsgraph, Scene *scene, Object *ob)
{
  const int mode_flag = OB_MODE_SCULPT;
  Mesh *me = BKE_mesh_from_object(ob);

  multires_flush_sculpt_updates(ob);

  /* Not needed for now. */
#if 0
  MultiresModifierData *mmd = BKE_sculpt_multires_active(scene, ob);
  const int flush_recalc = ed_object_sculptmode_flush_recalc_flag(scene, ob, mmd);
#endif

  /* Always for now, so leaving sculpt mode always ensures scene is in
   * a consistent state.
   */
  if (true || /* flush_recalc || */ (ob->sculpt && ob->sculpt->bm)) {
    DEG_id_tag_update(&ob->id, ID_RECALC_GEOMETRY);
  }

  if (me->flag & ME_SCULPT_DYNAMIC_TOPOLOGY) {
    /* Dynamic topology must be disabled before exiting sculpt
     * mode to ensure the undo stack stays in a consistent
     * state */
    sculpt_dynamic_topology_disable_with_undo(bmain, depsgraph, scene, ob);

    /* store so we know to re-enable when entering sculpt mode */
    me->flag |= ME_SCULPT_DYNAMIC_TOPOLOGY;
  }

  /* Leave sculptmode */
  ob->mode &= ~mode_flag;

  BKE_sculptsession_free(ob);

  paint_cursor_delete_textures();

  /* Never leave derived meshes behind. */
  BKE_object_free_derived_caches(ob);

  /* Flush object mode. */
  DEG_id_tag_update(&ob->id, ID_RECALC_COPY_ON_WRITE);
}

void ED_object_sculptmode_exit(bContext *C, Depsgraph *depsgraph)
{
  Main *bmain = CTX_data_main(C);
  Scene *scene = CTX_data_scene(C);
  ViewLayer *view_layer = CTX_data_view_layer(C);
  Object *ob = OBACT(view_layer);
  ED_object_sculptmode_exit_ex(bmain, depsgraph, scene, ob);
}

static int sculpt_mode_toggle_exec(bContext *C, wmOperator *op)
{
  struct wmMsgBus *mbus = CTX_wm_message_bus(C);
  Main *bmain = CTX_data_main(C);
  Depsgraph *depsgraph = CTX_data_depsgraph_on_load(C);
  Scene *scene = CTX_data_scene(C);
  ToolSettings *ts = scene->toolsettings;
  ViewLayer *view_layer = CTX_data_view_layer(C);
  Object *ob = OBACT(view_layer);
  const int mode_flag = OB_MODE_SCULPT;
  const bool is_mode_set = (ob->mode & mode_flag) != 0;

  if (!is_mode_set) {
    if (!ED_object_mode_compat_set(C, ob, mode_flag, op->reports)) {
      return OPERATOR_CANCELLED;
    }
  }

  if (is_mode_set) {
    ED_object_sculptmode_exit_ex(bmain, depsgraph, scene, ob);
  }
  else {
    if (depsgraph) {
      depsgraph = CTX_data_ensure_evaluated_depsgraph(C);
    }
    ED_object_sculptmode_enter_ex(bmain, depsgraph, scene, ob, false, op->reports);
    BKE_paint_toolslots_brush_validate(bmain, &ts->sculpt->paint);

    if (ob->mode & mode_flag) {
      Mesh *me = ob->data;
      /* Dyntopo add's it's own undo step. */
      if ((me->flag & ME_SCULPT_DYNAMIC_TOPOLOGY) == 0) {
        /* Without this the memfile undo step is used,
         * while it works it causes lag when undoing the first undo step, see T71564. */
        wmWindowManager *wm = CTX_wm_manager(C);
        if (wm->op_undo_depth <= 1) {
          sculpt_undo_push_begin(op->type->name);
        }
      }
    }
  }

  WM_event_add_notifier(C, NC_SCENE | ND_MODE, scene);

  WM_msg_publish_rna_prop(mbus, &ob->id, ob, Object, mode);

  WM_toolsystem_update_from_context_view3d(C);

  return OPERATOR_FINISHED;
}

static void SCULPT_OT_sculptmode_toggle(wmOperatorType *ot)
{
  /* identifiers */
  ot->name = "Sculpt Mode";
  ot->idname = "SCULPT_OT_sculptmode_toggle";
  ot->description = "Toggle sculpt mode in 3D view";

  /* api callbacks */
  ot->exec = sculpt_mode_toggle_exec;
  ot->poll = ED_operator_object_active_editable_mesh;

  ot->flag = OPTYPE_REGISTER | OPTYPE_UNDO;
}

static bool sculpt_and_constant_or_manual_detail_poll(bContext *C)
{
  Object *ob = CTX_data_active_object(C);
  Sculpt *sd = CTX_data_tool_settings(C)->sculpt;

  return sculpt_mode_poll(C) && ob->sculpt->bm &&
         (sd->flags & (SCULPT_DYNTOPO_DETAIL_CONSTANT | SCULPT_DYNTOPO_DETAIL_MANUAL));
}

static int sculpt_detail_flood_fill_exec(bContext *C, wmOperator *UNUSED(op))
{
  Sculpt *sd = CTX_data_tool_settings(C)->sculpt;
  Object *ob = CTX_data_active_object(C);
  SculptSession *ss = ob->sculpt;
  float size;
  float bb_min[3], bb_max[3], center[3], dim[3];
  int i, totnodes;
  PBVHNode **nodes;

  BKE_pbvh_search_gather(ss->pbvh, NULL, NULL, &nodes, &totnodes);

  if (!totnodes) {
    return OPERATOR_CANCELLED;
  }

  for (i = 0; i < totnodes; i++) {
    BKE_pbvh_node_mark_topology_update(nodes[i]);
  }
  /* get the bounding box, it's center and size */
  BKE_pbvh_bounding_box(ob->sculpt->pbvh, bb_min, bb_max);
  add_v3_v3v3(center, bb_min, bb_max);
  mul_v3_fl(center, 0.5f);
  sub_v3_v3v3(dim, bb_max, bb_min);
  size = max_fff(dim[0], dim[1], dim[2]);

  /* update topology size */
  float object_space_constant_detail = 1.0f / (sd->constant_detail * mat4_to_scale(ob->obmat));
  BKE_pbvh_bmesh_detail_size_set(ss->pbvh, object_space_constant_detail);

  sculpt_undo_push_begin("Dynamic topology flood fill");
  sculpt_undo_push_node(ob, NULL, SCULPT_UNDO_COORDS);

  while (BKE_pbvh_bmesh_update_topology(
      ss->pbvh, PBVH_Collapse | PBVH_Subdivide, center, NULL, size, false, false)) {
    for (i = 0; i < totnodes; i++) {
      BKE_pbvh_node_mark_topology_update(nodes[i]);
    }
  }

  MEM_SAFE_FREE(nodes);
  sculpt_undo_push_end();

  /* force rebuild of pbvh for better BB placement */
  sculpt_pbvh_clear(ob);
  /* Redraw */
  WM_event_add_notifier(C, NC_OBJECT | ND_DRAW, ob);

  return OPERATOR_FINISHED;
}

static void SCULPT_OT_detail_flood_fill(wmOperatorType *ot)
{
  /* identifiers */
  ot->name = "Detail Flood Fill";
  ot->idname = "SCULPT_OT_detail_flood_fill";
  ot->description = "Flood fill the mesh with the selected detail setting";

  /* api callbacks */
  ot->exec = sculpt_detail_flood_fill_exec;
  ot->poll = sculpt_and_constant_or_manual_detail_poll;

  ot->flag = OPTYPE_REGISTER | OPTYPE_UNDO;
}

typedef enum eSculptSampleDetailModeTypes {
  SAMPLE_DETAIL_DYNTOPO = 0,
  SAMPLE_DETAIL_VOXEL = 1,
} eSculptSampleDetailModeTypes;

static EnumPropertyItem prop_sculpt_sample_detail_mode_types[] = {
    {SAMPLE_DETAIL_DYNTOPO, "DYNTOPO", 0, "Dyntopo", "Sample dyntopo detail"},
    {SAMPLE_DETAIL_VOXEL, "VOXEL", 0, "Voxel", "Sample mesh voxel size"},
    {0, NULL, 0, NULL, NULL},
};

static void sample_detail_voxel(bContext *C, ViewContext *vc, int mx, int my)
{
  Depsgraph *depsgraph = CTX_data_depsgraph_pointer(C);
  Object *ob = vc->obact;
  Mesh *mesh = ob->data;

  SculptSession *ss = ob->sculpt;
  SculptCursorGeometryInfo sgi;
  sculpt_vertex_random_access_init(ss);

  /* Update the active vertex */
  float mouse[2] = {mx, my};
  sculpt_cursor_geometry_info_update(C, &sgi, mouse, false);
  BKE_sculpt_update_object_for_edit(depsgraph, ob, true, false);

  /* Average the edge length of the connected edges to the active vertex */
  int active_vertex = sculpt_active_vertex_get(ss);
  const float *active_vertex_co = sculpt_active_vertex_co_get(ss);
  float edge_length = 0.0f;
  int tot = 0;
  SculptVertexNeighborIter ni;
  sculpt_vertex_neighbors_iter_begin(ss, active_vertex, ni)
  {
    edge_length += len_v3v3(active_vertex_co, sculpt_vertex_co_get(ss, ni.index));
    tot += 1;
  }
  sculpt_vertex_neighbors_iter_end(ni);
  if (tot > 0) {
    mesh->remesh_voxel_size = edge_length / (float)tot;
  }
}

static void sample_detail_dyntopo(bContext *C, ViewContext *vc, ARegion *ar, int mx, int my)
{
  Sculpt *sd = CTX_data_tool_settings(C)->sculpt;
  Object *ob = vc->obact;
  Brush *brush = BKE_paint_brush(&sd->paint);

  sculpt_stroke_modifiers_check(C, ob, brush);

  float mouse[2] = {mx - ar->winrct.xmin, my - ar->winrct.ymin};
  float ray_start[3], ray_end[3], ray_normal[3];
  float depth = sculpt_raycast_init(vc, mouse, ray_start, ray_end, ray_normal, false);

  SculptDetailRaycastData srd;
  srd.hit = 0;
  srd.ray_start = ray_start;
  srd.depth = depth;
  srd.edge_length = 0.0f;
  isect_ray_tri_watertight_v3_precalc(&srd.isect_precalc, ray_normal);

  BKE_pbvh_raycast(ob->sculpt->pbvh, sculpt_raycast_detail_cb, &srd, ray_start, ray_normal, false);

  if (srd.hit && srd.edge_length > 0.0f) {
    /* Convert edge length to world space detail resolution. */
    sd->constant_detail = 1 / (srd.edge_length * mat4_to_scale(ob->obmat));
  }
}

static void sample_detail(bContext *C, int mx, int my, int mode)
{
  /* Find 3D view to pick from. */
  bScreen *screen = CTX_wm_screen(C);
  ScrArea *sa = BKE_screen_find_area_xy(screen, SPACE_VIEW3D, mx, my);
  ARegion *ar = (sa) ? BKE_area_find_region_xy(sa, RGN_TYPE_WINDOW, mx, my) : NULL;
  if (ar == NULL) {
    return;
  }

  /* Set context to 3D view. */
  ScrArea *prev_sa = CTX_wm_area(C);
  ARegion *prev_ar = CTX_wm_region(C);
  CTX_wm_area_set(C, sa);
  CTX_wm_region_set(C, ar);

  Depsgraph *depsgraph = CTX_data_ensure_evaluated_depsgraph(C);
  ViewContext vc;
  ED_view3d_viewcontext_init(C, &vc, depsgraph);

  /* Pick sample detail. */
  switch (mode) {
    case SAMPLE_DETAIL_DYNTOPO:
      sample_detail_dyntopo(C, &vc, ar, mx, my);
      break;
    case SAMPLE_DETAIL_VOXEL:
      sample_detail_voxel(C, &vc, mx, my);
      break;
  }

  /* Restore context. */
  CTX_wm_area_set(C, prev_sa);
  CTX_wm_region_set(C, prev_ar);
}

static int sculpt_sample_detail_size_exec(bContext *C, wmOperator *op)
{
  int ss_co[2];
  RNA_int_get_array(op->ptr, "location", ss_co);
  int mode = RNA_enum_get(op->ptr, "mode");
  sample_detail(C, ss_co[0], ss_co[1], mode);
  return OPERATOR_FINISHED;
}

static int sculpt_sample_detail_size_invoke(bContext *C, wmOperator *op, const wmEvent *UNUSED(e))
{
  ED_workspace_status_text(C, TIP_("Click on the mesh to set the detail"));
  WM_cursor_modal_set(CTX_wm_window(C), WM_CURSOR_EYEDROPPER);
  WM_event_add_modal_handler(C, op);
  return OPERATOR_RUNNING_MODAL;
}

static int sculpt_sample_detail_size_modal(bContext *C, wmOperator *op, const wmEvent *event)
{
  switch (event->type) {
    case LEFTMOUSE:
      if (event->val == KM_PRESS) {
        int ss_co[2] = {event->x, event->y};

        int mode = RNA_enum_get(op->ptr, "mode");
        sample_detail(C, ss_co[0], ss_co[1], mode);

        RNA_int_set_array(op->ptr, "location", ss_co);
        WM_cursor_modal_restore(CTX_wm_window(C));
        ED_workspace_status_text(C, NULL);
        WM_main_add_notifier(NC_SCENE | ND_TOOLSETTINGS, NULL);

        return OPERATOR_FINISHED;
      }
      break;

    case RIGHTMOUSE: {
      WM_cursor_modal_restore(CTX_wm_window(C));
      ED_workspace_status_text(C, NULL);

      return OPERATOR_CANCELLED;
    }
  }

  return OPERATOR_RUNNING_MODAL;
}

static void SCULPT_OT_sample_detail_size(wmOperatorType *ot)
{
  /* identifiers */
  ot->name = "Sample Detail Size";
  ot->idname = "SCULPT_OT_sample_detail_size";
  ot->description = "Sample the mesh detail on clicked point";

  /* api callbacks */
  ot->invoke = sculpt_sample_detail_size_invoke;
  ot->exec = sculpt_sample_detail_size_exec;
  ot->modal = sculpt_sample_detail_size_modal;
  ot->poll = sculpt_mode_poll;

  ot->flag = OPTYPE_REGISTER | OPTYPE_UNDO;

  RNA_def_int_array(ot->srna,
                    "location",
                    2,
                    NULL,
                    0,
                    SHRT_MAX,
                    "Location",
                    "Screen Coordinates of sampling",
                    0,
                    SHRT_MAX);
  RNA_def_enum(ot->srna,
               "mode",
               prop_sculpt_sample_detail_mode_types,
               SAMPLE_DETAIL_DYNTOPO,
               "Detail Mode",
               "Target sculpting workflow that is going to use the sampled size");
}

/* Dynamic-topology detail size
 *
 * This should be improved further, perhaps by showing a triangle
 * grid rather than brush alpha */
static void set_brush_rc_props(PointerRNA *ptr, const char *prop)
{
  char *path = BLI_sprintfN("tool_settings.sculpt.brush.%s", prop);
  RNA_string_set(ptr, "data_path_primary", path);
  MEM_freeN(path);
}

static int sculpt_set_detail_size_exec(bContext *C, wmOperator *UNUSED(op))
{
  Sculpt *sd = CTX_data_tool_settings(C)->sculpt;

  PointerRNA props_ptr;
  wmOperatorType *ot = WM_operatortype_find("WM_OT_radial_control", true);

  WM_operator_properties_create_ptr(&props_ptr, ot);

  if (sd->flags & (SCULPT_DYNTOPO_DETAIL_CONSTANT | SCULPT_DYNTOPO_DETAIL_MANUAL)) {
    set_brush_rc_props(&props_ptr, "constant_detail_resolution");
    RNA_string_set(
        &props_ptr, "data_path_primary", "tool_settings.sculpt.constant_detail_resolution");
  }
  else if (sd->flags & SCULPT_DYNTOPO_DETAIL_BRUSH) {
    set_brush_rc_props(&props_ptr, "constant_detail_resolution");
    RNA_string_set(&props_ptr, "data_path_primary", "tool_settings.sculpt.detail_percent");
  }
  else {
    set_brush_rc_props(&props_ptr, "detail_size");
    RNA_string_set(&props_ptr, "data_path_primary", "tool_settings.sculpt.detail_size");
  }

  WM_operator_name_call_ptr(C, ot, WM_OP_INVOKE_DEFAULT, &props_ptr);

  WM_operator_properties_free(&props_ptr);

  return OPERATOR_FINISHED;
}

static void SCULPT_OT_set_detail_size(wmOperatorType *ot)
{
  /* identifiers */
  ot->name = "Set Detail Size";
  ot->idname = "SCULPT_OT_set_detail_size";
  ot->description =
      "Set the mesh detail (either relative or constant one, depending on current dyntopo mode)";

  /* api callbacks */
  ot->exec = sculpt_set_detail_size_exec;
  ot->poll = sculpt_and_dynamic_topology_poll;

  ot->flag = OPTYPE_REGISTER | OPTYPE_UNDO;
}
static void filter_cache_init_task_cb(void *__restrict userdata,
                                      const int i,
                                      const TaskParallelTLS *__restrict UNUSED(tls))
{
  SculptThreadedTaskData *data = userdata;
  PBVHNode *node = data->nodes[i];

  sculpt_undo_push_node(data->ob, node, SCULPT_UNDO_COORDS);
}

static void sculpt_filter_cache_init(Object *ob, Sculpt *sd)
{
  SculptSession *ss = ob->sculpt;
  PBVH *pbvh = ob->sculpt->pbvh;

  ss->filter_cache = MEM_callocN(sizeof(FilterCache), "filter cache");

  ss->filter_cache->random_seed = rand();

  float center[3] = {0.0f};
  SculptSearchSphereData search_data = {
      .original = true,
      .center = center,
      .radius_squared = FLT_MAX,
      .ignore_fully_masked = true,

  };
  BKE_pbvh_search_gather(pbvh,
                         sculpt_search_sphere_cb,
                         &search_data,
                         &ss->filter_cache->nodes,
                         &ss->filter_cache->totnode);

  for (int i = 0; i < ss->filter_cache->totnode; i++) {
    BKE_pbvh_node_mark_normals_update(ss->filter_cache->nodes[i]);
  }

  /* mesh->runtime.subdiv_ccg is not available. Updating of the normals is done during drawing.
   * Filters can't use normals in multires. */
  if (BKE_pbvh_type(ss->pbvh) != PBVH_GRIDS) {
    BKE_pbvh_update_normals(ss->pbvh, NULL);
  }

  SculptThreadedTaskData data = {
      .sd = sd,
      .ob = ob,
      .nodes = ss->filter_cache->nodes,
  };

  PBVHParallelSettings settings;
  BKE_pbvh_parallel_range_settings(
      &settings, (sd->flags & SCULPT_USE_OPENMP), ss->filter_cache->totnode);
  BKE_pbvh_parallel_range(
      0, ss->filter_cache->totnode, &data, filter_cache_init_task_cb, &settings);
}

static void sculpt_filter_cache_free(SculptSession *ss)
{
  if (ss->filter_cache->nodes) {
    MEM_freeN(ss->filter_cache->nodes);
  }
  if (ss->filter_cache->mask_update_it) {
    MEM_freeN(ss->filter_cache->mask_update_it);
  }
  if (ss->filter_cache->prev_mask) {
    MEM_freeN(ss->filter_cache->prev_mask);
  }
  if (ss->filter_cache->normal_factor) {
    MEM_freeN(ss->filter_cache->normal_factor);
  }
  MEM_freeN(ss->filter_cache);
  ss->filter_cache = NULL;
}

typedef enum eSculptMeshFilterTypes {
  MESH_FILTER_SMOOTH = 0,
  MESH_FILTER_SCALE = 1,
  MESH_FILTER_INFLATE = 2,
  MESH_FILTER_SPHERE = 3,
  MESH_FILTER_RANDOM = 4,
  MESH_FILTER_RELAX = 5,
} eSculptMeshFilterTypes;

static EnumPropertyItem prop_mesh_filter_types[] = {
    {MESH_FILTER_SMOOTH, "SMOOTH", 0, "Smooth", "Smooth mesh"},
    {MESH_FILTER_SCALE, "SCALE", 0, "Scale", "Scale mesh"},
    {MESH_FILTER_INFLATE, "INFLATE", 0, "Inflate", "Inflate mesh"},
    {MESH_FILTER_SPHERE, "SPHERE", 0, "Sphere", "Morph into sphere"},
    {MESH_FILTER_RANDOM, "RANDOM", 0, "Random", "Randomize vertex positions"},
    {MESH_FILTER_RELAX, "RELAX", 0, "Relax", "Relax mesh"},
    {0, NULL, 0, NULL, NULL},
};

typedef enum eMeshFilterDeformAxis {
  MESH_FILTER_DEFORM_X = 1 << 0,
  MESH_FILTER_DEFORM_Y = 1 << 1,
  MESH_FILTER_DEFORM_Z = 1 << 2,
} eMeshFilterDeformAxis;

static EnumPropertyItem prop_mesh_filter_deform_axis_items[] = {
    {MESH_FILTER_DEFORM_X, "X", 0, "X", "Deform in the X axis"},
    {MESH_FILTER_DEFORM_Y, "Y", 0, "Y", "Deform in the Y axis"},
    {MESH_FILTER_DEFORM_Z, "Z", 0, "Z", "Deform in the Z axis"},
    {0, NULL, 0, NULL, NULL},
};

static bool sculpt_mesh_filter_needs_pmap(int filter_type)
{
  return ELEM(filter_type, MESH_FILTER_SMOOTH, MESH_FILTER_RELAX);
}

static void mesh_filter_task_cb(void *__restrict userdata,
                                const int i,
                                const TaskParallelTLS *__restrict UNUSED(tls))
{
  SculptThreadedTaskData *data = userdata;
  SculptSession *ss = data->ob->sculpt;
  PBVHNode *node = data->nodes[i];

  const int filter_type = data->filter_type;

  SculptOrigVertData orig_data;
  sculpt_orig_vert_data_init(&orig_data, data->ob, data->nodes[i]);

  PBVHVertexIter vd;
  BKE_pbvh_vertex_iter_begin(ss->pbvh, node, vd, PBVH_ITER_UNIQUE)
  {
    sculpt_orig_vert_data_update(&orig_data, &vd);
    float orig_co[3], val[3], avg[3], normal[3], disp[3], disp2[3], transform[3][3], final_pos[3];
    float fade = vd.mask ? *vd.mask : 0.0f;
    fade = 1 - fade;
    fade *= data->filter_strength;

    if (fade == 0.0f) {
      continue;
    }

    if (filter_type == MESH_FILTER_RELAX) {
      copy_v3_v3(orig_co, vd.co);
    }
    else {
      copy_v3_v3(orig_co, orig_data.co);
    }
    switch (filter_type) {
      case MESH_FILTER_SMOOTH:
        CLAMP(fade, -1.0f, 1.0f);
        switch (BKE_pbvh_type(ss->pbvh)) {
          case PBVH_FACES:
            neighbor_average(ss, avg, vd.index);
            break;
          case PBVH_BMESH:
            bmesh_neighbor_average(avg, vd.bm_vert);
            break;
          case PBVH_GRIDS:
            grids_neighbor_average(ss, avg, vd.index);
            break;
        }
        sub_v3_v3v3(val, avg, orig_co);
        madd_v3_v3v3fl(val, orig_co, val, fade);
        sub_v3_v3v3(disp, val, orig_co);
        break;
      case MESH_FILTER_INFLATE:
        normal_short_to_float_v3(normal, orig_data.no);
        mul_v3_v3fl(disp, normal, fade);
        break;
      case MESH_FILTER_SCALE:
        unit_m3(transform);
        scale_m3_fl(transform, 1 + fade);
        copy_v3_v3(val, orig_co);
        mul_m3_v3(transform, val);
        sub_v3_v3v3(disp, val, orig_co);
        break;
      case MESH_FILTER_SPHERE:
        normalize_v3_v3(disp, orig_co);
        if (fade > 0) {
          mul_v3_v3fl(disp, disp, fade);
        }
        else {
          mul_v3_v3fl(disp, disp, -fade);
        }

        unit_m3(transform);
        if (fade > 0) {
          scale_m3_fl(transform, 1 - fade);
        }
        else {
          scale_m3_fl(transform, 1 + fade);
        }
        copy_v3_v3(val, orig_co);
        mul_m3_v3(transform, val);
        sub_v3_v3v3(disp2, val, orig_co);

        mid_v3_v3v3(disp, disp, disp2);
        break;
      case MESH_FILTER_RANDOM: {
        normal_short_to_float_v3(normal, orig_data.no);
        /* Index is not unique for multires, so hash by vertex coordinates. */
        const uint *hash_co = (const uint *)orig_co;
        const uint hash = BLI_hash_int_2d(hash_co[0], hash_co[1]) ^
                          BLI_hash_int_2d(hash_co[2], ss->filter_cache->random_seed);
        mul_v3_fl(normal, hash * (1.0f / (float)0xFFFFFFFF) - 0.5f);
        mul_v3_v3fl(disp, normal, fade);
        break;
      }
      case MESH_FILTER_RELAX: {
        sculpt_relax_vertex(ss, &vd, clamp_f(fade, 0.0f, 1.0f), val);
        sub_v3_v3v3(disp, val, vd.co);
        break;
      }
    }

    for (int it = 0; it < 3; it++) {
      if (!ss->filter_cache->enabled_axis[it]) {
        disp[it] = 0.0f;
      }
    }

    add_v3_v3v3(final_pos, orig_co, disp);
    copy_v3_v3(vd.co, final_pos);
    if (vd.mvert) {
      vd.mvert->flag |= ME_VERT_PBVH_UPDATE;
    }
  }
  BKE_pbvh_vertex_iter_end;

  BKE_pbvh_node_mark_update(node);
}

static int sculpt_mesh_filter_modal(bContext *C, wmOperator *op, const wmEvent *event)
{
  Object *ob = CTX_data_active_object(C);
  Depsgraph *depsgraph = CTX_data_depsgraph_pointer(C);
  SculptSession *ss = ob->sculpt;
  Sculpt *sd = CTX_data_tool_settings(C)->sculpt;
  int filter_type = RNA_enum_get(op->ptr, "type");
  float filter_strength = RNA_float_get(op->ptr, "strength");

  if (event->type == LEFTMOUSE && event->val == KM_RELEASE) {
    sculpt_filter_cache_free(ss);
    sculpt_undo_push_end();
    sculpt_flush_update_done(C, ob, SCULPT_UPDATE_COORDS);
    return OPERATOR_FINISHED;
  }

  if (event->type != MOUSEMOVE) {
    return OPERATOR_RUNNING_MODAL;
  }

  float len = event->prevclickx - event->mval[0];
  filter_strength = filter_strength * -len * 0.001f * UI_DPI_FAC;

  sculpt_vertex_random_access_init(ss);

  bool needs_pmap = sculpt_mesh_filter_needs_pmap(filter_type);
  BKE_sculpt_update_object_for_edit(depsgraph, ob, needs_pmap, false);

  SculptThreadedTaskData data = {
      .sd = sd,
      .ob = ob,
      .nodes = ss->filter_cache->nodes,
      .filter_type = filter_type,
      .filter_strength = filter_strength,
  };

  PBVHParallelSettings settings;
  BKE_pbvh_parallel_range_settings(
      &settings, (sd->flags & SCULPT_USE_OPENMP), ss->filter_cache->totnode);
  BKE_pbvh_parallel_range(0, ss->filter_cache->totnode, &data, mesh_filter_task_cb, &settings);

  if (ss->deform_modifiers_active || ss->shapekey_active) {
    sculpt_flush_stroke_deform(sd, ob, true);
  }

  /* The relax mesh filter needs the updated normals of the modified mesh after each iteration */
  if (filter_type == MESH_FILTER_RELAX) {
    BKE_pbvh_update_normals(ss->pbvh, ss->subdiv_ccg);
  }

  sculpt_flush_update_step(C, SCULPT_UPDATE_COORDS);

  return OPERATOR_RUNNING_MODAL;
}

static int sculpt_mesh_filter_invoke(bContext *C, wmOperator *op, const wmEvent *UNUSED(event))
{
  Object *ob = CTX_data_active_object(C);
  Depsgraph *depsgraph = CTX_data_depsgraph_pointer(C);
  Sculpt *sd = CTX_data_tool_settings(C)->sculpt;
  int filter_type = RNA_enum_get(op->ptr, "type");
  SculptSession *ss = ob->sculpt;
  PBVH *pbvh = ob->sculpt->pbvh;

  int deform_axis = RNA_enum_get(op->ptr, "deform_axis");
  if (deform_axis == 0) {
    return OPERATOR_CANCELLED;
  }

  sculpt_vertex_random_access_init(ss);

  bool needs_pmap = sculpt_mesh_filter_needs_pmap(filter_type);
  BKE_sculpt_update_object_for_edit(depsgraph, ob, needs_pmap, false);

  if (BKE_pbvh_type(pbvh) == PBVH_FACES && needs_pmap && !ob->sculpt->pmap) {
    return OPERATOR_CANCELLED;
  }

  sculpt_undo_push_begin("Mesh filter");

  sculpt_filter_cache_init(ob, sd);

  ss->filter_cache->enabled_axis[0] = deform_axis & MESH_FILTER_DEFORM_X;
  ss->filter_cache->enabled_axis[1] = deform_axis & MESH_FILTER_DEFORM_Y;
  ss->filter_cache->enabled_axis[2] = deform_axis & MESH_FILTER_DEFORM_Z;

  WM_event_add_modal_handler(C, op);
  return OPERATOR_RUNNING_MODAL;
}

static void SCULPT_OT_mesh_filter(struct wmOperatorType *ot)
{
  /* identifiers */
  ot->name = "Filter mesh";
  ot->idname = "SCULPT_OT_mesh_filter";
  ot->description = "Applies a filter to modify the current mesh";

  /* api callbacks */
  ot->invoke = sculpt_mesh_filter_invoke;
  ot->modal = sculpt_mesh_filter_modal;
  ot->poll = sculpt_mode_poll;

  ot->flag = OPTYPE_REGISTER | OPTYPE_UNDO;

  /* rna */
  RNA_def_enum(ot->srna,
               "type",
               prop_mesh_filter_types,
               MESH_FILTER_INFLATE,
               "Filter type",
               "Operation that is going to be applied to the mesh");
  RNA_def_float(
      ot->srna, "strength", 1.0f, -10.0f, 10.0f, "Strength", "Filter Strength", -10.0f, 10.0f);
  RNA_def_enum_flag(ot->srna,
                    "deform_axis",
                    prop_mesh_filter_deform_axis_items,
                    MESH_FILTER_DEFORM_X | MESH_FILTER_DEFORM_Y | MESH_FILTER_DEFORM_Z,
                    "Deform axis",
                    "Apply the deformation in the selected axis");
}

typedef enum eSculptMaskFilterTypes {
  MASK_FILTER_SMOOTH = 0,
  MASK_FILTER_SHARPEN = 1,
  MASK_FILTER_GROW = 2,
  MASK_FILTER_SHRINK = 3,
  MASK_FILTER_CONTRAST_INCREASE = 5,
  MASK_FILTER_CONTRAST_DECREASE = 6,
} eSculptMaskFilterTypes;

static EnumPropertyItem prop_mask_filter_types[] = {
    {MASK_FILTER_SMOOTH, "SMOOTH", 0, "Smooth Mask", "Smooth mask"},
    {MASK_FILTER_SHARPEN, "SHARPEN", 0, "Sharpen Mask", "Sharpen mask"},
    {MASK_FILTER_GROW, "GROW", 0, "Grow Mask", "Grow mask"},
    {MASK_FILTER_SHRINK, "SHRINK", 0, "Shrink Mask", "Shrink mask"},
    {MASK_FILTER_CONTRAST_INCREASE,
     "CONTRAST_INCREASE",
     0,
     "Increase contrast",
     "Increase the contrast of the paint mask"},
    {MASK_FILTER_CONTRAST_DECREASE,
     "CONTRAST_DECREASE",
     0,
     "Decrease contrast",
     "Decrease the contrast of the paint mask"},
    {0, NULL, 0, NULL, NULL},
};

static void mask_filter_task_cb(void *__restrict userdata,
                                const int i,
                                const TaskParallelTLS *__restrict UNUSED(tls))
{
  SculptThreadedTaskData *data = userdata;
  SculptSession *ss = data->ob->sculpt;
  PBVHNode *node = data->nodes[i];
  bool update = false;

  const int mode = data->filter_type;
  float contrast = 0.0f;

  PBVHVertexIter vd;

  if (mode == MASK_FILTER_CONTRAST_INCREASE) {
    contrast = 0.1f;
  }

  if (mode == MASK_FILTER_CONTRAST_DECREASE) {
    contrast = -0.1f;
  }

  BKE_pbvh_vertex_iter_begin(ss->pbvh, node, vd, PBVH_ITER_UNIQUE)
  {
    float delta, gain, offset, max, min;
    float prev_val = *vd.mask;
    SculptVertexNeighborIter ni;
    switch (mode) {
      case MASK_FILTER_SMOOTH:
      case MASK_FILTER_SHARPEN: {
        float val = 0.0f;

        switch (BKE_pbvh_type(ss->pbvh)) {
          case PBVH_FACES:
            val = neighbor_average_mask(ss, vd.index);
            break;
          case PBVH_BMESH:
            val = bmesh_neighbor_average_mask(vd.bm_vert, vd.cd_vert_mask_offset);
            break;
          case PBVH_GRIDS:
            val = grids_neighbor_average_mask(ss, vd.index);
            break;
        }

        val -= *vd.mask;

        if (mode == MASK_FILTER_SMOOTH) {
          *vd.mask += val;
        }
        else if (mode == MASK_FILTER_SHARPEN) {
          if (*vd.mask > 0.5f) {
            *vd.mask += 0.05f;
          }
          else {
            *vd.mask -= 0.05f;
          }
          *vd.mask += val / 2;
        }
        break;
      }
      case MASK_FILTER_GROW:
        max = 0.0f;
        sculpt_vertex_neighbors_iter_begin(ss, vd.index, ni)
        {
          float vmask_f = data->prev_mask[ni.index];
          if (vmask_f > max) {
            max = vmask_f;
          }
        }
        sculpt_vertex_neighbors_iter_end(ni);
        *vd.mask = max;
        break;
      case MASK_FILTER_SHRINK:
        min = 1.0f;
        sculpt_vertex_neighbors_iter_begin(ss, vd.index, ni)
        {
          float vmask_f = data->prev_mask[ni.index];
          if (vmask_f < min) {
            min = vmask_f;
          }
        }
        sculpt_vertex_neighbors_iter_end(ni);
        *vd.mask = min;
        break;
      case MASK_FILTER_CONTRAST_INCREASE:
      case MASK_FILTER_CONTRAST_DECREASE:
        delta = contrast / 2.0f;
        gain = 1.0f - delta * 2.0f;
        if (contrast > 0) {
          gain = 1.0f / ((gain != 0.0f) ? gain : FLT_EPSILON);
          offset = gain * (-delta);
        }
        else {
          delta *= -1;
          offset = gain * (delta);
        }
        *vd.mask = gain * (*vd.mask) + offset;
        break;
    }
    CLAMP(*vd.mask, 0.0f, 1.0f);
    if (*vd.mask != prev_val) {
      update = true;
    }
    if (vd.mvert) {
      vd.mvert->flag |= ME_VERT_PBVH_UPDATE;
    }
  }
  BKE_pbvh_vertex_iter_end;

  if (update) {
    BKE_pbvh_node_mark_update_mask(node);
  }
}

static int sculpt_mask_filter_exec(bContext *C, wmOperator *op)
{
  ARegion *ar = CTX_wm_region(C);
  Object *ob = CTX_data_active_object(C);
  SculptSession *ss = ob->sculpt;
  Depsgraph *depsgraph = CTX_data_depsgraph_pointer(C);
  PBVH *pbvh = ob->sculpt->pbvh;
  PBVHNode **nodes;
  Sculpt *sd = CTX_data_tool_settings(C)->sculpt;
  int totnode;
  int filter_type = RNA_enum_get(op->ptr, "filter_type");

  BKE_sculpt_update_object_for_edit(depsgraph, ob, true, true);

  sculpt_vertex_random_access_init(ss);

  if (!ob->sculpt->pmap) {
    return OPERATOR_CANCELLED;
  }

  int num_verts = sculpt_vertex_count_get(ss);

  BKE_pbvh_search_gather(pbvh, NULL, NULL, &nodes, &totnode);
  sculpt_undo_push_begin("Mask filter");

  for (int i = 0; i < totnode; i++) {
    sculpt_undo_push_node(ob, nodes[i], SCULPT_UNDO_MASK);
  }

  float *prev_mask = NULL;
  int iterations = RNA_int_get(op->ptr, "iterations");

  /* Auto iteration count calculates the number of iteration based on the vertices of the mesh to
   * avoid adding an unnecessary amount of undo steps when using the operator from a shortcut.
   * One iteration per 50000 vertices in the mesh should be fine in most cases.
   * Maybe we want this to be configurable. */
  if (RNA_boolean_get(op->ptr, "auto_iteration_count")) {
    iterations = (int)(num_verts / 50000.0f) + 1;
  }

  for (int i = 0; i < iterations; i++) {
    if (ELEM(filter_type, MASK_FILTER_GROW, MASK_FILTER_SHRINK)) {
      prev_mask = MEM_mallocN(num_verts * sizeof(float), "prevmask");
      for (int j = 0; j < num_verts; j++) {
        prev_mask[j] = sculpt_vertex_mask_get(ss, j);
      }
    }

    SculptThreadedTaskData data = {
        .sd = sd,
        .ob = ob,
        .nodes = nodes,
        .filter_type = filter_type,
        .prev_mask = prev_mask,
    };

    PBVHParallelSettings settings;
    BKE_pbvh_parallel_range_settings(&settings, (sd->flags & SCULPT_USE_OPENMP), totnode);
    BKE_pbvh_parallel_range(0, totnode, &data, mask_filter_task_cb, &settings);

    if (ELEM(filter_type, MASK_FILTER_GROW, MASK_FILTER_SHRINK)) {
      MEM_freeN(prev_mask);
    }
  }

  MEM_SAFE_FREE(nodes);

  sculpt_undo_push_end();

  ED_region_tag_redraw(ar);
  WM_event_add_notifier(C, NC_OBJECT | ND_DRAW, ob);
  return OPERATOR_FINISHED;
}

static void SCULPT_OT_mask_filter(struct wmOperatorType *ot)
{
  /* identifiers */
  ot->name = "Mask Filter";
  ot->idname = "SCULPT_OT_mask_filter";
  ot->description = "Applies a filter to modify the current mask";

  /* api callbacks */
  ot->exec = sculpt_mask_filter_exec;
  ot->poll = sculpt_mode_poll;

  ot->flag = OPTYPE_REGISTER;

  /* rna */
  RNA_def_enum(ot->srna,
               "filter_type",
               prop_mask_filter_types,
               MASK_FILTER_SMOOTH,
               "Type",
               "Filter that is going to be applied to the mask");
  RNA_def_int(ot->srna,
              "iterations",
              1,
              1,
              100,
              "Iterations",
              "Number of times that the filter is going to be applied",
              1,
              100);
  RNA_def_boolean(
      ot->srna,
      "auto_iteration_count",
      false,
      "Auto Iteration Count",
      "Use a automatic number of iterations based on the number of vertices of the sculpt");
}

static float neighbor_dirty_mask(SculptSession *ss, PBVHVertexIter *vd)
{
  int total = 0;
  float avg[3];
  zero_v3(avg);

  SculptVertexNeighborIter ni;
  sculpt_vertex_neighbors_iter_begin(ss, vd->index, ni)
  {
    float normalized[3];
    sub_v3_v3v3(normalized, sculpt_vertex_co_get(ss, ni.index), vd->co);
    normalize_v3(normalized);
    add_v3_v3(avg, normalized);
    total++;
  }
  sculpt_vertex_neighbors_iter_end(ni);

  if (total > 0) {
    mul_v3_fl(avg, 1.0f / total);
    float normal[3];
    if (vd->no) {
      normal_short_to_float_v3(normal, vd->no);
    }
    else {
      copy_v3_v3(normal, vd->fno);
    }
    float dot = dot_v3v3(avg, normal);
    float angle = max_ff(saacosf(dot), 0.0f);
    return angle;
  }
  return 0;
}

typedef struct DirtyMaskRangeData {
  float min, max;
} DirtyMaskRangeData;

static void dirty_mask_compute_range_task_cb(void *__restrict userdata,
                                             const int i,
                                             const TaskParallelTLS *__restrict tls)
{
  SculptThreadedTaskData *data = userdata;
  SculptSession *ss = data->ob->sculpt;
  PBVHNode *node = data->nodes[i];
  DirtyMaskRangeData *range = tls->userdata_chunk;
  PBVHVertexIter vd;

  BKE_pbvh_vertex_iter_begin(ss->pbvh, node, vd, PBVH_ITER_UNIQUE)
  {
    float dirty_mask = neighbor_dirty_mask(ss, &vd);
    range->min = min_ff(dirty_mask, range->min);
    range->max = max_ff(dirty_mask, range->max);
  }
  BKE_pbvh_vertex_iter_end;
}

static void dirty_mask_compute_range_reduce(const void *__restrict UNUSED(userdata),
                                            void *__restrict chunk_join,
                                            void *__restrict chunk)
{
  DirtyMaskRangeData *join = chunk_join;
  DirtyMaskRangeData *range = chunk;
  join->min = min_ff(range->min, join->min);
  join->max = max_ff(range->max, join->max);
}

static void dirty_mask_apply_task_cb(void *__restrict userdata,
                                     const int i,
                                     const TaskParallelTLS *__restrict UNUSED(tls))
{
  SculptThreadedTaskData *data = userdata;
  SculptSession *ss = data->ob->sculpt;
  PBVHNode *node = data->nodes[i];
  PBVHVertexIter vd;

  const bool dirty_only = data->dirty_mask_dirty_only;
  const float min = data->dirty_mask_min;
  const float max = data->dirty_mask_max;

  float range = max - min;
  if (range < 0.0001f) {
    range = 0;
  }
  else {
    range = 1.0f / range;
  }

  BKE_pbvh_vertex_iter_begin(ss->pbvh, node, vd, PBVH_ITER_UNIQUE)
  {
    float dirty_mask = neighbor_dirty_mask(ss, &vd);
    float mask = *vd.mask + (1 - ((dirty_mask - min) * range));
    if (dirty_only) {
      mask = fminf(mask, 0.5f) * 2.0f;
    }
    *vd.mask = CLAMPIS(mask, 0.0f, 1.0f);

    if (vd.mvert) {
      vd.mvert->flag |= ME_VERT_PBVH_UPDATE;
    }
  }
  BKE_pbvh_vertex_iter_end;
  BKE_pbvh_node_mark_update_mask(node);
}

static int sculpt_dirty_mask_exec(bContext *C, wmOperator *op)
{
  ARegion *ar = CTX_wm_region(C);
  Object *ob = CTX_data_active_object(C);
  SculptSession *ss = ob->sculpt;
  Depsgraph *depsgraph = CTX_data_depsgraph_pointer(C);
  PBVH *pbvh = ob->sculpt->pbvh;
  PBVHNode **nodes;
  Sculpt *sd = CTX_data_tool_settings(C)->sculpt;
  int totnode;

  BKE_sculpt_update_object_for_edit(depsgraph, ob, true, true);

  sculpt_vertex_random_access_init(ss);

  if (!ob->sculpt->pmap) {
    return OPERATOR_CANCELLED;
  }

  BKE_pbvh_search_gather(pbvh, NULL, NULL, &nodes, &totnode);
  sculpt_undo_push_begin("Dirty Mask");

  for (int i = 0; i < totnode; i++) {
    sculpt_undo_push_node(ob, nodes[i], SCULPT_UNDO_MASK);
  }

  SculptThreadedTaskData data = {
      .sd = sd,
      .ob = ob,
      .nodes = nodes,
      .dirty_mask_dirty_only = RNA_boolean_get(op->ptr, "dirty_only"),
  };
  DirtyMaskRangeData range = {
      .min = FLT_MAX,
      .max = -FLT_MAX,
  };

  PBVHParallelSettings settings;
  BKE_pbvh_parallel_range_settings(&settings, (sd->flags & SCULPT_USE_OPENMP), totnode);

  settings.func_reduce = dirty_mask_compute_range_reduce;
  settings.userdata_chunk = &range;
  settings.userdata_chunk_size = sizeof(DirtyMaskRangeData);

  BKE_pbvh_parallel_range(0, totnode, &data, dirty_mask_compute_range_task_cb, &settings);
  data.dirty_mask_min = range.min;
  data.dirty_mask_max = range.max;
  BKE_pbvh_parallel_range(0, totnode, &data, dirty_mask_apply_task_cb, &settings);

  MEM_SAFE_FREE(nodes);

  BKE_pbvh_update_vertex_data(pbvh, SCULPT_UPDATE_MASK);

  sculpt_undo_push_end();

  ED_region_tag_redraw(ar);

  WM_event_add_notifier(C, NC_OBJECT | ND_DRAW, ob);

  return OPERATOR_FINISHED;
}

static void SCULPT_OT_dirty_mask(struct wmOperatorType *ot)
{
  /* identifiers */
  ot->name = "Dirty Mask";
  ot->idname = "SCULPT_OT_dirty_mask";
  ot->description = "Generates a mask based on the geometry cavity and pointiness";

  /* api callbacks */
  ot->exec = sculpt_dirty_mask_exec;
  ot->poll = sculpt_mode_poll;

  ot->flag = OPTYPE_REGISTER;

  /* rna */
  RNA_def_boolean(
      ot->srna, "dirty_only", false, "Dirty Only", "Don't calculate cleans for convex areas");
}

static void sculpt_mask_expand_cancel(bContext *C, wmOperator *op)
{
  Object *ob = CTX_data_active_object(C);
  SculptSession *ss = ob->sculpt;

  MEM_freeN(op->customdata);

  for (int n = 0; n < ss->filter_cache->totnode; n++) {
    PBVHNode *node = ss->filter_cache->nodes[n];
    PBVHVertexIter vd;
    BKE_pbvh_vertex_iter_begin(ss->pbvh, node, vd, PBVH_ITER_UNIQUE)
    {
      *vd.mask = ss->filter_cache->prev_mask[vd.index];
    }
    BKE_pbvh_vertex_iter_end;

    BKE_pbvh_node_mark_redraw(node);
  }

  sculpt_flush_update_step(C, SCULPT_UPDATE_MASK);
  sculpt_filter_cache_free(ss);
  sculpt_undo_push_end();
  sculpt_flush_update_done(C, ob, SCULPT_UPDATE_MASK);
  ED_workspace_status_text(C, NULL);
}

static void sculpt_expand_task_cb(void *__restrict userdata,
                                  const int i,
                                  const TaskParallelTLS *__restrict UNUSED(tls))
{
  SculptThreadedTaskData *data = userdata;
  SculptSession *ss = data->ob->sculpt;
  PBVHNode *node = data->nodes[i];
  PBVHVertexIter vd;
  int update_it = data->mask_expand_update_it;

  BKE_pbvh_vertex_iter_begin(ss->pbvh, node, vd, PBVH_ITER_ALL)
  {
    int vi = vd.index;
    float final_mask = *vd.mask;
    if (data->mask_expand_use_normals) {
      if (ss->filter_cache->normal_factor[sculpt_active_vertex_get(ss)] <
          ss->filter_cache->normal_factor[vd.index]) {
        final_mask = 1.0f;
      }
      else {
        final_mask = 0.0f;
      }
    }
    else {
      if (ss->filter_cache->mask_update_it[vi] <= update_it &&
          ss->filter_cache->mask_update_it[vi] != 0) {
        final_mask = 1.0f;
      }
      else {
        final_mask = 0.0f;
      }
    }

    if (data->mask_expand_keep_prev_mask) {
      final_mask = MAX2(ss->filter_cache->prev_mask[vd.index], final_mask);
    }

    if (data->mask_expand_invert_mask) {
      final_mask = 1.0f - final_mask;
    }

    if (*vd.mask != final_mask) {
      if (vd.mvert) {
        vd.mvert->flag |= ME_VERT_PBVH_UPDATE;
      }
      *vd.mask = final_mask;
      BKE_pbvh_node_mark_update_mask(node);
    }
  }
  BKE_pbvh_vertex_iter_end;
}

static int sculpt_mask_expand_modal(bContext *C, wmOperator *op, const wmEvent *event)
{
  Depsgraph *depsgraph = CTX_data_depsgraph_pointer(C);
  Object *ob = CTX_data_active_object(C);
  SculptSession *ss = ob->sculpt;
  Sculpt *sd = CTX_data_tool_settings(C)->sculpt;
  float prevclick_f[2];
  copy_v2_v2(prevclick_f, op->customdata);
  int prevclick[2] = {(int)prevclick_f[0], (int)prevclick_f[1]};
  int len = (int)len_v2v2_int(prevclick, event->mval);
  len = ABS(len);
  int mask_speed = RNA_int_get(op->ptr, "mask_speed");
  int mask_expand_update_it = len / mask_speed;
  mask_expand_update_it = mask_expand_update_it + 1;

  if (RNA_boolean_get(op->ptr, "use_cursor")) {
    SculptCursorGeometryInfo sgi;
    float mouse[2];
    mouse[0] = event->mval[0];
    mouse[1] = event->mval[1];
    sculpt_cursor_geometry_info_update(C, &sgi, mouse, false);
    mask_expand_update_it = ss->filter_cache->mask_update_it[(int)sculpt_active_vertex_get(ss)];
  }

  if ((event->type == ESCKEY && event->val == KM_PRESS) ||
      (event->type == RIGHTMOUSE && event->val == KM_PRESS)) {
    /* Returning OPERATOR_CANCELLED will leak memory due to not finishing
     * undo. Better solution could be to make paint_mesh_restore_co work
     * for this case. */
    sculpt_mask_expand_cancel(C, op);
    return OPERATOR_FINISHED;
  }

  if ((event->type == LEFTMOUSE && event->val == KM_RELEASE) ||
      (event->type == RETKEY && event->val == KM_PRESS) ||
      (event->type == PADENTER && event->val == KM_PRESS)) {

    /* Smooth iterations */
    SculptThreadedTaskData data = {
        .sd = sd,
        .ob = ob,
        .nodes = ss->filter_cache->nodes,
        .filter_type = MASK_FILTER_SMOOTH,
    };

    int smooth_iterations = RNA_int_get(op->ptr, "smooth_iterations");
    BKE_sculpt_update_object_for_edit(depsgraph, ob, true, false);
    for (int i = 0; i < smooth_iterations; i++) {
      PBVHParallelSettings settings;
      BKE_pbvh_parallel_range_settings(
          &settings, (sd->flags & SCULPT_USE_OPENMP), ss->filter_cache->totnode);
      BKE_pbvh_parallel_range(0, ss->filter_cache->totnode, &data, mask_filter_task_cb, &settings);
    }

    /* Pivot position */
    if (RNA_boolean_get(op->ptr, "update_pivot")) {
      const char symm = sd->paint.symmetry_flags & PAINT_SYMM_AXIS_ALL;
      const float threshold = 0.2f;
      float avg[3];
      int total = 0;
      zero_v3(avg);

      for (int n = 0; n < ss->filter_cache->totnode; n++) {
        PBVHVertexIter vd;
        BKE_pbvh_vertex_iter_begin(ss->pbvh, ss->filter_cache->nodes[n], vd, PBVH_ITER_UNIQUE)
        {
          const float mask = (vd.mask) ? *vd.mask : 0.0f;
          if (mask < (0.5f + threshold) && mask > (0.5f - threshold)) {
            if (check_vertex_pivot_symmetry(
                    vd.co, ss->filter_cache->mask_expand_initial_co, symm)) {
              add_v3_v3(avg, vd.co);
              total++;
            }
          }
        }
        BKE_pbvh_vertex_iter_end;
      }

      if (total > 0) {
        mul_v3_fl(avg, 1.0f / total);
        copy_v3_v3(ss->pivot_pos, avg);
      }
      WM_event_add_notifier(C, NC_GEOM | ND_SELECT, ob->data);
    }

    MEM_freeN(op->customdata);

    for (int i = 0; i < ss->filter_cache->totnode; i++) {
      BKE_pbvh_node_mark_redraw(ss->filter_cache->nodes[i]);
    }

    sculpt_filter_cache_free(ss);

    sculpt_undo_push_end();
    sculpt_flush_update_done(C, ob, SCULPT_UPDATE_MASK);
    ED_workspace_status_text(C, NULL);
    return OPERATOR_FINISHED;
  }

  if (event->type != MOUSEMOVE) {
    return OPERATOR_RUNNING_MODAL;
  }

  if (mask_expand_update_it == ss->filter_cache->mask_update_current_it) {
    return OPERATOR_RUNNING_MODAL;
  }

  if (mask_expand_update_it < ss->filter_cache->mask_update_last_it) {
    SculptThreadedTaskData data = {
        .sd = sd,
        .ob = ob,
        .nodes = ss->filter_cache->nodes,
        .mask_expand_update_it = mask_expand_update_it,
        .mask_expand_use_normals = RNA_boolean_get(op->ptr, "use_normals"),
        .mask_expand_invert_mask = RNA_boolean_get(op->ptr, "invert"),
        .mask_expand_keep_prev_mask = RNA_boolean_get(op->ptr, "keep_previous_mask"),
    };
    PBVHParallelSettings settings;
    BKE_pbvh_parallel_range_settings(
        &settings, (sd->flags & SCULPT_USE_OPENMP), ss->filter_cache->totnode);
    BKE_pbvh_parallel_range(0, ss->filter_cache->totnode, &data, sculpt_expand_task_cb, &settings);
    ss->filter_cache->mask_update_current_it = mask_expand_update_it;
  }

  sculpt_flush_update_step(C, SCULPT_UPDATE_MASK);

  return OPERATOR_RUNNING_MODAL;
}

typedef struct MaskExpandFloodFillData {
  float original_normal[3];
  float edge_sensitivity;
  bool use_normals;
} MaskExpandFloodFillData;

static bool mask_expand_floodfill_cb(
    SculptSession *ss, int from_v, int to_v, bool is_duplicate, void *userdata)
{
  MaskExpandFloodFillData *data = userdata;

  if (!is_duplicate) {
    int to_it = ss->filter_cache->mask_update_it[from_v] + 1;
    ss->filter_cache->mask_update_it[to_v] = to_it;
    if (to_it > ss->filter_cache->mask_update_last_it) {
      ss->filter_cache->mask_update_last_it = to_it;
    }

    if (data->use_normals) {
      float current_normal[3], prev_normal[3];
      sculpt_vertex_normal_get(ss, to_v, current_normal);
      sculpt_vertex_normal_get(ss, from_v, prev_normal);
      const float from_edge_factor = ss->filter_cache->edge_factor[from_v];
      ss->filter_cache->edge_factor[to_v] = dot_v3v3(current_normal, prev_normal) *
                                            from_edge_factor;
      ss->filter_cache->normal_factor[to_v] = dot_v3v3(data->original_normal, current_normal) *
                                              powf(from_edge_factor, data->edge_sensitivity);
      CLAMP(ss->filter_cache->normal_factor[to_v], 0.0f, 1.0f);
    }
  }
  else {
    /* PBVH_GRIDS duplicate handling */
    ss->filter_cache->mask_update_it[to_v] = ss->filter_cache->mask_update_it[from_v];
    if (data->use_normals) {
      ss->filter_cache->edge_factor[to_v] = ss->filter_cache->edge_factor[from_v];
      ss->filter_cache->normal_factor[to_v] = ss->filter_cache->normal_factor[from_v];
    }
  }

  return true;
}

static int sculpt_mask_expand_invoke(bContext *C, wmOperator *op, const wmEvent *event)
{
  Depsgraph *depsgraph = CTX_data_depsgraph_pointer(C);
  Object *ob = CTX_data_active_object(C);
  SculptSession *ss = ob->sculpt;
  Sculpt *sd = CTX_data_tool_settings(C)->sculpt;
  PBVH *pbvh = ob->sculpt->pbvh;

  bool use_normals = RNA_boolean_get(op->ptr, "use_normals");

  SculptCursorGeometryInfo sgi;
  float mouse[2];
  mouse[0] = event->mval[0];
  mouse[1] = event->mval[1];

  sculpt_vertex_random_access_init(ss);

  op->customdata = MEM_mallocN(2 * sizeof(float), "initial mouse position");
  copy_v2_v2(op->customdata, mouse);

  sculpt_cursor_geometry_info_update(C, &sgi, mouse, false);

  BKE_sculpt_update_object_for_edit(depsgraph, ob, true, true);

  int vertex_count = sculpt_vertex_count_get(ss);

  ss->filter_cache = MEM_callocN(sizeof(FilterCache), "filter cache");

  BKE_pbvh_search_gather(pbvh, NULL, NULL, &ss->filter_cache->nodes, &ss->filter_cache->totnode);

  sculpt_undo_push_begin("Mask Expand");

  for (int i = 0; i < ss->filter_cache->totnode; i++) {
    sculpt_undo_push_node(ob, ss->filter_cache->nodes[i], SCULPT_UNDO_MASK);
    BKE_pbvh_node_mark_redraw(ss->filter_cache->nodes[i]);
  }

  ss->filter_cache->mask_update_it = MEM_callocN(sizeof(int) * vertex_count,
                                                 "mask update iteration");
  if (use_normals) {
    ss->filter_cache->normal_factor = MEM_callocN(sizeof(float) * vertex_count,
                                                  "mask update normal factor");
    ss->filter_cache->edge_factor = MEM_callocN(sizeof(float) * vertex_count,
                                                "mask update normal factor");
    for (int i = 0; i < vertex_count; i++) {
      ss->filter_cache->edge_factor[i] = 1.0f;
    }
  }

  ss->filter_cache->prev_mask = MEM_callocN(sizeof(float) * vertex_count, "prev mask");
  for (int i = 0; i < vertex_count; i++) {
    ss->filter_cache->prev_mask[i] = sculpt_vertex_mask_get(ss, i);
  }

  ss->filter_cache->mask_update_last_it = 1;
  ss->filter_cache->mask_update_current_it = 1;
  ss->filter_cache->mask_update_it[sculpt_active_vertex_get(ss)] = 1;

  copy_v3_v3(ss->filter_cache->mask_expand_initial_co, sculpt_active_vertex_co_get(ss));

  SculptFloodFill flood;
  sculpt_floodfill_init(ss, &flood);
  sculpt_floodfill_add_active(sd, ob, ss, &flood, FLT_MAX);

  MaskExpandFloodFillData fdata = {
      .use_normals = use_normals,
      .edge_sensitivity = RNA_int_get(op->ptr, "edge_sensitivity"),
  };
  sculpt_active_vertex_normal_get(ss, fdata.original_normal);
  sculpt_floodfill_execute(ss, &flood, mask_expand_floodfill_cb, &fdata);
  sculpt_floodfill_free(&flood);

  if (use_normals) {
    for (int repeat = 0; repeat < 2; repeat++) {
      for (int i = 0; i < vertex_count; i++) {
        float avg = 0;
        SculptVertexNeighborIter ni;
        sculpt_vertex_neighbors_iter_begin(ss, i, ni)
        {
          avg += ss->filter_cache->normal_factor[ni.index];
        }
        sculpt_vertex_neighbors_iter_end(ni);
        ss->filter_cache->normal_factor[i] = avg / ni.size;
      }
    }

    MEM_SAFE_FREE(ss->filter_cache->edge_factor);
  }

  SculptThreadedTaskData data = {
      .sd = sd,
      .ob = ob,
      .nodes = ss->filter_cache->nodes,
      .mask_expand_update_it = 0,
      .mask_expand_use_normals = RNA_boolean_get(op->ptr, "use_normals"),
      .mask_expand_invert_mask = RNA_boolean_get(op->ptr, "invert"),
      .mask_expand_keep_prev_mask = RNA_boolean_get(op->ptr, "keep_previous_mask"),
  };
  PBVHParallelSettings settings;
  BKE_pbvh_parallel_range_settings(
      &settings, (sd->flags & SCULPT_USE_OPENMP), ss->filter_cache->totnode);
  BKE_pbvh_parallel_range(0, ss->filter_cache->totnode, &data, sculpt_expand_task_cb, &settings);

  const char *status_str = TIP_(
      "Move the mouse to expand the mask from the active vertex. LBM: confirm mask, ESC/RMB: "
      "cancel");
  ED_workspace_status_text(C, status_str);

  sculpt_flush_update_step(C, SCULPT_UPDATE_MASK);
  WM_event_add_modal_handler(C, op);
  return OPERATOR_RUNNING_MODAL;
}

static void SCULPT_OT_mask_expand(wmOperatorType *ot)
{
  /* identifiers */
  ot->name = "Mask Expand";
  ot->idname = "SCULPT_OT_mask_expand";
  ot->description = "Expands a mask from the initial active vertex under the cursor";

  /* api callbacks */
  ot->invoke = sculpt_mask_expand_invoke;
  ot->modal = sculpt_mask_expand_modal;
  ot->cancel = sculpt_mask_expand_cancel;
  ot->poll = sculpt_mode_poll;

  ot->flag = OPTYPE_REGISTER | OPTYPE_UNDO;
  ot->prop = RNA_def_boolean(ot->srna, "invert", true, "Invert", "Invert the new mask");
  ot->prop = RNA_def_boolean(
      ot->srna, "use_cursor", true, "Use Cursor", "Expand the mask to the cursor position");
  ot->prop = RNA_def_boolean(ot->srna,
                             "update_pivot",
                             true,
                             "Update Pivot Position",
                             "Set the pivot position to the mask border after creating the mask");
  ot->prop = RNA_def_int(ot->srna, "smooth_iterations", 2, 0, 10, "Smooth iterations", "", 0, 10);
  ot->prop = RNA_def_int(ot->srna, "mask_speed", 5, 1, 10, "Mask speed", "", 1, 10);

  ot->prop = RNA_def_boolean(ot->srna,
                             "use_normals",
                             true,
                             "Use Normals",
                             "Generate the mask using the normals and curvature of the model");
  ot->prop = RNA_def_boolean(ot->srna,
                             "keep_previous_mask",
                             false,
                             "Keep Previous Mask",
                             "Generate the new mask on top of the current one");
  ot->prop = RNA_def_int(ot->srna,
                         "edge_sensitivity",
                         300,
                         0,
                         2000,
                         "Edge Detection Sensitivity",
                         "Sensitivity for expanding the mask across sculpted sharp edges when "
                         "using normals to generate the mask",
                         0,
                         2000);
}

void sculpt_geometry_preview_lines_update(bContext *C, SculptSession *ss, float radius)
{
  Depsgraph *depsgraph = CTX_data_depsgraph_pointer(C);
  Object *ob = CTX_data_active_object(C);

  ss->preview_vert_index_count = 0;
  int totpoints = 0;

  /* This function is called from the cursor drawing code, so the PBVH may not be build yet */
  if (!ss->pbvh) {
    return;
  }

  BKE_sculpt_update_object_for_edit(depsgraph, ob, true, true);

  if (!ss->pmap) {
    return;
  }

  float brush_co[3];
  copy_v3_v3(brush_co, sculpt_active_vertex_co_get(ss));

  char *visited_vertices = MEM_callocN(sculpt_vertex_count_get(ss) * sizeof(char),
                                       "visited vertices");

  /* Assuming an average of 6 edges per vertex in a triangulated mesh */
  const int max_preview_vertices = sculpt_vertex_count_get(ss) * 3 * 2;

  if (ss->preview_vert_index_list == NULL) {
    ss->preview_vert_index_list = MEM_callocN(max_preview_vertices * sizeof(int), "preview lines");
  }

  GSQueue *not_visited_vertices = BLI_gsqueue_new(sizeof(int));
  int active_v = sculpt_active_vertex_get(ss);
  BLI_gsqueue_push(not_visited_vertices, &active_v);

  while (!BLI_gsqueue_is_empty(not_visited_vertices)) {
    int from_v;
    BLI_gsqueue_pop(not_visited_vertices, &from_v);
    SculptVertexNeighborIter ni;
    sculpt_vertex_neighbors_iter_begin(ss, from_v, ni)
    {
      if (totpoints + (ni.size * 2) < max_preview_vertices) {
        int to_v = ni.index;
        ss->preview_vert_index_list[totpoints] = from_v;
        totpoints++;
        ss->preview_vert_index_list[totpoints] = to_v;
        totpoints++;
        if (visited_vertices[to_v] == 0) {
          visited_vertices[to_v] = 1;
          const float *co = sculpt_vertex_co_get(ss, to_v);
          if (len_squared_v3v3(brush_co, co) < radius * radius) {
            BLI_gsqueue_push(not_visited_vertices, &to_v);
          }
        }
      }
    }
    sculpt_vertex_neighbors_iter_end(ni);
  }

  BLI_gsqueue_free(not_visited_vertices);

  MEM_freeN(visited_vertices);

  ss->preview_vert_index_count = totpoints;
}
void ED_sculpt_init_transform(struct bContext *C)
{
  Sculpt *sd = CTX_data_tool_settings(C)->sculpt;
  Object *ob = CTX_data_active_object(C);
  SculptSession *ss = ob->sculpt;
  Depsgraph *depsgraph = CTX_data_depsgraph_pointer(C);

  copy_v3_v3(ss->init_pivot_pos, ss->pivot_pos);
  copy_v4_v4(ss->init_pivot_rot, ss->pivot_rot);

  sculpt_undo_push_begin("Transform");
  BKE_sculpt_update_object_for_edit(depsgraph, ob, false, false);

  ss->pivot_rot[3] = 1.0f;

  sculpt_vertex_random_access_init(ss);
  sculpt_filter_cache_init(ob, sd);
}

typedef enum PaintSymmetryAreas {
  AREA_SYMM_X = (1 << 0),
  AREA_SYMM_Y = (1 << 1),
  AREA_SYMM_Z = (1 << 2),
} PaintSymmetryAreas;

static char sculpt_get_vertex_symm_area(float co[3])
{
  float vco[3];
  char symm_area = 0;
  copy_v3_v3(vco, co);
  if (vco[0] < 0) {
    symm_area |= AREA_SYMM_X;
  }
  if (vco[1] < 0) {
    symm_area |= AREA_SYMM_Y;
  }
  if (vco[2] < 0) {
    symm_area |= AREA_SYMM_Z;
  }
  return symm_area;
}

static void flip_qt(float qt[4], char symm)
{
  float euler[3];
  if (symm & PAINT_SYMM_X) {
    quat_to_eul(euler, qt);
    euler[1] = -euler[1];
    euler[2] = -euler[2];
    eul_to_quat(qt, euler);
  }
  if (symm & PAINT_SYMM_Y) {
    quat_to_eul(euler, qt);
    euler[0] = -euler[0];
    euler[2] = -euler[2];
    eul_to_quat(qt, euler);
  }
  if (symm & PAINT_SYMM_Z) {
    quat_to_eul(euler, qt);
    euler[0] = -euler[0];
    euler[1] = -euler[1];
    eul_to_quat(qt, euler);
  }
}

static void sculpt_flip_transform_by_symm_area(
    float disp[3], float rot[4], char symm, char symmarea, float pivot[3])
{

  for (char i = 0; i < 3; i++) {
    char symm_it = 1 << i;
    if (symm & symm_it) {
      if (symmarea & symm_it) {
        if (disp) {
          flip_v3(disp, symm_it);
        }
        if (rot) {
          flip_qt(rot, symm_it);
        }
      }
      if (pivot[0] < 0) {
        if (disp) {
          flip_v3(disp, symm_it);
        }
        if (rot) {
          flip_qt(rot, symm_it);
        }
      }
    }
  }
}

static void sculpt_transform_task_cb(void *__restrict userdata,
                                     const int i,
                                     const TaskParallelTLS *__restrict UNUSED(tls))
{

  SculptThreadedTaskData *data = userdata;
  SculptSession *ss = data->ob->sculpt;
  PBVHNode *node = data->nodes[i];

  SculptOrigVertData orig_data;
  sculpt_orig_vert_data_init(&orig_data, data->ob, data->nodes[i]);

  PBVHVertexIter vd;

  sculpt_undo_push_node(data->ob, node, SCULPT_UNDO_COORDS);
  BKE_pbvh_vertex_iter_begin(ss->pbvh, node, vd, PBVH_ITER_ALL)
  {
    sculpt_orig_vert_data_update(&orig_data, &vd);
    float transformed_co[3], orig_co[3], disp[3];
    float fade = vd.mask ? *vd.mask : 0.0f;
    copy_v3_v3(orig_co, orig_data.co);
    char symm_area = sculpt_get_vertex_symm_area(orig_co);

    copy_v3_v3(transformed_co, orig_co);
    mul_m4_v3(data->transform_mats[(int)symm_area], transformed_co);
    sub_v3_v3v3(disp, transformed_co, orig_co);
    mul_v3_fl(disp, 1.0f - fade);

    add_v3_v3v3(vd.co, orig_co, disp);

    if (vd.mvert) {
      vd.mvert->flag |= ME_VERT_PBVH_UPDATE;
    }
  }
  BKE_pbvh_vertex_iter_end;

  BKE_pbvh_node_mark_update(node);
}

void ED_sculpt_update_modal_transform(struct bContext *C)
{
  Sculpt *sd = CTX_data_tool_settings(C)->sculpt;
  Object *ob = CTX_data_active_object(C);
  SculptSession *ss = ob->sculpt;
  Depsgraph *depsgraph = CTX_data_depsgraph_pointer(C);
  const char symm = sd->paint.symmetry_flags & PAINT_SYMM_AXIS_ALL;

  sculpt_vertex_random_access_init(ss);
  BKE_sculpt_update_object_for_edit(depsgraph, ob, false, false);

  SculptThreadedTaskData data = {
      .sd = sd,
      .ob = ob,
      .nodes = ss->filter_cache->nodes,
  };

  float final_pivot_pos[3], d_t[3], d_r[4];
  float t_mat[4][4], r_mat[4][4], s_mat[4][4], pivot_mat[4][4], pivot_imat[4][4],
      transform_mat[4][4];

  copy_v3_v3(final_pivot_pos, ss->pivot_pos);
  for (int i = 0; i < 8; i++) {
    copy_v3_v3(final_pivot_pos, ss->pivot_pos);

    unit_m4(pivot_mat);

    unit_m4(t_mat);
    unit_m4(r_mat);
    unit_m4(s_mat);

    /* Translation matrix */
    sub_v3_v3v3(d_t, ss->pivot_pos, ss->init_pivot_pos);
    sculpt_flip_transform_by_symm_area(d_t, NULL, symm, (char)i, ss->init_pivot_pos);
    translate_m4(t_mat, d_t[0], d_t[1], d_t[2]);

    /* Rotation matrix */
    sub_qt_qtqt(d_r, ss->pivot_rot, ss->init_pivot_rot);
    normalize_qt(d_r);
    sculpt_flip_transform_by_symm_area(NULL, d_r, symm, (char)i, ss->init_pivot_pos);
    quat_to_mat4(r_mat, d_r);

    /* Scale matrix */
    size_to_mat4(s_mat, ss->pivot_scale);

    /* Pivot matrix */
    sculpt_flip_transform_by_symm_area(final_pivot_pos, NULL, symm, (char)i, ss->init_pivot_pos);
    translate_m4(pivot_mat, final_pivot_pos[0], final_pivot_pos[1], final_pivot_pos[2]);
    invert_m4_m4(pivot_imat, pivot_mat);

    /* Final transform matrix */
    mul_m4_m4m4(transform_mat, r_mat, t_mat);
    mul_m4_m4m4(transform_mat, transform_mat, s_mat);
    mul_m4_m4m4(data.transform_mats[i], transform_mat, pivot_imat);
    mul_m4_m4m4(data.transform_mats[i], pivot_mat, data.transform_mats[i]);
  }

  PBVHParallelSettings settings;
  BKE_pbvh_parallel_range_settings(
      &settings, (sd->flags & SCULPT_USE_OPENMP), ss->filter_cache->totnode);
  BKE_pbvh_parallel_range(
      0, ss->filter_cache->totnode, &data, sculpt_transform_task_cb, &settings);

  if (ss->deform_modifiers_active || ss->shapekey_active) {
    sculpt_flush_stroke_deform(sd, ob, true);
  }

  sculpt_flush_update_step(C, SCULPT_UPDATE_COORDS);
}

void ED_sculpt_end_transform(struct bContext *C)
{
  Object *ob = CTX_data_active_object(C);
  SculptSession *ss = ob->sculpt;
  if (ss->filter_cache) {
    sculpt_filter_cache_free(ss);
  }
  sculpt_undo_push_end();
  sculpt_flush_update_done(C, ob, SCULPT_UPDATE_COORDS);
}

typedef enum eSculptPivotPositionModes {
  SCULPT_PIVOT_POSITION_ORIGIN = 0,
  SCULPT_PIVOT_POSITION_UNMASKED = 1,
  SCULPT_PIVOT_POSITION_MASK_BORDER = 2,
  SCULPT_PIVOT_POSITION_ACTIVE_VERTEX = 3,
  SCULPT_PIVOT_POSITION_CURSOR_SURFACE = 4,
} eSculptPivotPositionModes;

static EnumPropertyItem prop_sculpt_pivot_position_types[] = {
    {SCULPT_PIVOT_POSITION_ORIGIN,
     "ORIGIN",
     0,
     "Origin",
     "Sets the pivot to the origin of the sculpt"},
    {SCULPT_PIVOT_POSITION_UNMASKED,
     "UNMASKED",
     0,
     "Unmasked",
     "Sets the pivot position to the average position of the unmasked vertices"},
    {SCULPT_PIVOT_POSITION_MASK_BORDER,
     "BORDER",
     0,
     "Mask border",
     "Sets the pivot position to the center of the border of the mask"},
    {SCULPT_PIVOT_POSITION_ACTIVE_VERTEX,
     "ACTIVE",
     0,
     "Active vertex",
     "Sets the pivot position to the active vertex position"},
    {SCULPT_PIVOT_POSITION_CURSOR_SURFACE,
     "SURFACE",
     0,
     "Surface",
     "Sets the pivot position to the surface under the cursor"},
    {0, NULL, 0, NULL, NULL},
};

static int sculpt_set_pivot_position_invoke(bContext *C, wmOperator *op, const wmEvent *event)
{
  Sculpt *sd = CTX_data_tool_settings(C)->sculpt;
  Object *ob = CTX_data_active_object(C);
  SculptSession *ss = ob->sculpt;
  ARegion *ar = CTX_wm_region(C);
  Depsgraph *depsgraph = CTX_data_depsgraph_pointer(C);
  const char symm = sd->paint.symmetry_flags & PAINT_SYMM_AXIS_ALL;

  int mode = RNA_enum_get(op->ptr, "mode");

  BKE_sculpt_update_object_for_edit(depsgraph, ob, false, true);

  /* Pivot to center */
  if (mode == SCULPT_PIVOT_POSITION_ORIGIN) {
    zero_v3(ss->pivot_pos);
  }
  /* Pivot to active vertex */
  else if (mode == SCULPT_PIVOT_POSITION_ACTIVE_VERTEX) {
    copy_v3_v3(ss->pivot_pos, sculpt_active_vertex_co_get(ss));
  }
  /* Pivot to raycast surface */
  else if (mode == SCULPT_PIVOT_POSITION_CURSOR_SURFACE) {
    float stroke_location[3];
    float mouse[2];
    mouse[0] = event->mval[0];
    mouse[1] = event->mval[1];
    if (sculpt_stroke_get_location(C, stroke_location, mouse)) {
      copy_v3_v3(ss->pivot_pos, stroke_location);
    }
  }
  else {
    PBVHNode **nodes;
    int totnode;
    BKE_pbvh_search_gather(ss->pbvh, NULL, NULL, &nodes, &totnode);

    float avg[3];
    int total = 0;
    zero_v3(avg);

    /* Pivot to unmasked */
    if (mode == SCULPT_PIVOT_POSITION_UNMASKED) {
      for (int n = 0; n < totnode; n++) {
        PBVHVertexIter vd;
        BKE_pbvh_vertex_iter_begin(ss->pbvh, nodes[n], vd, PBVH_ITER_UNIQUE)
        {
          const float mask = (vd.mask) ? *vd.mask : 0.0f;
          if (mask < 1.0f) {
            if (check_vertex_pivot_symmetry(vd.co, ss->pivot_pos, symm)) {
              add_v3_v3(avg, vd.co);
              total++;
            }
          }
        }
        BKE_pbvh_vertex_iter_end;
      }
    }
    /* Pivot to mask border */
    else if (mode == SCULPT_PIVOT_POSITION_MASK_BORDER) {
      const float threshold = 0.2f;

      for (int n = 0; n < totnode; n++) {
        PBVHVertexIter vd;
        BKE_pbvh_vertex_iter_begin(ss->pbvh, nodes[n], vd, PBVH_ITER_UNIQUE)
        {
          const float mask = (vd.mask) ? *vd.mask : 0.0f;
          if (mask < (0.5f + threshold) && mask > (0.5f - threshold)) {
            if (check_vertex_pivot_symmetry(vd.co, ss->pivot_pos, symm)) {
              add_v3_v3(avg, vd.co);
              total++;
            }
          }
        }
        BKE_pbvh_vertex_iter_end;
      }
    }

    if (total > 0) {
      mul_v3_fl(avg, 1.0f / total);
      copy_v3_v3(ss->pivot_pos, avg);
    }

    MEM_SAFE_FREE(nodes);
  }

  ED_region_tag_redraw(ar);
  WM_event_add_notifier(C, NC_GEOM | ND_SELECT, ob->data);

  return OPERATOR_FINISHED;
}

static void SCULPT_OT_set_pivot_position(wmOperatorType *ot)
{
  /* identifiers */
  ot->name = "Set Pivot Position";
  ot->idname = "SCULPT_OT_set_pivot_position";
  ot->description = "Sets the sculpt transform pivot position";

  /* api callbacks */
  ot->invoke = sculpt_set_pivot_position_invoke;
  ot->poll = sculpt_mode_poll;

  ot->flag = OPTYPE_REGISTER | OPTYPE_UNDO;
  RNA_def_enum(ot->srna,
               "mode",
               prop_sculpt_pivot_position_types,
               SCULPT_PIVOT_POSITION_UNMASKED,
               "Mode",
               "");
}

void ED_operatortypes_sculpt(void)
{
  WM_operatortype_append(SCULPT_OT_brush_stroke);
  WM_operatortype_append(SCULPT_OT_sculptmode_toggle);
  WM_operatortype_append(SCULPT_OT_set_persistent_base);
  WM_operatortype_append(SCULPT_OT_dynamic_topology_toggle);
  WM_operatortype_append(SCULPT_OT_optimize);
  WM_operatortype_append(SCULPT_OT_symmetrize);
  WM_operatortype_append(SCULPT_OT_detail_flood_fill);
  WM_operatortype_append(SCULPT_OT_sample_detail_size);
  WM_operatortype_append(SCULPT_OT_set_detail_size);
  WM_operatortype_append(SCULPT_OT_mesh_filter);
  WM_operatortype_append(SCULPT_OT_mask_filter);
  WM_operatortype_append(SCULPT_OT_dirty_mask);
  WM_operatortype_append(SCULPT_OT_mask_expand);
  WM_operatortype_append(SCULPT_OT_set_pivot_position);
}<|MERGE_RESOLUTION|>--- conflicted
+++ resolved
@@ -1743,14 +1743,9 @@
 
   switch (brush->sculpt_tool) {
     case SCULPT_TOOL_CLAY:
-<<<<<<< HEAD
-      overlap = (1.0f + overlap) / 2.0f;
-      return 0.25f * alpha * flip * pressure * overlap * feather;
-=======
       final_pressure = pow4f(pressure);
       overlap = (1.0f + overlap) / 2.0f;
       return 0.25f * alpha * flip * final_pressure * overlap * feather;
->>>>>>> fcc6e948
     case SCULPT_TOOL_DRAW:
     case SCULPT_TOOL_DRAW_SHARP:
     case SCULPT_TOOL_LAYER:
@@ -3084,16 +3079,12 @@
   float plane[4];
   float smooth_closest_plane[3];
   float vno[3];
-<<<<<<< HEAD
-  normal_short_to_float_v3(vno, vd->no);
-=======
   if (vd->no) {
     normal_short_to_float_v3(vno, vd->no);
   }
   else {
     copy_v3_v3(vno, vd->fno);
   }
->>>>>>> fcc6e948
   plane_from_point_normal_v3(plane, vd->co, vno);
   closest_to_plane_v3(smooth_closest_plane, plane, smooth_pos);
   sub_v3_v3v3(final_disp, smooth_closest_plane, vd->co);
@@ -4605,7 +4596,6 @@
 static void calc_clay_surface_task_cb(void *__restrict userdata,
                                       const int n,
                                       const TaskParallelTLS *__restrict tls)
-<<<<<<< HEAD
 {
   SculptThreadedTaskData *data = userdata;
   SculptSession *ss = data->ob->sculpt;
@@ -4627,6 +4617,10 @@
   test.radius_squared = test_radius * test_radius;
   plane_from_point_normal_v3(plane, area_co, area_no);
 
+  if (is_zero_v4(plane)) {
+    return;
+  }
+
   BKE_pbvh_vertex_iter_begin(ss->pbvh, data->nodes[n], vd, PBVH_ITER_UNIQUE)
   {
 
@@ -4657,16 +4651,12 @@
 static void do_clay_brush_task_cb_ex(void *__restrict userdata,
                                      const int n,
                                      const TaskParallelTLS *__restrict tls)
-=======
->>>>>>> fcc6e948
 {
   SculptThreadedTaskData *data = userdata;
   SculptSession *ss = data->ob->sculpt;
   const Brush *brush = data->brush;
-  ClaySampleData *csd = tls->userdata_chunk;
   const float *area_no = data->area_no;
   const float *area_co = data->area_co;
-<<<<<<< HEAD
   const float hardness = 0.65f;
 
   PBVHVertexIter vd;
@@ -4674,34 +4664,18 @@
   const float bstrength = fabsf(ss->cache->bstrength);
 
   proxy = BKE_pbvh_node_add_proxy(ss->pbvh, data->nodes[n])->co;
-=======
-  float plane[4];
-
-  PBVHVertexIter vd;
->>>>>>> fcc6e948
 
   SculptBrushTest test;
   SculptBrushTestFn sculpt_brush_test_sq_fn = sculpt_brush_test_init_with_falloff_shape(
-      ss, &test, brush->falloff_shape);
-
-  /* Apply the brush normal radius to the test before sampling */
-  float test_radius = sqrtf(test.radius_squared);
-  test_radius *= brush->normal_radius_factor;
-  test.radius_squared = test_radius * test_radius;
-  plane_from_point_normal_v3(plane, area_co, area_no);
-
-  if (is_zero_v4(plane)) {
-    return;
-  }
+      ss, &test, data->brush->falloff_shape);
+
+  plane_from_point_normal_v3(test.plane_tool, area_co, area_no);
 
   BKE_pbvh_vertex_iter_begin(ss->pbvh, data->nodes[n], vd, PBVH_ITER_UNIQUE)
   {
-
     if (sculpt_brush_test_sq_fn(&test, vd.co)) {
-<<<<<<< HEAD
       float intr[3];
       float val[3];
-
       closest_to_plane_normalized_v3(intr, test.plane_tool, vd.co);
 
       sub_v3_v3v3(val, intr, vd.co);
@@ -4737,6 +4711,7 @@
   Brush *brush = BKE_paint_brush(&sd->paint);
 
   const float radius = fabsf(ss->cache->radius);
+  const float initial_radius = fabsf(ss->cache->initial_radius);
   bool flip = ss->cache->bstrength < 0.0f;
 
   float offset = get_offset(sd, ss);
@@ -4772,7 +4747,7 @@
   d_offset = min_ff(radius, d_offset);
   d_offset = d_offset / radius;
   d_offset = 1.0f - d_offset;
-  displace = fabsf(radius * (0.25f + offset + (d_offset * 0.15f)));
+  displace = fabsf(initial_radius * (0.25f + offset + (d_offset * 0.15f)));
   if (flip) {
     displace = -displace;
   }
@@ -4862,21 +4837,11 @@
         madd_v3_v3fl(mssd->area_nos[1], normal, fade);
         add_v3_v3(mssd->area_cos[1], vd.co);
         mssd->area_count[1]++;
-=======
-      float plane_dist = dist_signed_to_plane_v3(vd.co, plane);
-      float plane_dist_abs = fabsf(plane_dist);
-      if (plane_dist > 0.0f) {
-        csd->plane_dist[0] = MIN2(csd->plane_dist[0], plane_dist_abs);
-      }
-      else {
-        csd->plane_dist[1] = MIN2(csd->plane_dist[1], plane_dist_abs);
->>>>>>> fcc6e948
       }
     }
     BKE_pbvh_vertex_iter_end;
   }
 }
-<<<<<<< HEAD
 
 static void calc_multiplane_scrape_surface_reduce(const void *__restrict UNUSED(userdata),
                                                   void *__restrict chunk_join,
@@ -4948,284 +4913,6 @@
           closest_to_plane_normalized_v3(intr, scrape_planes[1], vd.co);
         }
 
-=======
-
-static void calc_clay_surface_reduce(const void *__restrict UNUSED(userdata),
-                                     void *__restrict chunk_join,
-                                     void *__restrict chunk)
-{
-  ClaySampleData *join = chunk_join;
-  ClaySampleData *csd = chunk;
-  join->plane_dist[0] = MIN2(csd->plane_dist[0], join->plane_dist[0]);
-  join->plane_dist[1] = MIN2(csd->plane_dist[1], join->plane_dist[1]);
-}
-
-static void do_clay_brush_task_cb_ex(void *__restrict userdata,
-                                     const int n,
-                                     const TaskParallelTLS *__restrict tls)
-{
-  SculptThreadedTaskData *data = userdata;
-  SculptSession *ss = data->ob->sculpt;
-  const Brush *brush = data->brush;
-  const float *area_no = data->area_no;
-  const float *area_co = data->area_co;
-  const float hardness = 0.65f;
-
-  PBVHVertexIter vd;
-  float(*proxy)[3];
-  const float bstrength = fabsf(ss->cache->bstrength);
-
-  proxy = BKE_pbvh_node_add_proxy(ss->pbvh, data->nodes[n])->co;
-
-  SculptBrushTest test;
-  SculptBrushTestFn sculpt_brush_test_sq_fn = sculpt_brush_test_init_with_falloff_shape(
-      ss, &test, data->brush->falloff_shape);
-
-  plane_from_point_normal_v3(test.plane_tool, area_co, area_no);
-
-  BKE_pbvh_vertex_iter_begin(ss->pbvh, data->nodes[n], vd, PBVH_ITER_UNIQUE)
-  {
-    if (sculpt_brush_test_sq_fn(&test, vd.co)) {
-      float intr[3];
-      float val[3];
-      closest_to_plane_normalized_v3(intr, test.plane_tool, vd.co);
-
-      sub_v3_v3v3(val, intr, vd.co);
-
-      float dist = sqrtf(test.dist);
-      float p = dist / ss->cache->radius;
-      p = (p - hardness) / (1.0f - hardness);
-      CLAMP(p, 0.0f, 1.0f);
-      dist *= p;
-      const float fade = bstrength * tex_strength(ss,
-                                                  brush,
-                                                  vd.co,
-                                                  dist,
-                                                  vd.no,
-                                                  vd.fno,
-                                                  vd.mask ? *vd.mask : 0.0f,
-                                                  vd.index,
-                                                  tls->thread_id);
-
-      mul_v3_v3fl(proxy[vd.i], val, fade);
-
-      if (vd.mvert) {
-        vd.mvert->flag |= ME_VERT_PBVH_UPDATE;
-      }
-    }
-  }
-  BKE_pbvh_vertex_iter_end;
-}
-
-static void do_clay_brush(Sculpt *sd, Object *ob, PBVHNode **nodes, int totnode)
-{
-  SculptSession *ss = ob->sculpt;
-  Brush *brush = BKE_paint_brush(&sd->paint);
-
-  const float radius = fabsf(ss->cache->radius);
-  const float initial_radius = fabsf(ss->cache->initial_radius);
-  bool flip = ss->cache->bstrength < 0.0f;
-
-  float offset = get_offset(sd, ss);
-  float displace;
-
-  float area_no[3];
-  float area_co[3];
-  float temp[3];
-
-  calc_sculpt_plane(sd, ob, nodes, totnode, area_no, area_co);
-
-  SculptThreadedTaskData sample_data = {
-      .sd = NULL,
-      .ob = ob,
-      .brush = brush,
-      .nodes = nodes,
-      .totnode = totnode,
-      .area_no = area_no,
-      .area_co = ss->cache->location,
-  };
-
-  ClaySampleData csd = {{0}};
-
-  PBVHParallelSettings sample_settings;
-  BKE_pbvh_parallel_range_settings(&sample_settings, (sd->flags & SCULPT_USE_OPENMP), totnode);
-  sample_settings.func_reduce = calc_clay_surface_reduce;
-  sample_settings.userdata_chunk = &csd;
-  sample_settings.userdata_chunk_size = sizeof(ClaySampleData);
-
-  BKE_pbvh_parallel_range(0, totnode, &sample_data, calc_clay_surface_task_cb, &sample_settings);
-
-  float d_offset = (csd.plane_dist[0] + csd.plane_dist[1]);
-  d_offset = min_ff(radius, d_offset);
-  d_offset = d_offset / radius;
-  d_offset = 1.0f - d_offset;
-  displace = fabsf(initial_radius * (0.25f + offset + (d_offset * 0.15f)));
-  if (flip) {
-    displace = -displace;
-  }
-
-  mul_v3_v3v3(temp, area_no, ss->cache->scale);
-  mul_v3_fl(temp, displace);
-  copy_v3_v3(area_co, ss->cache->location);
-  add_v3_v3(area_co, temp);
-
-  SculptThreadedTaskData data = {
-      .sd = sd,
-      .ob = ob,
-      .brush = brush,
-      .nodes = nodes,
-      .area_no = area_no,
-      .area_co = area_co,
-  };
-
-  PBVHParallelSettings settings;
-  BKE_pbvh_parallel_range_settings(&settings, (sd->flags & SCULPT_USE_OPENMP), totnode);
-  BKE_pbvh_parallel_range(0, totnode, &data, do_clay_brush_task_cb_ex, &settings);
-}
-
-/* -------------------------------------------------------------------- */
-
-/** \name Sculpt Multiplane Scrape Brush
- * \{ */
-
-typedef struct MultiplaneScrapeSampleData {
-  float area_cos[2][3];
-  float area_nos[2][3];
-  int area_count[2];
-} MultiplaneScrapeSampleData;
-
-static void calc_multiplane_scrape_surface_task_cb(void *__restrict userdata,
-                                                   const int n,
-                                                   const TaskParallelTLS *__restrict tls)
-{
-  SculptThreadedTaskData *data = userdata;
-  SculptSession *ss = data->ob->sculpt;
-  const Brush *brush = data->brush;
-  MultiplaneScrapeSampleData *mssd = tls->userdata_chunk;
-  float(*mat)[4] = data->mat;
-
-  PBVHVertexIter vd;
-
-  SculptBrushTest test;
-  SculptBrushTestFn sculpt_brush_test_sq_fn = sculpt_brush_test_init_with_falloff_shape(
-      ss, &test, brush->falloff_shape);
-
-  /* Apply the brush normal radius to the test before sampling */
-  float test_radius = sqrtf(test.radius_squared);
-  test_radius *= brush->normal_radius_factor;
-  test.radius_squared = test_radius * test_radius;
-
-  BKE_pbvh_vertex_iter_begin(ss->pbvh, data->nodes[n], vd, PBVH_ITER_UNIQUE)
-  {
-
-    if (sculpt_brush_test_sq_fn(&test, vd.co)) {
-      float local_co[3];
-      float normal[3];
-      if (vd.no) {
-        normal_short_to_float_v3(normal, vd.no);
-      }
-      else {
-        copy_v3_v3(normal, vd.fno);
-      }
-      mul_v3_m4v3(local_co, mat, vd.co);
-      /* Use the brush falloff to weight the sampled normals */
-      const float fade = tex_strength(ss,
-                                      brush,
-                                      vd.co,
-                                      sqrtf(test.dist),
-                                      vd.no,
-                                      vd.fno,
-                                      vd.mask ? *vd.mask : 0.0f,
-                                      vd.index,
-                                      tls->thread_id);
-
-      /* Sample the normal and area of the +X and -X axis individually */
-      if (local_co[0] > 0.0f) {
-        madd_v3_v3fl(mssd->area_nos[0], normal, fade);
-        add_v3_v3(mssd->area_cos[0], vd.co);
-        mssd->area_count[0]++;
-      }
-      else {
-        madd_v3_v3fl(mssd->area_nos[1], normal, fade);
-        add_v3_v3(mssd->area_cos[1], vd.co);
-        mssd->area_count[1]++;
-      }
-    }
-    BKE_pbvh_vertex_iter_end;
-  }
-}
-
-static void calc_multiplane_scrape_surface_reduce(const void *__restrict UNUSED(userdata),
-                                                  void *__restrict chunk_join,
-                                                  void *__restrict chunk)
-{
-  MultiplaneScrapeSampleData *join = chunk_join;
-  MultiplaneScrapeSampleData *mssd = chunk;
-
-  add_v3_v3(join->area_cos[0], mssd->area_cos[0]);
-  add_v3_v3(join->area_cos[1], mssd->area_cos[1]);
-
-  add_v3_v3(join->area_nos[0], mssd->area_nos[0]);
-  add_v3_v3(join->area_nos[1], mssd->area_nos[1]);
-
-  join->area_count[0] += mssd->area_count[0];
-  join->area_count[1] += mssd->area_count[1];
-}
-
-static void do_multiplane_scrape_brush_task_cb_ex(void *__restrict userdata,
-                                                  const int n,
-                                                  const TaskParallelTLS *__restrict tls)
-{
-  SculptThreadedTaskData *data = userdata;
-  SculptSession *ss = data->ob->sculpt;
-  const Brush *brush = data->brush;
-  float(*mat)[4] = data->mat;
-  float(*scrape_planes)[4] = data->multiplane_scrape_planes;
-
-  float angle = data->multiplane_scrape_angle;
-
-  PBVHVertexIter vd;
-  float(*proxy)[3];
-  const float bstrength = fabsf(ss->cache->bstrength);
-
-  proxy = BKE_pbvh_node_add_proxy(ss->pbvh, data->nodes[n])->co;
-
-  SculptBrushTest test;
-  SculptBrushTestFn sculpt_brush_test_sq_fn = sculpt_brush_test_init_with_falloff_shape(
-      ss, &test, data->brush->falloff_shape);
-
-  BKE_pbvh_vertex_iter_begin(ss->pbvh, data->nodes[n], vd, PBVH_ITER_UNIQUE)
-  {
-
-    if (sculpt_brush_test_sq_fn(&test, vd.co)) {
-      float local_co[3];
-      bool deform = false;
-
-      mul_v3_m4v3(local_co, mat, vd.co);
-
-      if (local_co[0] > 0.0f) {
-        deform = !plane_point_side(vd.co, scrape_planes[0]);
-      }
-      else {
-        deform = !plane_point_side(vd.co, scrape_planes[1]);
-      }
-
-      if (angle < 0.0f) {
-        deform = true;
-      }
-
-      if (deform) {
-        float intr[3];
-        float val[3];
-
-        if (local_co[0] > 0.0f) {
-          closest_to_plane_normalized_v3(intr, scrape_planes[0], vd.co);
-        }
-        else {
-          closest_to_plane_normalized_v3(intr, scrape_planes[1], vd.co);
-        }
-
->>>>>>> fcc6e948
         sub_v3_v3v3(val, intr, vd.co);
         if (plane_trim(ss->cache, brush, val)) {
           /* Deform the local space along the Y axis to avoid artifacts on curved strokes */
@@ -6844,15 +6531,10 @@
 static float sculpt_brush_dynamic_size_get(Brush *brush, StrokeCache *cache, float initial_size)
 {
   switch (brush->sculpt_tool) {
-<<<<<<< HEAD
-    case SCULPT_TOOL_CLAY_STRIPS:
-      return max_ff(initial_size * 0.35f, initial_size * cache->pressure * cache->pressure);
-=======
     case SCULPT_TOOL_CLAY:
       return max_ff(initial_size * 0.20f, initial_size * pow3f(cache->pressure));
     case SCULPT_TOOL_CLAY_STRIPS:
       return max_ff(initial_size * 0.35f, initial_size * pow2f(cache->pressure));
->>>>>>> fcc6e948
     default:
       return initial_size * cache->pressure;
   }
@@ -7059,11 +6741,8 @@
   if (BKE_brush_use_size_pressure(brush) &&
       paint_supports_dynamic_size(brush, PAINT_MODE_SCULPT)) {
     cache->radius = sculpt_brush_dynamic_size_get(brush, cache, cache->initial_radius);
-<<<<<<< HEAD
-=======
     cache->dyntopo_pixel_radius = sculpt_brush_dynamic_size_get(
         brush, cache, ups->initial_pixel_radius);
->>>>>>> fcc6e948
   }
   else {
     cache->radius = cache->initial_radius;
@@ -8335,7 +8014,6 @@
   if (!pbvh) {
     return OPERATOR_CANCELLED;
   }
-<<<<<<< HEAD
 
   switch (BKE_pbvh_type(pbvh)) {
     case PBVH_BMESH:
@@ -8351,23 +8029,6 @@
 
       BM_mesh_toolflags_set(ss->bm, true);
 
-=======
-
-  switch (BKE_pbvh_type(pbvh)) {
-    case PBVH_BMESH:
-      /* Dyntopo Symmetrize */
-
-      /* To simplify undo for symmetrize, all BMesh elements are logged
-       * as deleted, then after symmetrize operation all BMesh elements
-       * are logged as added (as opposed to attempting to store just the
-       * parts that symmetrize modifies) */
-      sculpt_undo_push_begin("Dynamic topology symmetrize");
-      sculpt_undo_push_node(ob, NULL, SCULPT_UNDO_DYNTOPO_SYMMETRIZE);
-      BM_log_before_all_removed(ss->bm, ss->bm_log);
-
-      BM_mesh_toolflags_set(ss->bm, true);
-
->>>>>>> fcc6e948
       /* Symmetrize and re-triangulate */
       BMO_op_callf(ss->bm,
                    (BMO_FLAG_DEFAULTS & ~BMO_FLAG_RESPECT_HIDE),
