--- conflicted
+++ resolved
@@ -540,17 +540,13 @@
 
 		immEnd();
 	}
-<<<<<<< HEAD
 
 	immUnbindProgram();
-=======
-	glEnd();
 
 	if (path != path_static) {
 		MEM_freeN(path);
 	}
 #undef MAX_STATIC_PATH
->>>>>>> fa05718f
 }
 
 static void draw_marker_outline(SpaceClip *sc, MovieTrackingTrack *track, MovieTrackingMarker *marker,
