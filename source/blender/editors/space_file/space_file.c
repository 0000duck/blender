--- conflicted
+++ resolved
@@ -328,11 +328,7 @@
 	
 	/* Allow dynamically sliders to be set, saves notifiers etc. */
 	
-<<<<<<< HEAD
-	if (params && (params->display == FILE_IMGDISPLAY)) {
-=======
 	if (params->display == FILE_IMGDISPLAY) {
->>>>>>> 4d2b50ad
 		v2d->scroll = V2D_SCROLL_RIGHT;
 		v2d->keepofs &= ~V2D_LOCKOFS_Y;
 		v2d->keepofs |= V2D_LOCKOFS_X;
