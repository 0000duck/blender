--- conflicted
+++ resolved
@@ -175,11 +175,7 @@
 
 	BezTriple *bezt = fcu->bezt;
 	for (int i = 0; i < fcu->totvert; i++, bezt++) {
-<<<<<<< HEAD
-		/* as an optimization step, only draw those in view 
-=======
 		/* as an optimization step, only draw those in view
->>>>>>> 95011f6d
 		 *	- we apply a correction factor to ensure that points don't pop in/out due to slight twitches of view size
 		 */
 		if (IN_RANGE(bezt->vec[1][0], (v2d->cur.xmin - fac), (v2d->cur.xmax + fac))) {
@@ -277,11 +273,7 @@
 {
 	View2D *v2d = &ar->v2d;
 
-<<<<<<< HEAD
-	/* only draw points if curve is visible 
-=======
 	/* only draw points if curve is visible
->>>>>>> 95011f6d
 	 *  - draw unselected points before selected points as separate passes
 	 *     to make sure in the case of overlapping points that the selected is always visible
 	 *	- draw handles before keyframes, so that keyframes will overlap handles (keyframes are more important for users)
@@ -338,11 +330,7 @@
 
 	immBeginAtMost(GWN_PRIM_LINES, 4 * 2 * fcu->totvert);
 
-<<<<<<< HEAD
-	/* slightly hacky, but we want to draw unselected points before selected ones 
-=======
 	/* slightly hacky, but we want to draw unselected points before selected ones
->>>>>>> 95011f6d
 	 * so that selected points are clearly visible
 	 */
 	for (sel = 0; sel < 2; sel++) {
@@ -453,11 +441,7 @@
 	/* get view settings */
 	hsize = UI_GetThemeValuef(TH_VERTEX_SIZE);
 	UI_view2d_scale_get(&ar->v2d, &xscale, &yscale);
-<<<<<<< HEAD
-	
-=======
-
->>>>>>> 95011f6d
+
 	/* get verts */
 	first = fcu->fpt;
 	last = (first) ? (first + (fcu->totvert - 1)) : (NULL);
@@ -598,15 +582,9 @@
 	unit_scale = ANIM_unit_mapping_get_factor(ac->scene, id, fcu, mapping_flag, &offset);
 	gpuScale2f(1.0f, unit_scale);
 	gpuTranslate2f(0.0f, offset);
-<<<<<<< HEAD
 
 	immBegin(GWN_PRIM_LINE_STRIP, count);
-	
-=======
-
-	immBegin(GWN_PRIM_LINE_STRIP, count);
-
->>>>>>> 95011f6d
+
 	/* extrapolate to left? - left-side of view comes before first keyframe? */
 	if (prevfpt->vec[0] > v2d->cur.xmin) {
 		v[0] = v2d->cur.xmin;
@@ -622,27 +600,16 @@
 			if (fac) fac = 1.0f / fac;
 			v[1] = prevfpt->vec[1] - fac * (prevfpt->vec[1] - fpt->vec[1]);
 		}
-<<<<<<< HEAD
-		
+
 		immVertex2fv(shdr_pos, v);
 	}
-	
-=======
-
-		immVertex2fv(shdr_pos, v);
-	}
-
->>>>>>> 95011f6d
+
 	/* loop over samples, drawing segments */
 	/* draw curve between first and last keyframe (if there are enough to do so) */
 	while (b--) {
 		/* Linear interpolation: just add one point (which should add a new line segment) */
 		immVertex2fv(shdr_pos, prevfpt->vec);
-<<<<<<< HEAD
-		
-=======
-
->>>>>>> 95011f6d
+
 		/* get next pointers */
 		if (b > 0) {
 			prevfpt++;
@@ -665,17 +632,10 @@
 			if (fac) fac = 1.0f / fac;
 			v[1] = prevfpt->vec[1] - fac * (prevfpt->vec[1] - fpt->vec[1]);
 		}
-<<<<<<< HEAD
-		
+
 		immVertex2fv(shdr_pos, v);
 	}
-	
-=======
-
-		immVertex2fv(shdr_pos, v);
-	}
-
->>>>>>> 95011f6d
+
 	immEnd();
 
 	gpuPopMatrix();
@@ -716,21 +676,12 @@
 	unit_scale = ANIM_unit_mapping_get_factor(ac->scene, id, fcu, mapping_flag, &offset);
 	gpuScale2f(1.0f, unit_scale);
 	gpuTranslate2f(0.0f, offset);
-<<<<<<< HEAD
 
 	/* For now, this assumes the worst case scenario, where all the keyframes have
 	 * bezier interpolation, and are drawn at full res.
 	 * This is tricky to optimize, but maybe can be improved at some point... */
 	immBeginAtMost(GWN_PRIM_LINE_STRIP, (b * 32 + 3));
-	
-=======
-
-	/* For now, this assumes the worst case scenario, where all the keyframes have
-	 * bezier interpolation, and are drawn at full res.
-	 * This is tricky to optimize, but maybe can be improved at some point... */
-	immBeginAtMost(GWN_PRIM_LINE_STRIP, (b * 32 + 3));
-
->>>>>>> 95011f6d
+
 	/* extrapolate to left? */
 	if (prevbezt->vec[1][0] > v2d->cur.xmin) {
 		/* left-side of view comes before first keyframe, so need to extend as not cyclic */
@@ -753,11 +704,7 @@
 			if (fac) fac = 1.0f / fac;
 			v1[1] = prevbezt->vec[1][1] - fac * (prevbezt->vec[0][1] - prevbezt->vec[1][1]);
 		}
-<<<<<<< HEAD
-		
-=======
-
->>>>>>> 95011f6d
+
 		immVertex2fv(pos, v1);
 	}
 
@@ -776,11 +723,7 @@
 			v1[0] = prevbezt->vec[1][0];
 			v1[1] = prevbezt->vec[1][1];
 			immVertex2fv(pos, v1);
-<<<<<<< HEAD
-			
-=======
-
->>>>>>> 95011f6d
+
 			v1[0] = bezt->vec[1][0];
 			v1[1] = prevbezt->vec[1][1];
 			immVertex2fv(pos, v1);
@@ -830,11 +773,7 @@
 
 				BKE_curve_forward_diff_bezier(v1[0], v2[0], v3[0], v4[0], data, resol, sizeof(float) * 3);
 				BKE_curve_forward_diff_bezier(v1[1], v2[1], v3[1], v4[1], data + 1, resol, sizeof(float) * 3);
-<<<<<<< HEAD
-				
-=======
-
->>>>>>> 95011f6d
+
 				for (fp = data; resol; resol--, fp += 3) {
 					immVertex2fv(pos, fp);
 				}
@@ -875,17 +814,10 @@
 			if (fac) fac = 1.0f / fac;
 			v1[1] = prevbezt->vec[1][1] - fac * (prevbezt->vec[2][1] - prevbezt->vec[1][1]);
 		}
-<<<<<<< HEAD
-		
+
 		immVertex2fv(pos, v1);
 	}
-	
-=======
-
-		immVertex2fv(pos, v1);
-	}
-
->>>>>>> 95011f6d
+
 	immEnd();
 
 	gpuPopMatrix();
@@ -927,11 +859,7 @@
 
 		/* draw with thin dotted lines in style of what curve would have been */
 		immUniformColor3fv(fcu->color);
-<<<<<<< HEAD
-		
-=======
-
->>>>>>> 95011f6d
+
 		immUniform1f("dash_width", 40.0f);
 		immUniform1f("dash_factor", 0.5f);
 		glLineWidth(2.0f);
@@ -988,11 +916,7 @@
 			immVertex2fv(shdr_pos, co);
 
 			immEnd();
-<<<<<<< HEAD
-			
-=======
-
->>>>>>> 95011f6d
+
 			immUnbindProgram();
 
 			/* GWN_PRIM_POINTS do not survive dashed line geometry shader... */
@@ -1002,27 +926,15 @@
 			/* -> outer frame */
 			immUniformColor3f(0.9f, 0.9f, 0.9f);
 			glPointSize(7.0);
-<<<<<<< HEAD
-			
+
 			immBegin(GWN_PRIM_POINTS, 1);
 			immVertex2f(shdr_pos, x, y);
 			immEnd();
-			
+
 			/* inner frame */
 			immUniformColor3f(0.9f, 0.0f, 0.0f);
 			glPointSize(3.0);
-			
-=======
-
-			immBegin(GWN_PRIM_POINTS, 1);
-			immVertex2f(shdr_pos, x, y);
-			immEnd();
-
-			/* inner frame */
-			immUniformColor3f(0.9f, 0.0f, 0.0f);
-			glPointSize(3.0);
-
->>>>>>> 95011f6d
+
 			immBegin(GWN_PRIM_POINTS, 1);
 			immVertex2f(shdr_pos, x, y);
 			immEnd();
@@ -1069,11 +981,7 @@
 		 *	- draw with a fixed opacity of 2
 		 */
 		immUniformColor3fvAlpha(fcu->color, 0.5f);
-<<<<<<< HEAD
-		
-=======
-
->>>>>>> 95011f6d
+
 		/* simply draw the stored samples */
 		draw_fcurve_curve_samples(ac, NULL, fcu, &ar->v2d, shdr_pos);
 	}
@@ -1133,11 +1041,7 @@
 			else {
 				glLineWidth(1.0);
 			}
-<<<<<<< HEAD
-			
-=======
-
->>>>>>> 95011f6d
+
 			/* anti-aliased lines for less jagged appearance */
 			if ((sipo->flag & SIPO_BEAUTYDRAW_OFF) == 0) {
 				glEnable(GL_LINE_SMOOTH);
@@ -1158,17 +1062,10 @@
 				/* protected curves (non editable) are drawn with dotted lines */
 				immUniform1f("dash_width", 4.0f);
 				immUniform1f("dash_factor", 0.5f);
-<<<<<<< HEAD
 			}
 			else {
 				immUniform1f("dash_factor", 2.0f);  /* solid line */
 			}
-=======
-			}
-			else {
-				immUniform1f("dash_factor", 2.0f);  /* solid line */
-			}
->>>>>>> 95011f6d
 
 			if (((fcu->grp) && (fcu->grp->flag & AGRP_MUTED)) || (fcu->flag & FCURVE_MUTED)) {
 				/* muted curves are drawn in a grayish hue */
@@ -1235,11 +1132,7 @@
 				gpuPushMatrix();
 				gpuScale2f(1.0f, unit_scale);
 				gpuTranslate2f(0.0f, offset);
-<<<<<<< HEAD
-				
-=======
-
->>>>>>> 95011f6d
+
 				/* set this once and for all - all handles and handle-verts should use the same thickness */
 				glLineWidth(1.0);
 
@@ -1252,22 +1145,14 @@
 						draw_fcurve_handles(sipo, fcu);
 						glDisable(GL_BLEND);
 					}
-<<<<<<< HEAD
-					
-=======
-
->>>>>>> 95011f6d
+
 					draw_fcurve_vertices(ar, fcu, do_handles, (sipo->flag & SIPO_SELVHANDLESONLY));
 				}
 				else {
 					/* samples: only draw two indicators at either end as indicators */
 					draw_fcurve_samples(sipo, ar, fcu);
 				}
-<<<<<<< HEAD
-				
-=======
-
->>>>>>> 95011f6d
+
 				gpuPopMatrix();
 			}
 		}
