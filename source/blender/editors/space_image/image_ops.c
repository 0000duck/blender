--- conflicted
+++ resolved
@@ -1310,19 +1310,6 @@
 		ED_space_image_set(sima, scene, obedit, ima);
 		iuser = &sima->iuser;
 	}
-<<<<<<< HEAD
-=======
-	else if (sa && sa->spacetype == SPACE_VIEW3D) {
-		View3D *v3d = sa->spacedata.first;
-
-		for (BGpic *bgpic = v3d->bgpicbase.first; bgpic; bgpic = bgpic->next) {
-			if (bgpic->ima == ima) {
-				iuser = &bgpic->iuser;
-				break;
-			}
-		}
-	}
->>>>>>> 8a03e4d4
 	else {
 		Tex *tex = CTX_data_pointer_get_type(C, "texture", &RNA_Texture).data;
 		if (tex && tex->type == TEX_IMAGE) {
