/*
 * ***** begin GPL LICENSE BLOCK *****
 *
 * This program is free software; you can redistribute it and/or
 * modify it under the terms of the GNU General Public License
 * as published by the Free Software Foundation; either version 2
 * of the License, or (at your option) any later version.
 *
 * This program is distributed in the hope that it will be useful,
 * but WITHOUT ANY WARRANTY; without even the implied warranty of
 * MERCHANTABILITY or FITNESS FOR A PARTICULAR PURPOSE.  See the
 * GNU General Public License for more details.
 *
 * You should have received a copy of the GNU General Public License
 * along with this program; if not, write to the Free Software Foundation,
 * Inc., 51 Franklin Street, Fifth Floor, Boston, MA 02110-1301, USA.
 *
 * The Original Code is Copyright (C) 2001-2002 by NaN Holding BV.
 * All rights reserved.
 *
 * Contributor(s): Blender Foundation, 2003-2009
 *
 * ***** END GPL LICENSE BLOCK *****
 */

/** \file blender/editors/space_sequencer/sequencer_edit.c
 *  \ingroup spseq
 */


#include <stdlib.h>
#include <math.h>
#include <string.h>

#include "MEM_guardedalloc.h"

#include "BLI_blenlib.h"
#include "BLI_ghash.h"
#include "BLI_math.h"
#include "BLI_timecode.h"
#include "BLI_utildefines.h"

#include "BLT_translation.h"

#include "DNA_scene_types.h"
#include "DNA_sound_types.h"

#include "BKE_context.h"
#include "BKE_global.h"
#include "BKE_main.h"
#include "BKE_sequencer.h"
#include "BKE_report.h"
#include "BKE_sound.h"


#include "WM_api.h"
#include "WM_types.h"

#include "RNA_define.h"
#include "RNA_enum_types.h"

/* for menu/popup icons etc etc*/

#include "ED_numinput.h"
#include "ED_screen.h"
#include "ED_transform.h"
#include "ED_sequencer.h"
#include "ED_space_api.h"

#include "UI_view2d.h"
#include "UI_interface.h"


/* own include */
#include "sequencer_intern.h"

/* XXX */
/* RNA Enums, used in multiple files */
EnumPropertyItem sequencer_prop_effect_types[] = {
	{SEQ_TYPE_CROSS, "CROSS", 0, "Crossfade", "Crossfade effect strip type"},
	{SEQ_TYPE_ADD, "ADD", 0, "Add", "Add effect strip type"},
	{SEQ_TYPE_SUB, "SUBTRACT", 0, "Subtract", "Subtract effect strip type"},
	{SEQ_TYPE_ALPHAOVER, "ALPHA_OVER", 0, "Alpha Over", "Alpha Over effect strip type"},
	{SEQ_TYPE_ALPHAUNDER, "ALPHA_UNDER", 0, "Alpha Under", "Alpha Under effect strip type"},
	{SEQ_TYPE_GAMCROSS, "GAMMA_CROSS", 0, "Gamma Cross", "Gamma Cross effect strip type"},
	{SEQ_TYPE_MUL, "MULTIPLY", 0, "Multiply", "Multiply effect strip type"},
	{SEQ_TYPE_OVERDROP, "OVER_DROP", 0, "Alpha Over Drop", "Alpha Over Drop effect strip type"},
	{SEQ_TYPE_WIPE, "WIPE", 0, "Wipe", "Wipe effect strip type"},
	{SEQ_TYPE_GLOW, "GLOW", 0, "Glow", "Glow effect strip type"},
	{SEQ_TYPE_TRANSFORM, "TRANSFORM", 0, "Transform", "Transform effect strip type"},
	{SEQ_TYPE_COLOR, "COLOR", 0, "Color", "Color effect strip type"},
	{SEQ_TYPE_SPEED, "SPEED", 0, "Speed", "Color effect strip type"},
	{SEQ_TYPE_MULTICAM, "MULTICAM", 0, "Multicam Selector", ""},
	{SEQ_TYPE_ADJUSTMENT, "ADJUSTMENT", 0, "Adjustment Layer", ""},
	{SEQ_TYPE_GAUSSIAN_BLUR, "GAUSSIAN_BLUR", 0, "Gaussian Blur", ""},
	{SEQ_TYPE_TEXT, "TEXT", 0, "Text", ""},
	{0, NULL, 0, NULL, NULL}
};

/* mute operator */

EnumPropertyItem prop_side_types[] = {
	{SEQ_SIDE_LEFT, "LEFT", 0, "Left", ""},
	{SEQ_SIDE_RIGHT, "RIGHT", 0, "Right", ""},
	{SEQ_SIDE_BOTH, "BOTH", 0, "Both", ""},
	{0, NULL, 0, NULL, NULL}
};

static EnumPropertyItem prop_side_lr_types[] = {
	{SEQ_SIDE_LEFT, "LEFT", 0, "Left", ""},
	{SEQ_SIDE_RIGHT, "RIGHT", 0, "Right", ""},
	{0, NULL, 0, NULL, NULL}
};

typedef struct TransSeq {
	int start, machine;
	int startstill, endstill;
	int startdisp, enddisp;
	int startofs, endofs;
	int anim_startofs, anim_endofs;
	/* int final_left, final_right; */ /* UNUSED */
	int len;
} TransSeq;

/* ********************************************************************** */

/* ***************** proxy job manager ********************** */

typedef struct ProxyBuildJob {
	Scene *scene; 
	struct Main *main;
	ListBase queue;
	int stop;
} ProxyJob;

static void proxy_freejob(void *pjv)
{
	ProxyJob *pj = pjv;

	BLI_freelistN(&pj->queue);

	MEM_freeN(pj);
}

/* only this runs inside thread */
static void proxy_startjob(void *pjv, short *stop, short *do_update, float *progress)
{
	ProxyJob *pj = pjv;
	LinkData *link;

	for (link = pj->queue.first; link; link = link->next) {
		struct SeqIndexBuildContext *context = link->data;

		BKE_sequencer_proxy_rebuild(context, stop, do_update, progress);
		
		if (*stop) {
			pj->stop = 1;
			fprintf(stderr,  "Canceling proxy rebuild on users request...\n");
			break;
		}
	}
}

static void proxy_endjob(void *pjv)
{
	ProxyJob *pj = pjv;
	Editing *ed = BKE_sequencer_editing_get(pj->scene, false);
	LinkData *link;

	for (link = pj->queue.first; link; link = link->next) {
		BKE_sequencer_proxy_rebuild_finish(link->data, pj->stop);
	}

	BKE_sequencer_free_imbuf(pj->scene, &ed->seqbase, false);

	WM_main_add_notifier(NC_SCENE | ND_SEQUENCER, pj->scene);
}

static void seq_proxy_build_job(const bContext *C)
{
	wmJob *wm_job;
	ProxyJob *pj;
	Scene *scene = CTX_data_scene(C);
	Editing *ed = BKE_sequencer_editing_get(scene, false);
	ScrArea *sa = CTX_wm_area(C);
	Sequence *seq;
	GSet *file_list;
	
	if (ed == NULL) {
		return;
	}

	if (ed == NULL) {
		return;
	}

	wm_job = WM_jobs_get(CTX_wm_manager(C), CTX_wm_window(C), sa, "Building Proxies",
	                     WM_JOB_PROGRESS, WM_JOB_TYPE_SEQ_BUILD_PROXY);

	pj = WM_jobs_customdata_get(wm_job);

	if (!pj) {
		pj = MEM_callocN(sizeof(ProxyJob), "proxy rebuild job");
	
		pj->scene = scene;
		pj->main = CTX_data_main(C);

		WM_jobs_customdata_set(wm_job, pj, proxy_freejob);
		WM_jobs_timer(wm_job, 0.1, NC_SCENE | ND_SEQUENCER, NC_SCENE | ND_SEQUENCER);
		WM_jobs_callbacks(wm_job, proxy_startjob, NULL, NULL, proxy_endjob);
	}

	file_list = BLI_gset_new(BLI_ghashutil_strhash_p, BLI_ghashutil_strcmp, "file list");
	SEQP_BEGIN (ed, seq)
	{
		if ((seq->flag & SELECT)) {
			BKE_sequencer_proxy_rebuild_context(pj->main, pj->scene, seq, file_list, &pj->queue);
		}
	}
	SEQ_END

	BLI_gset_free(file_list, MEM_freeN);
	
	if (!WM_jobs_is_running(wm_job)) {
		G.is_break = false;
		WM_jobs_start(CTX_wm_manager(C), wm_job);
	}

	ED_area_tag_redraw(sa);
}

/* ********************************************************************** */

void seq_rectf(Sequence *seq, rctf *rectf)
{
	if (seq->startstill) rectf->xmin = seq->start;
	else rectf->xmin = seq->startdisp;
	rectf->ymin = seq->machine + SEQ_STRIP_OFSBOTTOM;
	if (seq->endstill) rectf->xmax = seq->start + seq->len;
	else rectf->xmax = seq->enddisp;
	rectf->ymax = seq->machine + SEQ_STRIP_OFSTOP;
}

void boundbox_seq(Scene *scene, rctf *rect)
{
	Sequence *seq;
	Editing *ed = BKE_sequencer_editing_get(scene, false);
	float min[2], max[2];

	
	if (ed == NULL) return;

	min[0] = 0.0;
	max[0] = EFRA + 1;
	min[1] = 0.0;
	max[1] = 8.0;

	seq = ed->seqbasep->first;
	while (seq) {

		if (min[0] > seq->startdisp - 1) min[0] = seq->startdisp - 1;
		if (max[0] < seq->enddisp + 1) max[0] = seq->enddisp + 1;
		if (max[1] < seq->machine + 2) max[1] = seq->machine + 2;

		seq = seq->next;
	}

	rect->xmin = min[0];
	rect->xmax = max[0];
	rect->ymin = min[1];
	rect->ymax = max[1];

}

static int mouse_frame_side(View2D *v2d, short mouse_x, int frame)
{
	int mval[2];
	float mouseloc[2];
	
	mval[0] = mouse_x;
	mval[1] = 0;
	
	/* choose the side based on which side of the playhead the mouse is on */
	UI_view2d_region_to_view(v2d, mval[0], mval[1], &mouseloc[0], &mouseloc[1]);
	
	return mouseloc[0] > frame ? SEQ_SIDE_RIGHT : SEQ_SIDE_LEFT;
}


Sequence *find_neighboring_sequence(Scene *scene, Sequence *test, int lr, int sel) 
{
	/* sel - 0==unselected, 1==selected, -1==done care*/
	Sequence *seq;
	Editing *ed = BKE_sequencer_editing_get(scene, false);

	if (ed == NULL) return NULL;

	if (sel > 0) sel = SELECT;
	
	for (seq = ed->seqbasep->first; seq; seq = seq->next) {
		if ((seq != test) &&
		    (test->machine == seq->machine) &&
		    ((sel == -1) || (sel && (seq->flag & SELECT)) || (sel == 0 && (seq->flag & SELECT) == 0)))
		{
			switch (lr) {
				case SEQ_SIDE_LEFT:
					if (test->startdisp == (seq->enddisp)) {
						return seq;
					}
					break;
				case SEQ_SIDE_RIGHT:
					if (test->enddisp == (seq->startdisp)) {
						return seq;
					}
					break;
			}
		}
	}
	return NULL;
}

static Sequence *find_next_prev_sequence(Scene *scene, Sequence *test, int lr, int sel) 
{
	/* sel - 0==unselected, 1==selected, -1==done care*/
	Sequence *seq, *best_seq = NULL;
	Editing *ed = BKE_sequencer_editing_get(scene, false);
	
	int dist, best_dist;
	best_dist = MAXFRAME * 2;

	
	if (ed == NULL) return NULL;

	seq = ed->seqbasep->first;
	while (seq) {
		if ((seq != test) &&
		    (test->machine == seq->machine) &&
		    (test->depth == seq->depth) &&
		    ((sel == -1) || (sel == (seq->flag & SELECT))))
		{
			dist = MAXFRAME * 2;
			
			switch (lr) {
				case SEQ_SIDE_LEFT:
					if (seq->enddisp <= test->startdisp) {
						dist = test->enddisp - seq->startdisp;
					}
					break;
				case SEQ_SIDE_RIGHT:
					if (seq->startdisp >= test->enddisp) {
						dist = seq->startdisp - test->enddisp;
					}
					break;
			}
			
			if (dist == 0) {
				best_seq = seq;
				break;
			}
			else if (dist < best_dist) {
				best_dist = dist;
				best_seq = seq;
			}
		}
		seq = seq->next;
	}
	return best_seq; /* can be null */
}


Sequence *find_nearest_seq(Scene *scene, View2D *v2d, int *hand, const int mval[2])
{
	Sequence *seq;
	Editing *ed = BKE_sequencer_editing_get(scene, false);
	float x, y;
	float pixelx;
	float handsize;
	float displen;
	*hand = SEQ_SIDE_NONE;

	
	if (ed == NULL) return NULL;
	
	pixelx = BLI_rctf_size_x(&v2d->cur) / BLI_rcti_size_x(&v2d->mask);

	UI_view2d_region_to_view(v2d, mval[0], mval[1], &x, &y);
	
	seq = ed->seqbasep->first;
	
	while (seq) {
		if (seq->machine == (int)y) {
			/* check for both normal strips, and strips that have been flipped horizontally */
			if (((seq->startdisp < seq->enddisp) && (seq->startdisp <= x && seq->enddisp >= x)) ||
			    ((seq->startdisp > seq->enddisp) && (seq->startdisp >= x && seq->enddisp <= x)) )
			{
				if (BKE_sequence_tx_test(seq)) {
					
					/* clamp handles to defined size in pixel space */
					
					handsize = seq->handsize;
					displen = (float)abs(seq->startdisp - seq->enddisp);
					
					if (displen / pixelx > 16) { /* don't even try to grab the handles of small strips */
						/* Set the max value to handle to 1/3 of the total len when its less than 28.
						 * This is important because otherwise selecting handles happens even when you click in the middle */
						
						if ((displen / 3) < 30 * pixelx) {
							handsize = displen / 3;
						}
						else {
							CLAMP(handsize, 7 * pixelx, 30 * pixelx);
						}
						
						if (handsize + seq->startdisp >= x)
							*hand = SEQ_SIDE_LEFT;
						else if (-handsize + seq->enddisp <= x)
							*hand = SEQ_SIDE_RIGHT;
					}
				}
				return seq;
			}
		}
		seq = seq->next;
	}
	return NULL;
}


static bool seq_is_parent(Sequence *par, Sequence *seq)
{
	return ((par->seq1 == seq) || (par->seq2 == seq) || (par->seq3 == seq));
}

static bool seq_is_predecessor(Sequence *pred, Sequence *seq)
{
	if (!pred) return 0;
	if (pred == seq) return 0;
	else if (seq_is_parent(pred, seq)) return 1;
	else if (pred->seq1 && seq_is_predecessor(pred->seq1, seq)) return 1;
	else if (pred->seq2 && seq_is_predecessor(pred->seq2, seq)) return 1;
	else if (pred->seq3 && seq_is_predecessor(pred->seq3, seq)) return 1;

	return 0;
}

void ED_sequencer_deselect_all(Scene *scene)
{
	Sequence *seq;
	Editing *ed = BKE_sequencer_editing_get(scene, false);

	
	if (ed == NULL) return;

	SEQP_BEGIN (ed, seq)
	{
		seq->flag &= ~SEQ_ALLSEL;
	}
	SEQ_END
		
}

void recurs_sel_seq(Sequence *seqm)
{
	Sequence *seq;

	seq = seqm->seqbase.first;
	while (seq) {

		if (seqm->flag & (SEQ_LEFTSEL + SEQ_RIGHTSEL)) seq->flag &= ~SEQ_ALLSEL;
		else if (seqm->flag & SELECT) seq->flag |= SELECT;
		else seq->flag &= ~SEQ_ALLSEL;

		if (seq->seqbase.first) recurs_sel_seq(seq);

		seq = seq->next;
	}
}

int ED_space_sequencer_maskedit_mask_poll(bContext *C)
{
	/* in this case both funcs are the same, for clip editor not */
	return ED_space_sequencer_maskedit_poll(C);
}

bool ED_space_sequencer_check_show_maskedit(SpaceSeq *sseq, Scene *scene)
{
	if (sseq && sseq->mainb == SEQ_DRAW_IMG_IMBUF) {
		return (BKE_sequencer_mask_get(scene) != NULL);
	}

	return false;
}

int ED_space_sequencer_maskedit_poll(bContext *C)
{
	SpaceSeq *sseq = CTX_wm_space_seq(C);

	if (sseq) {
		Scene *scene = CTX_data_scene(C);
		return ED_space_sequencer_check_show_maskedit(sseq, scene);
	}

	return false;
}

/* are we displaying the seq output (not channels or histogram)*/
bool ED_space_sequencer_check_show_imbuf(SpaceSeq *sseq)
{
	return (ELEM(sseq->view, SEQ_VIEW_PREVIEW, SEQ_VIEW_SEQUENCE_PREVIEW) &&
	        ELEM(sseq->mainb, SEQ_DRAW_SEQUENCE, SEQ_DRAW_IMG_IMBUF));
}

bool ED_space_sequencer_check_show_strip(SpaceSeq *sseq)
{
	return (ELEM(sseq->view, SEQ_VIEW_SEQUENCE, SEQ_VIEW_SEQUENCE_PREVIEW) &&
	        ELEM(sseq->mainb, SEQ_DRAW_SEQUENCE, SEQ_DRAW_IMG_IMBUF));
}


int seq_effect_find_selected(Scene *scene, Sequence *activeseq, int type, Sequence **selseq1, Sequence **selseq2, Sequence **selseq3, const char **error_str)
{
	Editing *ed = BKE_sequencer_editing_get(scene, false);
	Sequence *seq1 = NULL, *seq2 = NULL, *seq3 = NULL, *seq;
	
	*error_str = NULL;

	if (!activeseq)
		seq2 = BKE_sequencer_active_get(scene);

	for (seq = ed->seqbasep->first; seq; seq = seq->next) {
		if (seq->flag & SELECT) {
			if (seq->type == SEQ_TYPE_SOUND_RAM && BKE_sequence_effect_get_num_inputs(type) != 0) {
				*error_str = N_("Cannot apply effects to audio sequence strips");
				return 0;
			}
			if ((seq != activeseq) && (seq != seq2)) {
				if      (seq2 == NULL) seq2 = seq;
				else if (seq1 == NULL) seq1 = seq;
				else if (seq3 == NULL) seq3 = seq;
				else {
					*error_str = N_("Cannot apply effect to more than 3 sequence strips");
					return 0;
				}
			}
		}
	}

	/* make sequence selection a little bit more intuitive
	 * for 3 strips: the last-strip should be sequence3 */
	if (seq3 != NULL && seq2 != NULL) {
		Sequence *tmp = seq2;
		seq2 = seq3;
		seq3 = tmp;
	}
	

	switch (BKE_sequence_effect_get_num_inputs(type)) {
		case 0:
			*selseq1 = *selseq2 = *selseq3 = NULL;
			return 1; /* succsess */
		case 1:
			if (seq2 == NULL) {
				*error_str = N_("At least one selected sequence strip is needed");
				return 0;
			}
			if (seq1 == NULL) seq1 = seq2;
			if (seq3 == NULL) seq3 = seq2;
			/* fall-through */
		case 2:
			if (seq1 == NULL || seq2 == NULL) {
				*error_str = N_("2 selected sequence strips are needed");
				return 0;
			}
			if (seq3 == NULL) seq3 = seq2;
			break;
	}
	
	if (seq1 == NULL && seq2 == NULL && seq3 == NULL) {
		*error_str = N_("TODO: in what cases does this happen?");
		return 0;
	}
	
	*selseq1 = seq1;
	*selseq2 = seq2;
	*selseq3 = seq3;

	return 1;
}

static Sequence *del_seq_find_replace_recurs(Scene *scene, Sequence *seq)
{
	Sequence *seq1, *seq2, *seq3;

	/* try to find a replacement input sequence, and flag for later deletion if
	 * no replacement can be found */

	if (!seq)
		return NULL;
	else if (!(seq->type & SEQ_TYPE_EFFECT))
		return ((seq->flag & SELECT) ? NULL : seq);
	else if (!(seq->flag & SELECT)) {
		/* try to find replacement for effect inputs */
		seq1 = del_seq_find_replace_recurs(scene, seq->seq1);
		seq2 = del_seq_find_replace_recurs(scene, seq->seq2);
		seq3 = del_seq_find_replace_recurs(scene, seq->seq3);

		if (seq1 == seq->seq1 && seq2 == seq->seq2 && seq3 == seq->seq3) {
			/* pass */
		}
		else if (seq1 || seq2 || seq3) {
			seq->seq1 = (seq1) ? seq1 : (seq2) ? seq2 : seq3;
			seq->seq2 = (seq2) ? seq2 : (seq1) ? seq1 : seq3;
			seq->seq3 = (seq3) ? seq3 : (seq1) ? seq1 : seq2;

			BKE_sequencer_update_changed_seq_and_deps(scene, seq, 1, 1);
		}
		else
			seq->flag |= SELECT;  /* mark for delete */
	}

	if (seq->flag & SELECT) {
		if ((seq1 = del_seq_find_replace_recurs(scene, seq->seq1))) return seq1;
		if ((seq2 = del_seq_find_replace_recurs(scene, seq->seq2))) return seq2;
		if ((seq3 = del_seq_find_replace_recurs(scene, seq->seq3))) return seq3;
		else return NULL;
	}
	else
		return seq;
}

static void del_seq_clear_modifiers_recurs(Scene *scene, Sequence *deleting_sequence)
{
	Editing *ed = BKE_sequencer_editing_get(scene, false);
	Sequence *current_sequence;

	SEQP_BEGIN(ed, current_sequence)
	{
		if (!(current_sequence->flag & SELECT) && current_sequence != deleting_sequence) {
			SequenceModifierData *smd;

			for (smd = current_sequence->modifiers.first; smd; smd = smd->next) {
				if (smd->mask_sequence == deleting_sequence) {
					smd->mask_sequence = NULL;
				}
			}
		}
	}
	SEQ_END
}

static void recurs_del_seq_flag(Scene *scene, ListBase *lb, short flag, short deleteall)
{
	Sequence *seq, *seqn;
	Sequence *last_seq = BKE_sequencer_active_get(scene);

	seq = lb->first;
	while (seq) {
		seqn = seq->next;
		if ((seq->flag & flag) || deleteall) {
			BLI_remlink(lb, seq);
			if (seq == last_seq) BKE_sequencer_active_set(scene, NULL);
			if (seq->type == SEQ_TYPE_META) recurs_del_seq_flag(scene, &seq->seqbase, flag, 1);
			BKE_sequence_free(scene, seq);
		}
		seq = seqn;
	}
}


static Sequence *cut_seq_hard(Scene *scene, Sequence *seq, int cutframe)
{
	TransSeq ts;
	Sequence *seqn = NULL;
	bool skip_dup = false;

	/* backup values */
	ts.start = seq->start;
	ts.machine = seq->machine;
	ts.startstill = seq->startstill;
	ts.endstill = seq->endstill;
	ts.startdisp = seq->startdisp;
	ts.enddisp = seq->enddisp;
	ts.startofs = seq->startofs;
	ts.endofs = seq->endofs;
	ts.anim_startofs = seq->anim_startofs;
	ts.anim_endofs = seq->anim_endofs;
	ts.len = seq->len;
	
	/* First Strip! */
	/* strips with extended stillfames before */
	
	if ((seq->startstill) && (cutframe < seq->start)) {
		/* don't do funny things with METAs ... */
		if (seq->type == SEQ_TYPE_META) {
			skip_dup = true;
			seq->startstill = seq->start - cutframe;
		}
		else {
			seq->start = cutframe - 1;
			seq->startstill = cutframe - seq->startdisp - 1;
			seq->anim_endofs += seq->len - 1;
			seq->endstill = 0;
		}
	}
	/* normal strip */
	else if ((cutframe >= seq->start) && (cutframe <= (seq->start + seq->len))) {
		seq->endofs = 0;
		seq->endstill = 0;
		seq->anim_endofs += (seq->start + seq->len) - cutframe;
	}
	/* strips with extended stillframes after */
	else if (((seq->start + seq->len) < cutframe) && (seq->endstill)) {
		seq->endstill -= seq->enddisp - cutframe;
		/* don't do funny things with METAs ... */
		if (seq->type == SEQ_TYPE_META) {
			skip_dup = true;
		}
	}
	
	BKE_sequence_reload_new_file(scene, seq, false);
	BKE_sequence_calc(scene, seq);

	if (!skip_dup) {
		/* Duplicate AFTER the first change */
		seqn = BKE_sequence_dupli_recursive(scene, NULL, seq, SEQ_DUPE_UNIQUE_NAME | SEQ_DUPE_ANIM);
	}
	
	if (seqn) {
		seqn->flag |= SELECT;
			
		/* Second Strip! */
		/* strips with extended stillframes before */
		if ((seqn->startstill) && (cutframe == seqn->start + 1)) {
			seqn->start = ts.start;
			seqn->startstill = ts.start - cutframe;
			seqn->anim_endofs = ts.anim_endofs;
			seqn->endstill = ts.endstill;
		}
		
		/* normal strip */
		else if ((cutframe >= seqn->start) && (cutframe <= (seqn->start + seqn->len))) {
			seqn->start = cutframe;
			seqn->startstill = 0;
			seqn->startofs = 0;
			seqn->endofs = ts.endofs;
			seqn->anim_startofs += cutframe - ts.start;
			seqn->anim_endofs = ts.anim_endofs;
			seqn->endstill = ts.endstill;
		}
		
		/* strips with extended stillframes after */
		else if (((seqn->start + seqn->len) < cutframe) && (seqn->endstill)) {
			seqn->start = cutframe;
			seqn->startofs = 0;
			seqn->anim_startofs += ts.len - 1;
			seqn->endstill = ts.enddisp - cutframe - 1;
			seqn->startstill = 0;
		}
		
		BKE_sequence_reload_new_file(scene, seqn, false);
		BKE_sequence_calc(scene, seqn);
	}
	return seqn;
}

static Sequence *cut_seq_soft(Scene *scene, Sequence *seq, int cutframe)
{
	TransSeq ts;
	Sequence *seqn = NULL;
	bool skip_dup = false;

	/* backup values */
	ts.start = seq->start;
	ts.machine = seq->machine;
	ts.startstill = seq->startstill;
	ts.endstill = seq->endstill;
	ts.startdisp = seq->startdisp;
	ts.enddisp = seq->enddisp;
	ts.startofs = seq->startofs;
	ts.endofs = seq->endofs;
	ts.anim_startofs = seq->anim_startofs;
	ts.anim_endofs = seq->anim_endofs;
	ts.len = seq->len;
	
	/* First Strip! */
	/* strips with extended stillfames before */
	
	if ((seq->startstill) && (cutframe < seq->start)) {
		/* don't do funny things with METAs ... */
		if (seq->type == SEQ_TYPE_META) {
			skip_dup = true;
			seq->startstill = seq->start - cutframe;
		}
		else {
			seq->start = cutframe - 1;
			seq->startstill = cutframe - seq->startdisp - 1;
			seq->endofs = seq->len - 1;
			seq->endstill = 0;
		}
	}
	/* normal strip */
	else if ((cutframe >= seq->start) && (cutframe <= (seq->start + seq->len))) {
		seq->endofs = (seq->start + seq->len) - cutframe;
	}
	/* strips with extended stillframes after */
	else if (((seq->start + seq->len) < cutframe) && (seq->endstill)) {
		seq->endstill -= seq->enddisp - cutframe;
		/* don't do funny things with METAs ... */
		if (seq->type == SEQ_TYPE_META) {
			skip_dup = true;
		}
	}
	
	BKE_sequence_calc(scene, seq);

	if (!skip_dup) {
		/* Duplicate AFTER the first change */
		seqn = BKE_sequence_dupli_recursive(scene, NULL, seq, SEQ_DUPE_UNIQUE_NAME | SEQ_DUPE_ANIM);
	}
	
	if (seqn) {
		seqn->flag |= SELECT;
			
		/* Second Strip! */
		/* strips with extended stillframes before */
		if ((seqn->startstill) && (cutframe == seqn->start + 1)) {
			seqn->start = ts.start;
			seqn->startstill = ts.start - cutframe;
			seqn->endofs = ts.endofs;
			seqn->endstill = ts.endstill;
		}
		
		/* normal strip */
		else if ((cutframe >= seqn->start) && (cutframe <= (seqn->start + seqn->len))) {
			seqn->startstill = 0;
			seqn->startofs = cutframe - ts.start;
			seqn->endofs = ts.endofs;
			seqn->endstill = ts.endstill;
		}
		
		/* strips with extended stillframes after */
		else if (((seqn->start + seqn->len) < cutframe) && (seqn->endstill)) {
			seqn->start = cutframe - ts.len + 1;
			seqn->startofs = ts.len - 1;
			seqn->endstill = ts.enddisp - cutframe - 1;
			seqn->startstill = 0;
		}
		
		BKE_sequence_calc(scene, seqn);
	}
	return seqn;
}


/* like duplicate, but only duplicate and cut overlapping strips,
 * strips to the left of the cutframe are ignored and strips to the right 
 * are moved to the end of slist
 * we have to work on the same slist (not using a separate list), since
 * otherwise dupli_seq can't check for duplicate names properly and
 * may generate strips with the same name (which will mess up animdata)
 */

static bool cut_seq_list(Scene *scene, ListBase *slist, int cutframe,
                         Sequence * (*cut_seq)(Scene *, Sequence *, int))
{
	Sequence *seq, *seq_next_iter;
	Sequence *seq_first_new = NULL;
	
	seq = slist->first;

	while (seq && seq != seq_first_new) {
		seq_next_iter = seq->next; /* we need this because we may remove seq */
		seq->tmp = NULL;
		if (seq->flag & SELECT) {
			if (cutframe > seq->startdisp && 
			    cutframe < seq->enddisp)
			{
				Sequence *seqn = cut_seq(scene, seq, cutframe);
				if (seqn) {
					BLI_addtail(slist, seqn);
					if (seq_first_new == NULL) {
						seq_first_new = seqn;
					}
				}
			}
			else if (seq->enddisp <= cutframe) {
				/* do nothing */
			}
			else if (seq->startdisp >= cutframe) {
				/* move to tail */
				BLI_remlink(slist, seq);
				BLI_addtail(slist, seq);

				if (seq_first_new == NULL) {
					seq_first_new = seq;
				}
			}
		}
		seq = seq_next_iter;
	}

	return (seq_first_new != NULL);
}

static bool sequence_offset_after_frame(Scene *scene, const int delta, const int cfra)
{
	Sequence *seq;
	Editing *ed = BKE_sequencer_editing_get(scene, false);
	bool done = false;
	TimeMarker *marker;

	/* all strips >= cfra are shifted */
	
	if (ed == NULL) return 0;

	for (seq = ed->seqbasep->first; seq; seq = seq->next) {
		if (seq->startdisp >= cfra) {
			BKE_sequence_translate(scene, seq, delta);
			BKE_sequence_calc(scene, seq);
			done = true;
		}
	}

	if (!scene->toolsettings->lock_markers) {
		for (marker = scene->markers.first; marker; marker = marker->next) {
			if (marker->frame >= cfra) {
				marker->frame += delta;
			}
		}
	}

	return done;
}

#if 0
static void set_filter_seq(Scene *scene)
{
	Sequence *seq;
	Editing *ed = BKE_sequencer_editing_get(scene, false);

	
	if (ed == NULL) return;

	if (okee("Set Deinterlace") == 0) return;

	SEQP_BEGIN (ed, seq)
	{
		if (seq->flag & SELECT) {
			if (seq->type == SEQ_TYPE_MOVIE) {
				seq->flag |= SEQ_FILTERY;
				BKE_sequence_reload_new_file(scene, seq, false);
				BKE_sequence_calc(scene, seq);
			}

		}
	}
	SEQ_END
}
#endif

static void UNUSED_FUNCTION(seq_remap_paths) (Scene *scene)
{
	Sequence *seq, *last_seq = BKE_sequencer_active_get(scene);
	Editing *ed = BKE_sequencer_editing_get(scene, false);
	char from[FILE_MAX], to[FILE_MAX], stripped[FILE_MAX];
	
	
	if (last_seq == NULL)
		return;
	
	BLI_strncpy(from, last_seq->strip->dir, sizeof(from));
// XXX	if (0 == sbutton(from, 0, sizeof(from) - 1, "From: "))
//		return;
	
	BLI_strncpy(to, from, sizeof(to));
// XXX	if (0 == sbutton(to, 0, sizeof(to) - 1, "To: "))
//		return;
	
	if (STREQ(to, from))
		return;
	
	SEQP_BEGIN (ed, seq)
	{
		if (seq->flag & SELECT) {
			if (STREQLEN(seq->strip->dir, from, strlen(from))) {
				printf("found %s\n", seq->strip->dir);
				
				/* strip off the beginning */
				stripped[0] = 0;
				BLI_strncpy(stripped, seq->strip->dir + strlen(from), FILE_MAX);
				
				/* new path */
				BLI_snprintf(seq->strip->dir, sizeof(seq->strip->dir), "%s%s", to, stripped);
				printf("new %s\n", seq->strip->dir);
			}
		}
	}
	SEQ_END
		
}


static int sequencer_gap_remove_exec(bContext *C, wmOperator *op)
{
	Scene *scene = CTX_data_scene(C);
	rctf rectf;
	int cfra, efra, sfra;
	bool first = false, done;
	bool do_all = RNA_boolean_get(op->ptr, "all");

	/* get first and last frame */
	boundbox_seq(scene, &rectf);
	sfra = (int)rectf.xmin;
	efra = (int)rectf.xmax;
	
	/* first check if the current frame has a gap already */
	for (cfra = CFRA; cfra >= sfra; cfra--) {
		if (BKE_sequencer_evaluate_frame(scene, cfra)) {
			first = true;
			break;
		}
	}

	for ( ; cfra < efra; cfra++) {
		/* first == 0 means there's still no strip to remove a gap for */
		if (first == false) {
			if (BKE_sequencer_evaluate_frame(scene, cfra) ) first = true;
		}
		else if (BKE_sequencer_evaluate_frame(scene, cfra) == 0) {
			done = true;
			while (BKE_sequencer_evaluate_frame(scene, cfra) == 0) {
				done = sequence_offset_after_frame(scene, -1, cfra);
				if (done == false) break;
			}
			if (done == false || do_all == false) break;
		}
	}

	WM_event_add_notifier(C, NC_SCENE | ND_SEQUENCER, scene);
	
	return OPERATOR_FINISHED;

}


void SEQUENCER_OT_gap_remove(struct wmOperatorType *ot)
{
	/* identifiers */
	ot->name = "Remove Gaps";
	ot->idname = "SEQUENCER_OT_gap_remove";
	ot->description = "Remove gap at current frame to first strip at the right, independent of selection or locked state of strips";
	
	/* api callbacks */
//	ot->invoke = sequencer_snap_invoke;
	ot->exec = sequencer_gap_remove_exec;
	ot->poll = sequencer_edit_poll;
	
	/* flags */
	ot->flag = OPTYPE_REGISTER | OPTYPE_UNDO;
	
	RNA_def_boolean(ot->srna, "all", 0, "All Gaps", "Do all gaps to right of current frame");
}

static int sequencer_gap_insert_exec(bContext *C, wmOperator *op)
{
	Scene *scene = CTX_data_scene(C);
	int frames = RNA_int_get(op->ptr, "frames");
	
	sequence_offset_after_frame(scene, frames, CFRA);
	
	WM_event_add_notifier(C, NC_SCENE | ND_SEQUENCER, scene);
	
	return OPERATOR_FINISHED;
	
}

void SEQUENCER_OT_gap_insert(struct wmOperatorType *ot)
{
	/* identifiers */
	ot->name = "Insert Gaps";
	ot->idname = "SEQUENCER_OT_gap_insert";
	ot->description = "Insert gap at current frame to first strips at the right, independent of selection or locked state of strips";
	
	/* api callbacks */
	//	ot->invoke = sequencer_snap_invoke;
	ot->exec = sequencer_gap_insert_exec;
	ot->poll = sequencer_edit_poll;
	
	/* flags */
	ot->flag = OPTYPE_REGISTER | OPTYPE_UNDO;
	
	RNA_def_int(ot->srna, "frames", 10, 0, INT_MAX, "Frames", "Frames to insert after current strip", 0, 1000);
}


#if 0
static int seq_get_snaplimit(View2D *v2d)
{
	/* fake mouse coords to get the snap value
	 * a bit lazy but its only done once pre transform */
	float xmouse, ymouse, x;
	int mval[2] = {24, 0}; /* 24 screen px snap */
	
	UI_view2d_region_to_view(v2d, mval[0], mval[1], &xmouse, &ymouse);
	x = xmouse;
	mval[0] = 0;
	UI_view2d_region_to_view(v2d, mval[0], mval[1], &xmouse, &ymouse);
	return (int)(x - xmouse);
}
#endif

/* Operator functions */
int sequencer_edit_poll(bContext *C)
{
	return (BKE_sequencer_editing_get(CTX_data_scene(C), false) != NULL);
}

#if 0 /* UNUSED */
int sequencer_strip_poll(bContext *C)
{
	Editing *ed;
	return (((ed = BKE_sequencer_editing_get(CTX_data_scene(C), false)) != NULL) && (ed->act_seq != NULL));
}
#endif

int sequencer_strip_has_path_poll(bContext *C)
{
	Editing *ed;
	Sequence *seq;
	return (((ed = BKE_sequencer_editing_get(CTX_data_scene(C), false)) != NULL) && ((seq = ed->act_seq) != NULL) && (SEQ_HAS_PATH(seq)));
}

int sequencer_view_preview_poll(bContext *C)
{
	SpaceSeq *sseq = CTX_wm_space_seq(C);
	Editing *ed = BKE_sequencer_editing_get(CTX_data_scene(C), false);
	if (ed && sseq && (sseq->mainb == SEQ_DRAW_IMG_IMBUF))
		return 1;

	return 0;
}

int sequencer_view_strips_poll(bContext *C)
{
	SpaceSeq *sseq = CTX_wm_space_seq(C);
	if (sseq && ED_space_sequencer_check_show_strip(sseq))
		return 1;

	return 0;
}

/* snap operator*/
static int sequencer_snap_exec(bContext *C, wmOperator *op)
{
	Scene *scene = CTX_data_scene(C);
	
	Editing *ed = BKE_sequencer_editing_get(scene, false);
	Sequence *seq;
	int snap_frame;

	snap_frame = RNA_int_get(op->ptr, "frame");

	/* also check metas */
	for (seq = ed->seqbasep->first; seq; seq = seq->next) {
		if (seq->flag & SELECT && !(seq->depth == 0 && seq->flag & SEQ_LOCK) &&
		    BKE_sequence_tx_test(seq))
		{
			if ((seq->flag & (SEQ_LEFTSEL + SEQ_RIGHTSEL)) == 0) {
				/* simple but no anim update */
				/* seq->start = snap_frame-seq->startofs+seq->startstill; */

				BKE_sequence_translate(scene, seq, (snap_frame - seq->startofs + seq->startstill) - seq->start);
			}
			else {
				if (seq->flag & SEQ_LEFTSEL) {
					BKE_sequence_tx_set_final_left(seq, snap_frame);
				}
				else { /* SEQ_RIGHTSEL */
					BKE_sequence_tx_set_final_right(seq, snap_frame);
				}
				BKE_sequence_tx_handle_xlimits(seq, seq->flag & SEQ_LEFTSEL, seq->flag & SEQ_RIGHTSEL);
				BKE_sequence_single_fix(seq);
			}
			BKE_sequence_calc(scene, seq);
		}
	}

	/* test for effects and overlap
	 * don't use SEQP_BEGIN since that would be recursive */
	for (seq = ed->seqbasep->first; seq; seq = seq->next) {
		if (seq->flag & SELECT && !(seq->depth == 0 && seq->flag & SEQ_LOCK)) {
			seq->flag &= ~SEQ_OVERLAP;
			if (BKE_sequence_test_overlap(ed->seqbasep, seq) ) {
				BKE_sequence_base_shuffle(ed->seqbasep, seq, scene);
			}
		}
		else if (seq->type & SEQ_TYPE_EFFECT) {
			if (seq->seq1 && (seq->seq1->flag & SELECT)) 
				BKE_sequence_calc(scene, seq);
			else if (seq->seq2 && (seq->seq2->flag & SELECT)) 
				BKE_sequence_calc(scene, seq);
			else if (seq->seq3 && (seq->seq3->flag & SELECT)) 
				BKE_sequence_calc(scene, seq);
		}
	}

	/* as last: */
	BKE_sequencer_sort(scene);
	
	WM_event_add_notifier(C, NC_SCENE | ND_SEQUENCER, scene);
	
	return OPERATOR_FINISHED;
}

static int sequencer_snap_invoke(bContext *C, wmOperator *op, const wmEvent *UNUSED(event))
{
	Scene *scene = CTX_data_scene(C);
	
	int snap_frame;
	
	snap_frame = CFRA;
	
	RNA_int_set(op->ptr, "frame", snap_frame);
	return sequencer_snap_exec(C, op);
}

void SEQUENCER_OT_snap(struct wmOperatorType *ot)
{
	/* identifiers */
	ot->name = "Snap Strips";
	ot->idname = "SEQUENCER_OT_snap";
	ot->description = "Frame where selected strips will be snapped";
	
	/* api callbacks */
	ot->invoke = sequencer_snap_invoke;
	ot->exec = sequencer_snap_exec;
	ot->poll = sequencer_edit_poll;
	
	/* flags */
	ot->flag = OPTYPE_REGISTER | OPTYPE_UNDO;
	
	RNA_def_int(ot->srna, "frame", 0, INT_MIN, INT_MAX, "Frame", "Frame where selected strips will be snapped", INT_MIN, INT_MAX);
}

typedef struct SlipData {
	int init_mouse[2];
	float init_mouseloc[2];
	TransSeq *ts;
	Sequence **seq_array;
	bool *trim;
	int num_seq;
	bool slow;
	int slow_offset; /* offset at the point where offset was turned on */
	void *draw_handle;
	NumInput num_input;
} SlipData;

static void transseq_backup(TransSeq *ts, Sequence *seq)
{
	ts->start = seq->start;
	ts->machine = seq->machine;
	ts->startstill = seq->startstill;
	ts->endstill = seq->endstill;
	ts->startdisp = seq->startdisp;
	ts->enddisp = seq->enddisp;
	ts->startofs = seq->startofs;
	ts->endofs = seq->endofs;
	ts->anim_startofs = seq->anim_startofs;
	ts->anim_endofs = seq->anim_endofs;
	ts->len = seq->len;
}


static void transseq_restore(TransSeq *ts, Sequence *seq)
{
	seq->start = ts->start;
	seq->machine = ts->machine;
	seq->startstill = ts->startstill;
	seq->endstill = ts->endstill;
	seq->startdisp = ts->startdisp;
	seq->enddisp = ts->enddisp;
	seq->startofs = ts->startofs;
	seq->endofs = ts->endofs;
	seq->anim_startofs = ts->anim_startofs;
	seq->anim_endofs = ts->anim_endofs;
	seq->len = ts->len;
}

static void draw_slip_extensions(const bContext *C, ARegion *ar, void *data)
{
	Scene *scene = CTX_data_scene(C);
	SlipData *td = data;
	int i;

	for (i = 0; i < td->num_seq; i++) {
		Sequence *seq = td->seq_array[i];

		if ((seq->type != SEQ_TYPE_META) && td->trim[i]) {
			draw_sequence_extensions(scene, ar, seq);
		}
	}
}

static int slip_add_sequences_rec(ListBase *seqbasep, Sequence **seq_array, bool *trim, int offset, bool do_trim)
{
	Sequence *seq;
	int num_items = 0;

	for (seq = seqbasep->first; seq; seq = seq->next) {
		if (!do_trim || (!(seq->type & SEQ_TYPE_EFFECT) && (seq->flag & SELECT))) {
			seq_array[offset + num_items] = seq;
			trim[offset + num_items] = do_trim;
			num_items++;

			if (seq->type == SEQ_TYPE_META) {
				/* trim the sub-sequences */
				num_items += slip_add_sequences_rec(&seq->seqbase, seq_array, trim, num_items + offset, false);
			}
			else if (seq->type & SEQ_TYPE_EFFECT) {
				trim[offset + num_items] = false;
			}
		}
	}

	return num_items;
}

static int slip_count_sequences_rec(ListBase *seqbasep, bool first_level)
{
	Sequence *seq;
	int trimmed_sequences = 0;

	for (seq = seqbasep->first; seq; seq = seq->next) {
		if (!first_level || (!(seq->type & SEQ_TYPE_EFFECT) && (seq->flag & SELECT))) {
			trimmed_sequences++;

			if (seq->type == SEQ_TYPE_META) {
				/* trim the sub-sequences */
				trimmed_sequences += slip_count_sequences_rec(&seq->seqbase, false);
			}
		}
	}

	return trimmed_sequences;
}

static int sequencer_slip_invoke(bContext *C, wmOperator *op, const wmEvent *event)
{
	SlipData *data;
	Scene *scene = CTX_data_scene(C);
	Editing *ed = BKE_sequencer_editing_get(scene, false);
	ARegion *ar = CTX_wm_region(C);
	float mouseloc[2];
	int num_seq, i;
	View2D *v2d = UI_view2d_fromcontext(C);

	/* first recursively cound the trimmed elements */
	num_seq = slip_count_sequences_rec(ed->seqbasep, true);

	if (num_seq == 0)
		return OPERATOR_CANCELLED;

	data = op->customdata = MEM_mallocN(sizeof(SlipData), "trimdata");
	data->ts = MEM_mallocN(num_seq * sizeof(TransSeq), "trimdata_transform");
	data->seq_array = MEM_mallocN(num_seq * sizeof(Sequence *), "trimdata_sequences");
	data->trim = MEM_mallocN(num_seq * sizeof(bool), "trimdata_trim");
	data->num_seq = num_seq;

	initNumInput(&data->num_input);
	data->num_input.idx_max = 0;
	data->num_input.val_flag[0] |= NUM_NO_FRACTION;
	data->num_input.unit_sys = USER_UNIT_NONE;
	data->num_input.unit_type[0] = 0;


	slip_add_sequences_rec(ed->seqbasep, data->seq_array, data->trim, 0, true);

	for (i = 0; i < num_seq; i++) {
		transseq_backup(data->ts + i, data->seq_array[i]);
	}

	data->draw_handle = ED_region_draw_cb_activate(ar->type, draw_slip_extensions, data, REGION_DRAW_POST_VIEW);

	UI_view2d_region_to_view(v2d, event->mval[0], event->mval[1], &mouseloc[0], &mouseloc[1]);

	copy_v2_v2_int(data->init_mouse, event->mval);
	copy_v2_v2(data->init_mouseloc, mouseloc);

	data->slow = false;

	WM_event_add_modal_handler(C, op);

	/* notify so we draw extensions immediately */
	WM_event_add_notifier(C, NC_SCENE | ND_SEQUENCER, scene);

	return OPERATOR_RUNNING_MODAL;
}

static bool sequencer_slip_recursively(Scene *scene, SlipData *data, int offset)
{

	/* only data types supported for now */
	if (offset != 0) {
		Editing *ed = BKE_sequencer_editing_get(scene, false);
		int i;

		/* we iterate in reverse so metastrips are iterated after their children */
		for (i = data->num_seq - 1; i >= 0; i--) {
			Sequence *seq = data->seq_array[i];
			int endframe;
			/* we have the offset, do the terrible math */

			/* first, do the offset */
			seq->start = data->ts[i].start + offset;

			if (data->trim[i]) {
				/* find the endframe */
				endframe = seq->start + seq->len;

				/* now compute the terrible offsets */
				if (endframe > seq->enddisp) {
					seq->endstill = 0;
					seq->endofs = endframe - seq->enddisp;
				}
				else if (endframe <= seq->enddisp) {
					seq->endstill = seq->enddisp - endframe;
					seq->endofs = 0;
				}

				if (seq->start > seq->startdisp) {
					seq->startstill = seq->start - seq->startdisp;
					seq->startofs = 0;
				}
				else if (seq->start <= seq->startdisp) {
					seq->startstill = 0;
					seq->startofs = seq->startdisp - seq->start;
				}
			}
			else {
				/* if no real trim, don't change the data, rather transform the strips themselves */
				seq->startdisp = data->ts[i].startdisp + offset;
				seq->enddisp = data->ts[i].enddisp + offset;
			}

			/* effects are only added if we they are in a metastrip. In this case, dependent strips will just be transformed and we can skip calculating for effects
			 * This way we can avoid an extra loop just for effects*/
			if (!(seq->type & SEQ_TYPE_EFFECT))
				BKE_sequence_calc(scene, seq);
		}
		BKE_sequencer_free_imbuf(scene, &ed->seqbase, false);

		return true;
	}

	return false;
}

static int sequencer_slip_exec(bContext *C, wmOperator *op)
{
	SlipData *data;
	Scene *scene = CTX_data_scene(C);
	Editing *ed = BKE_sequencer_editing_get(scene, false);
	int num_seq, i;
	int offset = RNA_int_get(op->ptr, "offset");
	bool success = false;

	/* first recursively cound the trimmed elements */
	num_seq = slip_count_sequences_rec(ed->seqbasep, true);

	if (num_seq == 0)
		return OPERATOR_CANCELLED;

	data = op->customdata = MEM_mallocN(sizeof(SlipData), "trimdata");
	data->ts = MEM_mallocN(num_seq * sizeof(TransSeq), "trimdata_transform");
	data->seq_array = MEM_mallocN(num_seq * sizeof(Sequence *), "trimdata_sequences");
	data->trim = MEM_mallocN(num_seq * sizeof(bool), "trimdata_trim");
	data->num_seq = num_seq;

	slip_add_sequences_rec(ed->seqbasep, data->seq_array, data->trim, 0, true);

	for (i = 0; i < num_seq; i++) {
		transseq_backup(data->ts + i, data->seq_array[i]);
	}

	success = sequencer_slip_recursively(scene, data, offset);

	MEM_freeN(data->seq_array);
	MEM_freeN(data->trim);
	MEM_freeN(data->ts);
	MEM_freeN(data);

	if (success) {
		WM_event_add_notifier(C, NC_SCENE | ND_SEQUENCER, scene);
		return OPERATOR_FINISHED;
	}
	else {
		return OPERATOR_CANCELLED;
	}
}


static void sequencer_slip_update_header(Scene *scene, ScrArea *sa, SlipData *data, int offset)
{
#define HEADER_LENGTH 40
	char msg[HEADER_LENGTH];

	if (sa) {
		if (hasNumInput(&data->num_input)) {
			char num_str[NUM_STR_REP_LEN];
			outputNumInput(&data->num_input, num_str, &scene->unit);
			BLI_snprintf(msg, HEADER_LENGTH, "Trim offset: %s", num_str);
		}
		else {
			BLI_snprintf(msg, HEADER_LENGTH, "Trim offset: %d", offset);
		}
	}

	ED_area_headerprint(sa, msg);

#undef HEADER_LENGTH
}

static int sequencer_slip_modal(bContext *C, wmOperator *op, const wmEvent *event)
{
	Scene *scene = CTX_data_scene(C);
	SlipData *data = (SlipData *)op->customdata;
	ScrArea *sa = CTX_wm_area(C);
	ARegion *ar = CTX_wm_region(C);
	const bool has_numInput = hasNumInput(&data->num_input);
	bool handled = true;

	/* Modal numinput active, try to handle numeric inputs first... */
	if (event->val == KM_PRESS && has_numInput && handleNumInput(C, &data->num_input, event)) {
		float offset;
		applyNumInput(&data->num_input, &offset);

		sequencer_slip_update_header(scene, sa, data, (int)offset);

		RNA_int_set(op->ptr, "offset", offset);

		if (sequencer_slip_recursively(scene, data, offset)) {
			WM_event_add_notifier(C, NC_SCENE | ND_SEQUENCER, scene);
		}

		return OPERATOR_RUNNING_MODAL;
	}

	switch (event->type) {
		case MOUSEMOVE:
		{
			if (!has_numInput) {
				float mouseloc[2];
				int offset;
				int mouse_x;
				View2D *v2d = UI_view2d_fromcontext(C);

				if (data->slow) {
					mouse_x = event->mval[0] - data->slow_offset;
					mouse_x *= 0.1f;
					mouse_x += data->slow_offset;
				}
				else {
					mouse_x = event->mval[0];
				}


				/* choose the side based on which side of the playhead the mouse is on */
				UI_view2d_region_to_view(v2d, mouse_x, 0, &mouseloc[0], &mouseloc[1]);
				offset = mouseloc[0] - data->init_mouseloc[0];

				sequencer_slip_update_header(scene, sa, data, offset);

				RNA_int_set(op->ptr, "offset", offset);

				if (sequencer_slip_recursively(scene, data, offset)) {
					WM_event_add_notifier(C, NC_SCENE | ND_SEQUENCER, scene);
				}
			}
			break;
		}

		case LEFTMOUSE:
		case RETKEY:
		case SPACEKEY:
		{
			ED_region_draw_cb_exit(ar->type, data->draw_handle);
			MEM_freeN(data->seq_array);
			MEM_freeN(data->trim);
			MEM_freeN(data->ts);
			MEM_freeN(data);
			op->customdata = NULL;
			if (sa) {
				ED_area_headerprint(sa, NULL);
			}
			WM_event_add_notifier(C, NC_SCENE | ND_SEQUENCER, scene);
			return OPERATOR_FINISHED;
		}

		case ESCKEY:
		case RIGHTMOUSE:
		{
			int i;
			Editing *ed = BKE_sequencer_editing_get(scene, false);

			for (i = 0; i < data->num_seq; i++) {
				transseq_restore(data->ts + i, data->seq_array[i]);
			}

			for (i = 0; i < data->num_seq; i++) {
				Sequence *seq = data->seq_array[i];
				BKE_sequence_reload_new_file(scene, seq, false);
				BKE_sequence_calc(scene, seq);
			}

			ED_region_draw_cb_exit(ar->type, data->draw_handle);

			MEM_freeN(data->seq_array);
			MEM_freeN(data->ts);
			MEM_freeN(data->trim);
			MEM_freeN(data);
			op->customdata = NULL;

			WM_event_add_notifier(C, NC_SCENE | ND_SEQUENCER, scene);

			BKE_sequencer_free_imbuf(scene, &ed->seqbase, false);

			if (sa) {
				ED_area_headerprint(sa, NULL);
			}

			return OPERATOR_CANCELLED;
		}

		case RIGHTSHIFTKEY:
		case LEFTSHIFTKEY:
			if (!has_numInput) {
				if (event->val == KM_PRESS) {
					data->slow = true;
					data->slow_offset = event->mval[0];
				}
				else if (event->val == KM_RELEASE) {
					data->slow = false;
				}
			}
			break;

		default:
			handled = false;
			break;
	}

	/* Modal numinput inactive, try to handle numeric inputs last... */
	if (!handled && event->val == KM_PRESS && handleNumInput(C, &data->num_input, event)) {
		float offset;
		applyNumInput(&data->num_input, &offset);

		sequencer_slip_update_header(scene, sa, data, (int)offset);

		RNA_int_set(op->ptr, "offset", offset);

		if (sequencer_slip_recursively(scene, data, offset)) {
			WM_event_add_notifier(C, NC_SCENE | ND_SEQUENCER, scene);
		}
	}

	return OPERATOR_RUNNING_MODAL;
}

void SEQUENCER_OT_slip(struct wmOperatorType *ot)
{
	/* identifiers */
	ot->name = "Trim Strips";
	ot->idname = "SEQUENCER_OT_slip";
	ot->description = "Trim the contents of the active strip";

	/* api callbacks */
	ot->invoke = sequencer_slip_invoke;
	ot->modal = sequencer_slip_modal;
	ot->exec = sequencer_slip_exec;
	ot->poll = sequencer_edit_poll;

	/* flags */
	ot->flag = OPTYPE_REGISTER | OPTYPE_UNDO;

	RNA_def_int(ot->srna, "offset", 0, INT32_MIN, INT32_MAX, "Offset", "Offset to the data of the strip",
	            INT32_MIN, INT32_MAX);
}

/* mute operator */
static int sequencer_mute_exec(bContext *C, wmOperator *op)
{
	Scene *scene = CTX_data_scene(C);
	Editing *ed = BKE_sequencer_editing_get(scene, false);
	Sequence *seq;
	bool selected;

	selected = !RNA_boolean_get(op->ptr, "unselected");
	
	for (seq = ed->seqbasep->first; seq; seq = seq->next) {
		if ((seq->flag & SEQ_LOCK) == 0) {
			if (selected) { /* mute unselected */
				if (seq->flag & SELECT) {
					seq->flag |= SEQ_MUTE;
					BKE_sequence_invalidate_dependent(scene, seq);
				}
			}
			else {
				if ((seq->flag & SELECT) == 0) {
					seq->flag |= SEQ_MUTE;
					BKE_sequence_invalidate_dependent(scene, seq);
				}
			}
		}
	}
	
	BKE_sequencer_update_muting(ed);
	WM_event_add_notifier(C, NC_SCENE | ND_SEQUENCER, scene);
	
	return OPERATOR_FINISHED;
}

void SEQUENCER_OT_mute(struct wmOperatorType *ot)
{
	/* identifiers */
	ot->name = "Mute Strips";
	ot->idname = "SEQUENCER_OT_mute";
	ot->description = "Mute (un)selected strips";
	
	/* api callbacks */
	ot->exec = sequencer_mute_exec;
	ot->poll = sequencer_edit_poll;
	
	/* flags */
	ot->flag = OPTYPE_REGISTER | OPTYPE_UNDO;
	
	RNA_def_boolean(ot->srna, "unselected", 0, "Unselected", "Mute unselected rather than selected strips");
}


/* unmute operator */
static int sequencer_unmute_exec(bContext *C, wmOperator *op)
{
	Scene *scene = CTX_data_scene(C);
	Editing *ed = BKE_sequencer_editing_get(scene, false);
	Sequence *seq;
	bool selected;

	selected = !RNA_boolean_get(op->ptr, "unselected");
	
	for (seq = ed->seqbasep->first; seq; seq = seq->next) {
		if ((seq->flag & SEQ_LOCK) == 0) {
			if (selected) { /* unmute unselected */
				if (seq->flag & SELECT) {
					seq->flag &= ~SEQ_MUTE;
					BKE_sequence_invalidate_dependent(scene, seq);
				}
			}
			else {
				if ((seq->flag & SELECT) == 0) {
					seq->flag &= ~SEQ_MUTE;
					BKE_sequence_invalidate_dependent(scene, seq);
				}
			}
		}
	}
	
	BKE_sequencer_update_muting(ed);
	WM_event_add_notifier(C, NC_SCENE | ND_SEQUENCER, scene);
	
	return OPERATOR_FINISHED;
}

void SEQUENCER_OT_unmute(struct wmOperatorType *ot)
{
	/* identifiers */
	ot->name = "Un-Mute Strips";
	ot->idname = "SEQUENCER_OT_unmute";
	ot->description = "Unmute (un)selected strips";
	
	/* api callbacks */
	ot->exec = sequencer_unmute_exec;
	ot->poll = sequencer_edit_poll;
	
	/* flags */
	ot->flag = OPTYPE_REGISTER | OPTYPE_UNDO;
	
	RNA_def_boolean(ot->srna, "unselected", 0, "Unselected", "Unmute unselected rather than selected strips");
}


/* lock operator */
static int sequencer_lock_exec(bContext *C, wmOperator *UNUSED(op))
{
	Scene *scene = CTX_data_scene(C);
	Editing *ed = BKE_sequencer_editing_get(scene, false);
	Sequence *seq;

	for (seq = ed->seqbasep->first; seq; seq = seq->next) {
		if (seq->flag & SELECT) {
			seq->flag |= SEQ_LOCK;
		}
	}

	WM_event_add_notifier(C, NC_SCENE | ND_SEQUENCER, scene);

	return OPERATOR_FINISHED;
}

void SEQUENCER_OT_lock(struct wmOperatorType *ot)
{
	/* identifiers */
	ot->name = "Lock Strips";
	ot->idname = "SEQUENCER_OT_lock";
	ot->description = "Lock the active strip so that it can't be transformed";
	
	/* api callbacks */
	ot->exec = sequencer_lock_exec;
	ot->poll = sequencer_edit_poll;
	
	/* flags */
	ot->flag = OPTYPE_REGISTER | OPTYPE_UNDO;
}

/* unlock operator */
static int sequencer_unlock_exec(bContext *C, wmOperator *UNUSED(op))
{
	Scene *scene = CTX_data_scene(C);
	Editing *ed = BKE_sequencer_editing_get(scene, false);
	Sequence *seq;

	for (seq = ed->seqbasep->first; seq; seq = seq->next) {
		if (seq->flag & SELECT) {
			seq->flag &= ~SEQ_LOCK;
		}
	}

	WM_event_add_notifier(C, NC_SCENE | ND_SEQUENCER, scene);

	return OPERATOR_FINISHED;
}

void SEQUENCER_OT_unlock(struct wmOperatorType *ot)
{
	/* identifiers */
	ot->name = "UnLock Strips";
	ot->idname = "SEQUENCER_OT_unlock";
	ot->description = "Unlock the active strip so that it can't be transformed";
	
	/* api callbacks */
	ot->exec = sequencer_unlock_exec;
	ot->poll = sequencer_edit_poll;
	
	/* flags */
	ot->flag = OPTYPE_REGISTER | OPTYPE_UNDO;
}

/* reload operator */
static int sequencer_reload_exec(bContext *C, wmOperator *op)
{
	Scene *scene = CTX_data_scene(C);
	Editing *ed = BKE_sequencer_editing_get(scene, false);
	Sequence *seq;
	const bool adjust_length = RNA_boolean_get(op->ptr, "adjust_length");

	for (seq = ed->seqbasep->first; seq; seq = seq->next) {
		if (seq->flag & SELECT) {
			BKE_sequencer_update_changed_seq_and_deps(scene, seq, 0, 1);
			BKE_sequence_reload_new_file(scene, seq, !adjust_length);

			if (adjust_length) {
				if (BKE_sequence_test_overlap(ed->seqbasep, seq))
					BKE_sequence_base_shuffle(ed->seqbasep, seq, scene);
			}
		}
	}

	WM_event_add_notifier(C, NC_SCENE | ND_SEQUENCER, scene);

	return OPERATOR_FINISHED;
}

void SEQUENCER_OT_reload(struct wmOperatorType *ot)
{
	PropertyRNA *prop;

	/* identifiers */
	ot->name = "Reload Strips";
	ot->idname = "SEQUENCER_OT_reload";
	ot->description = "Reload strips in the sequencer";
	
	/* api callbacks */
	ot->exec = sequencer_reload_exec;
	ot->poll = sequencer_edit_poll;
	
	/* flags */
	ot->flag = OPTYPE_REGISTER; /* no undo, the data changed is stored outside 'main' */

	prop = RNA_def_boolean(ot->srna, "adjust_length", 0, "Adjust Length",
	                       "Adjust length of strips to their data length");
	RNA_def_property_flag(prop, PROP_SKIP_SAVE);
}

/* reload operator */
static int sequencer_refresh_all_poll(bContext *C)
{
	if (G.is_rendering) {
		return 0;
	}
	return sequencer_edit_poll(C);
}

static int sequencer_refresh_all_exec(bContext *C, wmOperator *UNUSED(op))
{
	Scene *scene = CTX_data_scene(C);
	Editing *ed = BKE_sequencer_editing_get(scene, false);

	BKE_sequencer_free_imbuf(scene, &ed->seqbase, false);

	WM_event_add_notifier(C, NC_SCENE | ND_SEQUENCER, scene);

	return OPERATOR_FINISHED;
}

void SEQUENCER_OT_refresh_all(struct wmOperatorType *ot)
{
	/* identifiers */
	ot->name = "Refresh Sequencer";
	ot->idname = "SEQUENCER_OT_refresh_all";
	ot->description = "Refresh the sequencer editor";
	
	/* api callbacks */
	ot->exec = sequencer_refresh_all_exec;
	ot->poll = sequencer_refresh_all_poll;
}

static int sequencer_reassign_inputs_exec(bContext *C, wmOperator *op)
{
	Scene *scene = CTX_data_scene(C);
	Sequence *seq1, *seq2, *seq3, *last_seq = BKE_sequencer_active_get(scene);
	const char *error_msg;

	if (!seq_effect_find_selected(scene, last_seq, last_seq->type, &seq1, &seq2, &seq3, &error_msg)) {
		BKE_report(op->reports, RPT_ERROR, error_msg);
		return OPERATOR_CANCELLED;
	}
	/* see reassigning would create a cycle */
	if (seq_is_predecessor(seq1, last_seq) ||
	    seq_is_predecessor(seq2, last_seq) ||
	    seq_is_predecessor(seq3, last_seq))
	{
		BKE_report(op->reports, RPT_ERROR, "Cannot reassign inputs: no cycles allowed");
		return OPERATOR_CANCELLED;
	}

	last_seq->seq1 = seq1;
	last_seq->seq2 = seq2;
	last_seq->seq3 = seq3;

	BKE_sequencer_update_changed_seq_and_deps(scene, last_seq, 1, 1);

	WM_event_add_notifier(C, NC_SCENE | ND_SEQUENCER, scene);

	return OPERATOR_FINISHED;
}

static int sequencer_effect_poll(bContext *C)
{
	Scene *scene = CTX_data_scene(C);
	Editing *ed = BKE_sequencer_editing_get(scene, false);

	if (ed) {
		Sequence *last_seq = BKE_sequencer_active_get(scene);
		if (last_seq && (last_seq->type & SEQ_TYPE_EFFECT)) {
			return 1;
		}
	}

	return 0;
}

void SEQUENCER_OT_reassign_inputs(struct wmOperatorType *ot)
{
	/* identifiers */
	ot->name = "Reassign Inputs";
	ot->idname = "SEQUENCER_OT_reassign_inputs";
	ot->description = "Reassign the inputs for the effect strip";

	/* api callbacks */
	ot->exec = sequencer_reassign_inputs_exec;
	ot->poll = sequencer_effect_poll;

	/* flags */
	ot->flag = OPTYPE_REGISTER | OPTYPE_UNDO;
}


static int sequencer_swap_inputs_exec(bContext *C, wmOperator *op)
{
	Scene *scene = CTX_data_scene(C);
	Sequence *seq, *last_seq = BKE_sequencer_active_get(scene);

	if (last_seq->seq1 == NULL || last_seq->seq2 == NULL) {
		BKE_report(op->reports, RPT_ERROR, "No valid inputs to swap");
		return OPERATOR_CANCELLED;
	}

	seq = last_seq->seq1;
	last_seq->seq1 = last_seq->seq2;
	last_seq->seq2 = seq;

	BKE_sequencer_update_changed_seq_and_deps(scene, last_seq, 1, 1);

	WM_event_add_notifier(C, NC_SCENE | ND_SEQUENCER, scene);

	return OPERATOR_FINISHED;
}
void SEQUENCER_OT_swap_inputs(struct wmOperatorType *ot)
{
	/* identifiers */
	ot->name = "Swap Inputs";
	ot->idname = "SEQUENCER_OT_swap_inputs";
	ot->description = "Swap the first two inputs for the effect strip";

	/* api callbacks */
	ot->exec = sequencer_swap_inputs_exec;
	ot->poll = sequencer_effect_poll;

	/* flags */
	ot->flag = OPTYPE_REGISTER | OPTYPE_UNDO;
}


/* cut operator */
static EnumPropertyItem prop_cut_types[] = {
	{SEQ_CUT_SOFT, "SOFT", 0, "Soft", ""},
	{SEQ_CUT_HARD, "HARD", 0, "Hard", ""},
	{0, NULL, 0, NULL, NULL}
};

static int sequencer_cut_exec(bContext *C, wmOperator *op)
{
	Scene *scene = CTX_data_scene(C);
	Editing *ed = BKE_sequencer_editing_get(scene, false);
	int cut_side, cut_hard, cut_frame;

	bool changed;

	cut_frame = RNA_int_get(op->ptr, "frame");
	cut_hard = RNA_enum_get(op->ptr, "type");
	cut_side = RNA_enum_get(op->ptr, "side");
	
	if (cut_hard == SEQ_CUT_HARD) {
		changed = cut_seq_list(scene, ed->seqbasep, cut_frame, cut_seq_hard);
	}
	else {
		changed = cut_seq_list(scene, ed->seqbasep, cut_frame, cut_seq_soft);
	}
	
	if (changed) { /* got new strips ? */
		Sequence *seq;

		if (cut_side != SEQ_SIDE_BOTH) {
			SEQP_BEGIN (ed, seq)
			{
				if (cut_side == SEQ_SIDE_LEFT) {
					if (seq->startdisp >= cut_frame) {
						seq->flag &= ~SEQ_ALLSEL;
					}
				}
				else {
					if (seq->enddisp <= cut_frame) {
						seq->flag &= ~SEQ_ALLSEL;
					}
				}
			}
			SEQ_END;
		}

		SEQP_BEGIN (ed, seq)
		{
			if (seq->seq1 || seq->seq2 || seq->seq3) {
				BKE_sequence_calc(scene, seq);
			}
		}
		SEQ_END;

		/* as last: */
		BKE_sequencer_sort(scene);
	}

	if (changed) {
		WM_event_add_notifier(C, NC_SCENE | ND_SEQUENCER, scene);
		return OPERATOR_FINISHED;
	}
	else {
		return OPERATOR_CANCELLED;
	}
}


static int sequencer_cut_invoke(bContext *C, wmOperator *op, const wmEvent *event)
{
	Scene *scene = CTX_data_scene(C);
	View2D *v2d = UI_view2d_fromcontext(C);

	int cut_side = SEQ_SIDE_BOTH;
	int cut_frame = CFRA;

	if (ED_operator_sequencer_active(C) && v2d)
		cut_side = mouse_frame_side(v2d, event->mval[0], cut_frame);
	
	RNA_int_set(op->ptr, "frame", cut_frame);
	RNA_enum_set(op->ptr, "side", cut_side);
	/*RNA_enum_set(op->ptr, "type", cut_hard); */ /*This type is set from the key shortcut */

	return sequencer_cut_exec(C, op);
}


void SEQUENCER_OT_cut(struct wmOperatorType *ot)
{
	/* identifiers */
	ot->name = "Cut Strips";
	ot->idname = "SEQUENCER_OT_cut";
	ot->description = "Cut the selected strips";
	
	/* api callbacks */
	ot->invoke = sequencer_cut_invoke;
	ot->exec = sequencer_cut_exec;
	ot->poll = sequencer_edit_poll;
	
	/* flags */
	ot->flag = OPTYPE_REGISTER | OPTYPE_UNDO;
	
	RNA_def_int(ot->srna, "frame", 0, INT_MIN, INT_MAX, "Frame", "Frame where selected strips will be cut", INT_MIN, INT_MAX);
	RNA_def_enum(ot->srna, "type", prop_cut_types, SEQ_CUT_SOFT, "Type", "The type of cut operation to perform on strips");
	RNA_def_enum(ot->srna, "side", prop_side_types, SEQ_SIDE_BOTH, "Side", "The side that remains selected after cutting");
}

/* duplicate operator */
static int apply_unique_name_cb(Sequence *seq, void *arg_pt)
{
	Scene *scene = (Scene *)arg_pt;
	char name[sizeof(seq->name) - 2];

	BLI_strncpy_utf8(name, seq->name + 2, sizeof(name));
	BKE_sequence_base_unique_name_recursive(&scene->ed->seqbase, seq);
	BKE_sequencer_dupe_animdata(scene, name, seq->name + 2);
	return 1;

}

static int sequencer_add_duplicate_exec(bContext *C, wmOperator *UNUSED(op))
{
	Scene *scene = CTX_data_scene(C);
	Editing *ed = BKE_sequencer_editing_get(scene, false);

	ListBase nseqbase = {NULL, NULL};

	if (ed == NULL)
		return OPERATOR_CANCELLED;

	BKE_sequence_base_dupli_recursive(scene, NULL, &nseqbase, ed->seqbasep, SEQ_DUPE_CONTEXT);

	if (nseqbase.first) {
		Sequence *seq = nseqbase.first;
		/* rely on the nseqbase list being added at the end */
		BLI_movelisttolist(ed->seqbasep, &nseqbase);

		for (; seq; seq = seq->next)
			BKE_sequencer_recursive_apply(seq, apply_unique_name_cb, scene);

		WM_event_add_notifier(C, NC_SCENE | ND_SEQUENCER, scene);
		return OPERATOR_FINISHED;
	}

	return OPERATOR_CANCELLED;
}

void SEQUENCER_OT_duplicate(wmOperatorType *ot)
{
	/* identifiers */
	ot->name = "Duplicate Strips";
	ot->idname = "SEQUENCER_OT_duplicate";
	ot->description = "Duplicate the selected strips";
	
	/* api callbacks */
	ot->exec = sequencer_add_duplicate_exec;
	ot->poll = ED_operator_sequencer_active;
	
	/* flags */
	ot->flag = OPTYPE_REGISTER | OPTYPE_UNDO;
	
	/* to give to transform */
	RNA_def_enum(ot->srna, "mode", rna_enum_transform_mode_types, TFM_TRANSLATION, "Mode", "");
}

/* delete operator */
static int sequencer_delete_exec(bContext *C, wmOperator *UNUSED(op))
{
	Scene *scene = CTX_data_scene(C);
	Editing *ed = BKE_sequencer_editing_get(scene, false);
	Sequence *seq;
	MetaStack *ms;
	bool nothingSelected = true;

	seq = BKE_sequencer_active_get(scene);
	if (seq && seq->flag & SELECT) { /* avoid a loop since this is likely to be selected */
		nothingSelected = false;
	}
	else {
		for (seq = ed->seqbasep->first; seq; seq = seq->next) {
			if (seq->flag & SELECT) {
				nothingSelected = false;
				break;
			}
		}
	}

	if (nothingSelected)
		return OPERATOR_FINISHED;

	/* for effects and modifiers, try to find a replacement input */
	for (seq = ed->seqbasep->first; seq; seq = seq->next) {
		if (!(seq->flag & SELECT)) {
			if ((seq->type & SEQ_TYPE_EFFECT)) {
				del_seq_find_replace_recurs(scene, seq);
			}
		}
		else {
			del_seq_clear_modifiers_recurs(scene, seq);
		}
	}

	/* delete all selected strips */
	recurs_del_seq_flag(scene, ed->seqbasep, SELECT, 0);

	/* updates lengths etc */
	seq = ed->seqbasep->first;
	while (seq) {
		BKE_sequence_calc(scene, seq);
		seq = seq->next;
	}

	/* free parent metas */
	ms = ed->metastack.last;
	while (ms) {
		BKE_sequence_calc(scene, ms->parseq);
		ms = ms->prev;
	}

	WM_event_add_notifier(C, NC_SCENE | ND_SEQUENCER, scene);
	
	return OPERATOR_FINISHED;
}

static int sequencer_delete_invoke(bContext *C, wmOperator *op, const wmEvent *event)
{
	ARegion *ar = CTX_wm_region(C);

	if (ar->regiontype == RGN_TYPE_WINDOW) {
		/* bounding box of 30 pixels is used for markers shortcuts,
		 * prevent conflict with markers shortcuts here
		 */
		if (event->mval[1] <= 30)
			return OPERATOR_PASS_THROUGH;
	}

	return WM_operator_confirm(C, op, event);
}

void SEQUENCER_OT_delete(wmOperatorType *ot)
{

	/* identifiers */
	ot->name = "Erase Strips";
	ot->idname = "SEQUENCER_OT_delete";
	ot->description = "Erase selected strips from the sequencer";
	
	/* api callbacks */
	ot->invoke = sequencer_delete_invoke;
	ot->exec = sequencer_delete_exec;
	ot->poll = sequencer_edit_poll;
	
	/* flags */
	ot->flag = OPTYPE_REGISTER | OPTYPE_UNDO;
}


/* offset clear operator */
static int sequencer_offset_clear_exec(bContext *C, wmOperator *UNUSED(op))
{
	Scene *scene = CTX_data_scene(C);
	Editing *ed = BKE_sequencer_editing_get(scene, false);
	Sequence *seq;

	/* for effects, try to find a replacement input */
	for (seq = ed->seqbasep->first; seq; seq = seq->next) {
		if ((seq->type & SEQ_TYPE_EFFECT) == 0 && (seq->flag & SELECT)) {
			seq->startofs = seq->endofs = seq->startstill = seq->endstill = 0;
		}
	}

	/* updates lengths etc */
	seq = ed->seqbasep->first;
	while (seq) {
		BKE_sequence_calc(scene, seq);
		seq = seq->next;
	}

	for (seq = ed->seqbasep->first; seq; seq = seq->next) {
		if ((seq->type & SEQ_TYPE_EFFECT) == 0 && (seq->flag & SELECT)) {
			if (BKE_sequence_test_overlap(ed->seqbasep, seq)) {
				BKE_sequence_base_shuffle(ed->seqbasep, seq, scene);
			}
		}
	}

	WM_event_add_notifier(C, NC_SCENE | ND_SEQUENCER, scene);

	return OPERATOR_FINISHED;
}


void SEQUENCER_OT_offset_clear(wmOperatorType *ot)
{

	/* identifiers */
	ot->name = "Clear Strip Offset";
	ot->idname = "SEQUENCER_OT_offset_clear";
	ot->description = "Clear strip offsets from the start and end frames";

	/* api callbacks */
	ot->exec = sequencer_offset_clear_exec;
	ot->poll = sequencer_edit_poll;

	/* flags */
	ot->flag = OPTYPE_REGISTER | OPTYPE_UNDO;
}


/* separate_images operator */
static int sequencer_separate_images_exec(bContext *C, wmOperator *op)
{
	Scene *scene = CTX_data_scene(C);
	Editing *ed = BKE_sequencer_editing_get(scene, false);
	
	Sequence *seq, *seq_new;
	Strip *strip_new;
	StripElem *se, *se_new;
	int start_ofs, cfra, frame_end;
	int step = RNA_int_get(op->ptr, "length");

	seq = ed->seqbasep->first; /* poll checks this is valid */

	while (seq) {
		if ((seq->flag & SELECT) && (seq->type == SEQ_TYPE_IMAGE) && (seq->len > 1)) {
			Sequence *seq_next;

			/* remove seq so overlap tests don't conflict,
			 * see seq_free_sequence below for the real free'ing */
			BLI_remlink(ed->seqbasep, seq);
			/* if (seq->ipo) id_us_min(&seq->ipo->id); */
			/* XXX, remove fcurve and assign to split image strips */

			start_ofs = cfra = BKE_sequence_tx_get_final_left(seq, false);
			frame_end = BKE_sequence_tx_get_final_right(seq, false);

			while (cfra < frame_end) {
				/* new seq */
				se = BKE_sequencer_give_stripelem(seq, cfra);

				seq_new = BKE_sequence_dupli_recursive(scene, scene, seq, SEQ_DUPE_UNIQUE_NAME);
				BLI_addtail(ed->seqbasep, seq_new);

				seq_new->start = start_ofs;
				seq_new->type = SEQ_TYPE_IMAGE;
				seq_new->len = 1;
				seq_new->endstill = step - 1;

				/* new strip */
				strip_new = seq_new->strip;
				strip_new->us = 1;

				/* new stripdata (only one element now!) */
				/* Note this assume all elements (images) have the same dimension, since we only copy the name here. */
				se_new = MEM_reallocN(strip_new->stripdata, sizeof(*se_new));
				BLI_strncpy(se_new->name, se->name, sizeof(se_new->name));
				strip_new->stripdata = se_new;

				BKE_sequence_calc(scene, seq_new);

				if (step > 1) {
					seq_new->flag &= ~SEQ_OVERLAP;
					if (BKE_sequence_test_overlap(ed->seqbasep, seq_new)) {
						BKE_sequence_base_shuffle(ed->seqbasep, seq_new, scene);
					}
				}

				/* XXX, COPY FCURVES */

				cfra++;
				start_ofs += step;
			}

			seq_next = seq->next;
			BKE_sequence_free(scene, seq);
			seq = seq_next;
		}
		else {
			seq = seq->next;
		}
	}

	/* as last: */
	BKE_sequencer_sort(scene);
	
	WM_event_add_notifier(C, NC_SCENE | ND_SEQUENCER, scene);

	return OPERATOR_FINISHED;
}


void SEQUENCER_OT_images_separate(wmOperatorType *ot)
{
	/* identifiers */
	ot->name = "Separate Images";
	ot->idname = "SEQUENCER_OT_images_separate";
	ot->description = "On image sequence strips, it returns a strip for each image";
	
	/* api callbacks */
	ot->exec = sequencer_separate_images_exec;
	ot->invoke = WM_operator_props_popup_confirm;
	ot->poll = sequencer_edit_poll;
	
	/* flags */
	ot->flag = OPTYPE_REGISTER | OPTYPE_UNDO;

	RNA_def_int(ot->srna, "length", 1, 1, INT_MAX, "Length", "Length of each frame", 1, 1000);
}


/* META Operators */

/* separate_meta_toggle operator */
static int sequencer_meta_toggle_exec(bContext *C, wmOperator *UNUSED(op))
{
	Scene *scene = CTX_data_scene(C);
	Editing *ed = BKE_sequencer_editing_get(scene, false);
	Sequence *last_seq = BKE_sequencer_active_get(scene);
	MetaStack *ms;

	if (last_seq && last_seq->type == SEQ_TYPE_META && last_seq->flag & SELECT) {
		/* Enter Metastrip */
		ms = MEM_mallocN(sizeof(MetaStack), "metastack");
		BLI_addtail(&ed->metastack, ms);
		ms->parseq = last_seq;
		ms->oldbasep = ed->seqbasep;
		copy_v2_v2_int(ms->disp_range, &ms->parseq->startdisp);

		ed->seqbasep = &last_seq->seqbase;

		BKE_sequencer_active_set(scene, NULL);

	}
	else {
		/* Exit Metastrip (if possible) */

		Sequence *seq;

		if (BLI_listbase_is_empty(&ed->metastack))
			return OPERATOR_CANCELLED;

		ms = ed->metastack.last;
		BLI_remlink(&ed->metastack, ms);

		ed->seqbasep = ms->oldbasep;

		/* for old files, update from meta */
		if (ms->disp_range[0] ==  ms->disp_range[1]) {
			copy_v2_v2_int(ms->disp_range, &ms->parseq->startdisp);
		}

		/* recalc all: the meta can have effects connected to it */
		for (seq = ed->seqbasep->first; seq; seq = seq->next)
			BKE_sequence_calc(scene, seq);

		/* 2.73+, keeping endpoings is important!
		 * moving them around means you can't usefully use metas in a complex edit */
#if 1
		BKE_sequence_tx_set_final_left(ms->parseq, ms->disp_range[0]);
		BKE_sequence_tx_set_final_right(ms->parseq, ms->disp_range[1]);
		BKE_sequence_single_fix(ms->parseq);
		BKE_sequence_calc(scene, ms->parseq);
#else
		if (BKE_sequence_test_overlap(ed->seqbasep, ms->parseq))
			BKE_sequence_base_shuffle(ed->seqbasep, ms->parseq, scene);
#endif

		BKE_sequencer_active_set(scene, ms->parseq);

		ms->parseq->flag |= SELECT;
		recurs_sel_seq(ms->parseq);

		MEM_freeN(ms);

	}

	BKE_sequencer_update_muting(ed);
	WM_event_add_notifier(C, NC_SCENE | ND_SEQUENCER, scene);

	return OPERATOR_FINISHED;
}

void SEQUENCER_OT_meta_toggle(wmOperatorType *ot)
{
	/* identifiers */
	ot->name = "Toggle Meta Strip";
	ot->idname = "SEQUENCER_OT_meta_toggle";
	ot->description = "Toggle a metastrip (to edit enclosed strips)";
	
	/* api callbacks */
	ot->exec = sequencer_meta_toggle_exec;
	ot->poll = sequencer_edit_poll;
	
	/* flags */
	ot->flag = OPTYPE_REGISTER | OPTYPE_UNDO;
}


/* separate_meta_make operator */
static int sequencer_meta_make_exec(bContext *C, wmOperator *op)
{
	Scene *scene = CTX_data_scene(C);
	Editing *ed = BKE_sequencer_editing_get(scene, false);
	
	Sequence *seq, *seqm, *next, *last_seq = BKE_sequencer_active_get(scene);
	int channel_max = 1;

	if (BKE_sequence_base_isolated_sel_check(ed->seqbasep) == false) {
		BKE_report(op->reports, RPT_ERROR, "Please select all related strips");
		return OPERATOR_CANCELLED;
	}

	/* remove all selected from main list, and put in meta */

	seqm = BKE_sequence_alloc(ed->seqbasep, 1, 1); /* channel number set later */
	strcpy(seqm->name + 2, "MetaStrip");
	seqm->type = SEQ_TYPE_META;
	seqm->flag = SELECT;

	seq = ed->seqbasep->first;
	while (seq) {
		next = seq->next;
		if (seq != seqm && (seq->flag & SELECT)) {
			BKE_sequence_invalidate_cache(scene, seq);
			channel_max = max_ii(seq->machine, channel_max);
			BLI_remlink(ed->seqbasep, seq);
			BLI_addtail(&seqm->seqbase, seq);
		}
		seq = next;
	}
	seqm->machine = last_seq ? last_seq->machine : channel_max;
	BKE_sequence_calc(scene, seqm);

	seqm->strip = MEM_callocN(sizeof(Strip), "metastrip");
	seqm->strip->us = 1;
	
	BKE_sequencer_active_set(scene, seqm);

	if (BKE_sequence_test_overlap(ed->seqbasep, seqm) ) BKE_sequence_base_shuffle(ed->seqbasep, seqm, scene);

	BKE_sequencer_update_muting(ed);

	BKE_sequence_base_unique_name_recursive(&scene->ed->seqbase, seqm);

	WM_event_add_notifier(C, NC_SCENE | ND_SEQUENCER, scene);

	return OPERATOR_FINISHED;
}

void SEQUENCER_OT_meta_make(wmOperatorType *ot)
{
	/* identifiers */
	ot->name = "Make Meta Strip";
	ot->idname = "SEQUENCER_OT_meta_make";
	ot->description = "Group selected strips into a metastrip";
	
	/* api callbacks */
	ot->exec = sequencer_meta_make_exec;
	ot->poll = sequencer_edit_poll;
	
	/* flags */
	ot->flag = OPTYPE_REGISTER | OPTYPE_UNDO;
}


static int seq_depends_on_meta(Sequence *seq, Sequence *seqm)
{
	if (seq == seqm) return 1;
	else if (seq->seq1 && seq_depends_on_meta(seq->seq1, seqm)) return 1;
	else if (seq->seq2 && seq_depends_on_meta(seq->seq2, seqm)) return 1;
	else if (seq->seq3 && seq_depends_on_meta(seq->seq3, seqm)) return 1;
	else return 0;
}

/* separate_meta_make operator */
static int sequencer_meta_separate_exec(bContext *C, wmOperator *UNUSED(op))
{
	Scene *scene = CTX_data_scene(C);
	Editing *ed = BKE_sequencer_editing_get(scene, false);

	Sequence *seq, *last_seq = BKE_sequencer_active_get(scene); /* last_seq checks (ed == NULL) */

	if (last_seq == NULL || last_seq->type != SEQ_TYPE_META)
		return OPERATOR_CANCELLED;

	for (seq = last_seq->seqbase.first; seq != NULL; seq = seq->next) {
		BKE_sequence_invalidate_cache(scene, seq);
	}

	BLI_movelisttolist(ed->seqbasep, &last_seq->seqbase);

	BLI_listbase_clear(&last_seq->seqbase);

	BLI_remlink(ed->seqbasep, last_seq);
	BKE_sequence_free(scene, last_seq);

	/* emtpy meta strip, delete all effects depending on it */
	for (seq = ed->seqbasep->first; seq; seq = seq->next)
		if ((seq->type & SEQ_TYPE_EFFECT) && seq_depends_on_meta(seq, last_seq))
			seq->flag |= SEQ_FLAG_DELETE;

	recurs_del_seq_flag(scene, ed->seqbasep, SEQ_FLAG_DELETE, 0);

	/* test for effects and overlap
	 * don't use SEQP_BEGIN since that would be recursive */
	for (seq = ed->seqbasep->first; seq; seq = seq->next) {
		if (seq->flag & SELECT) {
			seq->flag &= ~SEQ_OVERLAP;
			if (BKE_sequence_test_overlap(ed->seqbasep, seq)) {
				BKE_sequence_base_shuffle(ed->seqbasep, seq, scene);
			}
		}
	}

	BKE_sequencer_sort(scene);
	BKE_sequencer_update_muting(ed);

	WM_event_add_notifier(C, NC_SCENE | ND_SEQUENCER, scene);

	return OPERATOR_FINISHED;
}

void SEQUENCER_OT_meta_separate(wmOperatorType *ot)
{
	/* identifiers */
	ot->name = "UnMeta Strip";
	ot->idname = "SEQUENCER_OT_meta_separate";
	ot->description = "Put the contents of a metastrip back in the sequencer";
	
	/* api callbacks */
	ot->exec = sequencer_meta_separate_exec;
	ot->poll = sequencer_edit_poll;
	
	/* flags */
	ot->flag = OPTYPE_REGISTER | OPTYPE_UNDO;
}

/* view_all operator */
static int sequencer_view_all_exec(bContext *C, wmOperator *op)
{
	ARegion *ar = CTX_wm_region(C);
	View2D *v2d = UI_view2d_fromcontext(C);
	const int smooth_viewtx = WM_operator_smooth_viewtx_get(op);

	UI_view2d_smooth_view(C, ar, &v2d->tot, smooth_viewtx);
	return OPERATOR_FINISHED;
}

void SEQUENCER_OT_view_all(wmOperatorType *ot)
{
	/* identifiers */
	ot->name = "View All";
	ot->idname = "SEQUENCER_OT_view_all";
	ot->description = "View all the strips in the sequencer";
	
	/* api callbacks */
	ot->exec = sequencer_view_all_exec;
	ot->poll = ED_operator_sequencer_active;
	
	/* flags */
	ot->flag = OPTYPE_REGISTER;
}

/* view_all operator */
static int sequencer_view_all_preview_exec(bContext *C, wmOperator *UNUSED(op))
{
	bScreen *sc = CTX_wm_screen(C);
	ScrArea *area = CTX_wm_area(C);
#if 0
	ARegion *ar = CTX_wm_region(C);
	SpaceSeq *sseq = area->spacedata.first;
	Scene *scene = CTX_data_scene(C);
#endif
	View2D *v2d = UI_view2d_fromcontext(C);

	v2d->cur = v2d->tot;
	UI_view2d_curRect_validate(v2d);
	UI_view2d_sync(sc, area, v2d, V2D_LOCK_COPY);
	
#if 0
	/* Like zooming on an image view */
	float zoomX, zoomY;
	int width, height, imgwidth, imgheight;

	width = ar->winx;
	height = ar->winy;

	seq_reset_imageofs(sseq);

	imgwidth = (scene->r.size * scene->r.xsch) / 100;
	imgheight = (scene->r.size * scene->r.ysch) / 100;

	/* Apply aspect, dosnt need to be that accurate */
	imgwidth = (int)(imgwidth * (scene->r.xasp / scene->r.yasp));

	if (((imgwidth >= width) || (imgheight >= height)) &&
	    ((width > 0) && (height > 0)))
	{
		/* Find the zoom value that will fit the image in the image space */
		zoomX = ((float)width) / ((float)imgwidth);
		zoomY = ((float)height) / ((float)imgheight);
		sseq->zoom = (zoomX < zoomY) ? zoomX : zoomY;

		sseq->zoom = 1.0f / power_of_2(1 / min_ff(zoomX, zoomY));
	}
	else {
		sseq->zoom = 1.0f;
	}
#endif

	ED_area_tag_redraw(CTX_wm_area(C));
	return OPERATOR_FINISHED;
}

void SEQUENCER_OT_view_all_preview(wmOperatorType *ot)
{
	/* identifiers */
	ot->name = "View All";
	ot->idname = "SEQUENCER_OT_view_all_preview";
	ot->description = "Zoom preview to fit in the area";
	
	/* api callbacks */
	ot->exec = sequencer_view_all_preview_exec;
	ot->poll = ED_operator_sequencer_active;
	
	/* flags */
	ot->flag = OPTYPE_REGISTER;
}


static int sequencer_view_zoom_ratio_exec(bContext *C, wmOperator *op)
{
	RenderData *rd = &CTX_data_scene(C)->r;
	View2D *v2d = UI_view2d_fromcontext(C);

	float ratio = RNA_float_get(op->ptr, "ratio");

	float winx = (int)(rd->size * rd->xsch) / 100;
	float winy = (int)(rd->size * rd->ysch) / 100;

	float facx = BLI_rcti_size_x(&v2d->mask) / winx;
	float facy = BLI_rcti_size_y(&v2d->mask) / winy;

	BLI_rctf_resize(&v2d->cur, floorf(winx * facx / ratio + 0.5f), floorf(winy * facy / ratio + 0.5f));

	ED_region_tag_redraw(CTX_wm_region(C));

	return OPERATOR_FINISHED;
}

void SEQUENCER_OT_view_zoom_ratio(wmOperatorType *ot)
{
	/* identifiers */
	ot->name = "Sequencer View Zoom Ratio";
	ot->idname = "SEQUENCER_OT_view_zoom_ratio";
	ot->description = "Change zoom ratio of sequencer preview";

	/* api callbacks */
	ot->exec = sequencer_view_zoom_ratio_exec;
	ot->poll = ED_operator_sequencer_active;

	/* properties */
	RNA_def_float(ot->srna, "ratio", 1.0f, -FLT_MAX, FLT_MAX,
	              "Ratio", "Zoom ratio, 1.0 is 1:1, higher is zoomed in, lower is zoomed out", -FLT_MAX, FLT_MAX);
}


#if 0
static EnumPropertyItem view_type_items[] = {
	{SEQ_VIEW_SEQUENCE, "SEQUENCER", ICON_SEQ_SEQUENCER, "Sequencer", ""},
	{SEQ_VIEW_PREVIEW,  "PREVIEW", ICON_SEQ_PREVIEW, "Image Preview", ""},
	{SEQ_VIEW_SEQUENCE_PREVIEW,  "SEQUENCER_PREVIEW", ICON_SEQ_SEQUENCER, "Sequencer and Image Preview", ""},
	{0, NULL, 0, NULL, NULL}
};
#endif

/* view_all operator */
static int sequencer_view_toggle_exec(bContext *C, wmOperator *UNUSED(op))
{
	SpaceSeq *sseq = (SpaceSeq *)CTX_wm_space_data(C);

	sseq->view++;
	if (sseq->view > SEQ_VIEW_SEQUENCE_PREVIEW) sseq->view = SEQ_VIEW_SEQUENCE;

	ED_area_tag_refresh(CTX_wm_area(C));

	return OPERATOR_FINISHED;
}

void SEQUENCER_OT_view_toggle(wmOperatorType *ot)
{
	/* identifiers */
	ot->name = "View Toggle";
	ot->idname = "SEQUENCER_OT_view_toggle";
	ot->description = "Toggle between sequencer views (sequence, preview, both)";
	
	/* api callbacks */
	ot->exec = sequencer_view_toggle_exec;
	ot->poll = ED_operator_sequencer_active;
	
	/* flags */
	ot->flag = OPTYPE_REGISTER;
}


/* view_selected operator */
static int sequencer_view_selected_exec(bContext *C, wmOperator *op)
{
	Scene *scene = CTX_data_scene(C);
	View2D *v2d = UI_view2d_fromcontext(C);
	ARegion *ar = CTX_wm_region(C);
	Editing *ed = BKE_sequencer_editing_get(scene, false);
	Sequence *last_seq = BKE_sequencer_active_get(scene);
	Sequence *seq;
	rctf cur_new = v2d->cur;

	int xmin =  MAXFRAME * 2;
	int xmax = -MAXFRAME * 2;
	int ymin =  MAXSEQ + 1;
	int ymax = 0;
	int orig_height;
	int ymid;
	int ymargin = 1;
	int xmargin = FPS;

	if (ed == NULL)
		return OPERATOR_CANCELLED;

	for (seq = ed->seqbasep->first; seq; seq = seq->next) {
		if ((seq->flag & SELECT) || (seq == last_seq)) {
			xmin = min_ii(xmin, seq->startdisp);
			xmax = max_ii(xmax, seq->enddisp);

			ymin = min_ii(ymin, seq->machine);
			ymax = max_ii(ymax, seq->machine);
		}
	}

	if (ymax != 0) {
		const int smooth_viewtx = WM_operator_smooth_viewtx_get(op);
		
		xmax += xmargin;
		xmin -= xmargin;
		ymax += ymargin;
		ymin -= ymargin;

		orig_height = BLI_rctf_size_y(&cur_new);

		cur_new.xmin = xmin;
		cur_new.xmax = xmax;

		cur_new.ymin = ymin;
		cur_new.ymax = ymax;

		/* only zoom out vertically */
		if (orig_height > BLI_rctf_size_y(&cur_new)) {
			ymid = BLI_rctf_cent_y(&cur_new);

			cur_new.ymin = ymid - (orig_height / 2);
			cur_new.ymax = ymid + (orig_height / 2);
		}

		UI_view2d_smooth_view(C, ar, &cur_new, smooth_viewtx);

		return OPERATOR_FINISHED;
	}
	else {
		return OPERATOR_CANCELLED;
	}
	
}

void SEQUENCER_OT_view_selected(wmOperatorType *ot)
{
	/* identifiers */
	ot->name = "View Selected";
	ot->idname = "SEQUENCER_OT_view_selected";
	ot->description = "Zoom the sequencer on the selected strips";
	
	/* api callbacks */
	ot->exec = sequencer_view_selected_exec;
	ot->poll = ED_operator_sequencer_active;
	
	/* flags */
	ot->flag = OPTYPE_REGISTER;
}

static bool strip_jump_internal(Scene *scene,
                                const short side,
                                const bool do_skip_mute, const bool do_center)
{
	bool changed = false;
	int cfra = CFRA;
	int nfra = BKE_sequencer_find_next_prev_edit(scene, cfra, side, do_skip_mute, do_center, false);
	
	if (nfra != cfra) {
		CFRA = nfra;
		changed = true;
	}

	return changed;
}

static int sequencer_strip_jump_poll(bContext *C)
{
	/* prevent changes during render */
	if (G.is_rendering)
		return 0;

	return sequencer_edit_poll(C);
}

/* jump frame to edit point operator */
static int sequencer_strip_jump_exec(bContext *C, wmOperator *op)
{
	Scene *scene = CTX_data_scene(C);
	const bool next = RNA_boolean_get(op->ptr, "next");
	const bool center = RNA_boolean_get(op->ptr, "center");

	/* currently do_skip_mute is always true */
	if (!strip_jump_internal(scene, next ? SEQ_SIDE_RIGHT : SEQ_SIDE_LEFT, true, center)) {
		return OPERATOR_CANCELLED;
	}

	WM_event_add_notifier(C, NC_SCENE | ND_FRAME, scene);
	
	return OPERATOR_FINISHED;
}

void SEQUENCER_OT_strip_jump(wmOperatorType *ot)
{
	/* identifiers */
	ot->name = "Jump to Strip";
	ot->idname = "SEQUENCER_OT_strip_jump";
	ot->description = "Move frame to previous edit point";

	/* api callbacks */
	ot->exec = sequencer_strip_jump_exec;
	ot->poll = sequencer_strip_jump_poll;

	/* flags */
	ot->flag = OPTYPE_REGISTER | OPTYPE_UNDO;
	
	/* properties */
	RNA_def_boolean(ot->srna, "next", true, "Next Strip", "");
	RNA_def_boolean(ot->srna, "center", true, "Use strip center", "");
}

static void swap_sequence(Scene *scene, Sequence *seqa, Sequence *seqb)
{
	int gap = seqb->startdisp - seqa->enddisp;
	int seq_a_start;
	int seq_b_start;

	seq_b_start = (seqb->start - seqb->startdisp) + seqa->startdisp;
	BKE_sequence_translate(scene, seqb, seq_b_start - seqb->start);
	BKE_sequence_calc(scene, seqb);

	seq_a_start = (seqa->start - seqa->startdisp) + seqb->enddisp + gap;
	BKE_sequence_translate(scene, seqa, seq_a_start - seqa->start);
	BKE_sequence_calc(scene, seqa);
}

#if 0
static Sequence *sequence_find_parent(Scene *scene, Sequence *child)
{
	Editing *ed = BKE_sequencer_editing_get(scene, false);
	Sequence *parent = NULL;
	Sequence *seq;

	if (ed == NULL) return NULL;

	for (seq = ed->seqbasep->first; seq; seq = seq->next) {
		if ((seq != child) && seq_is_parent(seq, child)) {
			parent = seq;
			break;
		}
	}

	return parent;
}
#endif

static int sequencer_swap_exec(bContext *C, wmOperator *op)
{
	Scene *scene = CTX_data_scene(C);
	Editing *ed = BKE_sequencer_editing_get(scene, false);
	Sequence *active_seq = BKE_sequencer_active_get(scene);
	Sequence *seq, *iseq;
	int side = RNA_enum_get(op->ptr, "side");

	if (active_seq == NULL) return OPERATOR_CANCELLED;

	seq = find_next_prev_sequence(scene, active_seq, side, -1);
	
	if (seq) {
		
		/* disallow effect strips */
		if (BKE_sequence_effect_get_num_inputs(seq->type) >= 1 && (seq->effectdata || seq->seq1 || seq->seq2 || seq->seq3))
			return OPERATOR_CANCELLED;
		if ((BKE_sequence_effect_get_num_inputs(active_seq->type) >= 1) && (active_seq->effectdata || active_seq->seq1 || active_seq->seq2 || active_seq->seq3))
			return OPERATOR_CANCELLED;

		switch (side) {
			case SEQ_SIDE_LEFT: 
				swap_sequence(scene, seq, active_seq);
				break;
			case SEQ_SIDE_RIGHT: 
				swap_sequence(scene, active_seq, seq);
				break;
		}

		// XXX - should be a generic function
		for (iseq = scene->ed->seqbasep->first; iseq; iseq = iseq->next) {
			if ((iseq->type & SEQ_TYPE_EFFECT) && (seq_is_parent(iseq, active_seq) || seq_is_parent(iseq, seq))) {
				BKE_sequence_calc(scene, iseq);
			}
		}

		/* do this in a new loop since both effects need to be calculated first */
		for (iseq = scene->ed->seqbasep->first; iseq; iseq = iseq->next) {
			if ((iseq->type & SEQ_TYPE_EFFECT) && (seq_is_parent(iseq, active_seq) || seq_is_parent(iseq, seq))) {
				/* this may now overlap */
				if (BKE_sequence_test_overlap(ed->seqbasep, iseq) ) {
					BKE_sequence_base_shuffle(ed->seqbasep, iseq, scene);
				}
			}
		}



		BKE_sequencer_sort(scene);

		WM_event_add_notifier(C, NC_SCENE | ND_SEQUENCER, scene);

		return OPERATOR_FINISHED;
	}

	return OPERATOR_CANCELLED;
}

void SEQUENCER_OT_swap(wmOperatorType *ot)
{
	/* identifiers */
	ot->name = "Swap Strip";
	ot->idname = "SEQUENCER_OT_swap";
	ot->description = "Swap active strip with strip to the right or left";
	
	/* api callbacks */
	ot->exec = sequencer_swap_exec;
	ot->poll = sequencer_edit_poll;
	
	/* flags */
	ot->flag = OPTYPE_REGISTER | OPTYPE_UNDO;
	
	/* properties */
	RNA_def_enum(ot->srna, "side", prop_side_lr_types, SEQ_SIDE_RIGHT, "Side", "Side of the strip to swap");
}

static int sequencer_rendersize_exec(bContext *C, wmOperator *UNUSED(op))
{
	int retval = OPERATOR_CANCELLED;
	Scene *scene = CTX_data_scene(C);
	Sequence *active_seq = BKE_sequencer_active_get(scene);
	StripElem *se = NULL;

	if (active_seq == NULL)
		return OPERATOR_CANCELLED;


	if (active_seq->strip) {
		switch (active_seq->type) {
			case SEQ_TYPE_IMAGE:
				se = BKE_sequencer_give_stripelem(active_seq, scene->r.cfra);
				break;
			case SEQ_TYPE_MOVIE:
				se = active_seq->strip->stripdata;
				break;
			case SEQ_TYPE_SCENE:
			case SEQ_TYPE_META:
			case SEQ_TYPE_SOUND_RAM:
			case SEQ_TYPE_SOUND_HD:
			default:
				break;
		}
	}

	if (se) {
		// prevent setting the render size if sequence values aren't initialized
		if ((se->orig_width > 0) && (se->orig_height > 0)) {
			scene->r.xsch = se->orig_width;
			scene->r.ysch = se->orig_height;
			WM_event_add_notifier(C, NC_SCENE | ND_RENDER_OPTIONS, scene);
			retval = OPERATOR_FINISHED;
		}
	}

	return retval;
}

void SEQUENCER_OT_rendersize(wmOperatorType *ot)
{
	/* identifiers */
	ot->name = "Set Render Size";
	ot->idname = "SEQUENCER_OT_rendersize";
	ot->description = "Set render size and aspect from active sequence";
	
	/* api callbacks */
	ot->exec = sequencer_rendersize_exec;
	ot->poll = sequencer_edit_poll;
	
	/* flags */
	ot->flag = OPTYPE_REGISTER | OPTYPE_UNDO;
	
	/* properties */
}

static void seq_copy_del_sound(Scene *scene, Sequence *seq)
{
	if (seq->type == SEQ_TYPE_META) {
		Sequence *iseq;
		for (iseq = seq->seqbase.first; iseq; iseq = iseq->next) {
			seq_copy_del_sound(scene, iseq);
		}
	}
	else if (seq->scene_sound) {
		BKE_sound_remove_scene_sound(scene, seq->scene_sound);
		seq->scene_sound = NULL;
	}
}

static int sequencer_copy_exec(bContext *C, wmOperator *op)
{
	Scene *scene = CTX_data_scene(C);
	Editing *ed = BKE_sequencer_editing_get(scene, false);

	ListBase nseqbase = {NULL, NULL};

	BKE_sequencer_free_clipboard();

	if (BKE_sequence_base_isolated_sel_check(ed->seqbasep) == false) {
		BKE_report(op->reports, RPT_ERROR, "Please select all related strips");
		return OPERATOR_CANCELLED;
	}

	BKE_sequence_base_dupli_recursive(scene, NULL, &nseqbase, ed->seqbasep, SEQ_DUPE_UNIQUE_NAME);

	/* To make sure the copied strips have unique names between each other add
	 * them temporarily to the end of the original seqbase. (bug 25932)
	 */
	if (nseqbase.first) {
		Sequence *seq, *first_seq = nseqbase.first;
		BLI_movelisttolist(ed->seqbasep, &nseqbase);

		for (seq = first_seq; seq; seq = seq->next)
			BKE_sequencer_recursive_apply(seq, apply_unique_name_cb, scene);

		seqbase_clipboard.first = first_seq;
		seqbase_clipboard.last = ed->seqbasep->last;

		if (first_seq->prev) {
			first_seq->prev->next = NULL;
			ed->seqbasep->last = first_seq->prev;
			first_seq->prev = NULL;
		}
	}

	seqbase_clipboard_frame = scene->r.cfra;

	/* Need to remove anything that references the current scene */
	{
		Sequence *seq;
		for (seq = seqbase_clipboard.first; seq; seq = seq->next) {
			seq_copy_del_sound(scene, seq);
		}

		/* duplicate pointers */
		BKE_sequencer_base_clipboard_pointers_store(&seqbase_clipboard);
	}

	return OPERATOR_FINISHED;
}

void SEQUENCER_OT_copy(wmOperatorType *ot)
{
	/* identifiers */
	ot->name = "Copy";
	ot->idname = "SEQUENCER_OT_copy";
	ot->description = "";

	/* api callbacks */
	ot->exec = sequencer_copy_exec;
	ot->poll = sequencer_edit_poll;

	/* flags */
	ot->flag = OPTYPE_REGISTER;

	/* properties */
}

static int sequencer_paste_exec(bContext *C, wmOperator *UNUSED(op))
{
	Main *bmain = CTX_data_main(C);
	Scene *scene = CTX_data_scene(C);
	Editing *ed = BKE_sequencer_editing_get(scene, true); /* create if needed */
	ListBase nseqbase = {NULL, NULL};
	int ofs;
	Sequence *iseq, *iseq_first;

	ED_sequencer_deselect_all(scene);
	ofs = scene->r.cfra - seqbase_clipboard_frame;

	BKE_sequence_base_dupli_recursive(scene, NULL, &nseqbase, &seqbase_clipboard, SEQ_DUPE_UNIQUE_NAME);

	/* transform pasted strips before adding */
	if (ofs) {
		for (iseq = nseqbase.first; iseq; iseq = iseq->next) {
			BKE_sequence_translate(scene, iseq, ofs);
		}
	}

	BKE_sequencer_base_clipboard_pointers_restore(&nseqbase, bmain);

	for (iseq = nseqbase.first; iseq; iseq = iseq->next) {
		BKE_sequence_sound_init(scene, iseq);
	}

	iseq_first = nseqbase.first;

	BLI_movelisttolist(ed->seqbasep, &nseqbase);

	/* make sure the pasted strips have unique names between them */
	for (iseq = iseq_first; iseq; iseq = iseq->next) {
		BKE_sequencer_recursive_apply(iseq, apply_unique_name_cb, scene);
	}

	/* ensure pasted strips don't overlap */
	for (iseq = iseq_first; iseq; iseq = iseq->next) {
		if (BKE_sequence_test_overlap(ed->seqbasep, iseq)) {
			BKE_sequence_base_shuffle(ed->seqbasep, iseq, scene);
		}
	}

	WM_event_add_notifier(C, NC_SCENE | ND_SEQUENCER, scene);

	return OPERATOR_FINISHED;
}

void SEQUENCER_OT_paste(wmOperatorType *ot)
{
	/* identifiers */
	ot->name = "Paste";
	ot->idname = "SEQUENCER_OT_paste";
	ot->description = "";

	/* api callbacks */
	ot->exec = sequencer_paste_exec;
	ot->poll = ED_operator_sequencer_active;

	/* flags */
	ot->flag = OPTYPE_REGISTER | OPTYPE_UNDO;

	/* properties */
}

static int sequencer_swap_data_exec(bContext *C, wmOperator *op)
{
	Scene *scene = CTX_data_scene(C);
	Sequence *seq_act;
	Sequence *seq_other;
	const char *error_msg;

	if (BKE_sequencer_active_get_pair(scene, &seq_act, &seq_other) == 0) {
		BKE_report(op->reports, RPT_ERROR, "Please select two strips");
		return OPERATOR_CANCELLED;
	}

	if (BKE_sequence_swap(seq_act, seq_other, &error_msg) == 0) {
		BKE_report(op->reports, RPT_ERROR, error_msg);
		return OPERATOR_CANCELLED;
	}

	if (seq_act->scene_sound)
		BKE_sound_remove_scene_sound(scene, seq_act->scene_sound);

	if (seq_other->scene_sound)
		BKE_sound_remove_scene_sound(scene, seq_other->scene_sound);

	seq_act->scene_sound = NULL;
	seq_other->scene_sound = NULL;

	BKE_sequence_calc(scene, seq_act);
	BKE_sequence_calc(scene, seq_other);

	if (seq_act->sound) BKE_sound_add_scene_sound_defaults(scene, seq_act);
	if (seq_other->sound) BKE_sound_add_scene_sound_defaults(scene, seq_other);

	WM_event_add_notifier(C, NC_SCENE | ND_SEQUENCER, scene);

	return OPERATOR_FINISHED;
}

void SEQUENCER_OT_swap_data(wmOperatorType *ot)
{
	/* identifiers */
	ot->name = "Sequencer Swap Data";
	ot->idname = "SEQUENCER_OT_swap_data";
	ot->description = "Swap 2 sequencer strips";

	/* api callbacks */
	ot->exec = sequencer_swap_data_exec;
	ot->poll = ED_operator_sequencer_active;

	/* flags */
	ot->flag = OPTYPE_REGISTER | OPTYPE_UNDO;

	/* properties */
}

/* borderselect operator */
static int view_ghost_border_exec(bContext *C, wmOperator *op)
{
	Scene *scene = CTX_data_scene(C);
	View2D *v2d = UI_view2d_fromcontext(C);

	rctf rect;

	/* convert coordinates of rect to 'tot' rect coordinates */
	WM_operator_properties_border_to_rctf(op, &rect);
	UI_view2d_region_to_view_rctf(v2d, &rect, &rect);

	rect.xmin /=  fabsf(BLI_rctf_size_x(&v2d->tot));
	rect.ymin /=  fabsf(BLI_rctf_size_y(&v2d->tot));

	rect.xmax /=  fabsf(BLI_rctf_size_x(&v2d->tot));
	rect.ymax /=  fabsf(BLI_rctf_size_y(&v2d->tot));

	rect.xmin += 0.5f;
	rect.xmax += 0.5f;
	rect.ymin += 0.5f;
	rect.ymax += 0.5f;

	CLAMP(rect.xmin, 0.0f, 1.0f);
	CLAMP(rect.ymin, 0.0f, 1.0f);
	CLAMP(rect.xmax, 0.0f, 1.0f);
	CLAMP(rect.ymax, 0.0f, 1.0f);

	scene->ed->over_border = rect;

	WM_event_add_notifier(C, NC_SCENE | ND_SEQUENCER, scene);

	return OPERATOR_FINISHED;
}

/* ****** Border Select ****** */
void SEQUENCER_OT_view_ghost_border(wmOperatorType *ot)
{
	/* identifiers */
	ot->name = "Border Offset View";
	ot->idname = "SEQUENCER_OT_view_ghost_border";
	ot->description = "Set the boundaries of the border used for offset-view";

	/* api callbacks */
	ot->invoke = WM_border_select_invoke;
	ot->exec = view_ghost_border_exec;
	ot->modal = WM_border_select_modal;
	ot->poll = sequencer_view_preview_poll;
	ot->cancel = WM_border_select_cancel;

	/* flags */
	ot->flag = 0;

	/* rna */
	WM_operator_properties_gesture_border(ot, false);
}

/* rebuild_proxy operator */

static int sequencer_rebuild_proxy_invoke(bContext *C, wmOperator *UNUSED(op),
                                          const wmEvent *UNUSED(event))
{
	seq_proxy_build_job(C);

	return OPERATOR_FINISHED;
}

static int sequencer_rebuild_proxy_exec(bContext *C, wmOperator *UNUSED(op))
{
	Main *bmain = CTX_data_main(C);
	Scene *scene = CTX_data_scene(C);
	Editing *ed = BKE_sequencer_editing_get(scene, false);
	Sequence *seq;
	GSet *file_list;
	
	if (ed == NULL) {
		return OPERATOR_CANCELLED;
	}

	file_list = BLI_gset_new(BLI_ghashutil_strhash_p, BLI_ghashutil_strcmp, "file list");
	
	SEQP_BEGIN(ed, seq)
	{
		if ((seq->flag & SELECT)) {
			ListBase queue = {NULL, NULL};
			LinkData *link;
			short stop = 0, do_update;
			float progress;

			BKE_sequencer_proxy_rebuild_context(bmain, scene, seq, file_list, &queue);

			for (link = queue.first; link; link = link->next) {
				struct SeqIndexBuildContext *context = link->data;
				BKE_sequencer_proxy_rebuild(context, &stop, &do_update, &progress);
				BKE_sequencer_proxy_rebuild_finish(context, 0);
			}
			BKE_sequencer_free_imbuf(scene, &ed->seqbase, false);
		}
	}
	SEQ_END

	BLI_gset_free(file_list, MEM_freeN);
	
	return OPERATOR_FINISHED;
}

void SEQUENCER_OT_rebuild_proxy(wmOperatorType *ot)
{
	/* identifiers */
	ot->name = "Rebuild Proxy and Timecode Indices";
	ot->idname = "SEQUENCER_OT_rebuild_proxy";
	ot->description = "Rebuild all selected proxies and timecode indices using the job system";
	
	/* api callbacks */
	ot->invoke = sequencer_rebuild_proxy_invoke;
	ot->exec = sequencer_rebuild_proxy_exec;
	
	/* flags */
	ot->flag = OPTYPE_REGISTER;
}

static int sequencer_enable_proxies_invoke(bContext *C, wmOperator *op, const wmEvent *UNUSED(event))
{
	return WM_operator_props_dialog_popup(C, op, 10 * UI_UNIT_X, 5 * UI_UNIT_Y);
}

static int sequencer_enable_proxies_exec(bContext *C, wmOperator *op)
{
	Scene *scene = CTX_data_scene(C);
	Editing *ed = BKE_sequencer_editing_get(scene, false);
	Sequence *seq;
	bool proxy_25 = RNA_boolean_get(op->ptr, "proxy_25");
	bool proxy_50 = RNA_boolean_get(op->ptr, "proxy_50");
	bool proxy_75 = RNA_boolean_get(op->ptr, "proxy_75");
	bool proxy_100 = RNA_boolean_get(op->ptr, "proxy_100");
	bool override = RNA_boolean_get(op->ptr, "override");
	bool turnon = true;

	if (ed == NULL || !(proxy_25 || proxy_50 || proxy_75 || proxy_100)) {
		turnon = false;
	}

	SEQP_BEGIN(ed, seq)
	{
		if ((seq->flag & SELECT)) {
			if (ELEM(seq->type, SEQ_TYPE_MOVIE, SEQ_TYPE_IMAGE, SEQ_TYPE_META, SEQ_TYPE_SCENE, SEQ_TYPE_MULTICAM)) {
				BKE_sequencer_proxy_set(seq, turnon);
				if (seq->strip->proxy == NULL) {
					continue;
				}

				if (proxy_25)
					seq->strip->proxy->build_size_flags |= SEQ_PROXY_IMAGE_SIZE_25;
				else 
					seq->strip->proxy->build_size_flags &= ~SEQ_PROXY_IMAGE_SIZE_25;
				
				if (proxy_50)
					seq->strip->proxy->build_size_flags |= SEQ_PROXY_IMAGE_SIZE_50;
				else 
					seq->strip->proxy->build_size_flags &= ~SEQ_PROXY_IMAGE_SIZE_50;
				
				if (proxy_75)
					seq->strip->proxy->build_size_flags |= SEQ_PROXY_IMAGE_SIZE_75;
				else 
					seq->strip->proxy->build_size_flags &= ~SEQ_PROXY_IMAGE_SIZE_75;
				
				if (proxy_100)
					seq->strip->proxy->build_size_flags |= SEQ_PROXY_IMAGE_SIZE_100;
				else 
					seq->strip->proxy->build_size_flags &= ~SEQ_PROXY_IMAGE_SIZE_100;
				
				if (!override)
					seq->strip->proxy->build_flags |= SEQ_PROXY_SKIP_EXISTING;
				else 
					seq->strip->proxy->build_flags &= ~SEQ_PROXY_SKIP_EXISTING;
			}
		}
	}
	SEQ_END

	WM_event_add_notifier(C, NC_SCENE | ND_SEQUENCER, scene);
	
	return OPERATOR_FINISHED;
}

void SEQUENCER_OT_enable_proxies(wmOperatorType *ot)
{
	/* identifiers */
	ot->name = "Set Selected Strip Proxies";
	ot->idname = "SEQUENCER_OT_enable_proxies";
	ot->description = "Enable selected proxies on all selected Movie strips";
	
	/* api callbacks */
	ot->invoke = sequencer_enable_proxies_invoke;
	ot->exec = sequencer_enable_proxies_exec;
	
	/* flags */
	ot->flag = OPTYPE_REGISTER;
	
	RNA_def_boolean(ot->srna, "proxy_25", false, "25%", "");
	RNA_def_boolean(ot->srna, "proxy_50", false, "50%", "");
	RNA_def_boolean(ot->srna, "proxy_75", false, "75%", "");
	RNA_def_boolean(ot->srna, "proxy_100", false, "100%", "");
	RNA_def_boolean(ot->srna, "override", false, "Override", "");
}

/* change ops */

static EnumPropertyItem prop_change_effect_input_types[] = {
	{0, "A_B", 0, "A -> B", ""},
	{1, "B_C", 0, "B -> C", ""},
	{2, "A_C", 0, "A -> C", ""},
	{0, NULL, 0, NULL, NULL}
};

static int sequencer_change_effect_input_exec(bContext *C, wmOperator *op)
{
	Scene *scene = CTX_data_scene(C);
	Editing *ed = BKE_sequencer_editing_get(scene, false);
	Sequence *seq = BKE_sequencer_active_get(scene);

	Sequence **seq_1, **seq_2;

	switch (RNA_enum_get(op->ptr, "swap")) {
		case 0:
			seq_1 = &seq->seq1;
			seq_2 = &seq->seq2;
			break;
		case 1:
			seq_1 = &seq->seq2;
			seq_2 = &seq->seq3;
			break;
		default: /* 2 */
			seq_1 = &seq->seq1;
			seq_2 = &seq->seq3;
			break;
	}

	if (*seq_1 == NULL || *seq_2 == NULL) {
		BKE_report(op->reports, RPT_ERROR, "One of the effect inputs is unset, cannot swap");
		return OPERATOR_CANCELLED;
	}
	else {
		SWAP(Sequence *, *seq_1, *seq_2);
	}

	BKE_sequencer_update_changed_seq_and_deps(scene, seq, 0, 1);

	/* important else we don't get the imbuf cache flushed */
	BKE_sequencer_free_imbuf(scene, &ed->seqbase, false);

	WM_event_add_notifier(C, NC_SCENE | ND_SEQUENCER, scene);

	return OPERATOR_FINISHED;
}

void SEQUENCER_OT_change_effect_input(struct wmOperatorType *ot)
{
	/* identifiers */
	ot->name = "Change Effect Input";
	ot->idname = "SEQUENCER_OT_change_effect_input";
	ot->description = "";

	/* api callbacks */
	ot->exec = sequencer_change_effect_input_exec;
	ot->poll = sequencer_effect_poll;

	/* flags */
	ot->flag = OPTYPE_REGISTER | OPTYPE_UNDO;

	ot->prop = RNA_def_enum(ot->srna, "swap", prop_change_effect_input_types, 0, "Swap", "The effect inputs to swap");
}

static int sequencer_change_effect_type_exec(bContext *C, wmOperator *op)
{
	Scene *scene = CTX_data_scene(C);
	Editing *ed = BKE_sequencer_editing_get(scene, false);
	Sequence *seq = BKE_sequencer_active_get(scene);
	const int new_type = RNA_enum_get(op->ptr, "type");

	/* free previous effect and init new effect */
	struct SeqEffectHandle sh;

	if ((seq->type & SEQ_TYPE_EFFECT) == 0) {
		return OPERATOR_CANCELLED;
	}

	/* can someone explain the logic behind only allowing to increase this,
	 * copied from 2.4x - campbell */
	if (BKE_sequence_effect_get_num_inputs(seq->type) <
	    BKE_sequence_effect_get_num_inputs(new_type))
	{
		BKE_report(op->reports, RPT_ERROR, "New effect needs more input strips");
		return OPERATOR_CANCELLED;
	}
	else {
		sh = BKE_sequence_get_effect(seq);
		sh.free(seq);

		seq->type = new_type;

		sh = BKE_sequence_get_effect(seq);
		sh.init(seq);
	}

	/* update */
	BKE_sequencer_update_changed_seq_and_deps(scene, seq, 0, 1);

	/* important else we don't get the imbuf cache flushed */
	BKE_sequencer_free_imbuf(scene, &ed->seqbase, false);

	WM_event_add_notifier(C, NC_SCENE | ND_SEQUENCER, scene);

	return OPERATOR_FINISHED;
}

void SEQUENCER_OT_change_effect_type(struct wmOperatorType *ot)
{
	/* identifiers */
	ot->name = "Change Effect Type";
	ot->idname = "SEQUENCER_OT_change_effect_type";
	ot->description = "";

	/* api callbacks */
	ot->exec = sequencer_change_effect_type_exec;
	ot->poll = sequencer_effect_poll;

	/* flags */
	ot->flag = OPTYPE_REGISTER | OPTYPE_UNDO;

	ot->prop = RNA_def_enum(ot->srna, "type", sequencer_prop_effect_types, SEQ_TYPE_CROSS, "Type", "Sequencer effect type");
}

static int sequencer_change_path_exec(bContext *C, wmOperator *op)
{
	Main *bmain = CTX_data_main(C);
	Scene *scene = CTX_data_scene(C);
	Editing *ed = BKE_sequencer_editing_get(scene, false);
	Sequence *seq = BKE_sequencer_active_get(scene);
	const bool is_relative_path = RNA_boolean_get(op->ptr, "relative_path");
	const bool use_placeholders = RNA_boolean_get(op->ptr, "use_placeholders");
	int minframe, numdigits;

	if (seq->type == SEQ_TYPE_IMAGE) {
		char directory[FILE_MAX];
		int len;
		StripElem *se;

		/* need to find min/max frame for placeholders */
		if (use_placeholders) {
			len = sequencer_image_seq_get_minmax_frame(op, seq->sfra, &minframe, &numdigits);
		}
		else {
			len = RNA_property_collection_length(op->ptr, RNA_struct_find_property(op->ptr, "files"));
		}
		if (len == 0)
			return OPERATOR_CANCELLED;

		RNA_string_get(op->ptr, "directory", directory);
		if (is_relative_path) {
			/* TODO, shouldn't this already be relative from the filesel?
			 * (as the 'filepath' is) for now just make relative here,
			 * but look into changing after 2.60 - campbell */
			BLI_path_rel(directory, bmain->name);
		}
		BLI_strncpy(seq->strip->dir, directory, sizeof(seq->strip->dir));

		if (seq->strip->stripdata) {
			MEM_freeN(seq->strip->stripdata);
		}
		seq->strip->stripdata = se = MEM_callocN(len * sizeof(StripElem), "stripelem");

		if (use_placeholders) {
			sequencer_image_seq_reserve_frames(op, se, len, minframe, numdigits);
		}
		else {
			RNA_BEGIN (op->ptr, itemptr, "files")
			{
				char *filename = RNA_string_get_alloc(&itemptr, "name", NULL, 0);
				BLI_strncpy(se->name, filename, sizeof(se->name));
				MEM_freeN(filename);
				se++;
			}
			RNA_END;
		}

		/* reset these else we wont see all the images */
		seq->anim_startofs = seq->anim_endofs = 0;

		/* correct start/end frames so we don't move
		 * important not to set seq->len = len; allow the function to handle it */
		BKE_sequence_reload_new_file(scene, seq, true);

		BKE_sequence_calc(scene, seq);

		/* important else we don't get the imbuf cache flushed */
		BKE_sequencer_free_imbuf(scene, &ed->seqbase, false);
	}
	else if (ELEM(seq->type, SEQ_TYPE_SOUND_RAM, SEQ_TYPE_SOUND_HD)) {
		bSound *sound = seq->sound;
		if (sound == NULL) {
			return OPERATOR_CANCELLED;
		}
		char filepath[FILE_MAX];
		RNA_string_get(op->ptr, "filepath", filepath);
		BLI_strncpy(sound->name, filepath, sizeof(sound->name));
		BKE_sound_load(bmain, sound);
	}
	else {
		/* lame, set rna filepath */
		PointerRNA seq_ptr;
		PropertyRNA *prop;
		char filepath[FILE_MAX];

		RNA_pointer_create(&scene->id, &RNA_Sequence, seq, &seq_ptr);

		RNA_string_get(op->ptr, "filepath", filepath);
		prop = RNA_struct_find_property(&seq_ptr, "filepath");
		RNA_property_string_set(&seq_ptr, prop, filepath);
		RNA_property_update(C, &seq_ptr, prop);
	}

	WM_event_add_notifier(C, NC_SCENE | ND_SEQUENCER, scene);

	return OPERATOR_FINISHED;
}

static int sequencer_change_path_invoke(bContext *C, wmOperator *op, const wmEvent *UNUSED(event))
{
	Scene *scene = CTX_data_scene(C);
	Sequence *seq = BKE_sequencer_active_get(scene);
	char filepath[FILE_MAX];

	BLI_join_dirfile(filepath, sizeof(filepath), seq->strip->dir, seq->strip->stripdata->name);

	RNA_string_set(op->ptr, "directory", seq->strip->dir);
	RNA_string_set(op->ptr, "filepath",  filepath);

	/* set default display depending on seq type */
	if (seq->type == SEQ_TYPE_IMAGE) {
		RNA_boolean_set(op->ptr, "filter_movie", false);
	}
	else {
		RNA_boolean_set(op->ptr, "filter_image", false);
	}

	WM_event_add_fileselect(C, op);

	return OPERATOR_RUNNING_MODAL;
}

void SEQUENCER_OT_change_path(struct wmOperatorType *ot)
{
	/* identifiers */
	ot->name = "Change Data/Files";
	ot->idname = "SEQUENCER_OT_change_path";
	ot->description = "";

	/* api callbacks */
	ot->exec = sequencer_change_path_exec;
	ot->invoke = sequencer_change_path_invoke;
	ot->poll = sequencer_strip_has_path_poll;

	/* flags */
	ot->flag = OPTYPE_REGISTER | OPTYPE_UNDO;

	WM_operator_properties_filesel(
	        ot, FILE_TYPE_FOLDER, FILE_SPECIAL, FILE_OPENFILE,
	        WM_FILESEL_DIRECTORY | WM_FILESEL_RELPATH | WM_FILESEL_FILEPATH | WM_FILESEL_FILES,
	        FILE_DEFAULTDISPLAY, FILE_SORT_ALPHA);
	RNA_def_boolean(ot->srna, "use_placeholders", false, "Use Placeholders", "Use placeholders for missing frames of the strip");
}

static int sequencer_export_subtitles_invoke(bContext *C, wmOperator *op, const wmEvent *UNUSED(event))
{
	if (!RNA_struct_property_is_set(op->ptr, "filepath")) {
		char filepath[FILE_MAX];

		if (G.main->name[0] == 0)
			BLI_strncpy(filepath, "untitled", sizeof(filepath));
		else
			BLI_strncpy(filepath, G.main->name, sizeof(filepath));

		BLI_replace_extension(filepath, sizeof(filepath), ".srt");
		RNA_string_set(op->ptr, "filepath", filepath);
	}

	WM_event_add_fileselect(C, op);

	return OPERATOR_RUNNING_MODAL;
}

static int sequencer_export_subtitles_exec(bContext *C, wmOperator *op)
{
	Scene *scene = CTX_data_scene(C);
<<<<<<< HEAD
	Sequence *seq = BKE_sequencer_active_get(scene);
	Sequence *seq_next;
=======
	Sequence *seq, *seq_next;
>>>>>>> f6c11062
	Editing *ed = BKE_sequencer_editing_get(scene, false);
	ListBase text_seq = {0};
	int iter = 0;
	FILE *file;
	char filepath[FILE_MAX];

	if (!RNA_struct_property_is_set(op->ptr, "filepath")) {
		BKE_report(op->reports, RPT_ERROR, "No filename given");
		return OPERATOR_CANCELLED;
	}

	RNA_string_get(op->ptr, "filepath", filepath);
	BLI_ensure_extension(filepath, sizeof(filepath), ".srt");

	/* Avoid File write exceptions */
	if (!BLI_exists(filepath)) {
		BLI_make_existing_file(filepath);
		if (!BLI_file_touch(filepath)) {
			BKE_report(op->reports, RPT_ERROR, "Can't create subtitle file");
			return OPERATOR_CANCELLED;
		}
	}
	else if (!BLI_file_is_writable(filepath)) {
		BKE_report(op->reports, RPT_ERROR, "Can't overwrite export file");
		return OPERATOR_CANCELLED;
	}

	SEQ_BEGIN(ed, seq)
	{
		if (seq->type == SEQ_TYPE_TEXT) {
			BLI_addtail(&text_seq, MEM_dupallocN(seq));
		}
	}
	SEQ_END

	if (BLI_listbase_is_empty(&text_seq)) {
		BKE_report(op->reports, RPT_ERROR, "No subtitles (text strips) to export");
		return OPERATOR_CANCELLED;
	}

	BLI_listbase_sort(&text_seq, BKE_sequencer_cmp_time_startdisp);

	/* time to open and write! */
	file = BLI_fopen(filepath, "w");

	for (seq = text_seq.first; seq; seq = seq_next) {
		TextVars *data = seq->effectdata;
		char timecode_str_start[32];
		char timecode_str_end[32];

		BLI_timecode_string_from_time(timecode_str_start, sizeof(timecode_str_start),
<<<<<<< HEAD
									  -2, FRA2TIME(seq->startdisp), FPS, USER_TIMECODE_SUBRIP);
		BLI_timecode_string_from_time(timecode_str_end, sizeof(timecode_str_end),
									  -2, FRA2TIME(seq->enddisp), FPS, USER_TIMECODE_SUBRIP);
=======
		                              -2, FRA2TIME(seq->startdisp), FPS, USER_TIMECODE_SUBRIP);
		BLI_timecode_string_from_time(timecode_str_end, sizeof(timecode_str_end),
		                              -2, FRA2TIME(seq->enddisp), FPS, USER_TIMECODE_SUBRIP);
>>>>>>> f6c11062

		fprintf(file, "%d\n%s --> %s\n%s\n\n", iter++, timecode_str_start, timecode_str_end, data->text);

		seq_next = seq->next;
		MEM_freeN(seq);
	}

	fclose(file);

	return OPERATOR_FINISHED;
}

static int sequencer_strip_is_text_poll(bContext *C)
{
	Editing *ed;
	Sequence *seq;
	return (((ed = BKE_sequencer_editing_get(CTX_data_scene(C), false)) != NULL) && ((seq = ed->act_seq) != NULL) && (seq->type == SEQ_TYPE_TEXT));
}

void SEQUENCER_OT_export_subtitles(struct wmOperatorType *ot)
{
	/* identifiers */
	ot->name = "Export Subtitles";
	ot->idname = "SEQUENCER_OT_export_subtitles";
	ot->description = "Export .srt file containing text strips";

	/* api callbacks */
	ot->exec = sequencer_export_subtitles_exec;
	ot->invoke = sequencer_export_subtitles_invoke;
	ot->poll = sequencer_strip_is_text_poll;

	/* flags */
	ot->flag = OPTYPE_REGISTER | OPTYPE_UNDO;

	WM_operator_properties_filesel(
	        ot,  FILE_TYPE_FOLDER, FILE_BLENDER, FILE_SAVE,
	        WM_FILESEL_FILEPATH, FILE_DEFAULTDISPLAY, FILE_SORT_ALPHA);
}<|MERGE_RESOLUTION|>--- conflicted
+++ resolved
@@ -3844,12 +3844,7 @@
 static int sequencer_export_subtitles_exec(bContext *C, wmOperator *op)
 {
 	Scene *scene = CTX_data_scene(C);
-<<<<<<< HEAD
-	Sequence *seq = BKE_sequencer_active_get(scene);
-	Sequence *seq_next;
-=======
 	Sequence *seq, *seq_next;
->>>>>>> f6c11062
 	Editing *ed = BKE_sequencer_editing_get(scene, false);
 	ListBase text_seq = {0};
 	int iter = 0;
@@ -3901,15 +3896,9 @@
 		char timecode_str_end[32];
 
 		BLI_timecode_string_from_time(timecode_str_start, sizeof(timecode_str_start),
-<<<<<<< HEAD
-									  -2, FRA2TIME(seq->startdisp), FPS, USER_TIMECODE_SUBRIP);
-		BLI_timecode_string_from_time(timecode_str_end, sizeof(timecode_str_end),
-									  -2, FRA2TIME(seq->enddisp), FPS, USER_TIMECODE_SUBRIP);
-=======
 		                              -2, FRA2TIME(seq->startdisp), FPS, USER_TIMECODE_SUBRIP);
 		BLI_timecode_string_from_time(timecode_str_end, sizeof(timecode_str_end),
 		                              -2, FRA2TIME(seq->enddisp), FPS, USER_TIMECODE_SUBRIP);
->>>>>>> f6c11062
 
 		fprintf(file, "%d\n%s --> %s\n%s\n\n", iter++, timecode_str_start, timecode_str_end, data->text);
 
