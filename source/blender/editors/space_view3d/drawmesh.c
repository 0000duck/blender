/**
 * $Id$
 *
 * ***** BEGIN GPL LICENSE BLOCK *****
 *
 * This program is free software; you can redistribute it and/or
 * modify it under the terms of the GNU General Public License
 * as published by the Free Software Foundation; either version 2
 * of the License, or (at your option) any later version.
 *
 * This program is distributed in the hope that it will be useful,
 * but WITHOUT ANY WARRANTY; without even the implied warranty of
 * MERCHANTABILITY or FITNESS FOR A PARTICULAR PURPOSE.  See the
 * GNU General Public License for more details.
 *
 * You should have received a copy of the GNU General Public License
 * along with this program; if not, write to the Free Software Foundation,
 * Inc., 51 Franklin Street, Fifth Floor, Boston, MA 02110-1301, USA.
 *
 * The Original Code is Copyright (C) 2001-2002 by NaN Holding BV.
 * All rights reserved.
 *
 * Contributor(s): Blender Foundation, full update, glsl support
 *
 * ***** END GPL LICENSE BLOCK *****
 */

#include <string.h>
#include <math.h>

#include "MEM_guardedalloc.h"

#include "BLI_blenlib.h"
#include "BLI_math.h"
#include "BLI_edgehash.h"
#include "BLI_editVert.h"


#include "DNA_material_types.h"
#include "DNA_meshdata_types.h"
#include "DNA_property_types.h"
#include "DNA_scene_types.h"
#include "DNA_screen_types.h"
#include "DNA_view3d_types.h"
#include "DNA_object_types.h"

#include "BKE_DerivedMesh.h"
#include "BKE_effect.h"
#include "BKE_image.h"
#include "BKE_material.h"
#include "BKE_paint.h"
#include "BKE_property.h"
#include "BKE_utildefines.h"

#include "BIF_gl.h"
#include "BIF_glutil.h"

#include "UI_resources.h"

#include "GPU_buffers.h"
#include "GPU_extensions.h"
#include "GPU_draw.h"

#include "ED_mesh.h"

#include "view3d_intern.h"	// own include

/***/

	/* Flags for marked edges */
enum {
	eEdge_Visible = (1<<0),
	eEdge_Select = (1<<1),
};

	/* Creates a hash of edges to flags indicating
	 * adjacent tface select/active/etc flags.
	 */
static void get_marked_edge_info__orFlags(EdgeHash *eh, int v0, int v1, int flags)
{
	int *flags_p;

	if (!BLI_edgehash_haskey(eh, v0, v1)) {
		BLI_edgehash_insert(eh, v0, v1, 0);
	}

	flags_p = (int*) BLI_edgehash_lookup_p(eh, v0, v1);
	*flags_p |= flags;
}

static EdgeHash *get_tface_mesh_marked_edge_info(Mesh *me)
{
	EdgeHash *eh = BLI_edgehash_new();
	int i;
	MFace *mf;
	MTFace *tf = NULL;
	
	for (i=0; i<me->totface; i++) {
		mf = &me->mface[i];
		if (me->mtface)
			tf = &me->mtface[i];
		
		if (mf->v3) {
			if (!(mf->flag&ME_HIDE)) {
				unsigned int flags = eEdge_Visible;
				if (mf->flag&ME_FACE_SEL) flags |= eEdge_Select;

				get_marked_edge_info__orFlags(eh, mf->v1, mf->v2, flags);
				get_marked_edge_info__orFlags(eh, mf->v2, mf->v3, flags);
				if (mf->v4) {
					get_marked_edge_info__orFlags(eh, mf->v3, mf->v4, flags);
					get_marked_edge_info__orFlags(eh, mf->v4, mf->v1, flags);
				} else {
					get_marked_edge_info__orFlags(eh, mf->v3, mf->v1, flags);
				}
			}
		}
	}

	return eh;
}


static int draw_tfaces3D__setHiddenOpts(void *userData, int index)
{
	struct { Mesh *me; EdgeHash *eh; } *data = userData;
	Mesh *me= data->me;
	MEdge *med = &me->medge[index];
	uintptr_t flags = (intptr_t) BLI_edgehash_lookup(data->eh, med->v1, med->v2);

	if((me->drawflag & ME_DRAWSEAMS) && (med->flag&ME_SEAM)) {
		return 0;
	} else if(me->drawflag & ME_DRAWEDGES){ 
		if (me->drawflag & ME_HIDDENEDGES) {
			return 1;
		} else {
			return (flags & eEdge_Visible);
		}
	} else {
		return (flags & eEdge_Select);
	}
}

static int draw_tfaces3D__setSeamOpts(void *userData, int index)
{
	struct { Mesh *me; EdgeHash *eh; } *data = userData;
	Mesh *me= data->me;
	MEdge *med = &data->me->medge[index];
	uintptr_t flags = (intptr_t) BLI_edgehash_lookup(data->eh, med->v1, med->v2);

	if (med->flag & ME_SEAM) {
		if (me->drawflag & ME_HIDDENEDGES) {
			return 1;
		} else {
			return (flags & eEdge_Visible);
		}
	} else {
		return 0;
	}
}

static int draw_tfaces3D__setSelectOpts(void *userData, int index)
{
	struct { Mesh *me; EdgeHash *eh; } *data = userData;
	MEdge *med = &data->me->medge[index];
	uintptr_t flags = (intptr_t) BLI_edgehash_lookup(data->eh, med->v1, med->v2);

	return flags & eEdge_Select;
}

static int draw_tfaces3D__setActiveOpts(void *userData, int index)
{
	struct { Mesh *me; EdgeHash *eh; } *data = userData;
	MEdge *med = &data->me->medge[index];
	uintptr_t flags = (intptr_t) BLI_edgehash_lookup(data->eh, med->v1, med->v2);

	if (flags & eEdge_Select) {
		return 1;
	} else {
		return 0;
	}
}

static int draw_tfaces3D__drawFaceOpts(void *userData, int index)
{
	Mesh *me = (Mesh*)userData;

	MFace *mface = &me->mface[index];
	if (!(mface->flag&ME_HIDE) && (mface->flag&ME_FACE_SEL))
		return 2; /* Don't set color */
	else
		return 0;
}

static void draw_tfaces3D(RegionView3D *rv3d, Mesh *me, DerivedMesh *dm)
{
	struct { Mesh *me; EdgeHash *eh; } data;

	data.me = me;
	data.eh = get_tface_mesh_marked_edge_info(me);

	glEnable(GL_DEPTH_TEST);
	glDisable(GL_LIGHTING);
	bglPolygonOffset(rv3d->dist, 1.0);

		/* Draw (Hidden) Edges */
	UI_ThemeColor(TH_EDGE_FACESEL);
	dm->drawMappedEdges(dm, draw_tfaces3D__setHiddenOpts, &data);

		/* Draw Seams */
	if(me->drawflag & ME_DRAWSEAMS) {
		UI_ThemeColor(TH_EDGE_SEAM);
		glLineWidth(2);

		dm->drawMappedEdges(dm, draw_tfaces3D__setSeamOpts, &data);

		glLineWidth(1);
	}

	/* Draw Selected Faces */
	if(me->drawflag & ME_DRAWFACES) {
		glEnable(GL_BLEND);
		glBlendFunc(GL_SRC_ALPHA, GL_ONE_MINUS_SRC_ALPHA);
		UI_ThemeColor4(TH_FACE_SELECT);

		dm->drawMappedFacesTex(dm, draw_tfaces3D__drawFaceOpts, (void*)me);

		glDisable(GL_BLEND);
	}
	
	bglPolygonOffset(rv3d->dist, 1.0);

		/* Draw Stippled Outline for selected faces */
	glColor3ub(255, 255, 255);
	setlinestyle(1);
	dm->drawMappedEdges(dm, draw_tfaces3D__setSelectOpts, &data);
	setlinestyle(0);

	dm->drawMappedEdges(dm, draw_tfaces3D__setActiveOpts, &data);

	bglPolygonOffset(rv3d->dist, 0.0);	// resets correctly now, even after calling accumulated offsets

	BLI_edgehash_free(data.eh, NULL);
}

static Material *give_current_material_or_def(Object *ob, int matnr)
{
	extern Material defmaterial;	// render module abuse...
	Material *ma= give_current_material(ob, matnr);

	return ma?ma:&defmaterial;
}

static int set_draw_settings_cached(int clearcache, int textured, MTFace *texface, int lit, Object *litob, int litmatnr, int doublesided)
{
	static int c_textured;
	static int c_lit;
	static int c_doublesided;
	static MTFace *c_texface;
	static Object *c_litob;
	static int c_litmatnr;
	static int c_badtex;

	if (clearcache) {
		c_textured= c_lit= c_doublesided= -1;
		c_texface= (MTFace*) -1;
		c_litob= (Object*) -1;
		c_litmatnr= -1;
		c_badtex= 0;
	}

	if (texface) {
		lit = lit && (lit==-1 || texface->mode&TF_LIGHT);
		textured = textured && (texface->mode&TF_TEX);
		doublesided = texface->mode&TF_TWOSIDE;
	} else {
		textured = 0;
	}

	if (doublesided!=c_doublesided) {
		if (doublesided) glDisable(GL_CULL_FACE);
		else glEnable(GL_CULL_FACE);

		c_doublesided= doublesided;
	}

	if (textured!=c_textured || texface!=c_texface) {
		if (textured ) {
			c_badtex= !GPU_set_tpage(texface, !(litob->mode & OB_MODE_TEXTURE_PAINT));
		} else {
			GPU_set_tpage(NULL, 0);
			c_badtex= 0;
		}
		c_textured= textured;
		c_texface= texface;
	}

	if (c_badtex) lit= 0;
	if (lit!=c_lit || litob!=c_litob || litmatnr!=c_litmatnr) {
		if (lit) {
			Material *ma= give_current_material_or_def(litob, litmatnr+1);
			float spec[4];

			spec[0]= ma->spec*ma->specr;
			spec[1]= ma->spec*ma->specg;
			spec[2]= ma->spec*ma->specb;
			spec[3]= 1.0;

			glMaterialfv(GL_FRONT_AND_BACK, GL_SPECULAR, spec);
			glColorMaterial(GL_FRONT_AND_BACK, GL_DIFFUSE);
			glEnable(GL_LIGHTING);
			glEnable(GL_COLOR_MATERIAL);
		}
		else {
			glDisable(GL_LIGHTING); 
			glDisable(GL_COLOR_MATERIAL);
		}
		c_lit= lit;
		c_litob= litob;
		c_litmatnr= litmatnr;
	}

	return c_badtex;
}

/* Icky globals, fix with userdata parameter */

struct TextureDrawState {
	Object *ob;
	int islit, istex;
	int color_profile;
	unsigned char obcol[4];
} Gtexdraw = {NULL, 0, 0, 0, {0, 0, 0, 0}};

static void draw_textured_begin(Scene *scene, View3D *v3d, RegionView3D *rv3d, Object *ob)
{
	unsigned char obcol[4];
	int istex, solidtex= 0;

	// XXX scene->obedit warning
	if(v3d->drawtype==OB_SOLID || ((ob->mode & OB_MODE_EDIT) && v3d->drawtype!=OB_TEXTURE)) {
		/* draw with default lights in solid draw mode and edit mode */
		solidtex= 1;
		Gtexdraw.islit= -1;
	}
	else {
		/* draw with lights in the scene otherwise */
		Gtexdraw.islit= GPU_scene_object_lights(scene, ob, v3d->lay, rv3d->viewmat, get_view3d_ortho(v3d, rv3d));
	}
	
	obcol[0]= CLAMPIS(ob->col[0]*255, 0, 255);
	obcol[1]= CLAMPIS(ob->col[1]*255, 0, 255);
	obcol[2]= CLAMPIS(ob->col[2]*255, 0, 255);
	obcol[3]= CLAMPIS(ob->col[3]*255, 0, 255);
	
	glCullFace(GL_BACK); glEnable(GL_CULL_FACE);
	if(solidtex || v3d->drawtype==OB_TEXTURE) istex= 1;
	else istex= 0;

	Gtexdraw.ob = ob;
	Gtexdraw.istex = istex;
	Gtexdraw.color_profile = scene->r.color_mgt_flag & R_COLOR_MANAGEMENT;
	memcpy(Gtexdraw.obcol, obcol, sizeof(obcol));
	set_draw_settings_cached(1, 0, 0, Gtexdraw.islit, 0, 0, 0);
	glShadeModel(GL_SMOOTH);
}

static void draw_textured_end()
{
	/* switch off textures */
	GPU_set_tpage(NULL, 0);

	glShadeModel(GL_FLAT);
	glDisable(GL_CULL_FACE);

	/* XXX, bad patch - GPU_default_lights() calls
	 * glLightfv(GL_LIGHT_POSITION, ...) which
	 * is transformed by the current matrix... we
	 * need to make sure that matrix is identity.
	 * 
	 * It would be better if drawmesh.c kept track
	 * of and restored the light settings it changed.
	 *  - zr
	 */
	glPushMatrix();
	glLoadIdentity();	
	GPU_default_lights();
	glPopMatrix();
}

static int draw_tface__set_draw_legacy(MTFace *tface, MCol *mcol, int matnr)
{
	if (tface && (tface->mode&TF_INVISIBLE)) return 0;

	if (tface && set_draw_settings_cached(0, Gtexdraw.istex, tface, Gtexdraw.islit, Gtexdraw.ob, matnr, TF_TWOSIDE)) {
		glColor3ub(0xFF, 0x00, 0xFF);
		return 2; /* Don't set color */
	} else if (tface && tface->mode&TF_OBCOL) {
		glColor3ubv(Gtexdraw.obcol);
		return 2; /* Don't set color */
	} else if (!mcol) {
		if (tface) glColor3f(1.0, 1.0, 1.0);
		else {
			Material *ma= give_current_material(Gtexdraw.ob, matnr+1);
			if(ma) {
				float col[3];
				if(Gtexdraw.color_profile) linearrgb_to_srgb_v3_v3(col, &ma->r);
				else copy_v3_v3(col, &ma->r);
				
				glColor3fv(col);
			}
			else glColor3f(1.0, 1.0, 1.0);
		}
		return 2; /* Don't set color */
	} else {
		return 1; /* Set color from mcol */
	}
}
static int draw_tface__set_draw(MTFace *tface, MCol *mcol, int matnr)
{
	if (tface && (tface->mode&TF_INVISIBLE)) return 0;

	if (tface && set_draw_settings_cached(0, Gtexdraw.istex, tface, Gtexdraw.islit, Gtexdraw.ob, matnr, TF_TWOSIDE)) {
		return 2; /* Don't set color */
	} else if (tface && tface->mode&TF_OBCOL) {
		return 2; /* Don't set color */
	} else if (!mcol) {
		return 1; /* Don't set color */
	} else {
		return 1; /* Set color from mcol */
	}
}
static void add_tface_color_layer(DerivedMesh *dm)
{
	MTFace *tface = DM_get_face_data_layer(dm, CD_MTFACE);
	MFace *mface = DM_get_face_data_layer(dm, CD_MFACE);
	MCol *finalCol;
	int i,j;
	MCol *mcol = dm->getFaceDataArray(dm, CD_WEIGHT_MCOL);
	if(!mcol)
		mcol = dm->getFaceDataArray(dm, CD_MCOL);

	finalCol = MEM_mallocN(sizeof(MCol)*4*dm->getNumFaces(dm),"add_tface_color_layer");
	for(i=0;i<dm->getNumFaces(dm);i++) {
		if (tface && (tface->mode&TF_INVISIBLE)) {
			if( mcol )
				memcpy(&finalCol[i*4],&mcol[i*4],sizeof(MCol)*4);
			else
				for(j=0;j<4;j++) {
					finalCol[i*4+j].b = 255;
					finalCol[i*4+j].g = 255;
					finalCol[i*4+j].r = 255;
				}
		}
		else if (tface && mface && set_draw_settings_cached(0, Gtexdraw.istex, tface, Gtexdraw.islit, Gtexdraw.ob, mface[i].mat_nr, TF_TWOSIDE)) {
			for(j=0;j<4;j++) {
				finalCol[i*4+j].b = 255;
				finalCol[i*4+j].g = 0;
				finalCol[i*4+j].r = 255;
			}
		} else if (tface && tface->mode&TF_OBCOL) {
			for(j=0;j<4;j++) {
				finalCol[i*4+j].r = FTOCHAR(Gtexdraw.obcol[0]);
				finalCol[i*4+j].g = FTOCHAR(Gtexdraw.obcol[1]);
				finalCol[i*4+j].b = FTOCHAR(Gtexdraw.obcol[2]);
			}
		} else if (!mcol) {
			if (tface) {
				for(j=0;j<4;j++) {
					finalCol[i*4+j].b = 255;
					finalCol[i*4+j].g = 255;
					finalCol[i*4+j].r = 255;
				}
			}
			else {
				float col[3];
				Material *ma= give_current_material(Gtexdraw.ob, mface[i].mat_nr+1);
				
				if(ma) {
					if(Gtexdraw.color_profile) linearrgb_to_srgb_v3_v3(col, &ma->r);
					else copy_v3_v3(col, &ma->r);
					
					for(j=0;j<4;j++) {
						finalCol[i*4+j].b = FTOCHAR(col[2]);
						finalCol[i*4+j].g = FTOCHAR(col[1]);
						finalCol[i*4+j].r = FTOCHAR(col[0]);
					}
				}
				else
					for(j=0;j<4;j++) {
						finalCol[i*4+j].b = 255;
						finalCol[i*4+j].g = 255;
						finalCol[i*4+j].r = 255;
					}
			}
		} else {
			for(j=0;j<4;j++) {
				finalCol[i*4+j].b = mcol[i*4+j].r;
				finalCol[i*4+j].g = mcol[i*4+j].g;
				finalCol[i*4+j].r = mcol[i*4+j].b;
			}
		}
	}
	CustomData_add_layer( &dm->faceData, CD_TEXTURE_MCOL, CD_ASSIGN, finalCol, dm->numFaceData );
}

static int draw_tface_mapped__set_draw(void *userData, int index)
{
	Mesh *me = (Mesh*)userData;
	MTFace *tface = (me->mtface)? &me->mtface[index]: NULL;
	MFace *mface = (me->mface)? &me->mface[index]: NULL;
	MCol *mcol = (me->mcol)? &me->mcol[index]: NULL;
	int matnr = me->mface[index].mat_nr;
	if (mface && mface->flag&ME_HIDE) return 0;
	return draw_tface__set_draw(tface, mcol, matnr);
}

static int draw_em_tf_mapped__set_draw(void *userData, int index)
{
	EditMesh *em = userData;
	EditFace *efa= EM_get_face_for_index(index);
	MTFace *tface;
	MCol *mcol;
	int matnr;

	if (efa->h)
		return 0;

	tface = CustomData_em_get(&em->fdata, efa->data, CD_MTFACE);
	mcol = CustomData_em_get(&em->fdata, efa->data, CD_MCOL);
	matnr = efa->mat_nr;

	return draw_tface__set_draw_legacy(tface, mcol, matnr);
}

static int wpaint__setSolidDrawOptions(void *userData, int index, int *drawSmooth_r)
{
	Mesh *me = (Mesh*)userData;

	if (	(me->mface && me->mface[index].flag & ME_HIDE) ||
			(me->mtface && (me->mtface[index].mode & TF_INVISIBLE))
	) {
		return 0;
	}

	*drawSmooth_r = 1;
	return 1;
}

void draw_mesh_text(Scene *scene, Object *ob, int glsl)
{
	Mesh *me = ob->data;
	DerivedMesh *ddm;
	MFace *mf, *mface= me->mface;
	MTFace *tface= me->mtface;
	MCol *mcol= me->mcol;	/* why does mcol exist? */
	bProperty *prop = get_ob_property(ob, "Text");
	GPUVertexAttribs gattribs;
	int a, totface= me->totface;

	/* don't draw without tfaces */
	if(!tface)
		return;

	/* don't draw when editing */
	if(ob->mode & OB_MODE_EDIT)
		return;
	else if(ob==OBACT)
		if(paint_facesel_test(ob))
			return;

	ddm = mesh_get_derived_deform(scene, ob, CD_MASK_BAREMESH);

	for(a=0, mf=mface; a<totface; a++, tface++, mf++) {
		int mode= tface->mode;
		int matnr= mf->mat_nr;
		int mf_smooth= mf->flag & ME_SMOOTH;

		if (!(mf->flag&ME_HIDE) && !(mode&TF_INVISIBLE) && (mode&TF_BMFONT)) {
			float v1[3], v2[3], v3[3], v4[3];
			char string[MAX_PROPSTRING];
			int characters, i, glattrib= -1, badtex= 0;

			if(glsl) {
				GPU_enable_material(matnr+1, &gattribs);

				for(i=0; i<gattribs.totlayer; i++) {
					if(gattribs.layer[i].type == CD_MTFACE) {
						glattrib = gattribs.layer[i].glindex;
						break;
					}
				}
			}
			else {
				badtex = set_draw_settings_cached(0, Gtexdraw.istex, tface, Gtexdraw.islit, Gtexdraw.ob, matnr, TF_TWOSIDE);
				if (badtex) {
					if (mcol) mcol+=4;
					continue;
				}
			}

			ddm->getVertCo(ddm, mf->v1, v1);
			ddm->getVertCo(ddm, mf->v2, v2);
			ddm->getVertCo(ddm, mf->v3, v3);
			if (mf->v4) ddm->getVertCo(ddm, mf->v4, v4);

			// The BM_FONT handling is in the gpu module, shared with the
			// game engine, was duplicated previously

			set_property_valstr(prop, string);
			characters = strlen(string);
			
			if(!BKE_image_get_ibuf(tface->tpage, NULL))
				characters = 0;

			if (!mf_smooth) {
				float nor[3];

				normal_tri_v3( nor,v1, v2, v3);

				glNormal3fv(nor);
			}

			GPU_render_text(tface, tface->mode, string, characters,
				(unsigned int*)mcol, v1, v2, v3, (mf->v4? v4: NULL), glattrib);
		}
		if (mcol) {
			mcol+=4;
		}
	}

	ddm->release(ddm);
}

void draw_mesh_textured(Scene *scene, View3D *v3d, RegionView3D *rv3d, Object *ob, DerivedMesh *dm, int faceselect)
{
	Mesh *me= ob->data;
	
	/* correct for negative scale */
	if(ob->transflag & OB_NEG_SCALE) glFrontFace(GL_CW);
	else glFrontFace(GL_CCW);
	
	/* draw the textured mesh */
	draw_textured_begin(scene, v3d, rv3d, ob);

	if(ob->mode & OB_MODE_EDIT) {
		glColor4f(1.0f,1.0f,1.0f,1.0f);
		dm->drawMappedFacesTex(dm, draw_em_tf_mapped__set_draw, me->edit_mesh);
	} else if(faceselect) {
		if(ob->mode & OB_MODE_WEIGHT_PAINT)
<<<<<<< HEAD
			dm->drawMappedFaces(dm, NULL, wpaint__setSolidDrawOptions, me, DM_DRAW_VERTEX_COLORS);
=======
			dm->drawMappedFaces(dm, wpaint__setSolidDrawOptions, me, 1, GPU_enable_material);
>>>>>>> b743454c
		else
			dm->drawMappedFacesTex(dm, draw_tface_mapped__set_draw, me);
	}
	else {
		if( GPU_buffer_legacy(dm) )
			dm->drawFacesTex(dm, draw_tface__set_draw_legacy);
		else {
			glColor4f(1.0f,1.0f,1.0f,1.0f);
			if( !CustomData_has_layer(&dm->faceData,CD_TEXTURE_MCOL) )
				add_tface_color_layer(dm);
			dm->drawFacesTex(dm, draw_tface__set_draw);
		}
	}

	/* draw game engine text hack */
	if(get_ob_property(ob, "Text")) 
		draw_mesh_text(scene, ob, 0);

	draw_textured_end();
	
	/* draw edges and selected faces over textured mesh */
	if(!(ob == scene->obedit) && faceselect)
		draw_tfaces3D(rv3d, me, dm);

	/* reset from negative scale correction */
	glFrontFace(GL_CCW);
	
	/* in editmode, the blend mode needs to be set incase it was ADD */
	glBlendFunc(GL_SRC_ALPHA, GL_ONE_MINUS_SRC_ALPHA);
}
<|MERGE_RESOLUTION|>--- conflicted
+++ resolved
@@ -648,11 +648,7 @@
 		dm->drawMappedFacesTex(dm, draw_em_tf_mapped__set_draw, me->edit_mesh);
 	} else if(faceselect) {
 		if(ob->mode & OB_MODE_WEIGHT_PAINT)
-<<<<<<< HEAD
-			dm->drawMappedFaces(dm, NULL, wpaint__setSolidDrawOptions, me, DM_DRAW_VERTEX_COLORS);
-=======
-			dm->drawMappedFaces(dm, wpaint__setSolidDrawOptions, me, 1, GPU_enable_material);
->>>>>>> b743454c
+			dm->drawMappedFaces(dm, NULL, wpaint__setSolidDrawOptions, me, GPU_enable_material, DM_DRAW_VERTEX_COLORS);
 		else
 			dm->drawMappedFacesTex(dm, draw_tface_mapped__set_draw, me);
 	}
