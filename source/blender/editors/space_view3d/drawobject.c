--- conflicted
+++ resolved
@@ -2375,13 +2375,8 @@
 	 * return 2 for the active face so it renders with stipple enabled */
 static int draw_dm_faces_sel__setDrawOptions(void *userData, int index, int *UNUSED(drawSmooth_r))
 {
-<<<<<<< HEAD
-	struct { DerivedMesh *dm; unsigned char *cols[3]; BMEditMesh *em; BMFace *efa_act; Mesh *me;} *data = userData;
+	struct { DerivedMesh *dm; unsigned char *cols[3]; BMEditMesh *em; BMFace *efa_act; int *orig_index;} *data = userData;
 	BMFace *efa = EDBM_get_face_for_index(data->em, index);
-=======
-	struct { unsigned char *cols[3]; EditFace *efa_act; int *orig_index; } * data = userData;
-	EditFace *efa = EM_get_face_for_index(index);
->>>>>>> a88b29c0
 	unsigned char *col;
 	
 	if (!efa)
@@ -2403,29 +2398,18 @@
 
 static int draw_dm_faces_sel__compareDrawOptions(void *userData, int index, int next_index)
 {
-<<<<<<< HEAD
-	struct { DerivedMesh *dm; unsigned char *cols[3]; BMEditMesh *em; BMFace *efa_act; Mesh *me;} * data = userData;
-	int *orig_index= DM_get_tessface_data_layer(data->dm, CD_ORIGINDEX);
+
+	struct { DerivedMesh *dm; unsigned char *cols[3]; BMEditMesh *em; BMFace *efa_act; int *orig_index; } * data = userData;
 	BMFace *efa;
 	BMFace *next_efa;
 
-=======
-	struct { unsigned char *cols[3]; EditFace *efa_act; int *orig_index; } *data = userData;
-	EditFace *efa;
-	EditFace *next_efa;
->>>>>>> a88b29c0
 	unsigned char *col, *next_col;
 
 	if(!data->orig_index)
 		return 0;
 
-<<<<<<< HEAD
-	efa= EDBM_get_face_for_index(data->em, orig_index[index]);
-	next_efa= EDBM_get_face_for_index(data->em, orig_index[next_index]);
-=======
-	efa= EM_get_face_for_index(data->orig_index[index]);
-	next_efa= EM_get_face_for_index(data->orig_index[next_index]);
->>>>>>> a88b29c0
+	efa= EDBM_get_face_for_index(data->em, data->orig_index[index]);
+	next_efa= EDBM_get_face_for_index(data->em, data->orig_index[next_index]);
 
 	if(efa == next_efa)
 		return 1;
@@ -2444,24 +2428,16 @@
 
 /* also draws the active face */
 static void draw_dm_faces_sel(BMEditMesh *em, DerivedMesh *dm, unsigned char *baseCol, 
-			      unsigned char *selCol, unsigned char *actCol, BMFace *efa_act, Mesh *me) 
-{
-<<<<<<< HEAD
-	struct { DerivedMesh *dm; unsigned char *cols[3]; BMEditMesh *em; BMFace *efa_act; Mesh *me;} data;
+			      unsigned char *selCol, unsigned char *actCol, BMFace *efa_act)
+{
+	struct { DerivedMesh *dm; unsigned char *cols[3]; BMEditMesh *em; BMFace *efa_act; int *orig_index; } data;
 	data.dm= dm;
-=======
-	struct { unsigned char *cols[3]; EditFace *efa_act; int *orig_index; } data;
->>>>>>> a88b29c0
 	data.cols[0] = baseCol;
 	data.em = em;
 	data.cols[1] = selCol;
 	data.cols[2] = actCol;
 	data.efa_act = efa_act;
-<<<<<<< HEAD
-	data.me = me;
-=======
-	data.orig_index = DM_get_face_data_layer(dm, CD_ORIGINDEX);
->>>>>>> a88b29c0
+	data.orig_index = DM_get_tessface_data_layer(dm, CD_ORIGINDEX);
 
 	dm->drawMappedFaces(dm, draw_dm_faces_sel__setDrawOptions, GPU_enable_material, draw_dm_faces_sel__compareDrawOptions, &data, 0);
 }
@@ -2952,7 +2928,7 @@
 		if CHECK_OB_DRAWTEXTURE(v3d, dt)
 			col1[3] = 0;
 		
-		draw_dm_faces_sel(em, cageDM, col1, col2, col3, efa_act, me);
+		draw_dm_faces_sel(em, cageDM, col1, col2, col3, efa_act);
 
 		glDisable(GL_BLEND);
 		glDepthMask(1);		// restore write in zbuffer
@@ -2967,7 +2943,7 @@
 		glEnable(GL_BLEND);
 		glDepthMask(0);		// disable write in zbuffer, needed for nice transp
 		
-		draw_dm_faces_sel(em, cageDM, col1, col2, col3, efa_act, me);
+		draw_dm_faces_sel(em, cageDM, col1, col2, col3, efa_act);
 
 		glDisable(GL_BLEND);
 		glDepthMask(1);		// restore write in zbuffer
