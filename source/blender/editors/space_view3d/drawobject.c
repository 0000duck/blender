/*
 * ***** BEGIN GPL LICENSE BLOCK *****
 *
 * This program is free software; you can redistribute it and/or
 * modify it under the terms of the GNU General Public License
 * as published by the Free Software Foundation; either version 2
 * of the License, or (at your option) any later version.
 *
 * This program is distributed in the hope that it will be useful,
 * but WITHOUT ANY WARRANTY; without even the implied warranty of
 * MERCHANTABILITY or FITNESS FOR A PARTICULAR PURPOSE.  See the
 * GNU General Public License for more details.
 *
 * You should have received a copy of the GNU General Public License
 * along with this program; if not, write to the Free Software Foundation,
 * Inc., 51 Franklin Street, Fifth Floor, Boston, MA 02110-1301, USA.
 *
 * The Original Code is Copyright (C) 2001-2002 by NaN Holding BV.
 * All rights reserved.
 *
 * Contributor(s): Blender Foundation, full recode and added functions
 *
 * ***** END GPL LICENSE BLOCK *****
 */

/** \file blender/editors/space_view3d/drawobject.c
 *  \ingroup spview3d
 */

#include "MEM_guardedalloc.h"

#include "DNA_camera_types.h"
#include "DNA_curve_types.h"
#include "DNA_constraint_types.h"  /* for drawing constraint */
#include "DNA_lamp_types.h"
#include "DNA_lattice_types.h"
#include "DNA_material_types.h"
#include "DNA_mesh_types.h"
#include "DNA_meta_types.h"
#include "DNA_rigidbody_types.h"
#include "DNA_scene_types.h"
#include "DNA_smoke_types.h"
#include "DNA_world_types.h"
#include "DNA_object_types.h"

#include "BLI_listbase.h"
#include "BLI_link_utils.h"
#include "BLI_string.h"
#include "BLI_math.h"
#include "BLI_memarena.h"

#include "BKE_anim.h"  /* for the where_on_path function */
#include "BKE_armature.h"
#include "BKE_camera.h"
#include "BKE_constraint.h"  /* for the get_constraint_target function */
#include "BKE_curve.h"
#include "BKE_DerivedMesh.h"
#include "BKE_deform.h"
#include "BKE_displist.h"
#include "BKE_font.h"
#include "BKE_global.h"
#include "BKE_image.h"
#include "BKE_key.h"
#include "BKE_lattice.h"
#include "BKE_main.h"
#include "BKE_mesh.h"
#include "BKE_material.h"
#include "BKE_mball.h"
#include "BKE_modifier.h"
#include "BKE_movieclip.h"
#include "BKE_object.h"
#include "BKE_paint.h"
#include "BKE_particle.h"
#include "BKE_pointcache.h"
#include "BKE_scene.h"
#include "BKE_unit.h"
#include "BKE_tracking.h"

#include "BKE_editmesh.h"

#include "IMB_imbuf.h"
#include "IMB_imbuf_types.h"

#include "BIF_gl.h"
#include "BIF_glutil.h"

#include "GPU_draw.h"
#include "GPU_extensions.h"
#include "GPU_select.h"

#include "ED_mesh.h"
#include "ED_particle.h"
#include "ED_screen.h"
#include "ED_sculpt.h"
#include "ED_types.h"

#include "UI_resources.h"
#include "UI_interface_icons.h"

#include "WM_api.h"
#include "BLF_api.h"

#include "view3d_intern.h"  /* bad level include */

/* Workaround for sequencer scene render mode.
 *
 * Strips doesn't use DAG to update objects or so, which
 * might lead to situations when object is drawing without
 * curve cache ready.
 *
 * Ideally we don't want to evaluate objects from drawing,
 * but it'll require some major sequencer re-design. So
 * for now just fallback to legacy behavior with calling
 * display ist creating from draw().
 */
#define SEQUENCER_DAG_WORKAROUND

typedef enum eWireDrawMode {
	OBDRAW_WIRE_OFF = 0,
	OBDRAW_WIRE_ON = 1,
	OBDRAW_WIRE_ON_DEPTH = 2
} eWireDrawMode;

typedef struct drawDMVerts_userData {
	BMesh *bm;

	BMVert *eve_act;
	char sel;

	/* cached theme values */
	unsigned char th_editmesh_active[4];
	unsigned char th_vertex_select[4];
	unsigned char th_vertex[4];
	unsigned char th_skin_root[4];
	float th_vertex_size;

	/* for skin node drawing */
	int cd_vskin_offset;
	float imat[4][4];
} drawDMVerts_userData;

typedef struct drawDMEdgesSel_userData {
	BMesh *bm;

	unsigned char *baseCol, *selCol, *actCol;
	BMEdge *eed_act;
} drawDMEdgesSel_userData;

typedef struct drawDMEdgesSelInterp_userData {
	BMesh *bm;

	unsigned char *baseCol, *selCol;
	unsigned char *lastCol;
} drawDMEdgesSelInterp_userData;

typedef struct drawDMEdgesWeightInterp_userData {
	BMesh *bm;

	int cd_dvert_offset;
	int defgroup_tot;
	int vgroup_index;
	char weight_user;
	float alert_color[3];

} drawDMEdgesWeightInterp_userData;

typedef struct drawDMFacesSel_userData {
#ifdef WITH_FREESTYLE
	unsigned char *cols[4];
#else
	unsigned char *cols[3];
#endif

	DerivedMesh *dm;
	BMesh *bm;

	BMFace *efa_act;
	const int *orig_index_mf_to_mpoly;
	const int *orig_index_mp_to_orig;
} drawDMFacesSel_userData;

typedef struct drawDMNormal_userData {
	BMesh *bm;
	int uniform_scale;
	float normalsize;
	float tmat[3][3];
	float imat[3][3];
} drawDMNormal_userData;

typedef struct drawMVertOffset_userData {
	MVert *mvert;
	int offset;
} drawMVertOffset_userData;

typedef struct drawDMLayer_userData {
	BMesh *bm;
	int cd_layer_offset;
} drawDMLayer_userData;

typedef struct drawBMOffset_userData {
	BMesh *bm;
	int offset;
} drawBMOffset_userData;

typedef struct drawBMSelect_userData {
	BMesh *bm;
	bool select;
} drawBMSelect_userData;

static void draw_bounding_volume(Object *ob, char type);

static void drawcube_size(float size);
static void drawcircle_size(float size);
static void draw_empty_sphere(float size);
static void draw_empty_cone(float size);

static void ob_wire_color_blend_theme_id(const unsigned char ob_wire_col[4], const int theme_id, float fac)
{
	float col_wire[3], col_bg[3], col[3];

	rgb_uchar_to_float(col_wire, ob_wire_col);

	UI_GetThemeColor3fv(theme_id, col_bg);
	interp_v3_v3v3(col, col_bg, col_wire, fac);
	glColor3fv(col);
}

/* this condition has been made more complex since editmode can draw textures */
bool check_object_draw_texture(Scene *scene, View3D *v3d, const char drawtype)
{
	/* texture and material draw modes */
	if (ELEM(v3d->drawtype, OB_TEXTURE, OB_MATERIAL) && drawtype > OB_SOLID) {
		return true;
	}

	/* textured solid */
	if ((v3d->drawtype == OB_SOLID) &&
	    (v3d->flag2 & V3D_SOLID_TEX) &&
	    (BKE_scene_use_new_shading_nodes(scene) == false))
	{
		return true;
	}
	
	if (v3d->flag2 & V3D_SHOW_SOLID_MATCAP) {
		return true;
	}
	
	return false;
}

static bool check_object_draw_editweight(Mesh *me, DerivedMesh *finalDM)
{
	if (me->drawflag & ME_DRAWEIGHT) {
		/* editmesh handles its own weight drawing */
		if (finalDM->type != DM_TYPE_EDITBMESH) {
			return true;
		}
	}

	return false;
}

static bool check_ob_drawface_dot(Scene *sce, View3D *vd, char dt)
{
	if ((sce->toolsettings->selectmode & SCE_SELECT_FACE) == 0)
		return false;

	if (G.f & G_BACKBUFSEL)
		return false;

	if ((vd->flag & V3D_ZBUF_SELECT) == 0)
		return true;

	/* if its drawing textures with zbuf sel, then don't draw dots */
	if (dt == OB_TEXTURE && vd->drawtype == OB_TEXTURE)
		return false;

	if ((vd->drawtype >= OB_SOLID) && (vd->flag2 & V3D_SOLID_TEX))
		return false;

	return true;
}

/* ************************ */

/* check for glsl drawing */

bool draw_glsl_material(Scene *scene, Object *ob, View3D *v3d, const char dt)
{
	if (!GPU_glsl_support())
		return false;
	if (G.f & G_PICKSEL)
		return false;
	if (!check_object_draw_texture(scene, v3d, dt))
		return false;
	if (ob == OBACT && (ob && ob->mode & OB_MODE_WEIGHT_PAINT))
		return false;
	
	if (v3d->flag2 & V3D_SHOW_SOLID_MATCAP)
		return true;
	
	if (BKE_scene_use_new_shading_nodes(scene))
		return false;
	
	return ((scene->gm.matmode == GAME_MAT_GLSL && v3d->drawtype == OB_TEXTURE) ||
	        (v3d->drawtype == OB_MATERIAL)) && (dt > OB_SOLID);
}

static bool check_alpha_pass(Base *base)
{
	if (base->flag & OB_FROMDUPLI)
		return false;

	if (G.f & G_PICKSEL)
		return false;

	if (base->object->mode & OB_MODE_ALL_PAINT)
		return false;

	return (base->object->dtx & OB_DRAWTRANSP);
}

/***/
static const unsigned int colortab[] = {
	0x0, 0x403000, 0xFFFF88
};

/* ----------------- OpenGL Circle Drawing - Tables for Optimized Drawing Speed ------------------ */
/* 32 values of sin function (still same result!) */
#define CIRCLE_RESOL 32

static const float sinval[CIRCLE_RESOL] = {
	0.00000000,
	0.20129852,
	0.39435585,
	0.57126821,
	0.72479278,
	0.84864425,
	0.93775213,
	0.98846832,
	0.99871650,
	0.96807711,
	0.89780453,
	0.79077573,
	0.65137248,
	0.48530196,
	0.29936312,
	0.10116832,
	-0.10116832,
	-0.29936312,
	-0.48530196,
	-0.65137248,
	-0.79077573,
	-0.89780453,
	-0.96807711,
	-0.99871650,
	-0.98846832,
	-0.93775213,
	-0.84864425,
	-0.72479278,
	-0.57126821,
	-0.39435585,
	-0.20129852,
	0.00000000
};

/* 32 values of cos function (still same result!) */
static const float cosval[CIRCLE_RESOL] = {
	1.00000000,
	0.97952994,
	0.91895781,
	0.82076344,
	0.68896691,
	0.52896401,
	0.34730525,
	0.15142777,
	-0.05064916,
	-0.25065253,
	-0.44039415,
	-0.61210598,
	-0.75875812,
	-0.87434661,
	-0.95413925,
	-0.99486932,
	-0.99486932,
	-0.95413925,
	-0.87434661,
	-0.75875812,
	-0.61210598,
	-0.44039415,
	-0.25065253,
	-0.05064916,
	0.15142777,
	0.34730525,
	0.52896401,
	0.68896691,
	0.82076344,
	0.91895781,
	0.97952994,
	1.00000000
};

static void draw_xyz_wire(const float c[3], float size, int axis)
{
	float v1[3] = {0.f, 0.f, 0.f}, v2[3] = {0.f, 0.f, 0.f};
	float dim = size * 0.1f;
	float dx[3], dy[3], dz[3];

	dx[0] = dim; dx[1] = 0.f; dx[2] = 0.f;
	dy[0] = 0.f; dy[1] = dim; dy[2] = 0.f;
	dz[0] = 0.f; dz[1] = 0.f; dz[2] = dim;

	switch (axis) {
		case 0:     /* x axis */
			glBegin(GL_LINES);
			
			/* bottom left to top right */
			sub_v3_v3v3(v1, c, dx);
			sub_v3_v3(v1, dy);
			add_v3_v3v3(v2, c, dx);
			add_v3_v3(v2, dy);
			
			glVertex3fv(v1);
			glVertex3fv(v2);
			
			/* top left to bottom right */
			mul_v3_fl(dy, 2.f);
			add_v3_v3(v1, dy);
			sub_v3_v3(v2, dy);
			
			glVertex3fv(v1);
			glVertex3fv(v2);
			
			glEnd();
			break;
		case 1:     /* y axis */
			glBegin(GL_LINES);
			
			/* bottom left to top right */
			mul_v3_fl(dx, 0.75f);
			sub_v3_v3v3(v1, c, dx);
			sub_v3_v3(v1, dy);
			add_v3_v3v3(v2, c, dx);
			add_v3_v3(v2, dy);
			
			glVertex3fv(v1);
			glVertex3fv(v2);
			
			/* top left to center */
			mul_v3_fl(dy, 2.f);
			add_v3_v3(v1, dy);
			copy_v3_v3(v2, c);
			
			glVertex3fv(v1);
			glVertex3fv(v2);
			
			glEnd();
			break;
		case 2:     /* z axis */
			glBegin(GL_LINE_STRIP);
			
			/* start at top left */
			sub_v3_v3v3(v1, c, dx);
			add_v3_v3v3(v1, c, dz);
			
			glVertex3fv(v1);
			
			mul_v3_fl(dx, 2.f);
			add_v3_v3(v1, dx);

			glVertex3fv(v1);
			
			mul_v3_fl(dz, 2.f);
			sub_v3_v3(v1, dx);
			sub_v3_v3(v1, dz);
			
			glVertex3fv(v1);
			
			add_v3_v3(v1, dx);
		
			glVertex3fv(v1);
			
			glEnd();
			break;
	}
	
}

void drawaxes(float size, char drawtype)
{
	int axis;
	float v1[3] = {0.0, 0.0, 0.0};
	float v2[3] = {0.0, 0.0, 0.0};
	float v3[3] = {0.0, 0.0, 0.0};
	
	switch (drawtype) {

		case OB_PLAINAXES:
			for (axis = 0; axis < 3; axis++) {
				glBegin(GL_LINES);

				v1[axis] = size;
				v2[axis] = -size;
				glVertex3fv(v1);
				glVertex3fv(v2);

				/* reset v1 & v2 to zero */
				v1[axis] = v2[axis] = 0.0f;

				glEnd();
			}
			break;
		case OB_SINGLE_ARROW:

			glBegin(GL_LINES);
			/* in positive z direction only */
			v1[2] = size;
			glVertex3fv(v1);
			glVertex3fv(v2);
			glEnd();

			/* square pyramid */
			glBegin(GL_TRIANGLES);

			v2[0] = size * 0.035f; v2[1] = size * 0.035f;
			v3[0] = size * -0.035f; v3[1] = size * 0.035f;
			v2[2] = v3[2] = size * 0.75f;

			for (axis = 0; axis < 4; axis++) {
				if (axis % 2 == 1) {
					v2[0] = -v2[0];
					v3[1] = -v3[1];
				}
				else {
					v2[1] = -v2[1];
					v3[0] = -v3[0];
				}

				glVertex3fv(v1);
				glVertex3fv(v2);
				glVertex3fv(v3);

			}
			glEnd();

			break;
		case OB_CUBE:
			drawcube_size(size);
			break;

		case OB_CIRCLE:
			drawcircle_size(size);
			break;

		case OB_EMPTY_SPHERE:
			draw_empty_sphere(size);
			break;

		case OB_EMPTY_CONE:
			draw_empty_cone(size);
			break;

		case OB_ARROWS:
		default:
		{
			for (axis = 0; axis < 3; axis++) {
				const int arrow_axis = (axis == 0) ? 1 : 0;

				glBegin(GL_LINES);

				v2[axis] = size;
				glVertex3fv(v1);
				glVertex3fv(v2);
				
				v1[axis] = size * 0.85f;
				v1[arrow_axis] = -size * 0.08f;
				glVertex3fv(v1);
				glVertex3fv(v2);
				
				v1[arrow_axis] = size * 0.08f;
				glVertex3fv(v1);
				glVertex3fv(v2);

				glEnd();
				
				v2[axis] += size * 0.125f;

				draw_xyz_wire(v2, size, axis);


				/* reset v1 & v2 to zero */
				v1[arrow_axis] = v1[axis] = v2[axis] = 0.0f;
			}
			break;
		}
	}
}


/* Function to draw an Image on a empty Object */
static void draw_empty_image(Object *ob, const short dflag, const unsigned char ob_wire_col[4])
{
	Image *ima = (Image *)ob->data;
	ImBuf *ibuf = BKE_image_acquire_ibuf(ima, ob->iuser, NULL);

	float scale, ofs_x, ofs_y, sca_x, sca_y;
	int ima_x, ima_y;

	if (ibuf && (ibuf->rect == NULL) && (ibuf->rect_float != NULL)) {
		IMB_rect_from_float(ibuf);
	}

	/* Get the buffer dimensions so we can fallback to fake ones */
	if (ibuf && ibuf->rect) {
		ima_x = ibuf->x;
		ima_y = ibuf->y;
	}
	else {
		ima_x = 1;
		ima_y = 1;
	}

	/* Get the image aspect even if the buffer is invalid */
	if (ima) {
		if (ima->aspx > ima->aspy) {
			sca_x = 1.0f;
			sca_y = ima->aspy / ima->aspx;
		}
		else if (ima->aspx < ima->aspy) {
			sca_x = ima->aspx / ima->aspy;
			sca_y = 1.0f;
		}
		else {
			sca_x = 1.0f;
			sca_y = 1.0f;
		}
	}
	else {
		sca_x = 1.0f;
		sca_y = 1.0f;
	}

	/* Calculate the scale center based on objects origin */
	ofs_x = ob->ima_ofs[0] * ima_x;
	ofs_y = ob->ima_ofs[1] * ima_y;

	glMatrixMode(GL_MODELVIEW);
	glPushMatrix();

	/* Make sure we are drawing at the origin */
	glTranslatef(0.0f,  0.0f,  0.0f);

	/* Calculate Image scale */
	scale = (ob->empty_drawsize / max_ff((float)ima_x * sca_x, (float)ima_y * sca_y));

	/* Set the object scale */
	glScalef(scale * sca_x, scale * sca_y, 1.0f);

	if (ibuf && ibuf->rect) {
		const bool use_clip = (U.glalphaclip != 1.0f);
		int zoomfilter = (U.gameflags & USER_DISABLE_MIPMAP ) ? GL_NEAREST : GL_LINEAR;
		/* Setup GL params */
		glEnable(GL_BLEND);
		glBlendFunc(GL_SRC_ALPHA,  GL_ONE_MINUS_SRC_ALPHA);

		if (use_clip) {
			glEnable(GL_ALPHA_TEST);
			glAlphaFunc(GL_GREATER, U.glalphaclip);
		}

		/* Use the object color and alpha */
		glColor4fv(ob->col);

		/* Draw the Image on the screen */
		glaDrawPixelsTex(ofs_x, ofs_y, ima_x, ima_y, GL_RGBA, GL_UNSIGNED_BYTE, zoomfilter, ibuf->rect);
		glPixelTransferf(GL_ALPHA_SCALE, 1.0f);

		glDisable(GL_BLEND);

		if (use_clip) {
			glDisable(GL_ALPHA_TEST);
			glAlphaFunc(GL_GREATER, 0.0f);
		}
	}

	if ((dflag & DRAW_CONSTCOLOR) == 0) {
		glColor3ubv(ob_wire_col);
	}

	/* Calculate the outline vertex positions */
	glBegin(GL_LINE_LOOP);
	glVertex2f(ofs_x, ofs_y);
	glVertex2f(ofs_x + ima_x, ofs_y);
	glVertex2f(ofs_x + ima_x, ofs_y + ima_y);
	glVertex2f(ofs_x, ofs_y + ima_y);
	glEnd();


	/* Reset GL settings */
	glMatrixMode(GL_MODELVIEW);
	glPopMatrix();

	BKE_image_release_ibuf(ima, ibuf, NULL);
}

static void circball_array_fill(float verts[CIRCLE_RESOL][3], const float cent[3], float rad, float tmat[4][4])
{
	float vx[3], vy[3];
	float *viter = (float *)verts;
	unsigned int a;

	mul_v3_v3fl(vx, tmat[0], rad);
	mul_v3_v3fl(vy, tmat[1], rad);

	for (a = 0; a < CIRCLE_RESOL; a++, viter += 3) {
		viter[0] = cent[0] + sinval[a] * vx[0] + cosval[a] * vy[0];
		viter[1] = cent[1] + sinval[a] * vx[1] + cosval[a] * vy[1];
		viter[2] = cent[2] + sinval[a] * vx[2] + cosval[a] * vy[2];
	}
}

void drawcircball(int mode, const float cent[3], float rad, float tmat[4][4])
{
	float verts[CIRCLE_RESOL][3];

	circball_array_fill(verts, cent, rad, tmat);

	glEnableClientState(GL_VERTEX_ARRAY);
	glVertexPointer(3, GL_FLOAT, 0, verts);
	glDrawArrays(mode, 0, CIRCLE_RESOL);
	glDisableClientState(GL_VERTEX_ARRAY);
}

/* circle for object centers, special_color is for library or ob users */
static void drawcentercircle(View3D *v3d, RegionView3D *rv3d, const float co[3], int selstate, int special_color)
{
	const float size = ED_view3d_pixel_size(rv3d, co) * (float)U.obcenter_dia * 0.5f;
	float verts[CIRCLE_RESOL][3];

	/* using gldepthfunc guarantees that it does write z values,
	 * but not checks for it, so centers remain visible independent order of drawing */
	if (v3d->zbuf) glDepthFunc(GL_ALWAYS);
	glEnable(GL_BLEND);
	
	if (special_color) {
		if (selstate == ACTIVE || selstate == SELECT) glColor4ub(0x88, 0xFF, 0xFF, 155);

		else glColor4ub(0x55, 0xCC, 0xCC, 155);
	}
	else {
		if (selstate == ACTIVE) UI_ThemeColorShadeAlpha(TH_ACTIVE, 0, -80);
		else if (selstate == SELECT) UI_ThemeColorShadeAlpha(TH_SELECT, 0, -80);
		else if (selstate == DESELECT) UI_ThemeColorShadeAlpha(TH_TRANSFORM, 0, -80);
	}

	circball_array_fill(verts, co, size, rv3d->viewinv);

	/* enable vertex array */
	glEnableClientState(GL_VERTEX_ARRAY);
	glVertexPointer(3, GL_FLOAT, 0, verts);

	/* 1. draw filled, blended polygon */
	glDrawArrays(GL_POLYGON, 0, CIRCLE_RESOL);

	/* 2. draw outline */
	UI_ThemeColorShadeAlpha(TH_WIRE, 0, -30);
	glDrawArrays(GL_LINE_LOOP, 0, CIRCLE_RESOL);

	/* finish up */
	glDisableClientState(GL_VERTEX_ARRAY);

	glDisable(GL_BLEND);

	if (v3d->zbuf) glDepthFunc(GL_LEQUAL);
}

/* *********** text drawing for object/particles/armature ************* */

typedef struct ViewCachedString {
	struct ViewCachedString *next;
	float vec[3];
	union {
		unsigned char ub[4];
		int pack;
	} col;
	short sco[2];
	short xoffs;
	short flag;
	int str_len;

	/* str is allocated past the end */
	char str[0];
} ViewCachedString;

/* one arena for all 3 string lists */
static MemArena         *g_v3d_strings_arena = NULL;
static ViewCachedString *g_v3d_strings[3] = {NULL, NULL, NULL};
static int g_v3d_string_level = -1;

void view3d_cached_text_draw_begin(void)
{
	g_v3d_string_level++;

	BLI_assert(g_v3d_string_level >= 0);

	if (g_v3d_string_level == 0) {
		BLI_assert(g_v3d_strings_arena == NULL);
	}
}

void view3d_cached_text_draw_add(const float co[3],
                                 const char *str, const size_t str_len,
                                 short xoffs, short flag,
                                 const unsigned char col[4])
{
	int alloc_len = str_len + 1;
	ViewCachedString *vos;

	BLI_assert(str_len == strlen(str));

	if (g_v3d_strings_arena == NULL) {
		g_v3d_strings_arena = BLI_memarena_new(MEM_SIZE_OPTIMAL(1 << 14), __func__);
	}

	vos = BLI_memarena_alloc(g_v3d_strings_arena, sizeof(ViewCachedString) + alloc_len);

	BLI_LINKS_PREPEND(g_v3d_strings[g_v3d_string_level], vos);

	copy_v3_v3(vos->vec, co);
	copy_v4_v4_char((char *)vos->col.ub, (const char *)col);
	vos->xoffs = xoffs;
	vos->flag = flag;
	vos->str_len = str_len;

	/* allocate past the end */
	memcpy(vos->str, str, alloc_len);
}

void view3d_cached_text_draw_end(View3D *v3d, ARegion *ar, bool depth_write, float mat[4][4])
{
	RegionView3D *rv3d = ar->regiondata;
	ViewCachedString *vos;
	int tot = 0;
	
	BLI_assert(g_v3d_string_level >= 0 && g_v3d_string_level <= 2);

	/* project first and test */
	for (vos = g_v3d_strings[g_v3d_string_level]; vos; vos = vos->next) {
		if (mat && !(vos->flag & V3D_CACHE_TEXT_WORLDSPACE))
			mul_m4_v3(mat, vos->vec);

		if (ED_view3d_project_short_ex(ar,
		                               (vos->flag & V3D_CACHE_TEXT_GLOBALSPACE) ? rv3d->persmat : rv3d->persmatob,
		                               (vos->flag & V3D_CACHE_TEXT_LOCALCLIP) != 0,
		                               vos->vec, vos->sco,
		                               V3D_PROJ_TEST_CLIP_BB | V3D_PROJ_TEST_CLIP_WIN | V3D_PROJ_TEST_CLIP_NEAR) == V3D_PROJ_RET_OK)
		{
			tot++;
		}
		else {
			vos->sco[0] = IS_CLIPPED;
		}
	}

	if (tot) {
		int col_pack_prev = 0;

#if 0
		bglMats mats; /* ZBuffer depth vars */
		double ux, uy, uz;
		float depth;

		if (v3d->zbuf)
			bgl_get_mats(&mats);
#endif
		if (rv3d->rflag & RV3D_CLIPPING) {
			ED_view3d_clipping_disable();
		}

		glMatrixMode(GL_PROJECTION);
		glPushMatrix();
		glMatrixMode(GL_MODELVIEW);
		glPushMatrix();
		wmOrtho2_region_ui(ar);
		glLoadIdentity();
		
		if (depth_write) {
			if (v3d->zbuf) glDisable(GL_DEPTH_TEST);
		}
		else {
			glDepthMask(0);
		}
		
		for (vos = g_v3d_strings[g_v3d_string_level]; vos; vos = vos->next) {
			if (vos->sco[0] != IS_CLIPPED) {
				if (col_pack_prev != vos->col.pack) {
					glColor3ubv(vos->col.ub);
					col_pack_prev = vos->col.pack;
				}

				((vos->flag & V3D_CACHE_TEXT_ASCII) ?
				 BLF_draw_default_ascii :
				 BLF_draw_default
				 )((float)(vos->sco[0] + vos->xoffs),
				   (float)(vos->sco[1]),
				   (depth_write) ? 0.0f : 2.0f,
				   vos->str,
				   vos->str_len);
			}
		}

		if (depth_write) {
			if (v3d->zbuf) glEnable(GL_DEPTH_TEST);
		}
		else {
			glDepthMask(1);
		}
		
		glMatrixMode(GL_PROJECTION);
		glPopMatrix();
		glMatrixMode(GL_MODELVIEW);
		glPopMatrix();

		if (rv3d->rflag & RV3D_CLIPPING) {
			ED_view3d_clipping_enable();
		}
	}

	g_v3d_strings[g_v3d_string_level] = NULL;

	if (g_v3d_string_level == 0) {
		if (g_v3d_strings_arena) {
			BLI_memarena_free(g_v3d_strings_arena);
			g_v3d_strings_arena = NULL;
		}
	}

	g_v3d_string_level--;
}

/* ******************** primitive drawing ******************* */

/* draws a cube on given the scaling of the cube, assuming that
 * all required matrices have been set (used for drawing empties)
 */
static void drawcube_size(float size)
{
	glBegin(GL_LINE_STRIP);
	glVertex3f(-size, -size, -size); glVertex3f(-size, -size, size);
	glVertex3f(-size, size, size); glVertex3f(-size, size, -size);

	glVertex3f(-size, -size, -size); glVertex3f(size, -size, -size);
	glVertex3f(size, -size, size); glVertex3f(size, size, size);

	glVertex3f(size, size, -size); glVertex3f(size, -size, -size);
	glEnd();

	glBegin(GL_LINE_STRIP);
	glVertex3f(-size, -size, size); glVertex3f(size, -size, size);
	glEnd();

	glBegin(GL_LINE_STRIP);
	glVertex3f(-size, size, size); glVertex3f(size, size, size);
	glEnd();

	glBegin(GL_LINE_STRIP);
	glVertex3f(-size, size, -size); glVertex3f(size, size, -size);
	glEnd();
}

/* this is an unused (old) cube-drawing function based on a given size */
#if 0
static void drawcube_size(const float size[3])
{

	glPushMatrix();
	glScalef(size[0],  size[1],  size[2]);
	

	glBegin(GL_LINE_STRIP);
	glVertex3fv(cube[0]); glVertex3fv(cube[1]); glVertex3fv(cube[2]); glVertex3fv(cube[3]);
	glVertex3fv(cube[0]); glVertex3fv(cube[4]); glVertex3fv(cube[5]); glVertex3fv(cube[6]);
	glVertex3fv(cube[7]); glVertex3fv(cube[4]);
	glEnd();

	glBegin(GL_LINE_STRIP);
	glVertex3fv(cube[1]); glVertex3fv(cube[5]);
	glEnd();

	glBegin(GL_LINE_STRIP);
	glVertex3fv(cube[2]); glVertex3fv(cube[6]);
	glEnd();

	glBegin(GL_LINE_STRIP);
	glVertex3fv(cube[3]); glVertex3fv(cube[7]);
	glEnd();
	
	glPopMatrix();
}
#endif

static void drawshadbuflimits(Lamp *la, float mat[4][4])
{
	float sta[3], end[3], lavec[3];

	negate_v3_v3(lavec, mat[2]);
	normalize_v3(lavec);

	madd_v3_v3v3fl(sta, mat[3], lavec, la->clipsta);
	madd_v3_v3v3fl(end, mat[3], lavec, la->clipend);

	glBegin(GL_LINE_STRIP);
	glVertex3fv(sta);
	glVertex3fv(end);
	glEnd();

	glPointSize(3.0);
	bglBegin(GL_POINTS);
	bglVertex3fv(sta);
	bglVertex3fv(end);
	bglEnd();
	glPointSize(1.0);
}



static void spotvolume(float lvec[3], float vvec[3], const float inp)
{
	/* camera is at 0,0,0 */
	float temp[3], plane[3], mat1[3][3], mat2[3][3], mat3[3][3], mat4[3][3], q[4], co, si, angle;

	normalize_v3(lvec);
	normalize_v3(vvec);             /* is this the correct vector ? */

	cross_v3_v3v3(temp, vvec, lvec);      /* equation for a plane through vvec en lvec */
	cross_v3_v3v3(plane, lvec, temp);     /* a plane perpendicular to this, parrallel with lvec */

	/* vectors are exactly aligned, use the X axis, this is arbitrary */
	if (normalize_v3(plane) == 0.0f)
		plane[1] = 1.0f;

	/* now we've got two equations: one of a cone and one of a plane, but we have
	 * three unknowns. We remove one unknown by rotating the plane to z=0 (the plane normal) */

	/* rotate around cross product vector of (0,0,1) and plane normal, dot product degrees */
	/* according definition, we derive cross product is (plane[1],-plane[0],0), en cos = plane[2]);*/

	/* translating this comment to english didnt really help me understanding the math! :-) (ton) */
	
	q[1] =  plane[1];
	q[2] = -plane[0];
	q[3] =  0;
	normalize_v3(&q[1]);

	angle = saacos(plane[2]) / 2.0f;
	co = cosf(angle);
	si = sqrtf(1 - co * co);

	q[0] =  co;
	q[1] *= si;
	q[2] *= si;
	q[3] =  0;

	quat_to_mat3(mat1, q);

	/* rotate lamp vector now over acos(inp) degrees */
	copy_v3_v3(vvec, lvec);

	unit_m3(mat2);
	co = inp;
	si = sqrtf(1.0f - inp * inp);

	mat2[0][0] =  co;
	mat2[1][0] = -si;
	mat2[0][1] =  si;
	mat2[1][1] =  co;
	mul_m3_m3m3(mat3, mat2, mat1);

	mat2[1][0] =  si;
	mat2[0][1] = -si;
	mul_m3_m3m3(mat4, mat2, mat1);
	transpose_m3(mat1);

	mul_m3_m3m3(mat2, mat1, mat3);
	mul_m3_v3(mat2, lvec);
	mul_m3_m3m3(mat2, mat1, mat4);
	mul_m3_v3(mat2, vvec);

	return;
}

static void draw_spot_cone(Lamp *la, float x, float z)
{
	z = fabsf(z);

	glBegin(GL_TRIANGLE_FAN);
	glVertex3f(0.0f, 0.0f, -x);

	if (la->mode & LA_SQUARE) {
		glVertex3f(z, z, 0);
		glVertex3f(-z, z, 0);
		glVertex3f(-z, -z, 0);
		glVertex3f(z, -z, 0);
		glVertex3f(z, z, 0);
	}
	else {
		float angle;
		int a;

		for (a = 0; a < 33; a++) {
			angle = a * M_PI * 2 / (33 - 1);
			glVertex3f(z * cosf(angle), z * sinf(angle), 0);
		}
	}

	glEnd();
}

static void draw_transp_spot_volume(Lamp *la, float x, float z)
{
	glEnable(GL_CULL_FACE);
	glEnable(GL_BLEND);
	glDepthMask(0);

	/* draw backside darkening */
	glCullFace(GL_FRONT);

	glBlendFunc(GL_ZERO, GL_SRC_ALPHA);
	glColor4f(0.0f, 0.0f, 0.0f, 0.4f);

	draw_spot_cone(la, x, z);

	/* draw front side lighting */
	glCullFace(GL_BACK);

	glBlendFunc(GL_ONE, GL_ONE);
	glColor4f(0.2f, 0.2f, 0.2f, 1.0f);

	draw_spot_cone(la, x, z);

	/* restore state */
	glBlendFunc(GL_SRC_ALPHA, GL_ONE_MINUS_SRC_ALPHA);
	glDisable(GL_BLEND);
	glDepthMask(1);
	glDisable(GL_CULL_FACE);
	glCullFace(GL_BACK);
}

static void drawlamp(View3D *v3d, RegionView3D *rv3d, Base *base,
                     const char dt, const short dflag, const unsigned char ob_wire_col[4], const bool is_obact)
{
	Object *ob = base->object;
	const float pixsize = ED_view3d_pixel_size(rv3d, ob->obmat[3]);
	Lamp *la = ob->data;
	float vec[3], lvec[3], vvec[3], circrad, x, y, z;
	float lampsize;
	float imat[4][4];

	unsigned char curcol[4];
	unsigned char col[4];
	/* cone can't be drawn for duplicated lamps, because duplilist would be freed to */
	/* the moment of view3d_draw_transp() call */
	const bool is_view = (rv3d->persp == RV3D_CAMOB && v3d->camera == base->object);
	const bool drawcone = ((dt > OB_WIRE) &&
	                       !(G.f & G_PICKSEL) &&
	                       (la->type == LA_SPOT) &&
	                       (la->mode & LA_SHOW_CONE) &&
	                       !(base->flag & OB_FROMDUPLI) &&
	                       !is_view);

	if (drawcone && !v3d->transp) {
		/* in this case we need to draw delayed */
		ED_view3d_after_add(&v3d->afterdraw_transp, base, dflag);
		return;
	}
	
	/* we first draw only the screen aligned & fixed scale stuff */
	glPushMatrix();
	glLoadMatrixf(rv3d->viewmat);

	/* lets calculate the scale: */
	lampsize = pixsize * ((float)U.obcenter_dia * 0.5f);

	/* and view aligned matrix: */
	copy_m4_m4(imat, rv3d->viewinv);
	normalize_v3(imat[0]);
	normalize_v3(imat[1]);

	/* lamp center */
	copy_v3_v3(vec, ob->obmat[3]);

	if ((dflag & DRAW_CONSTCOLOR) == 0) {
		/* for AA effects */
		curcol[0] = ob_wire_col[0];
		curcol[1] = ob_wire_col[1];
		curcol[2] = ob_wire_col[2];
		curcol[3] = 154;
		glColor4ubv(curcol);
	}

	if (lampsize > 0.0f) {

		if ((dflag & DRAW_CONSTCOLOR) == 0) {
			if (ob->id.us > 1) {
				if (is_obact || (ob->flag & SELECT)) {
					glColor4ub(0x88, 0xFF, 0xFF, 155);
				}
				else {
					glColor4ub(0x77, 0xCC, 0xCC, 155);
				}
			}
		}
		
		/* Inner Circle */
		glEnable(GL_BLEND);
		drawcircball(GL_LINE_LOOP, vec, lampsize, imat);
		glDisable(GL_BLEND);
		drawcircball(GL_POLYGON, vec, lampsize, imat);
		
		/* restore */
		if ((dflag & DRAW_CONSTCOLOR) == 0) {
			if (ob->id.us > 1)
				glColor4ubv(curcol);
		}

		/* Outer circle */
		circrad = 3.0f * lampsize;
		setlinestyle(3);

		drawcircball(GL_LINE_LOOP, vec, circrad, imat);

		/* draw dashed outer circle if shadow is on. remember some lamps can't have certain shadows! */
		if (la->type != LA_HEMI) {
			if ((la->mode & LA_SHAD_RAY) || ((la->mode & LA_SHAD_BUF) && (la->type == LA_SPOT))) {
				drawcircball(GL_LINE_LOOP, vec, circrad + 3.0f * pixsize, imat);
			}
		}
	}
	else {
		setlinestyle(3);
		circrad = 0.0f;
	}
	
	/* draw the pretty sun rays */
	if (la->type == LA_SUN) {
		float v1[3], v2[3], mat[3][3];
		short axis;
		
		/* setup a 45 degree rotation matrix */
		axis_angle_normalized_to_mat3_ex(mat, imat[2], M_SQRT1_2, M_SQRT1_2);

		/* vectors */
		mul_v3_v3fl(v1, imat[0], circrad * 1.2f);
		mul_v3_v3fl(v2, imat[0], circrad * 2.5f);
		
		/* center */
		glTranslatef(vec[0], vec[1], vec[2]);
		
		setlinestyle(3);
		
		glBegin(GL_LINES);
		for (axis = 0; axis < 8; axis++) {
			glVertex3fv(v1);
			glVertex3fv(v2);
			mul_m3_v3(mat, v1);
			mul_m3_v3(mat, v2);
		}
		glEnd();
		
		glTranslatef(-vec[0], -vec[1], -vec[2]);

	}
	
	if (la->type == LA_LOCAL) {
		if (la->mode & LA_SPHERE) {
			drawcircball(GL_LINE_LOOP, vec, la->dist, imat);
		}
	}
	
	glPopMatrix();  /* back in object space */
	zero_v3(vec);
	
	if (is_view) {
		/* skip drawing extra info */
	}
	else if ((la->type == LA_SPOT) || (la->type == LA_YF_PHOTON)) {

		copy_v3_fl3(lvec, 0.0f, 0.0f, 1.0f);
		copy_v3_fl3(vvec, rv3d->persmat[0][2], rv3d->persmat[1][2], rv3d->persmat[2][2]);
		mul_transposed_mat3_m4_v3(ob->obmat, vvec);

		x = -la->dist;
		y = cosf(la->spotsize * 0.5f);
		z = x * sqrtf(1.0f - y * y);

		spotvolume(lvec, vvec, y);
		mul_v3_fl(lvec, x);
		mul_v3_fl(vvec, x);

		/* draw the angled sides of the cone */
		glBegin(GL_LINE_STRIP);
		glVertex3fv(vvec);
		glVertex3fv(vec);
		glVertex3fv(lvec);
		glEnd();
		
		x *= y;

		/* draw the circle/square at the end of the cone */
		glTranslatef(0.0, 0.0,  x);
		if (la->mode & LA_SQUARE) {
			float tvec[3];
			float z_abs = fabsf(z);

			tvec[0] = tvec[1] = z_abs;
			tvec[2] = 0.0;

			glBegin(GL_LINE_LOOP);
			glVertex3fv(tvec);
			tvec[1] = -z_abs; /* neg */
			glVertex3fv(tvec);
			tvec[0] = -z_abs; /* neg */
			glVertex3fv(tvec);
			tvec[1] = z_abs; /* pos */
			glVertex3fv(tvec);
			glEnd();
		}
		else {
			circ(0.0, 0.0, fabsf(z));
		}

		/* draw the circle/square representing spotbl */
		if (la->type == LA_SPOT) {
			float spotblcirc = fabsf(z) * (1.0f - pow2f(la->spotblend));
			/* hide line if it is zero size or overlaps with outer border,
			 * previously it adjusted to always to show it but that seems
			 * confusing because it doesn't show the actual blend size */
			if (spotblcirc != 0 && spotblcirc != fabsf(z))
				circ(0.0, 0.0, spotblcirc);
		}

		if (drawcone)
			draw_transp_spot_volume(la, x, z);

		/* draw clip start, useful for wide cones where its not obvious where the start is */
		glTranslatef(0.0, 0.0, -x);  /* reverse translation above */
		if (la->type == LA_SPOT && (la->mode & LA_SHAD_BUF)) {
			float lvec_clip[3];
			float vvec_clip[3];
			float clipsta_fac = la->clipsta / -x;

			interp_v3_v3v3(lvec_clip, vec, lvec, clipsta_fac);
			interp_v3_v3v3(vvec_clip, vec, vvec, clipsta_fac);

			glBegin(GL_LINE_STRIP);
			glVertex3fv(lvec_clip);
			glVertex3fv(vvec_clip);
			glEnd();
		}
		/* Else, draw spot direction (using distance as end limit, same as for Area lamp). */
		else {
			glBegin(GL_LINE_STRIP);
			glVertex3f(0.0, 0.0, -circrad);
			glVertex3f(0.0, 0.0, -la->dist);
			glEnd();
		}
	}
	else if (ELEM(la->type, LA_HEMI, LA_SUN)) {
		
		/* draw the line from the circle along the dist */
		glBegin(GL_LINE_STRIP);
		vec[2] = -circrad;
		glVertex3fv(vec);
		vec[2] = -la->dist;
		glVertex3fv(vec);
		glEnd();
		
		if (la->type == LA_HEMI) {
			/* draw the hemisphere curves */
			short axis, steps, dir;
			float outdist, zdist, mul;
			zero_v3(vec);
			outdist = 0.14; mul = 1.4; dir = 1;
			
			setlinestyle(4);
			/* loop over the 4 compass points, and draw each arc as a LINE_STRIP */
			for (axis = 0; axis < 4; axis++) {
				float v[3] = {0.0, 0.0, 0.0};
				zdist = 0.02;
				
				glBegin(GL_LINE_STRIP);
				
				for (steps = 0; steps < 6; steps++) {
					if (axis == 0 || axis == 1) {       /* x axis up, x axis down */
						/* make the arcs start at the edge of the energy circle */
						if (steps == 0) v[0] = dir * circrad;
						else v[0] = v[0] + dir * (steps * outdist);
					}
					else if (axis == 2 || axis == 3) {      /* y axis up, y axis down */
						/* make the arcs start at the edge of the energy circle */
						v[1] = (steps == 0) ? (dir * circrad) : (v[1] + dir * (steps * outdist));
					}

					v[2] = v[2] - steps * zdist;
					
					glVertex3fv(v);
					
					zdist = zdist * mul;
				}
				
				glEnd();
				/* flip the direction */
				dir = -dir;
			}
		}
	}
	else if (la->type == LA_AREA) {
		setlinestyle(3);
		if (la->area_shape == LA_AREA_SQUARE)
			fdrawbox(-la->area_size * 0.5f, -la->area_size * 0.5f, la->area_size * 0.5f, la->area_size * 0.5f);
		else if (la->area_shape == LA_AREA_RECT)
			fdrawbox(-la->area_size * 0.5f, -la->area_sizey * 0.5f, la->area_size * 0.5f, la->area_sizey * 0.5f);

		glBegin(GL_LINE_STRIP);
		glVertex3f(0.0, 0.0, -circrad);
		glVertex3f(0.0, 0.0, -la->dist);
		glEnd();
	}
	
	/* and back to viewspace */
	glPushMatrix();
	glLoadMatrixf(rv3d->viewmat);
	copy_v3_v3(vec, ob->obmat[3]);

	setlinestyle(0);
	
	if ((la->type == LA_SPOT) && (la->mode & LA_SHAD_BUF) && (is_view == false)) {
		drawshadbuflimits(la, ob->obmat);
	}
	
	if ((dflag & DRAW_CONSTCOLOR) == 0) {
		UI_GetThemeColor4ubv(TH_LAMP, col);
		glColor4ubv(col);
	}

	glEnable(GL_BLEND);
	
	if (vec[2] > 0) vec[2] -= circrad;
	else vec[2] += circrad;
	
	glBegin(GL_LINE_STRIP);
	glVertex3fv(vec);
	vec[2] = 0;
	glVertex3fv(vec);
	glEnd();
	
	glPointSize(2.0);
	glBegin(GL_POINTS);
	glVertex3fv(vec);
	glEnd();
	glPointSize(1.0);
	
	glDisable(GL_BLEND);
	
	if ((dflag & DRAW_CONSTCOLOR) == 0) {
		/* restore for drawing extra stuff */
		glColor3ubv(ob_wire_col);
	}
	/* and finally back to org object space! */
	glPopMatrix();
}

static void draw_limit_line(float sta, float end, const short dflag, unsigned int col)
{
	glBegin(GL_LINES);
	glVertex3f(0.0, 0.0, -sta);
	glVertex3f(0.0, 0.0, -end);
	glEnd();

	if (!(dflag & DRAW_PICKING)) {
		glPointSize(3.0);
		glBegin(GL_POINTS);
		if ((dflag & DRAW_CONSTCOLOR) == 0) {
			cpack(col);
		}
		glVertex3f(0.0, 0.0, -sta);
		glVertex3f(0.0, 0.0, -end);
		glEnd();
		glPointSize(1.0);
	}
}


/* yafray: draw camera focus point (cross, similar to aqsis code in tuhopuu) */
/* qdn: now also enabled for Blender to set focus point for defocus composite node */
static void draw_focus_cross(float dist, float size)
{
	glBegin(GL_LINES);
	glVertex3f(-size, 0.f, -dist);
	glVertex3f(size, 0.f, -dist);
	glVertex3f(0.f, -size, -dist);
	glVertex3f(0.f, size, -dist);
	glEnd();
}

#ifdef VIEW3D_CAMERA_BORDER_HACK
unsigned char view3d_camera_border_hack_col[3];
bool view3d_camera_border_hack_test = false;
#endif

/* ****************** draw clip data *************** */

static void draw_bundle_sphere(void)
{
	static GLuint displist = 0;

	if (displist == 0) {
		GLUquadricObj *qobj;

		displist = glGenLists(1);
		glNewList(displist, GL_COMPILE);

		qobj = gluNewQuadric();
		gluQuadricDrawStyle(qobj, GLU_FILL);
		glShadeModel(GL_SMOOTH);
		gluSphere(qobj, 0.05, 8, 8);
		glShadeModel(GL_FLAT);
		gluDeleteQuadric(qobj);

		glEndList();
	}

	glCallList(displist);
}

static void draw_viewport_object_reconstruction(Scene *scene, Base *base, View3D *v3d,
                                                MovieClip *clip, MovieTrackingObject *tracking_object,
                                                const short dflag, const unsigned char ob_wire_col[4],
                                                int *global_track_index, bool draw_selected)
{
	MovieTracking *tracking = &clip->tracking;
	MovieTrackingTrack *track;
	float mat[4][4], imat[4][4];
	unsigned char col_unsel[4], col_sel[4];
	int tracknr = *global_track_index;
	ListBase *tracksbase = BKE_tracking_object_get_tracks(tracking, tracking_object);
	float camera_size[3];

	UI_GetThemeColor4ubv(TH_TEXT, col_unsel);
	UI_GetThemeColor4ubv(TH_SELECT, col_sel);

	BKE_tracking_get_camera_object_matrix(scene, base->object, mat);

	/* we're compensating camera size for bundles size,
	 * to make it so bundles are always displayed with the same size
	 */
	copy_v3_v3(camera_size, base->object->size);
	if ((tracking_object->flag & TRACKING_OBJECT_CAMERA) == 0)
		mul_v3_fl(camera_size, tracking_object->scale);

	glPushMatrix();

	if (tracking_object->flag & TRACKING_OBJECT_CAMERA) {
		/* current ogl matrix is translated in camera space, bundles should
		 * be rendered in world space, so camera matrix should be "removed"
		 * from current ogl matrix */
		invert_m4_m4(imat, base->object->obmat);

		glMultMatrixf(imat);
		glMultMatrixf(mat);
	}
	else {
		float obmat[4][4];
		int framenr = BKE_movieclip_remap_scene_to_clip_frame(clip, scene->r.cfra);

		BKE_tracking_camera_get_reconstructed_interpolate(tracking, tracking_object, framenr, obmat);

		invert_m4_m4(imat, obmat);
		glMultMatrixf(imat);
	}

	for (track = tracksbase->first; track; track = track->next) {
		bool selected = TRACK_SELECTED(track);

		if (draw_selected && !selected)
			continue;

		if ((track->flag & TRACK_HAS_BUNDLE) == 0)
			continue;

		if (dflag & DRAW_PICKING)
			GPU_select_load_id(base->selcol + (tracknr << 16));

		glPushMatrix();
		glTranslatef(track->bundle_pos[0], track->bundle_pos[1], track->bundle_pos[2]);
		glScalef(v3d->bundle_size / 0.05f / camera_size[0],
		         v3d->bundle_size / 0.05f / camera_size[1],
		         v3d->bundle_size / 0.05f / camera_size[2]);

		if (v3d->drawtype == OB_WIRE) {
			glDisable(GL_LIGHTING);

			if ((dflag & DRAW_CONSTCOLOR) == 0) {
				if (selected && (track->flag & TRACK_CUSTOMCOLOR) == 0) {
					glColor3ubv(ob_wire_col);
				}
				else {
					glColor3fv(track->color);
				}
			}

			drawaxes(0.05f, v3d->bundle_drawtype);

			glEnable(GL_LIGHTING);
		}
		else if (v3d->drawtype > OB_WIRE) {
			if (v3d->bundle_drawtype == OB_EMPTY_SPHERE) {
				/* selection outline */
				if (selected) {
					if ((dflag & DRAW_CONSTCOLOR) == 0) {
						glColor3ubv(ob_wire_col);
					}

					glLineWidth(2.f);
					glDisable(GL_LIGHTING);
					glPolygonMode(GL_FRONT_AND_BACK, GL_LINE);

					draw_bundle_sphere();

					glPolygonMode(GL_FRONT_AND_BACK, GL_FILL);
					glEnable(GL_LIGHTING);
					glLineWidth(1.f);
				}

				if ((dflag & DRAW_CONSTCOLOR) == 0) {
					if (track->flag & TRACK_CUSTOMCOLOR) glColor3fv(track->color);
					else UI_ThemeColor(TH_BUNDLE_SOLID);
				}

				draw_bundle_sphere();
			}
			else {
				glDisable(GL_LIGHTING);

				if ((dflag & DRAW_CONSTCOLOR) == 0) {
					if (selected) {
						glColor3ubv(ob_wire_col);
					}
					else {
						if (track->flag & TRACK_CUSTOMCOLOR) glColor3fv(track->color);
						else UI_ThemeColor(TH_WIRE);
					}
				}

				drawaxes(0.05f, v3d->bundle_drawtype);

				glEnable(GL_LIGHTING);
			}
		}

		glPopMatrix();

		if ((dflag & DRAW_PICKING) == 0 && (v3d->flag2 & V3D_SHOW_BUNDLENAME)) {
			float pos[3];

			mul_v3_m4v3(pos, mat, track->bundle_pos);
			view3d_cached_text_draw_add(pos,
			                            track->name, strlen(track->name),
			                            10, V3D_CACHE_TEXT_GLOBALSPACE,
			                            selected ? col_sel : col_unsel);
		}

		tracknr++;
	}

	if ((dflag & DRAW_PICKING) == 0) {
		if ((v3d->flag2 & V3D_SHOW_CAMERAPATH) && (tracking_object->flag & TRACKING_OBJECT_CAMERA)) {
			MovieTrackingReconstruction *reconstruction;
			reconstruction = BKE_tracking_object_get_reconstruction(tracking, tracking_object);

			if (reconstruction->camnr) {
				MovieReconstructedCamera *camera = reconstruction->cameras;
				int a = 0;

				glDisable(GL_LIGHTING);
				UI_ThemeColor(TH_CAMERA_PATH);
				glLineWidth(2.0f);

				glBegin(GL_LINE_STRIP);
				for (a = 0; a < reconstruction->camnr; a++, camera++) {
					glVertex3fv(camera->mat[3]);
				}
				glEnd();

				glLineWidth(1.0f);
				glEnable(GL_LIGHTING);
			}
		}
	}

	glPopMatrix();

	*global_track_index = tracknr;
}

static void draw_viewport_reconstruction(Scene *scene, Base *base, View3D *v3d, MovieClip *clip,
                                         const short dflag, const unsigned char ob_wire_col[4],
                                         const bool draw_selected)
{
	MovieTracking *tracking = &clip->tracking;
	MovieTrackingObject *tracking_object;
	int global_track_index = 1;

	if ((v3d->flag2 & V3D_SHOW_RECONSTRUCTION) == 0)
		return;

	if (v3d->flag2 & V3D_RENDER_OVERRIDE)
		return;

	glEnable(GL_LIGHTING);
	glColorMaterial(GL_FRONT_AND_BACK, GL_DIFFUSE);
	glEnable(GL_COLOR_MATERIAL);
	glShadeModel(GL_SMOOTH);

	tracking_object = tracking->objects.first;
	while (tracking_object) {
		draw_viewport_object_reconstruction(scene, base, v3d, clip, tracking_object,
		                                    dflag, ob_wire_col, &global_track_index, draw_selected);

		tracking_object = tracking_object->next;
	}

	/* restore */
	glShadeModel(GL_FLAT);
	glDisable(GL_COLOR_MATERIAL);
	glDisable(GL_LIGHTING);

	if ((dflag & DRAW_CONSTCOLOR) == 0) {
		glColor3ubv(ob_wire_col);
	}

	if (dflag & DRAW_PICKING)
		GPU_select_load_id(base->selcol);
}

/* flag similar to draw_object() */
static void drawcamera(Scene *scene, View3D *v3d, RegionView3D *rv3d, Base *base,
                       const short dflag, const unsigned char ob_wire_col[4])
{
	/* a standing up pyramid with (0,0,0) as top */
	Camera *cam;
	Object *ob = base->object;
	float tvec[3];
	float vec[4][3], asp[2], shift[2], scale[3];
	int i;
	float drawsize;
	const bool is_view = (rv3d->persp == RV3D_CAMOB && ob == v3d->camera);
	MovieClip *clip = BKE_object_movieclip_get(scene, base->object, false);

	/* draw data for movie clip set as active for scene */
	if (clip) {
		draw_viewport_reconstruction(scene, base, v3d, clip, dflag, ob_wire_col, false);
		draw_viewport_reconstruction(scene, base, v3d, clip, dflag, ob_wire_col, true);
	}

#ifdef VIEW3D_CAMERA_BORDER_HACK
	if (is_view && !(G.f & G_PICKSEL)) {
		if ((dflag & DRAW_CONSTCOLOR) == 0) {
			view3d_camera_border_hack_col[0] = ob_wire_col[0];
			view3d_camera_border_hack_col[1] = ob_wire_col[1];
			view3d_camera_border_hack_col[2] = ob_wire_col[2];
		}
		else {
			float col[4];
			glGetFloatv(GL_CURRENT_COLOR, col);
			rgb_float_to_uchar(view3d_camera_border_hack_col, col);
		}
		view3d_camera_border_hack_test = true;
		return;
	}
#endif

	cam = ob->data;

	scale[0] = 1.0f / len_v3(ob->obmat[0]);
	scale[1] = 1.0f / len_v3(ob->obmat[1]);
	scale[2] = 1.0f / len_v3(ob->obmat[2]);

	BKE_camera_view_frame_ex(scene, cam, cam->drawsize, is_view, scale,
	                         asp, shift, &drawsize, vec);

	glDisable(GL_LIGHTING);
	glDisable(GL_CULL_FACE);

	/* camera frame */
	glBegin(GL_LINE_LOOP);
	glVertex3fv(vec[0]);
	glVertex3fv(vec[1]);
	glVertex3fv(vec[2]);
	glVertex3fv(vec[3]);
	glEnd();

	if (is_view)
		return;

	zero_v3(tvec);

	/* center point to camera frame */
	glBegin(GL_LINE_STRIP);
	glVertex3fv(vec[1]);
	glVertex3fv(tvec);
	glVertex3fv(vec[0]);
	glVertex3fv(vec[3]);
	glVertex3fv(tvec);
	glVertex3fv(vec[2]);
	glEnd();


	/* arrow on top */
	tvec[2] = vec[1][2]; /* copy the depth */


	/* draw an outline arrow for inactive cameras and filled
	 * for active cameras. We actually draw both outline+filled
	 * for active cameras so the wire can be seen side-on */
	for (i = 0; i < 2; i++) {
		if (i == 0) glBegin(GL_LINE_LOOP);
		else if (i == 1 && (ob == v3d->camera)) glBegin(GL_TRIANGLES);
		else break;

		tvec[0] = shift[0] + ((-0.7f * drawsize) * scale[0]);
		tvec[1] = shift[1] + ((drawsize * (asp[1] + 0.1f)) * scale[1]);
		glVertex3fv(tvec); /* left */
		
		tvec[0] = shift[0] + ((0.7f * drawsize) * scale[0]);
		glVertex3fv(tvec); /* right */
		
		tvec[0] = shift[0];
		tvec[1] = shift[1] + ((1.1f * drawsize * (asp[1] + 0.7f)) * scale[1]);
		glVertex3fv(tvec); /* top */

		glEnd();
	}

	if ((dflag & DRAW_SCENESET) == 0) {
		if (cam->flag & (CAM_SHOWLIMITS | CAM_SHOWMIST)) {
			float nobmat[4][4];

			/* draw in normalized object matrix space */
			copy_m4_m4(nobmat, ob->obmat);
			normalize_m4(nobmat);

			glPushMatrix();
			glLoadMatrixf(rv3d->viewmat);
			glMultMatrixf(nobmat);

			if (cam->flag & CAM_SHOWLIMITS) {
				draw_limit_line(cam->clipsta, cam->clipend, dflag, 0x77FFFF);
				/* qdn: was yafray only, now also enabled for Blender to be used with defocus composite node */
				draw_focus_cross(BKE_camera_object_dof_distance(ob), cam->drawsize);
			}

			if (cam->flag & CAM_SHOWMIST) {
				World *world = scene->world;
				if (world) {
					draw_limit_line(world->miststa, world->miststa + world->mistdist, dflag, 0xFFFFFF);
				}
			}
			glPopMatrix();
		}
	}
}

/* flag similar to draw_object() */
static void drawspeaker(Scene *UNUSED(scene), View3D *UNUSED(v3d), RegionView3D *UNUSED(rv3d),
                        Object *UNUSED(ob), int UNUSED(flag))
{
	//Speaker *spk = ob->data;

	float vec[3];
	int i, j;

	glEnable(GL_BLEND);

	for (j = 0; j < 3; j++) {
		vec[2] = 0.25f * j - 0.125f;

		glBegin(GL_LINE_LOOP);
		for (i = 0; i < 16; i++) {
			vec[0] = cosf((float)M_PI * i / 8.0f) * (j == 0 ? 0.5f : 0.25f);
			vec[1] = sinf((float)M_PI * i / 8.0f) * (j == 0 ? 0.5f : 0.25f);
			glVertex3fv(vec);
		}
		glEnd();
	}

	for (j = 0; j < 4; j++) {
		vec[0] = (((j + 1) % 2) * (j - 1)) * 0.5f;
		vec[1] = ((j % 2) * (j - 2)) * 0.5f;
		glBegin(GL_LINE_STRIP);
		for (i = 0; i < 3; i++) {
			if (i == 1) {
				vec[0] *= 0.5f;
				vec[1] *= 0.5f;
			}

			vec[2] = 0.25f * i - 0.125f;
			glVertex3fv(vec);
		}
		glEnd();
	}

	glDisable(GL_BLEND);
}

static void lattice_draw_verts(Lattice *lt, DispList *dl, BPoint *actbp, short sel)
{
	BPoint *bp = lt->def;
	const float *co = dl ? dl->verts : NULL;
	int u, v, w;

	const int color = sel ? TH_VERTEX_SELECT : TH_VERTEX;
	UI_ThemeColor(color);

	glPointSize(UI_GetThemeValuef(TH_VERTEX_SIZE));
	bglBegin(GL_POINTS);

	for (w = 0; w < lt->pntsw; w++) {
		int wxt = (w == 0 || w == lt->pntsw - 1);
		for (v = 0; v < lt->pntsv; v++) {
			int vxt = (v == 0 || v == lt->pntsv - 1);
			for (u = 0; u < lt->pntsu; u++, bp++, co += 3) {
				int uxt = (u == 0 || u == lt->pntsu - 1);
				if (!(lt->flag & LT_OUTSIDE) || uxt || vxt || wxt) {
					if (bp->hide == 0) {
						/* check for active BPoint and ensure selected */
						if ((bp == actbp) && (bp->f1 & SELECT)) {
							UI_ThemeColor(TH_ACTIVE_VERT);
							bglVertex3fv(dl ? co : bp->vec);
							UI_ThemeColor(color);
						}
						else if ((bp->f1 & SELECT) == sel) {
							bglVertex3fv(dl ? co : bp->vec);
						}
					}
				}
			}
		}
	}
	
	glPointSize(1.0);
	bglEnd();
}

static void drawlattice__point(Lattice *lt, DispList *dl, int u, int v, int w, int actdef_wcol)
{
	int index = ((w * lt->pntsv + v) * lt->pntsu) + u;

	if (actdef_wcol) {
		float col[3];
		MDeformWeight *mdw = defvert_find_index(lt->dvert + index, actdef_wcol - 1);
		
		weight_to_rgb(col, mdw ? mdw->weight : 0.0f);
		glColor3fv(col);

	}
	
	if (dl) {
		glVertex3fv(&dl->verts[index * 3]);
	}
	else {
		glVertex3fv(lt->def[index].vec);
	}
}

#ifdef SEQUENCER_DAG_WORKAROUND
static void ensure_curve_cache(Scene *scene, Object *object)
{
	bool need_recalc = object->curve_cache == NULL;
	/* Render thread might have freed the curve cache if the
	 * object is not visible. If the object is also used for
	 * particles duplication, then render thread might have
	 * also created curve_cache with only bevel and path
	 * filled in.
	 *
	 * So check for curve_cache != NULL is not fully correct
	 * here, we also need to check whether display list is
	 * empty or not.
	 *
	 * The trick below tries to optimie calls to displist
	 * creation for cases curve is empty. Meaning, if the curve
	 * is empty (without splies) bevel list would also be empty.
	 * And the thing is, render thread always leaves bevel list
	 * in a proper state. So if bevel list is here and display
	 * list is not we need to make display list.
	 */
	if (need_recalc == false) {
		need_recalc = object->curve_cache->disp.first == NULL &&
		              object->curve_cache->bev.first != NULL;
	}
	if (need_recalc) {
		switch (object->type) {
			case OB_CURVE:
			case OB_SURF:
			case OB_FONT:
				BKE_displist_make_curveTypes(scene, object, false);
				break;
			case OB_MBALL:
				BKE_displist_make_mball(G.main->eval_ctx, scene, object);
				break;
			case OB_LATTICE:
				BKE_lattice_modifiers_calc(scene, object);
				break;
		}
	}
}
#endif

/* lattice color is hardcoded, now also shows weightgroup values in edit mode */
static void drawlattice(View3D *v3d, Object *ob)
{
	Lattice *lt = ob->data;
	DispList *dl;
	int u, v, w;
	int actdef_wcol = 0;
	const bool is_edit = (lt->editlatt != NULL);

	dl = BKE_displist_find(&ob->curve_cache->disp, DL_VERTS);
	
	if (is_edit) {
		lt = lt->editlatt->latt;

		UI_ThemeColor(TH_WIRE_EDIT);
		
		if (ob->defbase.first && lt->dvert) {
			actdef_wcol = ob->actdef;
			glShadeModel(GL_SMOOTH);
		}
	}
	
	glBegin(GL_LINES);
	for (w = 0; w < lt->pntsw; w++) {
		int wxt = (w == 0 || w == lt->pntsw - 1);
		for (v = 0; v < lt->pntsv; v++) {
			int vxt = (v == 0 || v == lt->pntsv - 1);
			for (u = 0; u < lt->pntsu; u++) {
				int uxt = (u == 0 || u == lt->pntsu - 1);

				if (w && ((uxt || vxt) || !(lt->flag & LT_OUTSIDE))) {
					drawlattice__point(lt, dl, u, v, w - 1, actdef_wcol);
					drawlattice__point(lt, dl, u, v, w, actdef_wcol);
				}
				if (v && ((uxt || wxt) || !(lt->flag & LT_OUTSIDE))) {
					drawlattice__point(lt, dl, u, v - 1, w, actdef_wcol);
					drawlattice__point(lt, dl, u, v, w, actdef_wcol);
				}
				if (u && ((vxt || wxt) || !(lt->flag & LT_OUTSIDE))) {
					drawlattice__point(lt, dl, u - 1, v, w, actdef_wcol);
					drawlattice__point(lt, dl, u, v, w, actdef_wcol);
				}
			}
		}
	}
	glEnd();
	
	/* restoration for weight colors */
	if (actdef_wcol)
		glShadeModel(GL_FLAT);

	if (is_edit) {
		BPoint *actbp = BKE_lattice_active_point_get(lt);

		if (v3d->zbuf) glDisable(GL_DEPTH_TEST);
		
		lattice_draw_verts(lt, dl, actbp, 0);
		lattice_draw_verts(lt, dl, actbp, 1);
		
		if (v3d->zbuf) glEnable(GL_DEPTH_TEST);
	}
}

/* ***************** ******************** */

/*  draw callback */

typedef struct drawDMVertSel_userData {
	MVert *mvert;
	int active;
	unsigned char *col[3];  /* (base, sel, act) */
	char sel_prev;
} drawDMVertSel_userData;

static void drawSelectedVertices__mapFunc(void *userData, int index, const float co[3],
                                          const float UNUSED(no_f[3]), const short UNUSED(no_s[3]))
{
	drawDMVertSel_userData *data = userData;
	MVert *mv = &data->mvert[index];

	if (!(mv->flag & ME_HIDE)) {
		const char sel = (index == data->active) ? 2 : (mv->flag & SELECT);
		if (sel != data->sel_prev) {
			glColor3ubv(data->col[sel]);
			data->sel_prev = sel;
		}

		glVertex3fv(co);
	}
}

static void drawSelectedVertices(DerivedMesh *dm, Mesh *me)
{
	drawDMVertSel_userData data;

	/* TODO define selected color */
	unsigned char base_col[3] = {0x0, 0x0, 0x0};
	unsigned char sel_col[3] = {0xd8, 0xb8, 0x0};
	unsigned char act_col[3] = {0xff, 0xff, 0xff};

	data.mvert = me->mvert;
	data.active = BKE_mesh_mselect_active_get(me, ME_VSEL);
	data.sel_prev = 0xff;

	data.col[0] = base_col;
	data.col[1] = sel_col;
	data.col[2] = act_col;

	glBegin(GL_POINTS);
	dm->foreachMappedVert(dm, drawSelectedVertices__mapFunc, &data, DM_FOREACH_NOP);
	glEnd();
}

/* ************** DRAW MESH ****************** */

/* First section is all the "simple" draw routines,
 * ones that just pass some sort of primitive to GL,
 * with perhaps various options to control lighting,
 * color, etc.
 *
 * These routines should not have user interface related
 * logic!!!
 */

static void calcDrawDMNormalScale(Object *ob, drawDMNormal_userData *data)
{
	float obmat[3][3];

	copy_m3_m4(obmat, ob->obmat);

	data->uniform_scale = is_uniform_scaled_m3(obmat);

	if (!data->uniform_scale) {
		/* inverted matrix */
		invert_m3_m3(data->imat, obmat);

		/* transposed inverted matrix */
		transpose_m3_m3(data->tmat, data->imat);
	}
}

static void draw_dm_face_normals__mapFunc(void *userData, int index, const float cent[3], const float no[3])
{
	drawDMNormal_userData *data = userData;
	BMFace *efa = BM_face_at_index(data->bm, index);
	float n[3];

	if (!BM_elem_flag_test(efa, BM_ELEM_HIDDEN)) {
		if (!data->uniform_scale) {
			mul_v3_m3v3(n, data->tmat, no);
			normalize_v3(n);
			mul_m3_v3(data->imat, n);
		}
		else {
			copy_v3_v3(n, no);
		}

		glVertex3fv(cent);
		glVertex3f(cent[0] + n[0] * data->normalsize,
		           cent[1] + n[1] * data->normalsize,
		           cent[2] + n[2] * data->normalsize);
	}
}

static void draw_dm_face_normals(BMEditMesh *em, Scene *scene, Object *ob, DerivedMesh *dm)
{
	drawDMNormal_userData data;

	data.bm = em->bm;
	data.normalsize = scene->toolsettings->normalsize;

	calcDrawDMNormalScale(ob, &data);

	glBegin(GL_LINES);
	dm->foreachMappedFaceCenter(dm, draw_dm_face_normals__mapFunc, &data, DM_FOREACH_USE_NORMAL);
	glEnd();
}

static void draw_dm_face_centers__mapFunc(void *userData, int index, const float cent[3], const float UNUSED(no[3]))
{
	drawBMSelect_userData *data = userData;
	BMFace *efa = BM_face_at_index(data->bm, index);
	
	if (!BM_elem_flag_test(efa, BM_ELEM_HIDDEN) &&
	    (BM_elem_flag_test(efa, BM_ELEM_SELECT) == data->select))
	{
		bglVertex3fv(cent);
	}
}
static void draw_dm_face_centers(BMEditMesh *em, DerivedMesh *dm, bool select)
{
	drawBMSelect_userData data = {em->bm, select};

	bglBegin(GL_POINTS);
	dm->foreachMappedFaceCenter(dm, draw_dm_face_centers__mapFunc, &data, DM_FOREACH_NOP);
	bglEnd();
}

static void draw_dm_vert_normals__mapFunc(void *userData, int index, const float co[3], const float no_f[3], const short no_s[3])
{
	drawDMNormal_userData *data = userData;
	BMVert *eve = BM_vert_at_index(data->bm, index);

	if (!BM_elem_flag_test(eve, BM_ELEM_HIDDEN)) {
		float no[3], n[3];

		if (no_f) {
			copy_v3_v3(no, no_f);
		}
		else {
			normal_short_to_float_v3(no, no_s);
		}

		if (!data->uniform_scale) {
			mul_v3_m3v3(n, data->tmat, no);
			normalize_v3(n);
			mul_m3_v3(data->imat, n);
		}
		else {
			copy_v3_v3(n, no);
		}

		glVertex3fv(co);
		glVertex3f(co[0] + n[0] * data->normalsize,
		           co[1] + n[1] * data->normalsize,
		           co[2] + n[2] * data->normalsize);
	}
}

static void draw_dm_vert_normals(BMEditMesh *em, Scene *scene, Object *ob, DerivedMesh *dm)
{
	drawDMNormal_userData data;

	data.bm = em->bm;
	data.normalsize = scene->toolsettings->normalsize;

	calcDrawDMNormalScale(ob, &data);

	glBegin(GL_LINES);
	dm->foreachMappedVert(dm, draw_dm_vert_normals__mapFunc, &data, DM_FOREACH_USE_NORMAL);
	glEnd();
}

/* Draw verts with color set based on selection */
static void draw_dm_verts__mapFunc(void *userData, int index, const float co[3],
                                   const float UNUSED(no_f[3]), const short UNUSED(no_s[3]))
{
	drawDMVerts_userData *data = userData;
	BMVert *eve = BM_vert_at_index(data->bm, index);

	if (!BM_elem_flag_test(eve, BM_ELEM_HIDDEN) && BM_elem_flag_test(eve, BM_ELEM_SELECT) == data->sel) {
		/* skin nodes: draw a red circle around the root
		 * node(s) */
		if (data->cd_vskin_offset != -1) {
			const MVertSkin *vs = BM_ELEM_CD_GET_VOID_P(eve, data->cd_vskin_offset);
			if (vs->flag & MVERT_SKIN_ROOT) {
				float radius = (vs->radius[0] + vs->radius[1]) * 0.5f;
				bglEnd();
			
				glColor4ubv(data->th_skin_root);
				drawcircball(GL_LINES, co, radius, data->imat);

				glColor4ubv(data->sel ? data->th_vertex_select : data->th_vertex);
				bglBegin(GL_POINTS);
			}
		}

		/* draw active larger - need to stop/start point drawing for this :/ */
		if (eve == data->eve_act) {
			glColor4ubv(data->th_editmesh_active);
			
			bglEnd();
			
			glPointSize(data->th_vertex_size);
			bglBegin(GL_POINTS);
			bglVertex3fv(co);
			bglEnd();

			glColor4ubv(data->sel ? data->th_vertex_select : data->th_vertex);
			glPointSize(data->th_vertex_size);
			bglBegin(GL_POINTS);
		}
		else {
			bglVertex3fv(co);
		}
	}
}

static void draw_dm_verts(BMEditMesh *em, DerivedMesh *dm, const char sel, BMVert *eve_act,
                          RegionView3D *rv3d)
{
	drawDMVerts_userData data;
	data.sel = sel;
	data.eve_act = eve_act;
	data.bm = em->bm;

	/* Cache theme values */
	UI_GetThemeColor4ubv(TH_EDITMESH_ACTIVE, data.th_editmesh_active);
	UI_GetThemeColor4ubv(TH_VERTEX_SELECT, data.th_vertex_select);
	UI_GetThemeColor4ubv(TH_VERTEX, data.th_vertex);
	UI_GetThemeColor4ubv(TH_SKIN_ROOT, data.th_skin_root);
	data.th_vertex_size = UI_GetThemeValuef(TH_VERTEX_SIZE);

	/* For skin root drawing */
	data.cd_vskin_offset = CustomData_get_offset(&em->bm->vdata, CD_MVERT_SKIN);
	/* view-aligned matrix */
	mul_m4_m4m4(data.imat, rv3d->viewmat, em->ob->obmat);
	invert_m4(data.imat);

	bglBegin(GL_POINTS);
	dm->foreachMappedVert(dm, draw_dm_verts__mapFunc, &data, DM_FOREACH_NOP);
	bglEnd();
}

/* Draw edges with color set based on selection */
static DMDrawOption draw_dm_edges_sel__setDrawOptions(void *userData, int index)
{
	BMEdge *eed;
	//unsigned char **cols = userData, *col;
	drawDMEdgesSel_userData *data = userData;
	unsigned char *col;

	eed = BM_edge_at_index(data->bm, index);

	if (!BM_elem_flag_test(eed, BM_ELEM_HIDDEN)) {
		if (eed == data->eed_act) {
			glColor4ubv(data->actCol);
		}
		else {
			if (BM_elem_flag_test(eed, BM_ELEM_SELECT)) {
				col = data->selCol;
			}
			else {
				col = data->baseCol;
			}
			/* no alpha, this is used so a transparent color can disable drawing unselected edges in editmode  */
			if (col[3] == 0)
				return DM_DRAW_OPTION_SKIP;
			
			glColor4ubv(col);
		}
		return DM_DRAW_OPTION_NORMAL;
	}
	else {
		return DM_DRAW_OPTION_SKIP;
	}
}
static void draw_dm_edges_sel(BMEditMesh *em, DerivedMesh *dm, unsigned char *baseCol,
                              unsigned char *selCol, unsigned char *actCol, BMEdge *eed_act)
{
	drawDMEdgesSel_userData data;
	
	data.baseCol = baseCol;
	data.selCol = selCol;
	data.actCol = actCol;
	data.bm = em->bm;
	data.eed_act = eed_act;
	dm->drawMappedEdges(dm, draw_dm_edges_sel__setDrawOptions, &data);
}

/* Draw edges */
static DMDrawOption draw_dm_edges__setDrawOptions(void *userData, int index)
{
	if (BM_elem_flag_test(BM_edge_at_index(userData, index), BM_ELEM_HIDDEN))
		return DM_DRAW_OPTION_SKIP;
	else
		return DM_DRAW_OPTION_NORMAL;
}

static void draw_dm_edges(BMEditMesh *em, DerivedMesh *dm)
{
	dm->drawMappedEdges(dm, draw_dm_edges__setDrawOptions, em->bm);
}

/* Draw edges with color interpolated based on selection */
static DMDrawOption draw_dm_edges_sel_interp__setDrawOptions(void *userData, int index)
{
	drawDMEdgesSelInterp_userData *data = userData;
	if (BM_elem_flag_test(BM_edge_at_index(data->bm, index), BM_ELEM_HIDDEN))
		return DM_DRAW_OPTION_SKIP;
	else
		return DM_DRAW_OPTION_NORMAL;
}
static void draw_dm_edges_sel_interp__setDrawInterpOptions(void *userData, int index, float t)
{
	drawDMEdgesSelInterp_userData *data = userData;
	BMEdge *eed = BM_edge_at_index(data->bm, index);
	unsigned char **cols = userData;
	unsigned int col0_id = (BM_elem_flag_test(eed->v1, BM_ELEM_SELECT)) ? 2 : 1;
	unsigned int col1_id = (BM_elem_flag_test(eed->v2, BM_ELEM_SELECT)) ? 2 : 1;
	unsigned char *col0 = cols[col0_id];
	unsigned char *col1 = cols[col1_id];
	unsigned char *col_pt;

	if (col0_id == col1_id) {
		col_pt = col0;
	}
	else if (t == 0.0f) {
		col_pt = col0;
	}
	else if (t == 1.0f) {
		col_pt = col1;
	}
	else {
		unsigned char  col_blend[4];
		interp_v4_v4v4_uchar(col_blend, col0, col1, t);
		glColor4ubv(col_blend);
		data->lastCol = NULL;
		return;
	}

	if (data->lastCol != col_pt) {
		data->lastCol = col_pt;
		glColor4ubv(col_pt);
	}
}

static void draw_dm_edges_sel_interp(BMEditMesh *em, DerivedMesh *dm, unsigned char *baseCol, unsigned char *selCol)
{
	drawDMEdgesSelInterp_userData data;
	data.bm = em->bm;
	data.baseCol = baseCol;
	data.selCol = selCol;
	data.lastCol = NULL;

	dm->drawMappedEdgesInterp(dm, draw_dm_edges_sel_interp__setDrawOptions, draw_dm_edges_sel_interp__setDrawInterpOptions, &data);
}

static void bm_color_from_weight(float col[3], BMVert *vert, drawDMEdgesWeightInterp_userData *data)
{
	MDeformVert *dvert = BM_ELEM_CD_GET_VOID_P(vert, data->cd_dvert_offset);
	float weight = defvert_find_weight(dvert, data->vgroup_index);

	if ((weight == 0.0f) &&
	    ((data->weight_user == OB_DRAW_GROUPUSER_ACTIVE) ||
	     ((data->weight_user == OB_DRAW_GROUPUSER_ALL) && defvert_is_weight_zero(dvert, data->defgroup_tot))))
	{
		copy_v3_v3(col, data->alert_color);
	}
	else {
		weight_to_rgb(col, weight);
	}
}

static void draw_dm_edges_nop_interp__setDrawInterpOptions(void *UNUSED(userData), int UNUSED(index), float UNUSED(t))
{
	/* pass */
}

static void draw_dm_edges_weight_interp__setDrawInterpOptions(void *userData, int index, float t)
{
	drawDMEdgesWeightInterp_userData *data = userData;
	BMEdge *eed = BM_edge_at_index(data->bm, index);
	float col[3];

	if (t == 0.0f) {
		bm_color_from_weight(col, eed->v1, data);
	}
	else if (t == 1.0f) {
		bm_color_from_weight(col, eed->v2, data);
	}
	else {
		float col_v1[3];
		float col_v2[3];

		bm_color_from_weight(col_v1, eed->v1, data);
		bm_color_from_weight(col_v2, eed->v2, data);
		interp_v3_v3v3(col, col_v1, col_v2, t);
	}

	glColor3fv(col);
}

static void draw_dm_edges_weight_interp(BMEditMesh *em, DerivedMesh *dm, const char weight_user)
{
	drawDMEdgesWeightInterp_userData data;
	Object *ob = em->ob;

	data.bm = em->bm;
	data.cd_dvert_offset = CustomData_get_offset(&em->bm->vdata, CD_MDEFORMVERT);
	data.defgroup_tot = BLI_countlist(&ob->defbase);
	data.vgroup_index = ob->actdef - 1;
	data.weight_user = weight_user;
	UI_GetThemeColor3fv(TH_VERTEX_UNREFERENCED, data.alert_color);

	if ((data.vgroup_index != -1) && (data.cd_dvert_offset != -1)) {
		glEnable(GL_BLEND);
		dm->drawMappedEdgesInterp(
		        dm,
		        draw_dm_edges_sel_interp__setDrawOptions,
		        draw_dm_edges_weight_interp__setDrawInterpOptions,
		        &data);
		glDisable(GL_BLEND);
	}
	else {
		float col[3];

		if (data.weight_user == OB_DRAW_GROUPUSER_NONE) {
			weight_to_rgb(col, 0.0f);
		}
		else {
			copy_v3_v3(col, data.alert_color);
		}
		glColor3fv(col);

		dm->drawMappedEdgesInterp(
		        dm,
		        draw_dm_edges_sel_interp__setDrawOptions,
		        draw_dm_edges_nop_interp__setDrawInterpOptions,
		        &data);
	}

}

static bool draw_dm_edges_weight_check(Mesh *me, View3D *v3d)
{
	if (me->drawflag & ME_DRAWEIGHT) {
		if ((v3d->drawtype == OB_WIRE) ||
		    (v3d->flag2 & V3D_SOLID_MATCAP) ||
		    ((v3d->flag2 & V3D_OCCLUDE_WIRE) && (v3d->drawtype > OB_WIRE)))
		{
			return true;
		}
	}

	return false;
}

/* Draw only seam edges */
static DMDrawOption draw_dm_edges_seams__setDrawOptions(void *userData, int index)
{
	BMEdge *eed = BM_edge_at_index(userData, index);

	if (!BM_elem_flag_test(eed, BM_ELEM_HIDDEN) && BM_elem_flag_test(eed, BM_ELEM_SEAM))
		return DM_DRAW_OPTION_NORMAL;
	else
		return DM_DRAW_OPTION_SKIP;
}

static void draw_dm_edges_seams(BMEditMesh *em, DerivedMesh *dm)
{
	dm->drawMappedEdges(dm, draw_dm_edges_seams__setDrawOptions, em->bm);
}

/* Draw only sharp edges */
static DMDrawOption draw_dm_edges_sharp__setDrawOptions(void *userData, int index)
{
	BMEdge *eed = BM_edge_at_index(userData, index);

	if (!BM_elem_flag_test(eed, BM_ELEM_HIDDEN) && !BM_elem_flag_test(eed, BM_ELEM_SMOOTH))
		return DM_DRAW_OPTION_NORMAL;
	else
		return DM_DRAW_OPTION_SKIP;
}

static void draw_dm_edges_sharp(BMEditMesh *em, DerivedMesh *dm)
{
	dm->drawMappedEdges(dm, draw_dm_edges_sharp__setDrawOptions, em->bm);
}

#ifdef WITH_FREESTYLE

static int draw_dm_test_freestyle_edge_mark(BMesh *bm, BMEdge *eed)
{
	FreestyleEdge *fed = CustomData_bmesh_get(&bm->edata, eed->head.data, CD_FREESTYLE_EDGE);
	if (!fed)
		return 0;
	return (fed->flag & FREESTYLE_EDGE_MARK) != 0;
}

/* Draw only Freestyle feature edges */
static DMDrawOption draw_dm_edges_freestyle__setDrawOptions(void *userData, int index)
{
	BMEdge *eed = BM_edge_at_index(userData, index);

	if (!BM_elem_flag_test(eed, BM_ELEM_HIDDEN) && draw_dm_test_freestyle_edge_mark(userData, eed))
		return DM_DRAW_OPTION_NORMAL;
	else
		return DM_DRAW_OPTION_SKIP;
}

static void draw_dm_edges_freestyle(BMEditMesh *em, DerivedMesh *dm)
{
	dm->drawMappedEdges(dm, draw_dm_edges_freestyle__setDrawOptions, em->bm);
}

static int draw_dm_test_freestyle_face_mark(BMesh *bm, BMFace *efa)
{
	FreestyleFace *ffa = CustomData_bmesh_get(&bm->pdata, efa->head.data, CD_FREESTYLE_FACE);
	if (!ffa)
		return 0;
	return (ffa->flag & FREESTYLE_FACE_MARK) != 0;
}

#endif

/* Draw loop normals. */
static void draw_dm_loop_normals__mapFunc(void *userData, int vertex_index, int face_index,
                                          const float co[3], const float no[3])
{
	if (no) {
		const drawDMNormal_userData *data = userData;
		const BMVert *eve = BM_vert_at_index(data->bm, vertex_index);
		const BMFace *efa = BM_face_at_index(data->bm, face_index);
		float vec[3];

		if (!(BM_elem_flag_test(eve, BM_ELEM_HIDDEN) || BM_elem_flag_test(efa, BM_ELEM_HIDDEN))) {
			if (!data->uniform_scale) {
				mul_v3_m3v3(vec, (float(*)[3])data->tmat, no);
				normalize_v3(vec);
				mul_m3_v3((float(*)[3])data->imat, vec);
			}
			else {
				copy_v3_v3(vec, no);
			}
			mul_v3_fl(vec, data->normalsize);
			add_v3_v3(vec, co);
			glVertex3fv(co);
			glVertex3fv(vec);
		}
	}
}

static void draw_dm_loop_normals(BMEditMesh *em, Scene *scene, Object *ob, DerivedMesh *dm)
{
	drawDMNormal_userData data;

	data.bm = em->bm;
	data.normalsize = scene->toolsettings->normalsize;

	calcDrawDMNormalScale(ob, &data);

	glBegin(GL_LINES);
	dm->foreachMappedLoop(dm, draw_dm_loop_normals__mapFunc, &data, DM_FOREACH_USE_NORMAL);
	glEnd();
}

/* Draw faces with color set based on selection
 * return 2 for the active face so it renders with stipple enabled */
static DMDrawOption draw_dm_faces_sel__setDrawOptions(void *userData, int index)
{
	drawDMFacesSel_userData *data = userData;
	BMFace *efa = BM_face_at_index(data->bm, index);
	unsigned char *col;
	
	if (!BM_elem_flag_test(efa, BM_ELEM_HIDDEN)) {
		if (efa == data->efa_act) {
			glColor4ubv(data->cols[2]);
			return DM_DRAW_OPTION_STIPPLE;
		}
		else {
#ifdef WITH_FREESTYLE
			col = data->cols[BM_elem_flag_test(efa, BM_ELEM_SELECT) ? 1 : draw_dm_test_freestyle_face_mark(data->bm, efa) ? 3 : 0];
#else
			col = data->cols[BM_elem_flag_test(efa, BM_ELEM_SELECT) ? 1 : 0];
#endif
			if (col[3] == 0)
				return DM_DRAW_OPTION_SKIP;
			glColor4ubv(col);
			return DM_DRAW_OPTION_NORMAL;
		}
	}
	return DM_DRAW_OPTION_SKIP;
}

static int draw_dm_faces_sel__compareDrawOptions(void *userData, int index, int next_index)
{

	drawDMFacesSel_userData *data = userData;
	int i;
	BMFace *efa;
	BMFace *next_efa;

	unsigned char *col, *next_col;

	if (!data->orig_index_mf_to_mpoly)
		return 0;

	i = DM_origindex_mface_mpoly(data->orig_index_mf_to_mpoly, data->orig_index_mp_to_orig, index);
	efa = (i != ORIGINDEX_NONE) ? BM_face_at_index(data->bm, i) : NULL;
	i = DM_origindex_mface_mpoly(data->orig_index_mf_to_mpoly, data->orig_index_mp_to_orig, next_index);
	next_efa = (i != ORIGINDEX_NONE) ? BM_face_at_index(data->bm, i) : NULL;

	if (ELEM(NULL, efa, next_efa))
		return 0;

	if (efa == next_efa)
		return 1;

	if (efa == data->efa_act || next_efa == data->efa_act)
		return 0;

#ifdef WITH_FREESTYLE
	col = data->cols[BM_elem_flag_test(efa, BM_ELEM_SELECT) ? 1 : draw_dm_test_freestyle_face_mark(data->bm, efa) ? 3 : 0];
	next_col = data->cols[BM_elem_flag_test(next_efa, BM_ELEM_SELECT) ? 1 : draw_dm_test_freestyle_face_mark(data->bm, efa) ? 3 : 0];
#else
	col = data->cols[BM_elem_flag_test(efa, BM_ELEM_SELECT) ? 1 : 0];
	next_col = data->cols[BM_elem_flag_test(next_efa, BM_ELEM_SELECT) ? 1 : 0];
#endif

	if (col[3] == 0 || next_col[3] == 0)
		return 0;

	return col == next_col;
}

/* also draws the active face */
#ifdef WITH_FREESTYLE
static void draw_dm_faces_sel(BMEditMesh *em, DerivedMesh *dm, unsigned char *baseCol,
                              unsigned char *selCol, unsigned char *actCol, unsigned char *markCol, BMFace *efa_act)
#else
static void draw_dm_faces_sel(BMEditMesh *em, DerivedMesh *dm, unsigned char *baseCol,
                              unsigned char *selCol, unsigned char *actCol, BMFace *efa_act)
#endif
{
	drawDMFacesSel_userData data;
	data.dm = dm;
	data.cols[0] = baseCol;
	data.bm = em->bm;
	data.cols[1] = selCol;
	data.cols[2] = actCol;
#ifdef WITH_FREESTYLE
	data.cols[3] = markCol;
#endif
	data.efa_act = efa_act;
	/* double lookup */
	data.orig_index_mf_to_mpoly = DM_get_tessface_data_layer(dm, CD_ORIGINDEX);
	data.orig_index_mp_to_orig  = DM_get_poly_data_layer(dm, CD_ORIGINDEX);
	if ((data.orig_index_mf_to_mpoly && data.orig_index_mp_to_orig) == false) {
		data.orig_index_mf_to_mpoly = data.orig_index_mp_to_orig = NULL;
	}

	dm->drawMappedFaces(dm, draw_dm_faces_sel__setDrawOptions, GPU_enable_material, draw_dm_faces_sel__compareDrawOptions, &data, 0);
}

static DMDrawOption draw_dm_creases__setDrawOptions(void *userData, int index)
{
	drawDMLayer_userData *data = userData;
	BMesh *bm = data->bm;
	BMEdge *eed = BM_edge_at_index(bm, index);
	
	if (!BM_elem_flag_test(eed, BM_ELEM_HIDDEN)) {
		const float crease = BM_ELEM_CD_GET_FLOAT(eed, data->cd_layer_offset);
		if (crease != 0.0f) {
			UI_ThemeColorBlend(TH_WIRE_EDIT, TH_EDGE_CREASE, crease);
			return DM_DRAW_OPTION_NORMAL;
		}
	}
	return DM_DRAW_OPTION_SKIP;
}
static void draw_dm_creases(BMEditMesh *em, DerivedMesh *dm)
{
	drawDMLayer_userData data;

	data.bm = em->bm;
	data.cd_layer_offset = CustomData_get_offset(&em->bm->edata, CD_CREASE);

	if (data.cd_layer_offset != -1) {
		glLineWidth(3.0);
		dm->drawMappedEdges(dm, draw_dm_creases__setDrawOptions, &data);
		glLineWidth(1.0);
	}
}

static DMDrawOption draw_dm_bweights__setDrawOptions(void *userData, int index)
{
	drawDMLayer_userData *data = userData;
	BMesh *bm = data->bm;
	BMEdge *eed = BM_edge_at_index(bm, index);

	if (!BM_elem_flag_test(eed, BM_ELEM_HIDDEN)) {
		const float bweight = BM_ELEM_CD_GET_FLOAT(eed, data->cd_layer_offset);
		if (bweight != 0.0f) {
			UI_ThemeColorBlend(TH_WIRE_EDIT, TH_EDGE_SELECT, bweight);
			return DM_DRAW_OPTION_NORMAL;
		}
	}
	return DM_DRAW_OPTION_SKIP;
}
static void draw_dm_bweights__mapFunc(void *userData, int index, const float co[3],
                                      const float UNUSED(no_f[3]), const short UNUSED(no_s[3]))
{
	drawDMLayer_userData *data = userData;
	BMesh *bm = data->bm;
	BMVert *eve = BM_vert_at_index(bm, index);

	if (!BM_elem_flag_test(eve, BM_ELEM_HIDDEN)) {
		const float bweight = BM_ELEM_CD_GET_FLOAT(eve, data->cd_layer_offset);
		if (bweight != 0.0f) {
			UI_ThemeColorBlend(TH_VERTEX, TH_VERTEX_SELECT, bweight);
			bglVertex3fv(co);
		}
	}
}
static void draw_dm_bweights(BMEditMesh *em, Scene *scene, DerivedMesh *dm)
{
	ToolSettings *ts = scene->toolsettings;

	if (ts->selectmode & SCE_SELECT_VERTEX) {
		drawDMLayer_userData data;

		data.bm = em->bm;
		data.cd_layer_offset = CustomData_get_offset(&em->bm->vdata, CD_BWEIGHT);

		if (data.cd_layer_offset != -1) {
			glPointSize(UI_GetThemeValuef(TH_VERTEX_SIZE) + 2);
			bglBegin(GL_POINTS);
			dm->foreachMappedVert(dm, draw_dm_bweights__mapFunc, &data, DM_FOREACH_NOP);
			bglEnd();
		}
	}
	else {
		drawDMLayer_userData data;

		data.bm = em->bm;
		data.cd_layer_offset = CustomData_get_offset(&em->bm->edata, CD_BWEIGHT);

		if (data.cd_layer_offset != -1) {
			glLineWidth(3.0);
			dm->drawMappedEdges(dm, draw_dm_bweights__setDrawOptions, &data);
			glLineWidth(1.0);
		}
	}
}

static int draw_dm_override_material_color(int UNUSED(nr), void *UNUSED(attribs))
{
	return 1;
}

/* Second section of routines: Combine first sets to form fancy
 * drawing routines (for example rendering twice to get overlays).
 *
 * Also includes routines that are basic drawing but are too
 * specialized to be split out (like drawing creases or measurements).
 */

/* EditMesh drawing routines*/

static void draw_em_fancy_verts(Scene *scene, View3D *v3d, Object *obedit,
                                BMEditMesh *em, DerivedMesh *cageDM, BMVert *eve_act,
                                RegionView3D *rv3d)
{
	ToolSettings *ts = scene->toolsettings;
	int sel;

	if (v3d->zbuf) glDepthMask(0);  /* disable write in zbuffer, zbuf select */

	for (sel = 0; sel < 2; sel++) {
		unsigned char col[4], fcol[4];
		int pass;

		UI_GetThemeColor3ubv(sel ? TH_VERTEX_SELECT : TH_VERTEX, col);
		UI_GetThemeColor3ubv(sel ? TH_FACE_DOT : TH_WIRE_EDIT, fcol);

		for (pass = 0; pass < 2; pass++) {
			float size = UI_GetThemeValuef(TH_VERTEX_SIZE);
			float fsize = UI_GetThemeValuef(TH_FACEDOT_SIZE);

			if (pass == 0) {
				if (v3d->zbuf && !(v3d->flag & V3D_ZBUF_SELECT)) {
					glDisable(GL_DEPTH_TEST);

					glEnable(GL_BLEND);
				}
				else {
					continue;
				}

				size = (size > 2.1f ? size / 2.0f : size);
				fsize = (fsize > 2.1f ? fsize / 2.0f : fsize);
				col[3] = fcol[3] = 100;
			}
			else {
				col[3] = fcol[3] = 255;
			}

			if (ts->selectmode & SCE_SELECT_VERTEX) {
				glPointSize(size);
				glColor4ubv(col);
				draw_dm_verts(em, cageDM, sel, eve_act, rv3d);
			}
			
			if (check_ob_drawface_dot(scene, v3d, obedit->dt)) {
				glPointSize(fsize);
				glColor4ubv(fcol);
				draw_dm_face_centers(em, cageDM, sel);
			}
			
			if (pass == 0) {
				glDisable(GL_BLEND);
				glEnable(GL_DEPTH_TEST);
			}
		}
	}

	if (v3d->zbuf) glDepthMask(1);
	glPointSize(1.0);
}

static void draw_em_fancy_edges(BMEditMesh *em, Scene *scene, View3D *v3d,
                                Mesh *me, DerivedMesh *cageDM, short sel_only,
                                BMEdge *eed_act)
{
	ToolSettings *ts = scene->toolsettings;
	int pass;
	unsigned char wireCol[4], selCol[4], actCol[4];

	/* since this function does transparent... */
	UI_GetThemeColor4ubv(TH_EDGE_SELECT, selCol);
	UI_GetThemeColor4ubv(TH_WIRE_EDIT, wireCol);
	UI_GetThemeColor4ubv(TH_EDITMESH_ACTIVE, actCol);
	
	/* when sel only is used, don't render wire, only selected, this is used for
	 * textured draw mode when the 'edges' option is disabled */
	if (sel_only)
		wireCol[3] = 0;

	for (pass = 0; pass < 2; pass++) {
		/* show wires in transparent when no zbuf clipping for select */
		if (pass == 0) {
			if (v3d->zbuf && (v3d->flag & V3D_ZBUF_SELECT) == 0) {
				glEnable(GL_BLEND);
				glDisable(GL_DEPTH_TEST);
				selCol[3] = 85;
				if (!sel_only) wireCol[3] = 85;
			}
			else {
				continue;
			}
		}
		else {
			selCol[3] = 255;
			if (!sel_only) wireCol[3] = 255;
		}

		if (ts->selectmode == SCE_SELECT_FACE) {
			draw_dm_edges_sel(em, cageDM, wireCol, selCol, actCol, eed_act);
		}
		else if ((me->drawflag & ME_DRAWEDGES) || (ts->selectmode & SCE_SELECT_EDGE)) {
			if (cageDM->drawMappedEdgesInterp &&
			    ((ts->selectmode & SCE_SELECT_VERTEX) || (me->drawflag & ME_DRAWEIGHT)))
			{
				glShadeModel(GL_SMOOTH);
				if (draw_dm_edges_weight_check(me, v3d)) {
					draw_dm_edges_weight_interp(em, cageDM, ts->weightuser);
				}
				else {
					draw_dm_edges_sel_interp(em, cageDM, wireCol, selCol);
				}
				glShadeModel(GL_FLAT);
			}
			else {
				draw_dm_edges_sel(em, cageDM, wireCol, selCol, actCol, eed_act);
			}
		}
		else {
			if (!sel_only) {
				glColor4ubv(wireCol);
				draw_dm_edges(em, cageDM);
			}
		}

		if (pass == 0) {
			glDisable(GL_BLEND);
			glEnable(GL_DEPTH_TEST);
		}
	}
}

static void draw_em_measure_stats(ARegion *ar, View3D *v3d, Object *ob, BMEditMesh *em, UnitSettings *unit)
{
	/* Do not use ascii when using non-default unit system, some unit chars are utf8 (micro, square, etc.).
	 * See bug #36090.
	 */
	const short txt_flag = V3D_CACHE_TEXT_LOCALCLIP | (unit->system ? 0 : V3D_CACHE_TEXT_ASCII);
	Mesh *me = ob->data;
	float v1[3], v2[3], v3[3], vmid[3], fvec[3];
	char numstr[32]; /* Stores the measurement display text here */
	size_t numstr_len;
	const char *conv_float; /* Use a float conversion matching the grid size */
	unsigned char col[4] = {0, 0, 0, 255}; /* color of the text to draw */
	float area; /* area of the face */
	float grid = unit->system ? unit->scale_length : v3d->grid;
	const bool do_split = (unit->flag & USER_UNIT_OPT_SPLIT) != 0;
	const bool do_global = (v3d->flag & V3D_GLOBAL_STATS) != 0;
	const bool do_moving = (G.moving & G_TRANSFORM_EDIT) != 0;
	/* when 2 edge-info options are enabled, space apart */
	const bool do_edge_textpair = (me->drawflag & ME_DRAWEXTRA_EDGELEN) && (me->drawflag & ME_DRAWEXTRA_EDGEANG);
	const float edge_texpair_sep = 0.4f;
	float clip_planes[4][4];
	/* allow for displaying shape keys and deform mods */
	DerivedMesh *dm = EDBM_mesh_deform_dm_get(em);
	BMIter iter;
	int i;

	/* make the precision of the display value proportionate to the gridsize */

	if (grid <= 0.01f) conv_float = "%.6g";
	else if (grid <= 0.1f) conv_float = "%.5g";
	else if (grid <= 1.0f) conv_float = "%.4g";
	else if (grid <= 10.0f) conv_float = "%.3g";
	else conv_float = "%.2g";

	if (me->drawflag & (ME_DRAWEXTRA_EDGELEN | ME_DRAWEXTRA_EDGEANG)) {
		BoundBox bb;
		bglMats mats = {{0}};
		const rcti rect = {0, ar->winx, 0, ar->winy};

		view3d_get_transformation(ar, ar->regiondata, em->ob, &mats);
		ED_view3d_clipping_calc(&bb, clip_planes, &mats, &rect);
	}

	if (me->drawflag & ME_DRAWEXTRA_EDGELEN) {
		BMEdge *eed;

		UI_GetThemeColor3ubv(TH_DRAWEXTRA_EDGELEN, col);

		if (dm) {
			BM_mesh_elem_index_ensure(em->bm, BM_VERT);
		}

		BM_ITER_MESH (eed, &iter, em->bm, BM_EDGES_OF_MESH) {
			/* draw selected edges, or edges next to selected verts while draging */
			if (BM_elem_flag_test(eed, BM_ELEM_SELECT) ||
			    (do_moving && (BM_elem_flag_test(eed->v1, BM_ELEM_SELECT) ||
			                   BM_elem_flag_test(eed->v2, BM_ELEM_SELECT))))
			{
				float v1_clip[3], v2_clip[3];

				if (dm) {
					dm->getVertCo(dm, BM_elem_index_get(eed->v1), v1);
					dm->getVertCo(dm, BM_elem_index_get(eed->v2), v2);
				}
				else {
					copy_v3_v3(v1, eed->v1->co);
					copy_v3_v3(v2, eed->v2->co);
				}

				copy_v3_v3(v1_clip, v1);
				copy_v3_v3(v2_clip, v2);

				if (clip_segment_v3_plane_n(v1_clip, v2_clip, clip_planes, 4)) {

					if (do_edge_textpair) {
						interp_v3_v3v3(vmid, v1, v2, edge_texpair_sep);
					}
					else {
						mid_v3_v3v3(vmid, v1_clip, v2_clip);
					}

					if (do_global) {
						mul_mat3_m4_v3(ob->obmat, v1);
						mul_mat3_m4_v3(ob->obmat, v2);
					}

					if (unit->system) {
						numstr_len = bUnit_AsString(numstr, sizeof(numstr), len_v3v3(v1, v2) * unit->scale_length, 3,
						                            unit->system, B_UNIT_LENGTH, do_split, false);
					}
					else {
						numstr_len = BLI_snprintf(numstr, sizeof(numstr), conv_float, len_v3v3(v1, v2));
					}

					view3d_cached_text_draw_add(vmid, numstr, numstr_len, 0, txt_flag, col);
				}
			}
		}
	}

	if (me->drawflag & ME_DRAWEXTRA_EDGEANG) {
		const bool is_rad = (unit->system_rotation == USER_UNIT_ROT_RADIANS);
		BMEdge *eed;

		UI_GetThemeColor3ubv(TH_DRAWEXTRA_EDGEANG, col);

		if (dm) {
			BM_mesh_elem_index_ensure(em->bm, BM_VERT | BM_FACE);
		}

		// invert_m4_m4(ob->imat, ob->obmat);  // this is already called

		BM_ITER_MESH (eed, &iter, em->bm, BM_EDGES_OF_MESH) {
			BMLoop *l_a, *l_b;
			if (BM_edge_loop_pair(eed, &l_a, &l_b)) {
				/* draw selected edges, or edges next to selected verts while draging */
				if (BM_elem_flag_test(eed, BM_ELEM_SELECT) ||
				    (do_moving && (BM_elem_flag_test(eed->v1, BM_ELEM_SELECT) ||
				                   BM_elem_flag_test(eed->v2, BM_ELEM_SELECT) ||
				                   /* special case, this is useful to show when vertes connected to this edge via a
				                    * face are being transformed */
				                   BM_elem_flag_test(l_a->next->next->v, BM_ELEM_SELECT) ||
				                   BM_elem_flag_test(l_a->prev->v, BM_ELEM_SELECT)       ||
				                   BM_elem_flag_test(l_b->next->next->v, BM_ELEM_SELECT) ||
				                   BM_elem_flag_test(l_b->prev->v, BM_ELEM_SELECT)
				                   )))
				{
					float v1_clip[3], v2_clip[3];

					if (dm) {
						dm->getVertCo(dm, BM_elem_index_get(eed->v1), v1);
						dm->getVertCo(dm, BM_elem_index_get(eed->v2), v2);
					}
					else {
						copy_v3_v3(v1, eed->v1->co);
						copy_v3_v3(v2, eed->v2->co);
					}

					copy_v3_v3(v1_clip, v1);
					copy_v3_v3(v2_clip, v2);

					if (clip_segment_v3_plane_n(v1_clip, v2_clip, clip_planes, 4)) {
						float no_a[3], no_b[3];
						float angle;

						if (do_edge_textpair) {
							interp_v3_v3v3(vmid, v2_clip, v1_clip, edge_texpair_sep);
						}
						else {
							mid_v3_v3v3(vmid, v1_clip, v2_clip);
						}

						if (dm) {
							dm->getPolyNo(dm, BM_elem_index_get(l_a->f), no_a);
							dm->getPolyNo(dm, BM_elem_index_get(l_b->f), no_b);
						}
						else {
							copy_v3_v3(no_a, l_a->f->no);
							copy_v3_v3(no_b, l_b->f->no);
						}

						if (do_global) {
							mul_mat3_m4_v3(ob->imat, no_a);
							mul_mat3_m4_v3(ob->imat, no_b);
							normalize_v3(no_a);
							normalize_v3(no_b);
						}

						angle = angle_normalized_v3v3(no_a, no_b);

						numstr_len = BLI_snprintf(numstr, sizeof(numstr), "%.3f", is_rad ? angle : RAD2DEGF(angle));

						view3d_cached_text_draw_add(vmid, numstr, numstr_len, 0, txt_flag, col);
					}
				}
			}
		}
	}

	if (me->drawflag & ME_DRAWEXTRA_FACEAREA) {
		/* would be nice to use BM_face_calc_area, but that is for 2d faces
		 * so instead add up tessellation triangle areas */
		BMFace *f;
		int n;

#define DRAW_EM_MEASURE_STATS_FACEAREA()                                                 \
	if (BM_elem_flag_test(f, BM_ELEM_SELECT)) {                                          \
		mul_v3_fl(vmid, 1.0f / (float)n);                                                \
		if (unit->system) {                                                              \
			numstr_len = bUnit_AsString(                                                 \
			        numstr, sizeof(numstr),                                              \
			        (double)(area * unit->scale_length * unit->scale_length),            \
			        3, unit->system, B_UNIT_AREA, do_split, false);                      \
		}                                                                                \
		else {                                                                           \
			numstr_len = BLI_snprintf(numstr, sizeof(numstr), conv_float, area);         \
		}                                                                                \
		view3d_cached_text_draw_add(vmid, numstr, numstr_len, 0, txt_flag, col);         \
	} (void)0

		UI_GetThemeColor3ubv(TH_DRAWEXTRA_FACEAREA, col);
		
		if (dm) {
			BM_mesh_elem_index_ensure(em->bm, BM_VERT);
		}

		f = NULL;
		area = 0.0;
		zero_v3(vmid);
		n = 0;
		for (i = 0; i < em->tottri; i++) {
			BMLoop **l = em->looptris[i];
			if (f && l[0]->f != f) {
				DRAW_EM_MEASURE_STATS_FACEAREA();
				zero_v3(vmid);
				area = 0.0;
				n = 0;
			}

			f = l[0]->f;

			if (dm) {
				dm->getVertCo(dm, BM_elem_index_get(l[0]->v), v1);
				dm->getVertCo(dm, BM_elem_index_get(l[1]->v), v2);
				dm->getVertCo(dm, BM_elem_index_get(l[2]->v), v3);
			}
			else {
				copy_v3_v3(v1, l[0]->v->co);
				copy_v3_v3(v2, l[1]->v->co);
				copy_v3_v3(v3, l[2]->v->co);
			}

			add_v3_v3(vmid, v1);
			add_v3_v3(vmid, v2);
			add_v3_v3(vmid, v3);
			n += 3;
			if (do_global) {
				mul_mat3_m4_v3(ob->obmat, v1);
				mul_mat3_m4_v3(ob->obmat, v2);
				mul_mat3_m4_v3(ob->obmat, v3);
			}
			area += area_tri_v3(v1, v2, v3);
		}

		if (f) {
			DRAW_EM_MEASURE_STATS_FACEAREA();
		}
#undef DRAW_EM_MEASURE_STATS_FACEAREA
	}

	if (me->drawflag & ME_DRAWEXTRA_FACEANG) {
		BMFace *efa;
		const bool is_rad = (unit->system_rotation == USER_UNIT_ROT_RADIANS);

		UI_GetThemeColor3ubv(TH_DRAWEXTRA_FACEANG, col);

		if (dm) {
			BM_mesh_elem_index_ensure(em->bm, BM_VERT);
		}

		BM_ITER_MESH (efa, &iter, em->bm, BM_FACES_OF_MESH) {
			const bool is_face_sel = BM_elem_flag_test_bool(efa, BM_ELEM_SELECT);

			if (is_face_sel || do_moving) {
				BMIter liter;
				BMLoop *loop;
				bool is_first = true;

				BM_ITER_ELEM (loop, &liter, efa, BM_LOOPS_OF_FACE) {
					if (is_face_sel || (do_moving && BM_elem_flag_test(loop->v, BM_ELEM_SELECT))) {
						float angle;
						float v2_local[3];

						/* lazy init center calc */
						if (is_first) {
							if (dm) {
								BMLoop *l_iter, *l_first;
								float tvec[3];
								zero_v3(vmid);
								l_iter = l_first = BM_FACE_FIRST_LOOP(efa);
								do {
									dm->getVertCo(dm, BM_elem_index_get(l_iter->v), tvec);
									add_v3_v3(vmid, tvec);
								} while ((l_iter = l_iter->next) != l_first);
								mul_v3_fl(vmid, 1.0f / (float)efa->len);
							}
							else {
								BM_face_calc_center_bounds(efa, vmid);
							}
							is_first = false;
						}

						if (dm) {
							dm->getVertCo(dm, BM_elem_index_get(loop->prev->v), v1);
							dm->getVertCo(dm, BM_elem_index_get(loop->v),       v2);
							dm->getVertCo(dm, BM_elem_index_get(loop->next->v), v3);
						}
						else {
							copy_v3_v3(v1, loop->prev->v->co);
							copy_v3_v3(v2, loop->v->co);
							copy_v3_v3(v3, loop->next->v->co);
						}

						copy_v3_v3(v2_local, v2);

						if (do_global) {
							mul_mat3_m4_v3(ob->obmat, v1);
							mul_mat3_m4_v3(ob->obmat, v2);
							mul_mat3_m4_v3(ob->obmat, v3);
						}

						angle = angle_v3v3v3(v1, v2, v3);

						numstr_len = BLI_snprintf(numstr, sizeof(numstr), "%.3f", is_rad ? angle : RAD2DEGF(angle));
						interp_v3_v3v3(fvec, vmid, v2_local, 0.8f);
						view3d_cached_text_draw_add(fvec, numstr, numstr_len, 0, txt_flag, col);
					}
				}
			}
		}
	}
}

static void draw_em_indices(BMEditMesh *em)
{
	const short txt_flag = V3D_CACHE_TEXT_ASCII | V3D_CACHE_TEXT_LOCALCLIP;
	BMEdge *e;
	BMFace *f;
	BMVert *v;
	int i;
	char numstr[32];
	size_t numstr_len;
	float pos[3];
	unsigned char col[4];

	BMIter iter;
	BMesh *bm = em->bm;

	/* For now, reuse appropriate theme colors from stats text colors */
	i = 0;
	if (em->selectmode & SCE_SELECT_VERTEX) {
		UI_GetThemeColor3ubv(TH_DRAWEXTRA_FACEANG, col);
		BM_ITER_MESH (v, &iter, bm, BM_VERTS_OF_MESH) {
			if (BM_elem_flag_test(v, BM_ELEM_SELECT)) {
				numstr_len = BLI_snprintf(numstr, sizeof(numstr), "%d", i);
				view3d_cached_text_draw_add(v->co, numstr, numstr_len, 0, txt_flag, col);
			}
			i++;
		}
	}

	if (em->selectmode & SCE_SELECT_EDGE) {
		i = 0;
		UI_GetThemeColor3ubv(TH_DRAWEXTRA_EDGELEN, col);
		BM_ITER_MESH (e, &iter, bm, BM_EDGES_OF_MESH) {
			if (BM_elem_flag_test(e, BM_ELEM_SELECT)) {
				numstr_len = BLI_snprintf(numstr, sizeof(numstr), "%d", i);
				mid_v3_v3v3(pos, e->v1->co, e->v2->co);
				view3d_cached_text_draw_add(pos, numstr, numstr_len, 0, txt_flag, col);
			}
			i++;
		}
	}

	if (em->selectmode & SCE_SELECT_FACE) {
		i = 0;
		UI_GetThemeColor3ubv(TH_DRAWEXTRA_FACEAREA, col);
		BM_ITER_MESH (f, &iter, bm, BM_FACES_OF_MESH) {
			if (BM_elem_flag_test(f, BM_ELEM_SELECT)) {
				BM_face_calc_center_mean(f, pos);
				numstr_len = BLI_snprintf(numstr, sizeof(numstr), "%d", i);
				view3d_cached_text_draw_add(pos, numstr, numstr_len, 0, txt_flag, col);
			}
			i++;
		}
	}
}

static DMDrawOption draw_em_fancy__setFaceOpts(void *userData, int index)
{
	BMEditMesh *em = userData;
	BMFace *efa;

	if (UNLIKELY(index >= em->bm->totface))
		return DM_DRAW_OPTION_NORMAL;

	efa = BM_face_at_index(em->bm, index);
	if (!BM_elem_flag_test(efa, BM_ELEM_HIDDEN)) {
		GPU_enable_material(efa->mat_nr + 1, NULL);
		return DM_DRAW_OPTION_NORMAL;
	}
	else {
		return DM_DRAW_OPTION_SKIP;
	}
}

static DMDrawOption draw_em_fancy__setGLSLFaceOpts(void *userData, int index)
{
	BMEditMesh *em = userData;
	BMFace *efa;

	if (UNLIKELY(index >= em->bm->totface))
		return DM_DRAW_OPTION_NORMAL;

	efa = BM_face_at_index(em->bm, index);

	if (!BM_elem_flag_test(efa, BM_ELEM_HIDDEN)) {
		return DM_DRAW_OPTION_NORMAL;
	}
	else {
		return DM_DRAW_OPTION_SKIP;
	}
}

static void draw_em_fancy(Scene *scene, ARegion *ar, View3D *v3d,
                          Object *ob, BMEditMesh *em, DerivedMesh *cageDM, DerivedMesh *finalDM, const char dt)

{
	RegionView3D *rv3d = ar->regiondata;
	Mesh *me = ob->data;
	BMFace *efa_act = BM_mesh_active_face_get(em->bm, false, true); /* annoying but active faces is stored differently */
	BMEdge *eed_act = NULL;
	BMVert *eve_act = NULL;
	bool use_occlude_wire = (v3d->flag2 & V3D_OCCLUDE_WIRE) && (dt > OB_WIRE);
	
	if (em->bm->selected.last) {
		BMEditSelection *ese = em->bm->selected.last;
		/* face is handeled above */
#if 0
		if (ese->type == BM_FACE) {
			efa_act = (BMFace *)ese->data;
		}
		else
#endif
		if (ese->htype == BM_EDGE) {
			eed_act = (BMEdge *)ese->ele;
		}
		else if (ese->htype == BM_VERT) {
			eve_act = (BMVert *)ese->ele;
		}
	}
	
	BM_mesh_elem_table_ensure(em->bm, BM_VERT | BM_EDGE | BM_FACE);

	if (check_object_draw_editweight(me, finalDM)) {
		if (dt > OB_WIRE) {
			draw_mesh_paint_weight_faces(finalDM, true, draw_em_fancy__setFaceOpts, me->edit_btmesh);

			ED_view3d_polygon_offset(rv3d, 1.0);
			glDepthMask(0);
		}
		else {
			glEnable(GL_DEPTH_TEST);
			draw_mesh_paint_weight_faces(finalDM, false, draw_em_fancy__setFaceOpts, me->edit_btmesh);
			draw_mesh_paint_weight_edges(rv3d, finalDM, true, true, draw_dm_edges__setDrawOptions, me->edit_btmesh->bm);
			glDisable(GL_DEPTH_TEST);
		}
	}
	else if (dt > OB_WIRE) {
		if (use_occlude_wire) {
			/* use the cageDM since it always overlaps the editmesh faces */
			glColorMask(GL_FALSE, GL_FALSE, GL_FALSE, GL_FALSE);
			cageDM->drawMappedFaces(cageDM, draw_em_fancy__setFaceOpts,
			                        GPU_enable_material, NULL, me->edit_btmesh, 0);
			glColorMask(GL_TRUE, GL_TRUE, GL_TRUE, GL_TRUE);
		}
		else if (check_object_draw_texture(scene, v3d, dt)) {
			if (draw_glsl_material(scene, ob, v3d, dt)) {
				glFrontFace((ob->transflag & OB_NEG_SCALE) ? GL_CW : GL_CCW);

				finalDM->drawMappedFacesGLSL(finalDM, GPU_enable_material,
				                             draw_em_fancy__setGLSLFaceOpts, em);
				GPU_disable_material();

				glFrontFace(GL_CCW);
			}
			else {
				draw_mesh_textured(scene, v3d, rv3d, ob, finalDM, 0);
			}
		}
		else {
			/* 3 floats for position,
			 * 3 for normal and times two because the faces may actually be quads instead of triangles */
			glLightModeli(GL_LIGHT_MODEL_TWO_SIDE, (me->flag & ME_TWOSIDED) ? GL_TRUE : GL_FALSE);

			glEnable(GL_LIGHTING);
			glFrontFace((ob->transflag & OB_NEG_SCALE) ? GL_CW : GL_CCW);
			finalDM->drawMappedFaces(finalDM, draw_em_fancy__setFaceOpts, GPU_enable_material, NULL, me->edit_btmesh, 0);

			glFrontFace(GL_CCW);
			glDisable(GL_LIGHTING);
			glLightModeli(GL_LIGHT_MODEL_TWO_SIDE, GL_FALSE);
		}

		/* Setup for drawing wire over, disable zbuffer
		 * write to show selected edge wires better */
		UI_ThemeColor(TH_WIRE_EDIT);

		ED_view3d_polygon_offset(rv3d, 1.0);
		glDepthMask(0);
	}
	else {
		if (cageDM != finalDM) {
			UI_ThemeColorBlend(TH_WIRE_EDIT, TH_BACK, 0.7);
			finalDM->drawEdges(finalDM, 1, 0);
		}
	}

	if ((me->drawflag & ME_DRAWFACES) && (use_occlude_wire == false)) {  /* transp faces */
		unsigned char col1[4], col2[4], col3[4];
#ifdef WITH_FREESTYLE
		unsigned char col4[4];
#endif

		UI_GetThemeColor4ubv(TH_FACE, col1);
		UI_GetThemeColor4ubv(TH_FACE_SELECT, col2);
		UI_GetThemeColor4ubv(TH_EDITMESH_ACTIVE, col3);
#ifdef WITH_FREESTYLE
		UI_GetThemeColor4ubv(TH_FREESTYLE_FACE_MARK, col4);
#endif

		glEnable(GL_BLEND);
		glDepthMask(0);  /* disable write in zbuffer, needed for nice transp */

		/* don't draw unselected faces, only selected, this is MUCH nicer when texturing */
		if (check_object_draw_texture(scene, v3d, dt))
			col1[3] = 0;

#ifdef WITH_FREESTYLE
		if (!(me->drawflag & ME_DRAW_FREESTYLE_FACE) || !CustomData_has_layer(&em->bm->pdata, CD_FREESTYLE_FACE))
			col4[3] = 0;

		draw_dm_faces_sel(em, cageDM, col1, col2, col3, col4, efa_act);
#else
		draw_dm_faces_sel(em, cageDM, col1, col2, col3, efa_act);
#endif

		glDisable(GL_BLEND);
		glDepthMask(1);  /* restore write in zbuffer */
	}
	else if (efa_act) {
		/* even if draw faces is off it would be nice to draw the stipple face
		 * Make all other faces zero alpha except for the active
		 * */
		/* col4 is only used by WITH_FREESTYLE, but keeping it here spares some #ifdef's... */
		unsigned char col1[4], col2[4], col3[4], col4[4];
		col1[3] = col2[3] = col4[3] = 0; /* don't draw */
		UI_GetThemeColor4ubv(TH_EDITMESH_ACTIVE, col3);

		glEnable(GL_BLEND);
		glDepthMask(0);  /* disable write in zbuffer, needed for nice transp */

#ifdef WITH_FREESTYLE
		draw_dm_faces_sel(em, cageDM, col1, col2, col3, col4, efa_act);
#else
		draw_dm_faces_sel(em, cageDM, col1, col2, col3, efa_act);
#endif

		glDisable(GL_BLEND);
		glDepthMask(1);  /* restore write in zbuffer */

	}

	/* here starts all fancy draw-extra over */
	if ((me->drawflag & ME_DRAWEDGES) == 0 && check_object_draw_texture(scene, v3d, dt)) {
		/* we are drawing textures and 'ME_DRAWEDGES' is disabled, don't draw any edges */
		
		/* only draw selected edges otherwise there is no way of telling if a face is selected */
		draw_em_fancy_edges(em, scene, v3d, me, cageDM, 1, eed_act);
		
	}
	else {
		if (me->drawflag & ME_DRAWSEAMS) {
			UI_ThemeColor(TH_EDGE_SEAM);
			glLineWidth(2);

			draw_dm_edges_seams(em, cageDM);

			glColor3ub(0, 0, 0);
			glLineWidth(1);
		}
		
		if (me->drawflag & ME_DRAWSHARP) {
			UI_ThemeColor(TH_EDGE_SHARP);
			glLineWidth(2);

			draw_dm_edges_sharp(em, cageDM);

			glColor3ub(0, 0, 0);
			glLineWidth(1);
		}

#ifdef WITH_FREESTYLE
		if (me->drawflag & ME_DRAW_FREESTYLE_EDGE && CustomData_has_layer(&em->bm->edata, CD_FREESTYLE_EDGE)) {
			UI_ThemeColor(TH_FREESTYLE_EDGE_MARK);
			glLineWidth(2);
	
			draw_dm_edges_freestyle(em, cageDM);
	
			glColor3ub(0, 0, 0);
			glLineWidth(1);
		}
#endif
	
		if (me->drawflag & ME_DRAWCREASES) {
			draw_dm_creases(em, cageDM);
		}
		if (me->drawflag & ME_DRAWBWEIGHTS) {
			draw_dm_bweights(em, scene, cageDM);
		}

		draw_em_fancy_edges(em, scene, v3d, me, cageDM, 0, eed_act);
	}

	{
		draw_em_fancy_verts(scene, v3d, ob, em, cageDM, eve_act, rv3d);

		if (me->drawflag & ME_DRAWNORMALS) {
			UI_ThemeColor(TH_NORMAL);
			draw_dm_face_normals(em, scene, ob, cageDM);
		}
		if (me->drawflag & ME_DRAW_VNORMALS) {
			UI_ThemeColor(TH_VNORMAL);
			draw_dm_vert_normals(em, scene, ob, cageDM);
		}
		if (me->drawflag & ME_DRAW_LNORMALS) {
			UI_ThemeColor(TH_LNORMAL);
			draw_dm_loop_normals(em, scene, ob, cageDM);
		}

		if ((me->drawflag & (ME_DRAWEXTRA_EDGELEN |
		                     ME_DRAWEXTRA_FACEAREA |
		                     ME_DRAWEXTRA_FACEANG |
		                     ME_DRAWEXTRA_EDGEANG)) &&
		    !(v3d->flag2 & V3D_RENDER_OVERRIDE))
		{
			draw_em_measure_stats(ar, v3d, ob, em, &scene->unit);
		}

		if ((G.debug & G_DEBUG) && (me->drawflag & ME_DRAWEXTRA_INDICES) &&
		    !(v3d->flag2 & V3D_RENDER_OVERRIDE))
		{
			draw_em_indices(em);
		}
	}

	if (dt > OB_WIRE) {
		glDepthMask(1);
		ED_view3d_polygon_offset(rv3d, 0.0);
		GPU_disable_material();
	}
#if 0  /* currently not needed */
	else if (use_occlude_wire) {
		ED_view3d_polygon_offset(rv3d, 0.0);
	}
#endif
}

/* Mesh drawing routines */

static void draw_mesh_object_outline(View3D *v3d, Object *ob, DerivedMesh *dm)
{
	if ((v3d->transp == false) &&  /* not when we draw the transparent pass */
	    (ob->mode & OB_MODE_ALL_PAINT) == false) /* not when painting (its distracting) - campbell */
	{
		glLineWidth(UI_GetThemeValuef(TH_OUTLINE_WIDTH) * 2.0f);
		glDepthMask(0);

		/* if transparent, we cannot draw the edges for solid select... edges have no material info.
		 * drawFacesSolid() doesn't draw the transparent faces */
		if (ob->dtx & OB_DRAWTRANSP) {
			glPolygonMode(GL_FRONT_AND_BACK, GL_LINE);
			dm->drawFacesSolid(dm, NULL, 0, GPU_enable_material);
			glPolygonMode(GL_FRONT_AND_BACK, GL_FILL);
			GPU_disable_material();
		}
		else {
			dm->drawEdges(dm, 0, 1);
		}

		glLineWidth(1.0);
		glDepthMask(1);
	}
}

static void draw_mesh_fancy(Scene *scene, ARegion *ar, View3D *v3d, RegionView3D *rv3d, Base *base,
                            const char dt, const unsigned char ob_wire_col[4], const short dflag)
{
#ifdef WITH_GAMEENGINE
	Object *ob = (rv3d->rflag & RV3D_IS_GAME_ENGINE) ? BKE_object_lod_meshob_get(base->object, scene) : base->object;
#else
	Object *ob = base->object;
#endif
	Mesh *me = ob->data;
	Material *ma = give_current_material(ob, 1);
	const bool hasHaloMat = (ma && (ma->material_type == MA_TYPE_HALO) && !BKE_scene_use_new_shading_nodes(scene));
	eWireDrawMode draw_wire = OBDRAW_WIRE_OFF;
	int /* totvert,*/ totedge, totface;
	DerivedMesh *dm = mesh_get_derived_final(scene, ob, scene->customdata_mask);
	const bool is_obact = (ob == OBACT);
	int draw_flags = (is_obact && BKE_paint_select_face_test(ob)) ? DRAW_FACE_SELECT : 0;

	if (!dm)
		return;

	DM_update_materials(dm, ob);

	/* Check to draw dynamic paint colors (or weights from WeightVG modifiers).
	 * Note: Last "preview-active" modifier in stack will win! */
	if (DM_get_tessface_data_layer(dm, CD_PREVIEW_MCOL) && modifiers_isPreview(ob))
		draw_flags |= DRAW_MODIFIERS_PREVIEW;

	/* Unwanted combination */
	if (draw_flags & DRAW_FACE_SELECT) {
		draw_wire = OBDRAW_WIRE_OFF;
	}
	else if (ob->dtx & OB_DRAWWIRE) {
		draw_wire = OBDRAW_WIRE_ON_DEPTH; /* draw wire after solid using zoffset and depth buffer adjusment */
	}
	
	/* totvert = dm->getNumVerts(dm); */ /*UNUSED*/
	totedge = dm->getNumEdges(dm);
	totface = dm->getNumTessFaces(dm);
	
	/* vertexpaint, faceselect wants this, but it doesnt work for shaded? */
	glFrontFace((ob->transflag & OB_NEG_SCALE) ? GL_CW : GL_CCW);

	if (dt == OB_BOUNDBOX) {
		if (((v3d->flag2 & V3D_RENDER_OVERRIDE) && v3d->drawtype >= OB_WIRE) == 0)
			draw_bounding_volume(ob, ob->boundtype);
	}
	else if (hasHaloMat || (totface == 0 && totedge == 0)) {
		glPointSize(1.5);
		dm->drawVerts(dm);
		glPointSize(1.0);
	}
	else if (dt == OB_WIRE || totface == 0) {
		draw_wire = OBDRAW_WIRE_ON; /* draw wire only, no depth buffer stuff  */
	}
	else if (((is_obact && ob->mode & OB_MODE_TEXTURE_PAINT)) ||
	         check_object_draw_texture(scene, v3d, dt))
	{
		bool draw_loose = true;

		if ((v3d->flag & V3D_SELECT_OUTLINE) &&
		    ((v3d->flag2 & V3D_RENDER_OVERRIDE) == 0) &&
		    (base->flag & SELECT) &&
		    !(G.f & G_PICKSEL || (draw_flags & DRAW_FACE_SELECT)) &&
		    (draw_wire == OBDRAW_WIRE_OFF))
		{
			draw_mesh_object_outline(v3d, ob, dm);
		}

		if (draw_glsl_material(scene, ob, v3d, dt) && !(draw_flags & DRAW_MODIFIERS_PREVIEW)) {
			Paint *p;

			glFrontFace((ob->transflag & OB_NEG_SCALE) ? GL_CW : GL_CCW);

			if ((v3d->flag2 & V3D_SHOW_SOLID_MATCAP) && ob->sculpt && (p = BKE_paint_get_active(scene))) {
				GPUVertexAttribs gattribs;
				float planes[4][4];
				float (*fpl)[4] = NULL;
				const bool fast = (p->flags & PAINT_FAST_NAVIGATE) && (rv3d->rflag & RV3D_NAVIGATING);

				if (ob->sculpt->partial_redraw) {
					if (ar->do_draw & RGN_DRAW_PARTIAL) {
						ED_sculpt_redraw_planes_get(planes, ar, rv3d, ob);
						fpl = planes;
						ob->sculpt->partial_redraw = 0;
					}
				}

				GPU_enable_material(1, &gattribs);
				dm->drawFacesSolid(dm, fpl, fast, NULL);
				draw_loose = false;
			}
			else
				dm->drawFacesGLSL(dm, GPU_enable_material);

//			if (BKE_bproperty_object_get(ob, "Text"))
// XXX				draw_mesh_text(ob, 1);
			GPU_disable_material();

			glFrontFace(GL_CCW);

			if (draw_flags & DRAW_FACE_SELECT)
				draw_mesh_face_select(rv3d, me, dm);
		}
		else {
			draw_mesh_textured(scene, v3d, rv3d, ob, dm, draw_flags);
		}

		if (draw_loose && !(draw_flags & DRAW_FACE_SELECT)) {
			if ((v3d->flag2 & V3D_RENDER_OVERRIDE) == 0) {
				if ((dflag & DRAW_CONSTCOLOR) == 0) {
					glColor3ubv(ob_wire_col);
				}
				dm->drawLooseEdges(dm);
			}
		}
	}
	else if (dt == OB_SOLID) {
		if (draw_flags & DRAW_MODIFIERS_PREVIEW) {
			/* for object selection draws no shade */
			if (dflag & (DRAW_PICKING | DRAW_CONSTCOLOR)) {
				dm->drawFacesSolid(dm, NULL, 0, GPU_enable_material);
			}
			else {
				const float spec[4] = {0.47f, 0.47f, 0.47f, 0.47f};

				/* draw outline */
				if ((v3d->flag & V3D_SELECT_OUTLINE) &&
				    ((v3d->flag2 & V3D_RENDER_OVERRIDE) == 0) &&
				    (base->flag & SELECT) &&
				    (draw_wire == OBDRAW_WIRE_OFF) &&
				    (ob->sculpt == NULL))
				{
					draw_mesh_object_outline(v3d, ob, dm);
				}

				/* materials arent compatible with vertex colors */
				GPU_end_object_materials();

				GPU_enable_material(0, NULL);
				
				/* set default spec */
				glColorMaterial(GL_FRONT_AND_BACK, GL_SPECULAR);
				glMaterialfv(GL_FRONT_AND_BACK, GL_SPECULAR, spec);
				/* diffuse */
				glColorMaterial(GL_FRONT_AND_BACK, GL_DIFFUSE);
				glEnable(GL_LIGHTING);
				glEnable(GL_COLOR_MATERIAL);

				dm->drawMappedFaces(dm, NULL, draw_dm_override_material_color, NULL, NULL, DM_DRAW_USE_COLORS);
				glDisable(GL_COLOR_MATERIAL);
				glDisable(GL_LIGHTING);

				GPU_disable_material();
			}
		}
		else {
			Paint *p;

			if ((v3d->flag & V3D_SELECT_OUTLINE) &&
			    ((v3d->flag2 & V3D_RENDER_OVERRIDE) == 0) &&
			    (base->flag & SELECT) &&
			    (draw_wire == OBDRAW_WIRE_OFF) &&
			    (ob->sculpt == NULL))
			{
				draw_mesh_object_outline(v3d, ob, dm);
			}

			glLightModeli(GL_LIGHT_MODEL_TWO_SIDE, (me->flag & ME_TWOSIDED) ? GL_TRUE : GL_FALSE);

			glEnable(GL_LIGHTING);
			glFrontFace((ob->transflag & OB_NEG_SCALE) ? GL_CW : GL_CCW);

			if (ob->sculpt && (p = BKE_paint_get_active(scene))) {
				float planes[4][4];
				float (*fpl)[4] = NULL;
				const bool fast = (p->flags & PAINT_FAST_NAVIGATE) && (rv3d->rflag & RV3D_NAVIGATING);

				if (ob->sculpt->partial_redraw) {
					if (ar->do_draw & RGN_DRAW_PARTIAL) {
						ED_sculpt_redraw_planes_get(planes, ar, rv3d, ob);
						fpl = planes;
						ob->sculpt->partial_redraw = 0;
					}
				}

				dm->drawFacesSolid(dm, fpl, fast, GPU_enable_material);
			}
			else
				dm->drawFacesSolid(dm, NULL, 0, GPU_enable_material);

			GPU_disable_material();

			glFrontFace(GL_CCW);
			glDisable(GL_LIGHTING);

			glLightModeli(GL_LIGHT_MODEL_TWO_SIDE, GL_FALSE);

			if (!ob->sculpt && (v3d->flag2 & V3D_RENDER_OVERRIDE) == 0) {
				if ((dflag & DRAW_CONSTCOLOR) == 0) {
					glColor3ubv(ob_wire_col);
				}
				dm->drawLooseEdges(dm);
			}
		}
	}
	else if (dt == OB_PAINT) {
		draw_mesh_paint(v3d, rv3d, ob, dm, draw_flags);

		/* since we already draw wire as wp guide, don't draw over the top */
		draw_wire = OBDRAW_WIRE_OFF;
	}

	if ((draw_wire != OBDRAW_WIRE_OFF) &&  /* draw extra wire */
	    /* when overriding with render only, don't bother  */
	    (((v3d->flag2 & V3D_RENDER_OVERRIDE) && v3d->drawtype >= OB_SOLID) == 0))
	{
		/* When using wireframe object draw in particle edit mode
		 * the mesh gets in the way of seeing the particles, fade the wire color
		 * with the background. */

		if ((dflag & DRAW_CONSTCOLOR) == 0) {
			if (is_obact && (ob->mode & OB_MODE_PARTICLE_EDIT)) {
				ob_wire_color_blend_theme_id(ob_wire_col, TH_BACK, 0.15f);
			}
			else {
				glColor3ubv(ob_wire_col);
			}
		}

		/* If drawing wire and drawtype is not OB_WIRE then we are
		 * overlaying the wires.
		 *
		 * UPDATE bug #10290 - With this wire-only objects can draw
		 * behind other objects depending on their order in the scene. 2x if 0's below. undo'ing zr's commit: r4059
		 *
		 * if draw wire is 1 then just drawing wire, no need for depth buffer stuff,
		 * otherwise this wire is to overlay solid mode faces so do some depth buffer tricks.
		 */
		if (dt != OB_WIRE && (draw_wire == OBDRAW_WIRE_ON_DEPTH)) {
			ED_view3d_polygon_offset(rv3d, 1.0);
			glDepthMask(0);  /* disable write in zbuffer, selected edge wires show better */
		}
		
		dm->drawEdges(dm, (dt == OB_WIRE || totface == 0), (ob->dtx & OB_DRAW_ALL_EDGES) != 0);

		if (dt != OB_WIRE && (draw_wire == OBDRAW_WIRE_ON_DEPTH)) {
			glDepthMask(1);
			ED_view3d_polygon_offset(rv3d, 0.0);
		}
	}
	
	if (is_obact && BKE_paint_select_vert_test(ob)) {
		const int use_depth = (v3d->flag & V3D_ZBUF_SELECT);
		glColor3f(0.0f, 0.0f, 0.0f);
		glPointSize(UI_GetThemeValuef(TH_VERTEX_SIZE));

		if (!use_depth) glDisable(GL_DEPTH_TEST);
		else            ED_view3d_polygon_offset(rv3d, 1.0);
		drawSelectedVertices(dm, ob->data);
		if (!use_depth) glEnable(GL_DEPTH_TEST);
		else            ED_view3d_polygon_offset(rv3d, 0.0);
		
		glPointSize(1.0f);
	}
	dm->release(dm);
}

/* returns 1 if nothing was drawn, for detecting to draw an object center */
static bool draw_mesh_object(Scene *scene, ARegion *ar, View3D *v3d, RegionView3D *rv3d, Base *base,
                             const char dt, const unsigned char ob_wire_col[4], const short dflag)
{
	Object *ob = base->object;
	Object *obedit = scene->obedit;
	Mesh *me = ob->data;
	BMEditMesh *em = me->edit_btmesh;
	int i;
	bool do_alpha_after = false, drawlinked = false, retval = false;

	/* If we are drawing shadows and any of the materials don't cast a shadow,
	 * then don't draw the object */
	if (v3d->flag2 & V3D_RENDER_SHADOW) {
		for (i = 0; i < ob->totcol; ++i) {
			Material *ma = give_current_material(ob, i);
			if (ma && !(ma->mode2 & MA_CASTSHADOW)) {
				return true;
			}
		}
	}
	
	if (obedit && ob != obedit && ob->data == obedit->data) {
		if (BKE_key_from_object(ob) || BKE_key_from_object(obedit)) {}
		else if (ob->modifiers.first || obedit->modifiers.first) {}
		else drawlinked = true;
	}

	/* backface culling */
	if (v3d->flag2 & V3D_BACKFACE_CULLING) {
		glEnable(GL_CULL_FACE);
		glCullFace(GL_BACK);
	}

	if (ob == obedit || drawlinked) {
		DerivedMesh *finalDM, *cageDM;
		
		if (obedit != ob)
			finalDM = cageDM = editbmesh_get_derived_base(ob, em);
		else
			cageDM = editbmesh_get_derived_cage_and_final(scene, ob, em, &finalDM,
			                                              scene->customdata_mask);

		DM_update_materials(finalDM, ob);
		DM_update_materials(cageDM, ob);

		if (dt > OB_WIRE) {
			const bool glsl = draw_glsl_material(scene, ob, v3d, dt);

			GPU_begin_object_materials(v3d, rv3d, scene, ob, glsl, NULL);
		}

		draw_em_fancy(scene, ar, v3d, ob, em, cageDM, finalDM, dt);

		GPU_end_object_materials();

		if (obedit != ob && finalDM)
			finalDM->release(finalDM);
	}
	else {
		/* ob->bb was set by derived mesh system, do NULL check just to be sure */
		if (me->totpoly <= 4 || (!ob->bb || ED_view3d_boundbox_clip(rv3d, ob->bb))) {
			if (dt > OB_WIRE) {
				const bool glsl = draw_glsl_material(scene, ob, v3d, dt);

				if (dt == OB_SOLID || glsl) {
					const bool check_alpha = check_alpha_pass(base);
					GPU_begin_object_materials(v3d, rv3d, scene, ob, glsl,
					                           (check_alpha) ? &do_alpha_after : NULL);
				}
			}

			draw_mesh_fancy(scene, ar, v3d, rv3d, base, dt, ob_wire_col, dflag);

			GPU_end_object_materials();
			
			if (me->totvert == 0) retval = true;
		}
	}
	
	if ((dflag & DRAW_PICKING) == 0 && (base->flag & OB_FROMDUPLI) == 0 && (v3d->flag2 & V3D_RENDER_SHADOW) == 0) {
		/* GPU_begin_object_materials checked if this is needed */
		if (do_alpha_after) {
			if (ob->dtx & OB_DRAWXRAY) {
				ED_view3d_after_add(&v3d->afterdraw_xraytransp, base, dflag);
			}
			else {
				ED_view3d_after_add(&v3d->afterdraw_transp, base, dflag);
			}
		}
		else if (ob->dtx & OB_DRAWXRAY && ob->dtx & OB_DRAWTRANSP) {
			/* special case xray+transp when alpha is 1.0, without this the object vanishes */
			if (v3d->xray == 0 && v3d->transp == 0) {
				ED_view3d_after_add(&v3d->afterdraw_xray, base, dflag);
			}
		}
	}

	if (v3d->flag2 & V3D_BACKFACE_CULLING)
		glDisable(GL_CULL_FACE);
	
	return retval;
}

/* ************** DRAW DISPLIST ****************** */


/**
 * \param dl_type_mask Only draw types matching this mask.
 * \return true when nothing was drawn
 */
static bool drawDispListwire_ex(ListBase *dlbase, unsigned int dl_type_mask)
{
	DispList *dl;
	int parts, nr;
	const float *data;

	if (dlbase == NULL) return 1;
	
	glEnableClientState(GL_VERTEX_ARRAY);
	glPolygonMode(GL_FRONT_AND_BACK, GL_LINE);

	for (dl = dlbase->first; dl; dl = dl->next) {
		if (dl->parts == 0 || dl->nr == 0) {
			continue;
		}

		if ((dl_type_mask & (1 << dl->type)) == 0) {
			continue;
		}
		
		data = dl->verts;

		switch (dl->type) {
			case DL_SEGM:

				glVertexPointer(3, GL_FLOAT, 0, data);

				for (parts = 0; parts < dl->parts; parts++)
					glDrawArrays(GL_LINE_STRIP, parts * dl->nr, dl->nr);
				
				break;
			case DL_POLY:

				glVertexPointer(3, GL_FLOAT, 0, data);

				for (parts = 0; parts < dl->parts; parts++)
					glDrawArrays(GL_LINE_LOOP, parts * dl->nr, dl->nr);

				break;
			case DL_SURF:

				glVertexPointer(3, GL_FLOAT, 0, data);

				for (parts = 0; parts < dl->parts; parts++) {
					if (dl->flag & DL_CYCL_U)
						glDrawArrays(GL_LINE_LOOP, parts * dl->nr, dl->nr);
					else
						glDrawArrays(GL_LINE_STRIP, parts * dl->nr, dl->nr);
				}

				for (nr = 0; nr < dl->nr; nr++) {
					int ofs = 3 * dl->nr;

					data = (dl->verts) + 3 * nr;
					parts = dl->parts;

					if (dl->flag & DL_CYCL_V) glBegin(GL_LINE_LOOP);
					else glBegin(GL_LINE_STRIP);

					while (parts--) {
						glVertex3fv(data);
						data += ofs;
					}
					glEnd();

#if 0
				/* (ton) this code crashes for me when resolv is 86 or higher... no clue */
				glVertexPointer(3, GL_FLOAT, sizeof(float) * 3 * dl->nr, data + 3 * nr);
				if (dl->flag & DL_CYCL_V)
					glDrawArrays(GL_LINE_LOOP, 0, dl->parts);
				else
					glDrawArrays(GL_LINE_STRIP, 0, dl->parts);
#endif
				}
				break;

			case DL_INDEX3:
				glVertexPointer(3, GL_FLOAT, 0, dl->verts);
				glDrawElements(GL_TRIANGLES, 3 * dl->parts, GL_UNSIGNED_INT, dl->index);
				break;

			case DL_INDEX4:
				glVertexPointer(3, GL_FLOAT, 0, dl->verts);
				glDrawElements(GL_QUADS, 4 * dl->parts, GL_UNSIGNED_INT, dl->index);
				break;
		}
	}
	
	glDisableClientState(GL_VERTEX_ARRAY);
	glPolygonMode(GL_FRONT_AND_BACK, GL_FILL);
	
	return false;
}

static bool drawDispListwire(ListBase *dlbase, const short ob_type)
{
	unsigned int dl_mask = 0xffffffff;

	/* skip fill-faces for curves & fonts */
	if (ELEM(ob_type, OB_FONT, OB_CURVE)) {
		dl_mask &= ~((1 << DL_INDEX3) | (1 << DL_INDEX4));
	}

	return drawDispListwire_ex(dlbase, dl_mask);
}

static bool index3_nors_incr = true;

static void drawDispListsolid(ListBase *lb, Object *ob, const short dflag,
                              const unsigned char ob_wire_col[4], const bool use_glsl)
{
	DispList *dl;
	GPUVertexAttribs gattribs;
	const float *data;
	const float *ndata;
	
	if (lb == NULL) return;

	glEnable(GL_LIGHTING);
	glEnableClientState(GL_VERTEX_ARRAY);

	if (ob->type == OB_MBALL) {  /* mball always smooth shaded */
		glShadeModel(GL_SMOOTH);
	}
	
	dl = lb->first;
	while (dl) {
		data = dl->verts;
		ndata = dl->nors;

		switch (dl->type) {
			case DL_SEGM:
				if (ob->type == OB_SURF) {
					int nr;

					glDisable(GL_LIGHTING);

					if ((dflag & DRAW_CONSTCOLOR) == 0)
						glColor3ubv(ob_wire_col);

					// glVertexPointer(3, GL_FLOAT, 0, dl->verts);
					// glDrawArrays(GL_LINE_STRIP, 0, dl->nr);

					glBegin(GL_LINE_STRIP);
					for (nr = dl->nr; nr; nr--, data += 3)
						glVertex3fv(data);
					glEnd();

					glEnable(GL_LIGHTING);
				}
				break;
			case DL_POLY:
				if (ob->type == OB_SURF) {
					int nr;

					glDisable(GL_LIGHTING);

					/* for some reason glDrawArrays crashes here in half of the platforms (not osx) */
					//glVertexPointer(3, GL_FLOAT, 0, dl->verts);
					//glDrawArrays(GL_LINE_LOOP, 0, dl->nr);

					glBegin(GL_LINE_LOOP);
					for (nr = dl->nr; nr; nr--, data += 3)
						glVertex3fv(data);
					glEnd();

					glEnable(GL_LIGHTING);
				}
				break;
			case DL_SURF:

				if (dl->index) {
					GPU_enable_material(dl->col + 1, (use_glsl) ? &gattribs : NULL);

					if (dl->rt & CU_SMOOTH) glShadeModel(GL_SMOOTH);
					else glShadeModel(GL_FLAT);

					glEnableClientState(GL_NORMAL_ARRAY);
					glVertexPointer(3, GL_FLOAT, 0, dl->verts);
					glNormalPointer(GL_FLOAT, 0, dl->nors);
					glDrawElements(GL_QUADS, 4 * dl->totindex, GL_UNSIGNED_INT, dl->index);
					glDisableClientState(GL_NORMAL_ARRAY);
				}
				break;

			case DL_INDEX3:
				GPU_enable_material(dl->col + 1, (use_glsl) ? &gattribs : NULL);

				glVertexPointer(3, GL_FLOAT, 0, dl->verts);

				/* for polys only one normal needed */
				if (index3_nors_incr) {
					glEnableClientState(GL_NORMAL_ARRAY);
					glNormalPointer(GL_FLOAT, 0, dl->nors);
				}
				else
					glNormal3fv(ndata);

				glDrawElements(GL_TRIANGLES, 3 * dl->parts, GL_UNSIGNED_INT, dl->index);

				if (index3_nors_incr)
					glDisableClientState(GL_NORMAL_ARRAY);

				break;

			case DL_INDEX4:
				GPU_enable_material(dl->col + 1, (use_glsl) ? &gattribs : NULL);

				glEnableClientState(GL_NORMAL_ARRAY);
				glVertexPointer(3, GL_FLOAT, 0, dl->verts);
				glNormalPointer(GL_FLOAT, 0, dl->nors);
				glDrawElements(GL_QUADS, 4 * dl->parts, GL_UNSIGNED_INT, dl->index);
				glDisableClientState(GL_NORMAL_ARRAY);

				break;
		}
		dl = dl->next;
	}

	glDisableClientState(GL_VERTEX_ARRAY);
	glShadeModel(GL_FLAT);
	glDisable(GL_LIGHTING);
	glFrontFace(GL_CCW);
}

static void drawCurveDMWired(Object *ob)
{
	DerivedMesh *dm = ob->derivedFinal;
	dm->drawEdges(dm, 1, 0);
}

/* return true when nothing was drawn */
static bool drawCurveDerivedMesh(Scene *scene, View3D *v3d, RegionView3D *rv3d, Base *base, const char dt)
{
	Object *ob = base->object;
	DerivedMesh *dm = ob->derivedFinal;

	if (!dm) {
		return true;
	}

	DM_update_materials(dm, ob);

	glFrontFace((ob->transflag & OB_NEG_SCALE) ? GL_CW : GL_CCW);

	if (dt > OB_WIRE && dm->getNumTessFaces(dm)) {
		int glsl = draw_glsl_material(scene, ob, v3d, dt);
		GPU_begin_object_materials(v3d, rv3d, scene, ob, glsl, NULL);

		if (!glsl) {
			glEnable(GL_LIGHTING);
			dm->drawFacesSolid(dm, NULL, 0, GPU_enable_material);
			glDisable(GL_LIGHTING);
		}
		else
			dm->drawFacesGLSL(dm, GPU_enable_material);

		GPU_end_object_materials();
	}
	else {
		if (((v3d->flag2 & V3D_RENDER_OVERRIDE) && v3d->drawtype >= OB_SOLID) == 0)
			drawCurveDMWired(ob);
	}

	return false;
}

/**
 * Only called by #drawDispList
 * \return 1 when nothing was drawn
 */
static bool drawDispList_nobackface(Scene *scene, View3D *v3d, RegionView3D *rv3d, Base *base,
                                    const char dt, const short dflag, const unsigned char ob_wire_col[4])
{
	Object *ob = base->object;
	ListBase *lb = NULL;
	DispList *dl;
	Curve *cu;
	const short render_only = (v3d->flag2 & V3D_RENDER_OVERRIDE);
	const short solid = (dt > OB_WIRE);

	if (drawCurveDerivedMesh(scene, v3d, rv3d, base, dt) == false) {
		return false;
	}

	if (ob->type == OB_MBALL) {
		glFrontFace((ob->transflag & OB_NEG_SCALE) ? GL_CW : GL_CCW);
	}
	else {
		glFrontFace((ob->transflag & OB_NEG_SCALE) ? GL_CCW : GL_CW);
	}

	switch (ob->type) {
		case OB_FONT:
		case OB_CURVE:
			cu = ob->data;

			lb = &ob->curve_cache->disp;

			if (solid) {
				const bool has_faces = BKE_displist_has_faces(lb);
				dl = lb->first;
				if (dl == NULL) {
					return true;
				}

				if (dl->nors == NULL) BKE_displist_normals_add(lb);
				index3_nors_incr = false;

				if (!render_only) {
					/* when we have faces, only draw loose-wire */
					if (has_faces) {
						drawDispListwire_ex(lb, (1 << DL_SEGM));
					}
					else {
						drawDispListwire(lb, ob->type);
					}
				}

				if (has_faces == false) {
					/* pass */
				}
				else {
					if (draw_glsl_material(scene, ob, v3d, dt)) {
						GPU_begin_object_materials(v3d, rv3d, scene, ob, 1, NULL);
						drawDispListsolid(lb, ob, dflag, ob_wire_col, true);
						GPU_end_object_materials();
					}
					else {
						GPU_begin_object_materials(v3d, rv3d, scene, ob, 0, NULL);
						drawDispListsolid(lb, ob, dflag, ob_wire_col, false);
						GPU_end_object_materials();
					}
					if (cu->editnurb && cu->bevobj == NULL && cu->taperobj == NULL && cu->ext1 == 0.0f && cu->ext2 == 0.0f) {
						cpack(0);
						drawDispListwire(lb, ob->type);
					}
				}
				index3_nors_incr = true;
			}
			else {
				if (!render_only || (render_only && BKE_displist_has_faces(lb))) {
					return drawDispListwire(lb, ob->type);
				}
			}
			break;
		case OB_SURF:

			lb = &ob->curve_cache->disp;

			if (solid) {
				dl = lb->first;
				if (dl == NULL) {
					return true;
				}

				if (dl->nors == NULL) BKE_displist_normals_add(lb);

				if (draw_glsl_material(scene, ob, v3d, dt)) {
					GPU_begin_object_materials(v3d, rv3d, scene, ob, 1, NULL);
					drawDispListsolid(lb, ob, dflag, ob_wire_col, true);
					GPU_end_object_materials();
				}
				else {
					GPU_begin_object_materials(v3d, rv3d, scene, ob, 0, NULL);
					drawDispListsolid(lb, ob, dflag, ob_wire_col, false);
					GPU_end_object_materials();
				}
			}
			else {
				return drawDispListwire(lb, ob->type);
			}
			break;
		case OB_MBALL:

			if (BKE_mball_is_basis(ob)) {
				lb = &ob->curve_cache->disp;
				if (BLI_listbase_is_empty(lb)) {
					return true;
				}

				if (solid) {

					if (draw_glsl_material(scene, ob, v3d, dt)) {
						GPU_begin_object_materials(v3d, rv3d, scene, ob, 1, NULL);
						drawDispListsolid(lb, ob, dflag, ob_wire_col, true);
						GPU_end_object_materials();
					}
					else {
						GPU_begin_object_materials(v3d, rv3d, scene, ob, 0, NULL);
						drawDispListsolid(lb, ob, dflag, ob_wire_col, false);
						GPU_end_object_materials();
					}
				}
				else {
					return drawDispListwire(lb, ob->type);
				}
			}
			break;
	}

	return false;
}
static bool drawDispList(Scene *scene, View3D *v3d, RegionView3D *rv3d, Base *base,
                         const char dt, const short dflag, const unsigned char ob_wire_col[4])
{
	bool retval;

	/* backface culling */
	if (v3d->flag2 & V3D_BACKFACE_CULLING) {
		/* not all displists use same in/out normal direction convention */
		glEnable(GL_CULL_FACE);
		glCullFace(GL_BACK);
	}

#ifdef SEQUENCER_DAG_WORKAROUND
	ensure_curve_cache(scene, base->object);
#endif

	retval = drawDispList_nobackface(scene, v3d, rv3d, base, dt, dflag, ob_wire_col);

	if (v3d->flag2 & V3D_BACKFACE_CULLING) {
		glDisable(GL_CULL_FACE);
	}

	return retval;
}

/* *********** drawing for particles ************* */
static void draw_particle_arrays(int draw_as, int totpoint, int ob_dt, int select)
{
	/* draw created data arrays */
	switch (draw_as) {
		case PART_DRAW_AXIS:
		case PART_DRAW_CROSS:
			glDrawArrays(GL_LINES, 0, 6 * totpoint);
			break;
		case PART_DRAW_LINE:
			glDrawArrays(GL_LINES, 0, 2 * totpoint);
			break;
		case PART_DRAW_BB:
			if (ob_dt <= OB_WIRE || select)
				glPolygonMode(GL_FRONT_AND_BACK, GL_LINE);
			else
				glPolygonMode(GL_FRONT_AND_BACK, GL_FILL);

			glDrawArrays(GL_QUADS, 0, 4 * totpoint);
			break;
		default:
			glDrawArrays(GL_POINTS, 0, totpoint);
			break;
	}
}
static void draw_particle(ParticleKey *state, int draw_as, short draw, float pixsize,
                          float imat[4][4], const float draw_line[2], ParticleBillboardData *bb, ParticleDrawData *pdd)
{
	float vec[3], vec2[3];
	float *vd = NULL;
	float *cd = NULL;
	float ma_col[3] = {0.0f, 0.0f, 0.0f};

	/* null only for PART_DRAW_CIRC */
	if (pdd) {
		vd = pdd->vd;
		cd = pdd->cd;

		if (pdd->ma_col) {
			copy_v3_v3(ma_col, pdd->ma_col);
		}
	}

	switch (draw_as) {
		case PART_DRAW_DOT:
		{
			if (vd) {
				copy_v3_v3(vd, state->co); pdd->vd += 3;
			}
			if (cd) {
				copy_v3_v3(cd, pdd->ma_col);
				pdd->cd += 3;
			}
			break;
		}
		case PART_DRAW_CROSS:
		case PART_DRAW_AXIS:
		{
			vec[0] = 2.0f * pixsize;
			vec[1] = vec[2] = 0.0;
			mul_qt_v3(state->rot, vec);
			if (draw_as == PART_DRAW_AXIS) {
				if (cd) {
					cd[1] = cd[2] = cd[4] = cd[5] = 0.0;
					cd[0] = cd[3] = 1.0;
					cd[6] = cd[8] = cd[9] = cd[11] = 0.0;
					cd[7] = cd[10] = 1.0;
					cd[13] = cd[12] = cd[15] = cd[16] = 0.0;
					cd[14] = cd[17] = 1.0;
					pdd->cd += 18;
				}

				copy_v3_v3(vec2, state->co);
			}
			else {
				if (cd) {
					cd[0] = cd[3] = cd[6] = cd[9] = cd[12] = cd[15] = ma_col[0];
					cd[1] = cd[4] = cd[7] = cd[10] = cd[13] = cd[16] = ma_col[1];
					cd[2] = cd[5] = cd[8] = cd[11] = cd[14] = cd[17] = ma_col[2];
					pdd->cd += 18;
				}
				sub_v3_v3v3(vec2, state->co, vec);
			}

			add_v3_v3(vec, state->co);
			copy_v3_v3(pdd->vd, vec); pdd->vd += 3;
			copy_v3_v3(pdd->vd, vec2); pdd->vd += 3;

			vec[1] = 2.0f * pixsize;
			vec[0] = vec[2] = 0.0;
			mul_qt_v3(state->rot, vec);
			if (draw_as == PART_DRAW_AXIS) {
				copy_v3_v3(vec2, state->co);
			}
			else {
				sub_v3_v3v3(vec2, state->co, vec);
			}

			add_v3_v3(vec, state->co);
			copy_v3_v3(pdd->vd, vec); pdd->vd += 3;
			copy_v3_v3(pdd->vd, vec2); pdd->vd += 3;

			vec[2] = 2.0f * pixsize;
			vec[0] = vec[1] = 0.0;
			mul_qt_v3(state->rot, vec);
			if (draw_as == PART_DRAW_AXIS) {
				copy_v3_v3(vec2, state->co);
			}
			else {
				sub_v3_v3v3(vec2, state->co, vec);
			}

			add_v3_v3(vec, state->co);

			copy_v3_v3(pdd->vd, vec); pdd->vd += 3;
			copy_v3_v3(pdd->vd, vec2); pdd->vd += 3;
			break;
		}
		case PART_DRAW_LINE:
		{
			copy_v3_v3(vec, state->vel);
			normalize_v3(vec);
			if (draw & PART_DRAW_VEL_LENGTH)
				mul_v3_fl(vec, len_v3(state->vel));
			madd_v3_v3v3fl(pdd->vd, state->co, vec, -draw_line[0]); pdd->vd += 3;
			madd_v3_v3v3fl(pdd->vd, state->co, vec,  draw_line[1]); pdd->vd += 3;
			if (cd) {
				cd[0] = cd[3] = ma_col[0];
				cd[1] = cd[4] = ma_col[1];
				cd[2] = cd[5] = ma_col[2];
				pdd->cd += 6;
			}
			break;
		}
		case PART_DRAW_CIRC:
		{
			drawcircball(GL_LINE_LOOP, state->co, pixsize, imat);
			break;
		}
		case PART_DRAW_BB:
		{
			float xvec[3], yvec[3], zvec[3], bb_center[3];
			if (cd) {
				cd[0] = cd[3] = cd[6] = cd[9] = ma_col[0];
				cd[1] = cd[4] = cd[7] = cd[10] = ma_col[1];
				cd[2] = cd[5] = cd[8] = cd[11] = ma_col[2];
				pdd->cd += 12;
			}


			copy_v3_v3(bb->vec, state->co);
			copy_v3_v3(bb->vel, state->vel);

			psys_make_billboard(bb, xvec, yvec, zvec, bb_center);
			
			add_v3_v3v3(pdd->vd, bb_center, xvec);
			add_v3_v3(pdd->vd, yvec); pdd->vd += 3;

			sub_v3_v3v3(pdd->vd, bb_center, xvec);
			add_v3_v3(pdd->vd, yvec); pdd->vd += 3;

			sub_v3_v3v3(pdd->vd, bb_center, xvec);
			sub_v3_v3v3(pdd->vd, pdd->vd, yvec); pdd->vd += 3;

			add_v3_v3v3(pdd->vd, bb_center, xvec);
			sub_v3_v3v3(pdd->vd, pdd->vd, yvec); pdd->vd += 3;

			copy_v3_v3(pdd->nd, zvec); pdd->nd += 3;
			copy_v3_v3(pdd->nd, zvec); pdd->nd += 3;
			copy_v3_v3(pdd->nd, zvec); pdd->nd += 3;
			copy_v3_v3(pdd->nd, zvec); pdd->nd += 3;
			break;
		}
	}
}
static void draw_particle_data(ParticleSystem *psys, RegionView3D *rv3d,
                               ParticleKey *state, int draw_as,
                               float imat[4][4], ParticleBillboardData *bb, ParticleDrawData *pdd,
                               const float ct, const float pa_size, const float r_tilt, const float pixsize_scale)
{
	ParticleSettings *part = psys->part;
	float pixsize;

	if (psys->parent)
		mul_m4_v3(psys->parent->obmat, state->co);

	/* create actiual particle data */
	if (draw_as == PART_DRAW_BB) {
		bb->offset[0] = part->bb_offset[0];
		bb->offset[1] = part->bb_offset[1];
		bb->size[0] = part->bb_size[0] * pa_size;
		if (part->bb_align == PART_BB_VEL) {
			float pa_vel = len_v3(state->vel);
			float head = part->bb_vel_head * pa_vel;
			float tail = part->bb_vel_tail * pa_vel;
			bb->size[1] = part->bb_size[1] * pa_size + head + tail;
			/* use offset to adjust the particle center. this is relative to size, so need to divide! */
			if (bb->size[1] > 0.0f)
				bb->offset[1] += (head - tail) / bb->size[1];
		}
		else {
			bb->size[1] = part->bb_size[1] * pa_size;
		}
		bb->tilt = part->bb_tilt * (1.0f - part->bb_rand_tilt * r_tilt);
		bb->time = ct;
	}

	pixsize = ED_view3d_pixel_size(rv3d, state->co) * pixsize_scale;

	draw_particle(state, draw_as, part->draw, pixsize, imat, part->draw_line, bb, pdd);
}
/* unified drawing of all new particle systems draw types except dupli ob & group	*/
/* mostly tries to use vertex arrays for speed										*/

/* 1. check that everything is ok & updated */
/* 2. start initializing things				*/
/* 3. initialize according to draw type		*/
/* 4. allocate drawing data arrays			*/
/* 5. start filling the arrays				*/
/* 6. draw the arrays						*/
/* 7. clean up								*/
static void draw_new_particle_system(Scene *scene, View3D *v3d, RegionView3D *rv3d,
                                     Base *base, ParticleSystem *psys,
                                     const char ob_dt, const short dflag)
{
	Object *ob = base->object;
	ParticleEditSettings *pset = PE_settings(scene);
	ParticleSettings *part = psys->part;
	ParticleData *pars = psys->particles;
	ParticleData *pa;
	ParticleKey state, *states = NULL;
	ParticleBillboardData bb;
	ParticleSimulationData sim = {NULL};
	ParticleDrawData *pdd = psys->pdd;
	Material *ma;
	float vel[3], imat[4][4];
	float timestep, pixsize_scale = 1.0f, pa_size, r_tilt, r_length;
	float pa_time, pa_birthtime, pa_dietime, pa_health, intensity;
	float cfra;
	float ma_col[3] = {0.0f, 0.0f, 0.0f};
	int a, totpart, totpoint = 0, totve = 0, drawn, draw_as, totchild = 0;
	bool select = (ob->flag & SELECT) != 0, create_cdata = false, need_v = false;
	GLint polygonmode[2];
	char numstr[32];
	size_t numstr_len;
	unsigned char tcol[4] = {0, 0, 0, 255};

/* 1. */
	if (part == NULL || !psys_check_enabled(ob, psys))
		return;

	if (pars == NULL) return;

	/* don't draw normal paths in edit mode */
	if (psys_in_edit_mode(scene, psys) && (pset->flag & PE_DRAW_PART) == 0)
		return;

	if (part->draw_as == PART_DRAW_REND)
		draw_as = part->ren_as;
	else
		draw_as = part->draw_as;

	if (draw_as == PART_DRAW_NOT)
		return;

/* 2. */
	sim.scene = scene;
	sim.ob = ob;
	sim.psys = psys;
	sim.psmd = psys_get_modifier(ob, psys);

	if (part->phystype == PART_PHYS_KEYED) {
		if (psys->flag & PSYS_KEYED) {
			psys_count_keyed_targets(&sim);
			if (psys->totkeyed == 0)
				return;
		}
	}

	if (select) {
		select = 0;
		if (psys_get_current(ob) == psys)
			select = 1;
	}

	psys->flag |= PSYS_DRAWING;

	if (part->type == PART_HAIR && !psys->childcache)
		totchild = 0;
	else
		totchild = psys->totchild * part->disp / 100;

	ma = give_current_material(ob, part->omat);

	if (v3d->zbuf) glDepthMask(1);

	if ((ma) && (part->draw_col == PART_DRAW_COL_MAT)) {
		rgb_float_to_uchar(tcol, &(ma->r));
		copy_v3_v3(ma_col, &ma->r);
	}

	if ((dflag & DRAW_CONSTCOLOR) == 0) {
		glColor3ubv(tcol);
	}

	timestep = psys_get_timestep(&sim);

	if ((base->flag & OB_FROMDUPLI) && (ob->flag & OB_FROMGROUP)) {
		float mat[4][4];
		mul_m4_m4m4(mat, ob->obmat, psys->imat);
		glMultMatrixf(mat);
	}

	/* needed for text display */
	invert_m4_m4(ob->imat, ob->obmat);

	totpart = psys->totpart;

	cfra = BKE_scene_frame_get(scene);

	if (draw_as == PART_DRAW_PATH && psys->pathcache == NULL && psys->childcache == NULL)
		draw_as = PART_DRAW_DOT;

/* 3. */
	switch (draw_as) {
		case PART_DRAW_DOT:
			if (part->draw_size)
				glPointSize(part->draw_size);
			else
				glPointSize(2.0);  /* default dot size */
			break;
		case PART_DRAW_CIRC:
			/* calculate view aligned matrix: */
			copy_m4_m4(imat, rv3d->viewinv);
			normalize_v3(imat[0]);
			normalize_v3(imat[1]);
			/* fall-through */
		case PART_DRAW_CROSS:
		case PART_DRAW_AXIS:
			/* lets calculate the scale: */
			
			if (part->draw_size == 0.0)
				pixsize_scale = 2.0f;
			else
				pixsize_scale = part->draw_size;

			if (draw_as == PART_DRAW_AXIS)
				create_cdata = 1;
			break;
		case PART_DRAW_OB:
			if (part->dup_ob == NULL)
				draw_as = PART_DRAW_DOT;
			else
				draw_as = 0;
			break;
		case PART_DRAW_GR:
			if (part->dup_group == NULL)
				draw_as = PART_DRAW_DOT;
			else
				draw_as = 0;
			break;
		case PART_DRAW_BB:
			if (v3d->camera == NULL && part->bb_ob == NULL) {
				printf("Billboards need an active camera or a target object!\n");

				draw_as = part->draw_as = PART_DRAW_DOT;

				if (part->draw_size)
					glPointSize(part->draw_size);
				else
					glPointSize(2.0);  /* default dot size */
			}
			else if (part->bb_ob)
				bb.ob = part->bb_ob;
			else
				bb.ob = v3d->camera;

			bb.align = part->bb_align;
			bb.anim = part->bb_anim;
			bb.lock = part->draw & PART_DRAW_BB_LOCK;
			break;
		case PART_DRAW_PATH:
			break;
		case PART_DRAW_LINE:
			need_v = 1;
			break;
	}
	if (part->draw & PART_DRAW_SIZE && part->draw_as != PART_DRAW_CIRC) {
		copy_m4_m4(imat, rv3d->viewinv);
		normalize_v3(imat[0]);
		normalize_v3(imat[1]);
	}

	if (ELEM(draw_as, PART_DRAW_DOT, PART_DRAW_CROSS, PART_DRAW_LINE) &&
	    (part->draw_col > PART_DRAW_COL_MAT))
	{
		create_cdata = 1;
	}

	if (!create_cdata && pdd && pdd->cdata) {
		MEM_freeN(pdd->cdata);
		pdd->cdata = pdd->cd = NULL;
	}

/* 4. */
	if (draw_as && ELEM(draw_as, PART_DRAW_PATH, PART_DRAW_CIRC) == 0) {
		int tot_vec_size = (totpart + totchild) * 3 * sizeof(float);
		int create_ndata = 0;

		if (!pdd)
			pdd = psys->pdd = MEM_callocN(sizeof(ParticleDrawData), "ParticlDrawData");

		if (part->draw_as == PART_DRAW_REND && part->trail_count > 1) {
			tot_vec_size *= part->trail_count;
			psys_make_temp_pointcache(ob, psys);
		}

		switch (draw_as) {
			case PART_DRAW_AXIS:
			case PART_DRAW_CROSS:
				tot_vec_size *= 6;
				if (draw_as != PART_DRAW_CROSS)
					create_cdata = 1;
				break;
			case PART_DRAW_LINE:
				tot_vec_size *= 2;
				break;
			case PART_DRAW_BB:
				tot_vec_size *= 4;
				create_ndata = 1;
				break;
		}

		if (pdd->tot_vec_size != tot_vec_size)
			psys_free_pdd(psys);

		if (!pdd->vdata)
			pdd->vdata = MEM_callocN(tot_vec_size, "particle_vdata");
		if (create_cdata && !pdd->cdata)
			pdd->cdata = MEM_callocN(tot_vec_size, "particle_cdata");
		if (create_ndata && !pdd->ndata)
			pdd->ndata = MEM_callocN(tot_vec_size, "particle_ndata");

		if (part->draw & PART_DRAW_VEL && draw_as != PART_DRAW_LINE) {
			if (!pdd->vedata)
				pdd->vedata = MEM_callocN(2 * (totpart + totchild) * 3 * sizeof(float), "particle_vedata");

			need_v = 1;
		}
		else if (pdd->vedata) {
			/* velocity data not needed, so free it */
			MEM_freeN(pdd->vedata);
			pdd->vedata = NULL;
		}

		pdd->vd = pdd->vdata;
		pdd->ved = pdd->vedata;
		pdd->cd = pdd->cdata;
		pdd->nd = pdd->ndata;
		pdd->tot_vec_size = tot_vec_size;
	}
	else if (psys->pdd) {
		psys_free_pdd(psys);
		MEM_freeN(psys->pdd);
		pdd = psys->pdd = NULL;
	}

	if (pdd) {
		pdd->ma_col = ma_col;
	}

	psys->lattice_deform_data = psys_create_lattice_deform_data(&sim);

	/* circles don't use drawdata, so have to add a special case here */
	if ((pdd || draw_as == PART_DRAW_CIRC) && draw_as != PART_DRAW_PATH) {
		/* 5. */
		if (pdd && (pdd->flag & PARTICLE_DRAW_DATA_UPDATED) &&
		    (pdd->vedata || part->draw & (PART_DRAW_SIZE | PART_DRAW_NUM | PART_DRAW_HEALTH)) == 0)
		{
			totpoint = pdd->totpoint; /* draw data is up to date */
		}
		else {
			for (a = 0, pa = pars; a < totpart + totchild; a++, pa++) {
				/* setup per particle individual stuff */
				if (a < totpart) {
					if (totchild && (part->draw & PART_DRAW_PARENT) == 0) continue;
					if (pa->flag & PARS_NO_DISP || pa->flag & PARS_UNEXIST) continue;

					pa_time = (cfra - pa->time) / pa->lifetime;
					pa_birthtime = pa->time;
					pa_dietime = pa->dietime;
					pa_size = pa->size;
					if (part->phystype == PART_PHYS_BOIDS)
						pa_health = pa->boid->data.health;
					else
						pa_health = -1.0;

					r_tilt = 2.0f * (psys_frand(psys, a + 21) - 0.5f);
					r_length = psys_frand(psys, a + 22);

					if (part->draw_col > PART_DRAW_COL_MAT) {
						switch (part->draw_col) {
							case PART_DRAW_COL_VEL:
								intensity = len_v3(pa->state.vel) / part->color_vec_max;
								break;
							case PART_DRAW_COL_ACC:
								intensity = len_v3v3(pa->state.vel, pa->prev_state.vel) / ((pa->state.time - pa->prev_state.time) * part->color_vec_max);
								break;
							default:
								intensity = 1.0f; /* should never happen */
								BLI_assert(0);
								break;
						}
						CLAMP(intensity, 0.f, 1.f);
						weight_to_rgb(ma_col, intensity);
					}
				}
				else {
					ChildParticle *cpa = &psys->child[a - totpart];

					pa_time = psys_get_child_time(psys, cpa, cfra, &pa_birthtime, &pa_dietime);
					pa_size = psys_get_child_size(psys, cpa, cfra, NULL);

					pa_health = -1.0;

					r_tilt = 2.0f * (psys_frand(psys, a + 21) - 0.5f);
					r_length = psys_frand(psys, a + 22);
				}

				drawn = 0;
				if (part->draw_as == PART_DRAW_REND && part->trail_count > 1) {
					float length = part->path_end * (1.0f - part->randlength * r_length);
					int trail_count = part->trail_count * (1.0f - part->randlength * r_length);
					float ct = ((part->draw & PART_ABS_PATH_TIME) ? cfra : pa_time) - length;
					float dt = length / (trail_count ? (float)trail_count : 1.0f);
					int i = 0;

					ct += dt;
					for (i = 0; i < trail_count; i++, ct += dt) {

						if (part->draw & PART_ABS_PATH_TIME) {
							if (ct < pa_birthtime || ct > pa_dietime)
								continue;
						}
						else if (ct < 0.0f || ct > 1.0f)
							continue;

						state.time = (part->draw & PART_ABS_PATH_TIME) ? -ct : -(pa_birthtime + ct * (pa_dietime - pa_birthtime));
						psys_get_particle_on_path(&sim, a, &state, need_v);

						draw_particle_data(psys, rv3d,
						                   &state, draw_as, imat, &bb, psys->pdd,
						                   ct, pa_size, r_tilt, pixsize_scale);

						totpoint++;
						drawn = 1;
					}
				}
				else {
					state.time = cfra;
					if (psys_get_particle_state(&sim, a, &state, 0)) {

						draw_particle_data(psys, rv3d,
						                   &state, draw_as, imat, &bb, psys->pdd,
						                   pa_time, pa_size, r_tilt, pixsize_scale);

						totpoint++;
						drawn = 1;
					}
				}

				if (drawn) {
					/* additional things to draw for each particle	*/
					/* (velocity, size and number)					*/
					if ((part->draw & PART_DRAW_VEL) && pdd && pdd->vedata) {
						copy_v3_v3(pdd->ved, state.co);
						pdd->ved += 3;
						mul_v3_v3fl(vel, state.vel, timestep);
						add_v3_v3v3(pdd->ved, state.co, vel);
						pdd->ved += 3;

						totve++;
					}

					if (part->draw & PART_DRAW_SIZE) {
						setlinestyle(3);
						drawcircball(GL_LINE_LOOP, state.co, pa_size, imat);
						setlinestyle(0);
					}


					if ((part->draw & PART_DRAW_NUM || part->draw & PART_DRAW_HEALTH) &&
					    (v3d->flag2 & V3D_RENDER_OVERRIDE) == 0)
					{
						size_t numstr_len;
						float vec_txt[3];
						char *val_pos = numstr;
						numstr[0] = '\0';

						if (part->draw & PART_DRAW_NUM) {
							if (a < totpart && (part->draw & PART_DRAW_HEALTH) && (part->phystype == PART_PHYS_BOIDS)) {
								numstr_len = BLI_snprintf(val_pos, sizeof(numstr), "%d:%.2f", a, pa_health);
							}
							else {
								numstr_len = BLI_snprintf(val_pos, sizeof(numstr), "%d", a);
							}
						}
						else {
							if (a < totpart && (part->draw & PART_DRAW_HEALTH) && (part->phystype == PART_PHYS_BOIDS)) {
								numstr_len = BLI_snprintf(val_pos, sizeof(numstr), "%.2f", pa_health);
							}
						}

						if (numstr[0]) {
							/* in path drawing state.co is the end point */
							/* use worldspace beause object matrix is already applied */
							mul_v3_m4v3(vec_txt, ob->imat, state.co);
							view3d_cached_text_draw_add(vec_txt, numstr, numstr_len,
							                            10, V3D_CACHE_TEXT_WORLDSPACE | V3D_CACHE_TEXT_ASCII, tcol);
						}
					}
				}
			}
		}
	}
/* 6. */

	glGetIntegerv(GL_POLYGON_MODE, polygonmode);
	glEnableClientState(GL_VERTEX_ARRAY);

	if (draw_as == PART_DRAW_PATH) {
		ParticleCacheKey **cache, *path;
		float /* *cd2=NULL, */ /* UNUSED */ *cdata2 = NULL;

		/* setup gl flags */
		if (1) { //ob_dt > OB_WIRE) {
			glEnableClientState(GL_NORMAL_ARRAY);

			if ((dflag & DRAW_CONSTCOLOR) == 0) {
				if (part->draw_col == PART_DRAW_COL_MAT)
					glEnableClientState(GL_COLOR_ARRAY);
			}

			glEnable(GL_LIGHTING);
			glColorMaterial(GL_FRONT_AND_BACK, GL_DIFFUSE);
			glEnable(GL_COLOR_MATERIAL);
		}
#if 0
		else {
			glDisableClientState(GL_NORMAL_ARRAY);

			glDisable(GL_COLOR_MATERIAL);
			glDisable(GL_LIGHTING);
			UI_ThemeColor(TH_WIRE);
		}
#endif

		if (totchild && (part->draw & PART_DRAW_PARENT) == 0)
			totpart = 0;
		else if (psys->pathcache == NULL)
			totpart = 0;

		/* draw actual/parent particles */
		cache = psys->pathcache;
		for (a = 0, pa = psys->particles; a < totpart; a++, pa++) {
			path = cache[a];
			if (path->steps > 0) {
				glVertexPointer(3, GL_FLOAT, sizeof(ParticleCacheKey), path->co);

				if (1) { //ob_dt > OB_WIRE) {
					glNormalPointer(GL_FLOAT, sizeof(ParticleCacheKey), path->vel);
					if ((dflag & DRAW_CONSTCOLOR) == 0) {
						if (part->draw_col == PART_DRAW_COL_MAT) {
							glColorPointer(3, GL_FLOAT, sizeof(ParticleCacheKey), path->col);
						}
					}
				}

				glDrawArrays(GL_LINE_STRIP, 0, path->steps + 1);
			}
		}

		if (part->type ==  PART_HAIR) {
			if (part->draw & PART_DRAW_GUIDE_HAIRS) {
<<<<<<< HEAD
=======
				DerivedMesh *hair_dm = psys->hair_out_dm;
				
>>>>>>> 9f1ad068
				glDisable(GL_LIGHTING);
				glDisable(GL_COLOR_MATERIAL);
				glDisableClientState(GL_NORMAL_ARRAY);
				glDisableClientState(GL_COLOR_ARRAY);
<<<<<<< HEAD
=======
				
>>>>>>> 9f1ad068
				for (a = 0, pa = psys->particles; a < totpart; a++, pa++) {
					if (pa->totkey > 1) {
						HairKey *hkey = pa->hair;
						
						glVertexPointer(3, GL_FLOAT, sizeof(HairKey), hkey->world_co);
						
						// XXX use proper theme color here
//						UI_ThemeColor(TH_NORMAL);
						glColor3f(0.58f, 0.67f, 1.0f);
						
						glDrawArrays(GL_LINE_STRIP, 0, pa->totkey);
					}
				}
<<<<<<< HEAD
=======
				
				if (hair_dm) {
					MVert *mvert = hair_dm->getVertArray(hair_dm);
					int i;
					
					glColor3f(0.9f, 0.4f, 0.4f);
					
					glBegin(GL_LINES);
					for (a = 0, pa = psys->particles; a < totpart; a++, pa++) {
						for (i = 1; i < pa->totkey; ++i) {
							float v1[3], v2[3];
							
							copy_v3_v3(v1, mvert[pa->hair_index + i - 1].co);
							copy_v3_v3(v2, mvert[pa->hair_index + i].co);
							
							mul_m4_v3(ob->obmat, v1);
							mul_m4_v3(ob->obmat, v2);
							
							glVertex3fv(v1);
							glVertex3fv(v2);
						}
					}
					glEnd();
				}
				
>>>>>>> 9f1ad068
				glEnable(GL_LIGHTING);
				glEnable(GL_COLOR_MATERIAL);
				glEnableClientState(GL_NORMAL_ARRAY);
				if ((dflag & DRAW_CONSTCOLOR) == 0)
					if (part->draw_col == PART_DRAW_COL_MAT)
						glEnableClientState(GL_COLOR_ARRAY);
			}
			
			if (part->draw & PART_DRAW_HAIR_GRID) {
				ClothModifierData *clmd = psys->clmd;
				if (clmd) {
					float *a = clmd->hair_grid_min;
					float *b = clmd->hair_grid_max;
					int *res = clmd->hair_grid_res;
					int i;
					
					glDisable(GL_LIGHTING);
					glDisable(GL_COLOR_MATERIAL);
					glDisableClientState(GL_NORMAL_ARRAY);
					glDisableClientState(GL_COLOR_ARRAY);
					
					if (select)
						UI_ThemeColor(TH_ACTIVE);
					else
						UI_ThemeColor(TH_WIRE);
					glBegin(GL_LINES);
					glVertex3f(a[0], a[1], a[2]); glVertex3f(b[0], a[1], a[2]);
					glVertex3f(b[0], a[1], a[2]); glVertex3f(b[0], b[1], a[2]);
					glVertex3f(b[0], b[1], a[2]); glVertex3f(a[0], b[1], a[2]);
					glVertex3f(a[0], b[1], a[2]); glVertex3f(a[0], a[1], a[2]);
					
					glVertex3f(a[0], a[1], b[2]); glVertex3f(b[0], a[1], b[2]);
					glVertex3f(b[0], a[1], b[2]); glVertex3f(b[0], b[1], b[2]);
					glVertex3f(b[0], b[1], b[2]); glVertex3f(a[0], b[1], b[2]);
					glVertex3f(a[0], b[1], b[2]); glVertex3f(a[0], a[1], b[2]);
					
					glVertex3f(a[0], a[1], a[2]); glVertex3f(a[0], a[1], b[2]);
					glVertex3f(b[0], a[1], a[2]); glVertex3f(b[0], a[1], b[2]);
					glVertex3f(a[0], b[1], a[2]); glVertex3f(a[0], b[1], b[2]);
					glVertex3f(b[0], b[1], a[2]); glVertex3f(b[0], b[1], b[2]);
					glEnd();
					
					if (select)
						UI_ThemeColorShadeAlpha(TH_ACTIVE, 0, -100);
					else
						UI_ThemeColorShadeAlpha(TH_WIRE, 0, -100);
					glEnable(GL_BLEND);
					glBegin(GL_LINES);
					for (i = 1; i < res[0]-1; ++i) {
						float f = interpf(b[0], a[0], (float)i / (float)(res[0]-1));
						glVertex3f(f, a[1], a[2]); glVertex3f(f, b[1], a[2]);
						glVertex3f(f, b[1], a[2]); glVertex3f(f, b[1], b[2]);
						glVertex3f(f, b[1], b[2]); glVertex3f(f, a[1], b[2]);
						glVertex3f(f, a[1], b[2]); glVertex3f(f, a[1], a[2]);
					}
					for (i = 1; i < res[1]-1; ++i) {
						float f = interpf(b[1], a[1], (float)i / (float)(res[1]-1));
						glVertex3f(a[0], f, a[2]); glVertex3f(b[0], f, a[2]);
						glVertex3f(b[0], f, a[2]); glVertex3f(b[0], f, b[2]);
						glVertex3f(b[0], f, b[2]); glVertex3f(a[0], f, b[2]);
						glVertex3f(a[0], f, b[2]); glVertex3f(a[0], f, a[2]);
					}
					for (i = 1; i < res[2]-1; ++i) {
						float f = interpf(b[2], a[2], (float)i / (float)(res[2]-1));
						glVertex3f(a[0], a[1], f); glVertex3f(b[0], a[1], f);
						glVertex3f(b[0], a[1], f); glVertex3f(b[0], b[1], f);
						glVertex3f(b[0], b[1], f); glVertex3f(a[0], b[1], f);
						glVertex3f(a[0], b[1], f); glVertex3f(a[0], a[1], f);
					}
					glEnd();
					glDisable(GL_BLEND);
					
					glEnable(GL_LIGHTING);
					glEnable(GL_COLOR_MATERIAL);
					glEnableClientState(GL_NORMAL_ARRAY);
					if ((dflag & DRAW_CONSTCOLOR) == 0)
						if (part->draw_col == PART_DRAW_COL_MAT)
							glEnableClientState(GL_COLOR_ARRAY);
				}
			}
		}
		
		/* draw child particles */
		cache = psys->childcache;
		for (a = 0; a < totchild; a++) {
			path = cache[a];
			glVertexPointer(3, GL_FLOAT, sizeof(ParticleCacheKey), path->co);

			if (1) { //ob_dt > OB_WIRE) {
				glNormalPointer(GL_FLOAT, sizeof(ParticleCacheKey), path->vel);
				if ((dflag & DRAW_CONSTCOLOR) == 0) {
					if (part->draw_col == PART_DRAW_COL_MAT) {
						glColorPointer(3, GL_FLOAT, sizeof(ParticleCacheKey), path->col);
					}
				}
			}

			glDrawArrays(GL_LINE_STRIP, 0, path->steps + 1);
		}


		/* restore & clean up */
		if (1) { //ob_dt > OB_WIRE) {
			if (part->draw_col == PART_DRAW_COL_MAT)
				glDisableClientState(GL_COLOR_ARRAY);
			glDisable(GL_COLOR_MATERIAL);
		}

		if (cdata2)
			MEM_freeN(cdata2);
		/* cd2 = */ /* UNUSED */ cdata2 = NULL;

		glLineWidth(1.0f);

		if ((part->draw & PART_DRAW_NUM) && (v3d->flag2 & V3D_RENDER_OVERRIDE) == 0) {
			cache = psys->pathcache;

			for (a = 0, pa = psys->particles; a < totpart; a++, pa++) {
				float vec_txt[3];
				numstr_len = BLI_snprintf(numstr, sizeof(numstr), "%i", a);
				/* use worldspace beause object matrix is already applied */
				mul_v3_m4v3(vec_txt, ob->imat, cache[a]->co);
				view3d_cached_text_draw_add(vec_txt, numstr, numstr_len,
				                            10, V3D_CACHE_TEXT_WORLDSPACE | V3D_CACHE_TEXT_ASCII, tcol);
			}
		}
	}
	else if (pdd && ELEM(draw_as, 0, PART_DRAW_CIRC) == 0) {
		glDisableClientState(GL_COLOR_ARRAY);

		/* enable point data array */
		if (pdd->vdata) {
			glEnableClientState(GL_VERTEX_ARRAY);
			glVertexPointer(3, GL_FLOAT, 0, pdd->vdata);
		}
		else
			glDisableClientState(GL_VERTEX_ARRAY);

		if ((dflag & DRAW_CONSTCOLOR) == 0) {
			if (select) {
				UI_ThemeColor(TH_ACTIVE);

				if (part->draw_size)
					glPointSize(part->draw_size + 2);
				else
					glPointSize(4.0);

				glLineWidth(3.0);

				draw_particle_arrays(draw_as, totpoint, ob_dt, 1);
			}

			/* restore from select */
			glColor3fv(ma_col);
		}

		glPointSize(part->draw_size ? part->draw_size : 2.0);
		glLineWidth(1.0);

		/* enable other data arrays */

		/* billboards are drawn this way */
		if (pdd->ndata && ob_dt > OB_WIRE) {
			glEnableClientState(GL_NORMAL_ARRAY);
			glNormalPointer(GL_FLOAT, 0, pdd->ndata);
			glEnable(GL_LIGHTING);
		}
		else {
			glDisableClientState(GL_NORMAL_ARRAY);
			glDisable(GL_LIGHTING);
		}

		if ((dflag & DRAW_CONSTCOLOR) == 0) {
			if (pdd->cdata) {
				glEnableClientState(GL_COLOR_ARRAY);
				glColorPointer(3, GL_FLOAT, 0, pdd->cdata);
			}
		}

		draw_particle_arrays(draw_as, totpoint, ob_dt, 0);

		pdd->flag |= PARTICLE_DRAW_DATA_UPDATED;
		pdd->totpoint = totpoint;
	}

	if (pdd && pdd->vedata) {
		if ((dflag & DRAW_CONSTCOLOR) == 0) {
			glDisableClientState(GL_COLOR_ARRAY);
			cpack(0xC0C0C0);
		}
		
		glVertexPointer(3, GL_FLOAT, 0, pdd->vedata);
		
		glDrawArrays(GL_LINES, 0, 2 * totve);
	}

	glPolygonMode(GL_FRONT, polygonmode[0]);
	glPolygonMode(GL_BACK, polygonmode[1]);

/* 7. */
	
	glDisable(GL_LIGHTING);
	glDisableClientState(GL_COLOR_ARRAY);
	glDisableClientState(GL_VERTEX_ARRAY);
	glDisableClientState(GL_NORMAL_ARRAY);

	if (states)
		MEM_freeN(states);

	psys->flag &= ~PSYS_DRAWING;

	/* draw data can't be saved for billboards as they must update to target changes */
	if (draw_as == PART_DRAW_BB) {
		psys_free_pdd(psys);
		pdd->flag &= ~PARTICLE_DRAW_DATA_UPDATED;
	}

	if (psys->lattice_deform_data) {
		end_latt_deform(psys->lattice_deform_data);
		psys->lattice_deform_data = NULL;
	}

	if (pdd) {
		/* drop references to stack memory */
		pdd->ma_col = NULL;
	}

	if ((base->flag & OB_FROMDUPLI) && (ob->flag & OB_FROMGROUP)) {
		glLoadMatrixf(rv3d->viewmat);
	}
}

static void draw_update_ptcache_edit(Scene *scene, Object *ob, PTCacheEdit *edit)
{
	if (edit->psys && edit->psys->flag & PSYS_HAIR_UPDATED)
		PE_update_object(scene, ob, 0);

	/* create path and child path cache if it doesn't exist already */
	if (edit->pathcache == NULL)
		psys_cache_edit_paths(scene, ob, edit, CFRA);
}

static void draw_ptcache_edit(Scene *scene, View3D *v3d, PTCacheEdit *edit)
{
	ParticleCacheKey **cache, *path, *pkey;
	PTCacheEditPoint *point;
	PTCacheEditKey *key;
	ParticleEditSettings *pset = PE_settings(scene);
	int i, k, totpoint = edit->totpoint, timed = pset->flag & PE_FADE_TIME ? pset->fade_frames : 0;
	int steps = 1;
	float sel_col[3];
	float nosel_col[3];
	float *pathcol = NULL, *pcol;

	if (edit->pathcache == NULL)
		return;

	PE_hide_keys_time(scene, edit, CFRA);

	/* opengl setup */
	if ((v3d->flag & V3D_ZBUF_SELECT) == 0)
		glDisable(GL_DEPTH_TEST);

	/* get selection theme colors */
	UI_GetThemeColor3fv(TH_VERTEX_SELECT, sel_col);
	UI_GetThemeColor3fv(TH_VERTEX, nosel_col);

	/* draw paths */
	steps = (*edit->pathcache)->steps + 1;

	glEnable(GL_BLEND);
	pathcol = MEM_callocN(steps * 4 * sizeof(float), "particle path color data");

	glEnableClientState(GL_VERTEX_ARRAY);
	glEnableClientState(GL_COLOR_ARRAY);

	glColorMaterial(GL_FRONT_AND_BACK, GL_DIFFUSE);
	glEnable(GL_COLOR_MATERIAL);
	glShadeModel(GL_SMOOTH);

	if (pset->brushtype == PE_BRUSH_WEIGHT) {
		glLineWidth(2.0f);
		glDisable(GL_LIGHTING);
	}

	cache = edit->pathcache;
	for (i = 0, point = edit->points; i < totpoint; i++, point++) {
		path = cache[i];
		glVertexPointer(3, GL_FLOAT, sizeof(ParticleCacheKey), path->co);

		if (point->flag & PEP_HIDE) {
			for (k = 0, pcol = pathcol; k < steps; k++, pcol += 4) {
				copy_v3_v3(pcol, path->col);
				pcol[3] = 0.25f;
			}

			glColorPointer(4, GL_FLOAT, 4 * sizeof(float), pathcol);
		}
		else if (timed) {
			for (k = 0, pcol = pathcol, pkey = path; k < steps; k++, pkey++, pcol += 4) {
				copy_v3_v3(pcol, pkey->col);
				pcol[3] = 1.0f - fabsf((float)(CFRA) -pkey->time) / (float)pset->fade_frames;
			}

			glColorPointer(4, GL_FLOAT, 4 * sizeof(float), pathcol);
		}
		else
			glColorPointer(3, GL_FLOAT, sizeof(ParticleCacheKey), path->col);

		glDrawArrays(GL_LINE_STRIP, 0, path->steps + 1);
	}

	if (pathcol) { MEM_freeN(pathcol); pathcol = pcol = NULL; }


	/* draw edit vertices */
	if (pset->selectmode != SCE_SELECT_PATH) {
		glPointSize(UI_GetThemeValuef(TH_VERTEX_SIZE));

		if (pset->selectmode == SCE_SELECT_POINT) {
			float *pd = NULL, *pdata = NULL;
			float *cd = NULL, *cdata = NULL;
			int totkeys = 0;

			for (i = 0, point = edit->points; i < totpoint; i++, point++)
				if (!(point->flag & PEP_HIDE))
					totkeys += point->totkey;

			if (totkeys) {
				if (edit->points && !(edit->points->keys->flag & PEK_USE_WCO))
					pd = pdata = MEM_callocN(totkeys * 3 * sizeof(float), "particle edit point data");
				cd = cdata = MEM_callocN(totkeys * (timed ? 4 : 3) * sizeof(float), "particle edit color data");
			}

			for (i = 0, point = edit->points; i < totpoint; i++, point++) {
				if (point->flag & PEP_HIDE)
					continue;

				for (k = 0, key = point->keys; k < point->totkey; k++, key++) {
					if (pd) {
						copy_v3_v3(pd, key->co);
						pd += 3;
					}

					if (key->flag & PEK_SELECT) {
						copy_v3_v3(cd, sel_col);
					}
					else {
						copy_v3_v3(cd, nosel_col);
					}

					if (timed)
						*(cd + 3) = 1.0f - fabsf((float)CFRA - *key->time) / (float)pset->fade_frames;

					cd += (timed ? 4 : 3);
				}
			}
			cd = cdata;
			pd = pdata;
			for (i = 0, point = edit->points; i < totpoint; i++, point++) {
				if (point->flag & PEP_HIDE || point->totkey == 0)
					continue;

				if (point->keys->flag & PEK_USE_WCO)
					glVertexPointer(3, GL_FLOAT, sizeof(PTCacheEditKey), point->keys->world_co);
				else
					glVertexPointer(3, GL_FLOAT, 3 * sizeof(float), pd);

				glColorPointer((timed ? 4 : 3), GL_FLOAT, (timed ? 4 : 3) * sizeof(float), cd);

				glDrawArrays(GL_POINTS, 0, point->totkey);

				pd += pd ? 3 * point->totkey : 0;
				cd += (timed ? 4 : 3) * point->totkey;
			}
			if (pdata) { MEM_freeN(pdata); pd = pdata = NULL; }
			if (cdata) { MEM_freeN(cdata); cd = cdata = NULL; }
		}
		else if (pset->selectmode == SCE_SELECT_END) {
			for (i = 0, point = edit->points; i < totpoint; i++, point++) {
				if ((point->flag & PEP_HIDE) == 0 && point->totkey) {
					key = point->keys + point->totkey - 1;
					if (key->flag & PEK_SELECT)
						glColor3fv(sel_col);
					else
						glColor3fv(nosel_col);
					/* has to be like this.. otherwise selection won't work, have try glArrayElement later..*/
					glBegin(GL_POINTS);
					glVertex3fv(key->flag & PEK_USE_WCO ? key->world_co : key->co);
					glEnd();
				}
			}
		}
	}

	glDisable(GL_BLEND);
	glDisable(GL_LIGHTING);
	glDisable(GL_COLOR_MATERIAL);
	glDisableClientState(GL_COLOR_ARRAY);
	glDisableClientState(GL_NORMAL_ARRAY);
	glDisableClientState(GL_VERTEX_ARRAY);
	glShadeModel(GL_FLAT);
	if (v3d->zbuf) glEnable(GL_DEPTH_TEST);
	glLineWidth(1.0f);
	glPointSize(1.0);
}
//static void ob_draw_RE_motion(float com[3],float rotscale[3][3],float tw,float th)
static void ob_draw_RE_motion(float com[3], float rotscale[3][3], float itw, float ith, float drw_size)
{
	float tr[3][3];
	float root[3], tip[3];
	float tw, th;
	/* take a copy for not spoiling original */
	copy_m3_m3(tr, rotscale);
	tw = itw * drw_size;
	th = ith * drw_size;

	glColor4ub(0x7F, 0x00, 0x00, 155);
	glBegin(GL_LINES);
	root[1] = root[2] = 0.0f;
	root[0] = -drw_size;
	mul_m3_v3(tr, root);
	add_v3_v3(root, com);
	glVertex3fv(root);
	tip[1] = tip[2] = 0.0f;
	tip[0] = drw_size;
	mul_m3_v3(tr, tip);
	add_v3_v3(tip, com);
	glVertex3fv(tip);
	glEnd();

	root[1] = 0.0f; root[2] = tw;
	root[0] = th;
	glBegin(GL_LINES);
	mul_m3_v3(tr, root);
	add_v3_v3(root, com);
	glVertex3fv(root);
	glVertex3fv(tip);
	glEnd();

	root[1] = 0.0f; root[2] = -tw;
	root[0] = th;
	glBegin(GL_LINES);
	mul_m3_v3(tr, root);
	add_v3_v3(root, com);
	glVertex3fv(root);
	glVertex3fv(tip);
	glEnd();

	root[1] = tw; root[2] = 0.0f;
	root[0] = th;
	glBegin(GL_LINES);
	mul_m3_v3(tr, root);
	add_v3_v3(root, com);
	glVertex3fv(root);
	glVertex3fv(tip);
	glEnd();

	root[1] = -tw; root[2] = 0.0f;
	root[0] = th;
	glBegin(GL_LINES);
	mul_m3_v3(tr, root);
	add_v3_v3(root, com);
	glVertex3fv(root);
	glVertex3fv(tip);
	glEnd();

	glColor4ub(0x00, 0x7F, 0x00, 155);

	glBegin(GL_LINES);
	root[0] = root[2] = 0.0f;
	root[1] = -drw_size;
	mul_m3_v3(tr, root);
	add_v3_v3(root, com);
	glVertex3fv(root);
	tip[0] = tip[2] = 0.0f;
	tip[1] = drw_size;
	mul_m3_v3(tr, tip);
	add_v3_v3(tip, com);
	glVertex3fv(tip);
	glEnd();

	root[0] = 0.0f; root[2] = tw;
	root[1] = th;
	glBegin(GL_LINES);
	mul_m3_v3(tr, root);
	add_v3_v3(root, com);
	glVertex3fv(root);
	glVertex3fv(tip);
	glEnd();

	root[0] = 0.0f; root[2] = -tw;
	root[1] = th;
	glBegin(GL_LINES);
	mul_m3_v3(tr, root);
	add_v3_v3(root, com);
	glVertex3fv(root);
	glVertex3fv(tip);
	glEnd();

	root[0] = tw; root[2] = 0.0f;
	root[1] = th;
	glBegin(GL_LINES);
	mul_m3_v3(tr, root);
	add_v3_v3(root, com);
	glVertex3fv(root);
	glVertex3fv(tip);
	glEnd();

	root[0] = -tw; root[2] = 0.0f;
	root[1] = th;
	glBegin(GL_LINES);
	mul_m3_v3(tr, root);
	add_v3_v3(root, com);
	glVertex3fv(root);
	glVertex3fv(tip);
	glEnd();

	glColor4ub(0x00, 0x00, 0x7F, 155);
	glBegin(GL_LINES);
	root[0] = root[1] = 0.0f;
	root[2] = -drw_size;
	mul_m3_v3(tr, root);
	add_v3_v3(root, com);
	glVertex3fv(root);
	tip[0] = tip[1] = 0.0f;
	tip[2] = drw_size;
	mul_m3_v3(tr, tip);
	add_v3_v3(tip, com);
	glVertex3fv(tip);
	glEnd();

	root[0] = 0.0f; root[1] = tw;
	root[2] = th;
	glBegin(GL_LINES);
	mul_m3_v3(tr, root);
	add_v3_v3(root, com);
	glVertex3fv(root);
	glVertex3fv(tip);
	glEnd();

	root[0] = 0.0f; root[1] = -tw;
	root[2] = th;
	glBegin(GL_LINES);
	mul_m3_v3(tr, root);
	add_v3_v3(root, com);
	glVertex3fv(root);
	glVertex3fv(tip);
	glEnd();

	root[0] = tw; root[1] = 0.0f;
	root[2] = th;
	glBegin(GL_LINES);
	mul_m3_v3(tr, root);
	add_v3_v3(root, com);
	glVertex3fv(root);
	glVertex3fv(tip);
	glEnd();

	root[0] = -tw; root[1] = 0.0f;
	root[2] = th;
	glBegin(GL_LINES);
	mul_m3_v3(tr, root);
	add_v3_v3(root, com);
	glVertex3fv(root);
	glVertex3fv(tip);
	glEnd();
}

/* place to add drawers */

static void drawhandlesN(Nurb *nu, const char sel, const bool hide_handles)
{
	BezTriple *bezt;
	const float *fp;
	int a;

	if (nu->hide || hide_handles) return;

	glBegin(GL_LINES);

	if (nu->type == CU_BEZIER) {

#define TH_HANDLE_COL_TOT ((TH_HANDLE_SEL_FREE - TH_HANDLE_FREE) + 1)
		/* use MIN2 when indexing to ensure newer files don't read outside the array */
		unsigned char handle_cols[TH_HANDLE_COL_TOT][3];
		const int basecol = sel ? TH_HANDLE_SEL_FREE : TH_HANDLE_FREE;

		for (a = 0; a < TH_HANDLE_COL_TOT; a++) {
			UI_GetThemeColor3ubv(basecol + a, handle_cols[a]);
		}

		bezt = nu->bezt;
		a = nu->pntsu;
		while (a--) {
			if (bezt->hide == 0) {
				if ((bezt->f2 & SELECT) == sel) {
					fp = bezt->vec[0];

					glColor3ubv(handle_cols[MIN2(bezt->h1, TH_HANDLE_COL_TOT - 1)]);
					glVertex3fv(fp);
					glVertex3fv(fp + 3);

					glColor3ubv(handle_cols[MIN2(bezt->h2, TH_HANDLE_COL_TOT - 1)]);
					glVertex3fv(fp + 3);
					glVertex3fv(fp + 6);
				}
				else if ((bezt->f1 & SELECT) == sel) {
					fp = bezt->vec[0];

					glColor3ubv(handle_cols[MIN2(bezt->h1, TH_HANDLE_COL_TOT - 1)]);
					glVertex3fv(fp);
					glVertex3fv(fp + 3);
				}
				else if ((bezt->f3 & SELECT) == sel) {
					fp = bezt->vec[1];

					glColor3ubv(handle_cols[MIN2(bezt->h2, TH_HANDLE_COL_TOT - 1)]);
					glVertex3fv(fp);
					glVertex3fv(fp + 3);
				}
			}
			bezt++;
		}

#undef TH_HANDLE_COL_TOT

	}
	glEnd();
}

static void drawhandlesN_active(Nurb *nu)
{
	BezTriple *bezt;
	const float *fp;
	int a;

	if (nu->hide) return;

	UI_ThemeColor(TH_ACTIVE_SPLINE);
	glLineWidth(2);

	glBegin(GL_LINES);

	if (nu->type == CU_BEZIER) {
		bezt = nu->bezt;
		a = nu->pntsu;
		while (a--) {
			if (bezt->hide == 0) {
				fp = bezt->vec[0];

				glVertex3fv(fp);
				glVertex3fv(fp + 3);

				glVertex3fv(fp + 3);
				glVertex3fv(fp + 6);
			}
			bezt++;
		}
	}
	glEnd();

	glColor3ub(0, 0, 0);
	glLineWidth(1);
}

static void drawvertsN(Nurb *nu, const char sel, const bool hide_handles, const void *vert)
{
	BezTriple *bezt;
	BPoint *bp;
	float size;
	int a, color;

	if (nu->hide) return;

	if (sel) color = TH_VERTEX_SELECT;
	else color = TH_VERTEX;

	UI_ThemeColor(color);

	size = UI_GetThemeValuef(TH_VERTEX_SIZE);
	glPointSize(size);
	
	bglBegin(GL_POINTS);
	
	if (nu->type == CU_BEZIER) {

		bezt = nu->bezt;
		a = nu->pntsu;
		while (a--) {
			if (bezt->hide == 0) {
				if (sel == 1 && bezt == vert) {
					UI_ThemeColor(TH_ACTIVE_VERT);
					bglVertex3fv(bezt->vec[1]);

					if (!hide_handles) {
						if (bezt->f1 & SELECT) bglVertex3fv(bezt->vec[0]);
						if (bezt->f3 & SELECT) bglVertex3fv(bezt->vec[2]);
					}

					UI_ThemeColor(color);
				}
				else if (hide_handles) {
					if ((bezt->f2 & SELECT) == sel) bglVertex3fv(bezt->vec[1]);
				}
				else {
					if ((bezt->f1 & SELECT) == sel) bglVertex3fv(bezt->vec[0]);
					if ((bezt->f2 & SELECT) == sel) bglVertex3fv(bezt->vec[1]);
					if ((bezt->f3 & SELECT) == sel) bglVertex3fv(bezt->vec[2]);
				}
			}
			bezt++;
		}
	}
	else {
		bp = nu->bp;
		a = nu->pntsu * nu->pntsv;
		while (a--) {
			if (bp->hide == 0) {
				if (bp == vert) {
					UI_ThemeColor(TH_ACTIVE_VERT);
					bglVertex3fv(bp->vec);
					UI_ThemeColor(color);
				}
				else {
					if ((bp->f1 & SELECT) == sel) bglVertex3fv(bp->vec);
				}
			}
			bp++;
		}
	}
	
	bglEnd();
	glPointSize(1.0);
}

static void editnurb_draw_active_poly(Nurb *nu)
{
	BPoint *bp;
	int a, b;

	UI_ThemeColor(TH_ACTIVE_SPLINE);
	glLineWidth(2);

	bp = nu->bp;
	for (b = 0; b < nu->pntsv; b++) {
		if (nu->flagu & 1) glBegin(GL_LINE_LOOP);
		else glBegin(GL_LINE_STRIP);

		for (a = 0; a < nu->pntsu; a++, bp++) {
			glVertex3fv(bp->vec);
		}

		glEnd();
	}

	glColor3ub(0, 0, 0);
	glLineWidth(1);
}

static void editnurb_draw_active_nurbs(Nurb *nu)
{
	BPoint *bp, *bp1;
	int a, b, ofs;

	UI_ThemeColor(TH_ACTIVE_SPLINE);
	glLineWidth(2);

	glBegin(GL_LINES);
	bp = nu->bp;
	for (b = 0; b < nu->pntsv; b++) {
		bp1 = bp;
		bp++;

		for (a = nu->pntsu - 1; a > 0; a--, bp++) {
			if (bp->hide == 0 && bp1->hide == 0) {
				glVertex3fv(bp->vec);
				glVertex3fv(bp1->vec);
			}
			bp1 = bp;
		}
	}

	if (nu->pntsv > 1) {    /* surface */

		ofs = nu->pntsu;
		for (b = 0; b < nu->pntsu; b++) {
			bp1 = nu->bp + b;
			bp = bp1 + ofs;
			for (a = nu->pntsv - 1; a > 0; a--, bp += ofs) {
				if (bp->hide == 0 && bp1->hide == 0) {
					glVertex3fv(bp->vec);
					glVertex3fv(bp1->vec);
				}
				bp1 = bp;
			}
		}
	}

	glEnd();

	glColor3ub(0, 0, 0);
	glLineWidth(1);
}

static void draw_editnurb_splines(Object *ob, Nurb *nurb, const bool sel)
{
	Nurb *nu;
	BPoint *bp, *bp1;
	int a, b, ofs, index;
	Curve *cu = (Curve *)ob->data;

	index = 0;
	nu = nurb;
	while (nu) {
		if (nu->hide == 0) {
			switch (nu->type) {
				case CU_POLY:
					if (!sel && index == cu->actnu) {
						/* we should draw active spline highlight below everything */
						editnurb_draw_active_poly(nu);
					}

					UI_ThemeColor(TH_NURB_ULINE);
					bp = nu->bp;
					for (b = 0; b < nu->pntsv; b++) {
						if (nu->flagu & 1) glBegin(GL_LINE_LOOP);
						else glBegin(GL_LINE_STRIP);

						for (a = 0; a < nu->pntsu; a++, bp++) {
							glVertex3fv(bp->vec);
						}

						glEnd();
					}
					break;
				case CU_NURBS:
					if (!sel && index == cu->actnu) {
						/* we should draw active spline highlight below everything */
						editnurb_draw_active_nurbs(nu);
					}

					bp = nu->bp;
					for (b = 0; b < nu->pntsv; b++) {
						bp1 = bp;
						bp++;
						for (a = nu->pntsu - 1; a > 0; a--, bp++) {
							if (bp->hide == 0 && bp1->hide == 0) {
								if (sel) {
									if ((bp->f1 & SELECT) && (bp1->f1 & SELECT)) {
										UI_ThemeColor(TH_NURB_SEL_ULINE);

										glBegin(GL_LINE_STRIP);
										glVertex3fv(bp->vec);
										glVertex3fv(bp1->vec);
										glEnd();
									}
								}
								else {
									if ((bp->f1 & SELECT) && (bp1->f1 & SELECT)) {
										/* pass */
									}
									else {
										UI_ThemeColor(TH_NURB_ULINE);

										glBegin(GL_LINE_STRIP);
										glVertex3fv(bp->vec);
										glVertex3fv(bp1->vec);
										glEnd();
									}
								}
							}
							bp1 = bp;
						}
					}
					if (nu->pntsv > 1) {    /* surface */

						ofs = nu->pntsu;
						for (b = 0; b < nu->pntsu; b++) {
							bp1 = nu->bp + b;
							bp = bp1 + ofs;
							for (a = nu->pntsv - 1; a > 0; a--, bp += ofs) {
								if (bp->hide == 0 && bp1->hide == 0) {
									if (sel) {
										if ((bp->f1 & SELECT) && (bp1->f1 & SELECT)) {
											UI_ThemeColor(TH_NURB_SEL_VLINE);

											glBegin(GL_LINE_STRIP);
											glVertex3fv(bp->vec);
											glVertex3fv(bp1->vec);
											glEnd();
										}
									}
									else {
										if ((bp->f1 & SELECT) && (bp1->f1 & SELECT)) {
											/* pass */
										}
										else {
											UI_ThemeColor(TH_NURB_VLINE);

											glBegin(GL_LINE_STRIP);
											glVertex3fv(bp->vec);
											glVertex3fv(bp1->vec);
											glEnd();
										}
									}
								}
								bp1 = bp;
							}
						}

					}
					break;
			}
		}

		index++;
		nu = nu->next;
	}
}

static void draw_editnurb(
        Scene *scene, View3D *v3d, RegionView3D *rv3d, Base *base, Nurb *nurb,
        const char dt, const short dflag, const unsigned char ob_wire_col[4])
{
	ToolSettings *ts = scene->toolsettings;
	Object *ob = base->object;
	Curve *cu = ob->data;
	Nurb *nu;
	BevList *bl;
	const void *vert = BKE_curve_vert_active_get(cu);
	const bool hide_handles = (cu->drawflag & CU_HIDE_HANDLES) != 0;
	int index;
	unsigned char wire_col[3];

	/* DispList */
	UI_GetThemeColor3ubv(TH_WIRE_EDIT, wire_col);
	glColor3ubv(wire_col);

	drawDispList(scene, v3d, rv3d, base, dt, dflag, ob_wire_col);

	/* for shadows only show solid faces */
	if (v3d->flag2 & V3D_RENDER_SHADOW) {
		return;
	}

	if (v3d->zbuf) glDepthFunc(GL_ALWAYS);
	
	/* first non-selected and active handles */
	index = 0;
	for (nu = nurb; nu; nu = nu->next) {
		if (nu->type == CU_BEZIER) {
			if (index == cu->actnu && !hide_handles)
				drawhandlesN_active(nu);
			drawhandlesN(nu, 0, hide_handles);
		}
		index++;
	}
	draw_editnurb_splines(ob, nurb, false);
	draw_editnurb_splines(ob, nurb, true);
	/* selected handles */
	for (nu = nurb; nu; nu = nu->next) {
		if (nu->type == CU_BEZIER && (cu->drawflag & CU_HIDE_HANDLES) == 0)
			drawhandlesN(nu, 1, hide_handles);
		drawvertsN(nu, 0, hide_handles, NULL);
	}
	
	if (v3d->zbuf) glDepthFunc(GL_LEQUAL);

	glColor3ubv(wire_col);

	/* direction vectors for 3d curve paths
	 * when at its lowest, don't render normals */
	if ((cu->flag & CU_3D) && (ts->normalsize > 0.0015f) && (cu->drawflag & CU_HIDE_NORMALS) == 0) {
		for (bl = ob->curve_cache->bev.first, nu = nurb; nu && bl; bl = bl->next, nu = nu->next) {
			BevPoint *bevp = bl->bevpoints;
			int nr = bl->nr;
			int skip = nu->resolu / 16;
			
			while (nr-- > 0) { /* accounts for empty bevel lists */
				const float fac = bevp->radius * ts->normalsize;
				float vec_a[3]; /* Offset perpendicular to the curve */
				float vec_b[3]; /* Delta along the curve */

				vec_a[0] = fac;
				vec_a[1] = 0.0f;
				vec_a[2] = 0.0f;

				vec_b[0] = -fac;
				vec_b[1] = 0.0f;
				vec_b[2] = 0.0f;
				
				mul_qt_v3(bevp->quat, vec_a);
				mul_qt_v3(bevp->quat, vec_b);
				add_v3_v3(vec_a, bevp->vec);
				add_v3_v3(vec_b, bevp->vec);

				madd_v3_v3fl(vec_a, bevp->dir, -fac);
				madd_v3_v3fl(vec_b, bevp->dir, -fac);

				glBegin(GL_LINE_STRIP);
				glVertex3fv(vec_a);
				glVertex3fv(bevp->vec);
				glVertex3fv(vec_b);
				glEnd();
				
				bevp += skip + 1;
				nr -= skip;
			}
		}
	}

	if (v3d->zbuf) glDepthFunc(GL_ALWAYS);
	
	for (nu = nurb; nu; nu = nu->next) {
		drawvertsN(nu, 1, hide_handles, vert);
	}
	
	if (v3d->zbuf) glDepthFunc(GL_LEQUAL);
}

static void draw_editfont_textcurs(RegionView3D *rv3d, float textcurs[4][2])
{
	cpack(0);
	ED_view3d_polygon_offset(rv3d, -1.0);
	set_inverted_drawing(1);
	glBegin(GL_QUADS);
	glVertex2fv(textcurs[0]);
	glVertex2fv(textcurs[1]);
	glVertex2fv(textcurs[2]);
	glVertex2fv(textcurs[3]);
	glEnd();
	set_inverted_drawing(0);
	ED_view3d_polygon_offset(rv3d, 0.0);
}

static void draw_editfont(Scene *scene, View3D *v3d, RegionView3D *rv3d, Base *base,
                          const char dt, const short dflag, const unsigned char ob_wire_col[4])
{
	Object *ob = base->object;
	Curve *cu = ob->data;
	EditFont *ef = cu->editfont;
	float vec1[3], vec2[3];
	int i, selstart, selend;

	draw_editfont_textcurs(rv3d, ef->textcurs);

	if (cu->flag & CU_FAST) {
		cpack(0xFFFFFF);
		set_inverted_drawing(1);
		drawDispList(scene, v3d, rv3d, base, OB_WIRE, dflag, ob_wire_col);
		set_inverted_drawing(0);
	}
	else {
		drawDispList(scene, v3d, rv3d, base, dt, dflag, ob_wire_col);
	}

	if (cu->linewidth != 0.0f) {
		UI_ThemeColor(TH_WIRE_EDIT);
		copy_v3_v3(vec1, ob->orig);
		copy_v3_v3(vec2, ob->orig);
		vec1[0] += cu->linewidth;
		vec2[0] += cu->linewidth;
		vec1[1] += cu->linedist * cu->fsize;
		vec2[1] -= cu->lines * cu->linedist * cu->fsize;
		setlinestyle(3);
		glBegin(GL_LINE_STRIP);
		glVertex2fv(vec1);
		glVertex2fv(vec2);
		glEnd();
		setlinestyle(0);
	}

	setlinestyle(3);
	for (i = 0; i < cu->totbox; i++) {
		if (cu->tb[i].w != 0.0f) {
			UI_ThemeColor(i == (cu->actbox - 1) ? TH_ACTIVE : TH_WIRE);
			vec1[0] = cu->xof + cu->tb[i].x;
			vec1[1] = cu->yof + cu->tb[i].y + cu->fsize;
			vec1[2] = 0.001;
			glBegin(GL_LINE_STRIP);
			glVertex3fv(vec1);
			vec1[0] += cu->tb[i].w;
			glVertex3fv(vec1);
			vec1[1] -= cu->tb[i].h;
			glVertex3fv(vec1);
			vec1[0] -= cu->tb[i].w;
			glVertex3fv(vec1);
			vec1[1] += cu->tb[i].h;
			glVertex3fv(vec1);
			glEnd();
		}
	}
	setlinestyle(0);


	if (BKE_vfont_select_get(ob, &selstart, &selend) && ef->selboxes) {
		const int seltot = selend - selstart;
		float selboxw;

		cpack(0xffffff);
		set_inverted_drawing(1);
		for (i = 0; i <= seltot; i++) {
			EditFontSelBox *sb = &ef->selboxes[i];
			float tvec[3];

			if (i != seltot) {
				if (ef->selboxes[i + 1].y == sb->y)
					selboxw = ef->selboxes[i + 1].x - sb->x;
				else
					selboxw = sb->w;
			}
			else {
				selboxw = sb->w;
			}

			/* fill in xy below */
			tvec[2] = 0.001;

			glBegin(GL_QUADS);

			if (sb->rot == 0.0f) {
				copy_v2_fl2(tvec, sb->x, sb->y);
				glVertex3fv(tvec);

				copy_v2_fl2(tvec, sb->x + selboxw, sb->y);
				glVertex3fv(tvec);

				copy_v2_fl2(tvec, sb->x + selboxw, sb->y + sb->h);
				glVertex3fv(tvec);

				copy_v2_fl2(tvec, sb->x, sb->y + sb->h);
				glVertex3fv(tvec);
			}
			else {
				float mat[2][2];

				angle_to_mat2(mat, sb->rot);

				copy_v2_fl2(tvec, sb->x, sb->y);
				glVertex3fv(tvec);

				copy_v2_fl2(tvec, selboxw, 0.0f);
				mul_m2v2(mat, tvec);
				add_v2_v2(tvec, &sb->x);
				glVertex3fv(tvec);

				copy_v2_fl2(tvec, selboxw, sb->h);
				mul_m2v2(mat, tvec);
				add_v2_v2(tvec, &sb->x);
				glVertex3fv(tvec);

				copy_v2_fl2(tvec, 0.0f, sb->h);
				mul_m2v2(mat, tvec);
				add_v2_v2(tvec, &sb->x);
				glVertex3fv(tvec);
			}

			glEnd();
		}
		set_inverted_drawing(0);
	}
}

/* draw a sphere for use as an empty drawtype */
static void draw_empty_sphere(float size)
{
	static GLuint displist = 0;
	
	if (displist == 0) {
		GLUquadricObj   *qobj;
		
		displist = glGenLists(1);
		glNewList(displist, GL_COMPILE);
		
		glPushMatrix();
		
		qobj = gluNewQuadric();
		gluQuadricDrawStyle(qobj, GLU_SILHOUETTE);
		gluDisk(qobj, 0.0,  1, 16, 1);
		
		glRotatef(90, 0, 1, 0);
		gluDisk(qobj, 0.0,  1, 16, 1);
		
		glRotatef(90, 1, 0, 0);
		gluDisk(qobj, 0.0,  1, 16, 1);
		
		gluDeleteQuadric(qobj);
		
		glPopMatrix();
		glEndList();
	}
	
	glScalef(size, size, size);
	glCallList(displist);
	glScalef(1.0f / size, 1.0f / size, 1.0f / size);
}

/* draw a cone for use as an empty drawtype */
static void draw_empty_cone(float size)
{
	float cent = 0;
	float radius;
	GLUquadricObj *qobj = gluNewQuadric();
	gluQuadricDrawStyle(qobj, GLU_SILHOUETTE);
	
	
	glPushMatrix();
	
	radius = size;
	glTranslatef(cent, cent, cent);
	glScalef(radius, size * 2.0f, radius);
	glRotatef(-90.0, 1.0, 0.0, 0.0);
	gluCylinder(qobj, 1.0, 0.0, 1.0, 8, 1);

	glPopMatrix();
	
	gluDeleteQuadric(qobj);
}

static void drawspiral(const float cent[3], float rad, float tmat[4][4], int start)
{
	float vec[3], vx[3], vy[3];
	const float tot_inv = (1.0f / (float)CIRCLE_RESOL);
	int a;
	bool inverse = false;
	float x, y, fac;

	if (start < 0) {
		inverse = true;
		start = -start;
	}

	mul_v3_v3fl(vx, tmat[0], rad);
	mul_v3_v3fl(vy, tmat[1], rad);

	glBegin(GL_LINE_STRIP);

	if (inverse == 0) {
		copy_v3_v3(vec, cent);
		glVertex3fv(vec);

		for (a = 0; a < CIRCLE_RESOL; a++) {
			if (a + start >= CIRCLE_RESOL)
				start = -a + 1;

			fac = (float)a * tot_inv;
			x = sinval[a + start] * fac;
			y = cosval[a + start] * fac;

			vec[0] = cent[0] + (x * vx[0] + y * vy[0]);
			vec[1] = cent[1] + (x * vx[1] + y * vy[1]);
			vec[2] = cent[2] + (x * vx[2] + y * vy[2]);

			glVertex3fv(vec);
		}
	}
	else {
		fac = (float)(CIRCLE_RESOL - 1) * tot_inv;
		x = sinval[start] * fac;
		y = cosval[start] * fac;

		vec[0] = cent[0] + (x * vx[0] + y * vy[0]);
		vec[1] = cent[1] + (x * vx[1] + y * vy[1]);
		vec[2] = cent[2] + (x * vx[2] + y * vy[2]);

		glVertex3fv(vec);

		for (a = 0; a < CIRCLE_RESOL; a++) {
			if (a + start >= CIRCLE_RESOL)
				start = -a + 1;

			fac = (float)(-a + (CIRCLE_RESOL - 1)) * tot_inv;
			x = sinval[a + start] * fac;
			y = cosval[a + start] * fac;

			vec[0] = cent[0] + (x * vx[0] + y * vy[0]);
			vec[1] = cent[1] + (x * vx[1] + y * vy[1]);
			vec[2] = cent[2] + (x * vx[2] + y * vy[2]);
			glVertex3fv(vec);
		}
	}

	glEnd();
}

/* draws a circle on x-z plane given the scaling of the circle, assuming that
 * all required matrices have been set (used for drawing empties)
 */
static void drawcircle_size(float size)
{
	float x, y;
	short degrees;

	glBegin(GL_LINE_LOOP);

	/* coordinates are: cos(degrees * 11.25) = x, sin(degrees*11.25) = y, 0.0f = z */
	for (degrees = 0; degrees < CIRCLE_RESOL; degrees++) {
		x = cosval[degrees];
		y = sinval[degrees];
		
		glVertex3f(x * size, 0.0f, y * size);
	}
	
	glEnd();

}

/* needs fixing if non-identity matrix used */
static void drawtube(const float vec[3], float radius, float height, float tmat[4][4])
{
	float cur[3];
	drawcircball(GL_LINE_LOOP, vec, radius, tmat);

	copy_v3_v3(cur, vec);
	cur[2] += height;

	drawcircball(GL_LINE_LOOP, cur, radius, tmat);

	glBegin(GL_LINES);
	glVertex3f(vec[0] + radius, vec[1], vec[2]);
	glVertex3f(cur[0] + radius, cur[1], cur[2]);
	glVertex3f(vec[0] - radius, vec[1], vec[2]);
	glVertex3f(cur[0] - radius, cur[1], cur[2]);
	glVertex3f(vec[0], vec[1] + radius, vec[2]);
	glVertex3f(cur[0], cur[1] + radius, cur[2]);
	glVertex3f(vec[0], vec[1] - radius, vec[2]);
	glVertex3f(cur[0], cur[1] - radius, cur[2]);
	glEnd();
}

/* needs fixing if non-identity matrix used */
static void drawcone(const float vec[3], float radius, float height, float tmat[4][4])
{
	float cur[3];

	copy_v3_v3(cur, vec);
	cur[2] += height;

	drawcircball(GL_LINE_LOOP, cur, radius, tmat);

	glBegin(GL_LINES);
	glVertex3f(vec[0], vec[1], vec[2]);
	glVertex3f(cur[0] + radius, cur[1], cur[2]);
	glVertex3f(vec[0], vec[1], vec[2]);
	glVertex3f(cur[0] - radius, cur[1], cur[2]);
	glVertex3f(vec[0], vec[1], vec[2]);
	glVertex3f(cur[0], cur[1] + radius, cur[2]);
	glVertex3f(vec[0], vec[1], vec[2]);
	glVertex3f(cur[0], cur[1] - radius, cur[2]);
	glEnd();
}

/* return true if nothing was drawn */
static bool drawmball(Scene *scene, View3D *v3d, RegionView3D *rv3d, Base *base,
                      const char dt, const short dflag, const unsigned char ob_wire_col[4])
{
	Object *ob = base->object;
	MetaBall *mb;
	MetaElem *ml;
	float imat[4][4];
	int code = 1;
	
	mb = ob->data;

	if (mb->editelems) {
		if ((G.f & G_PICKSEL) == 0) {
			unsigned char wire_col[4];
			UI_GetThemeColor4ubv(TH_WIRE_EDIT, wire_col);
			glColor3ubv(wire_col);

			drawDispList(scene, v3d, rv3d, base, dt, dflag, wire_col);
		}
		ml = mb->editelems->first;
	}
	else {
		if ((base->flag & OB_FROMDUPLI) == 0) {
			drawDispList(scene, v3d, rv3d, base, dt, dflag, ob_wire_col);
		}
		ml = mb->elems.first;
	}

	if (ml == NULL) {
		return true;
	}

	if (v3d->flag2 & V3D_RENDER_OVERRIDE) {
		return false;
	}

	invert_m4_m4(imat, rv3d->viewmatob);
	normalize_v3(imat[0]);
	normalize_v3(imat[1]);

	if (mb->editelems == NULL) {
		if ((dflag & DRAW_CONSTCOLOR) == 0) {
			glColor3ubv(ob_wire_col);
		}
	}
	
	while (ml) {
		/* draw radius */
		if (mb->editelems) {
			if ((dflag & DRAW_CONSTCOLOR) == 0) {
				if ((ml->flag & SELECT) && (ml->flag & MB_SCALE_RAD)) cpack(0xA0A0F0);
				else cpack(0x3030A0);
			}
			
			if (G.f & G_PICKSEL) {
				ml->selcol1 = code;
				GPU_select_load_id(code++);
			}
		}
		drawcircball(GL_LINE_LOOP, &(ml->x), ml->rad, imat);

		/* draw stiffness */
		if (mb->editelems) {
			if ((dflag & DRAW_CONSTCOLOR) == 0) {
				if ((ml->flag & SELECT) && !(ml->flag & MB_SCALE_RAD)) cpack(0xA0F0A0);
				else cpack(0x30A030);
			}
			
			if (G.f & G_PICKSEL) {
				ml->selcol2 = code;
				GPU_select_load_id(code++);
			}
			drawcircball(GL_LINE_LOOP, &(ml->x), ml->rad * atanf(ml->s) / (float)M_PI_2, imat);
		}
		
		ml = ml->next;
	}
	return false;
}

static void draw_forcefield(Object *ob, RegionView3D *rv3d,
                            const short dflag, const unsigned char ob_wire_col[4])
{
	PartDeflect *pd = ob->pd;
	float imat[4][4], tmat[4][4];
	float vec[3] = {0.0, 0.0, 0.0};
	float size;
	
	/* scale size of circle etc with the empty drawsize */
	if (ob->type == OB_EMPTY) size = ob->empty_drawsize;
	else size = 1.0;
	
	/* calculus here, is reused in PFIELD_FORCE */
	invert_m4_m4(imat, rv3d->viewmatob);
//	normalize_v3(imat[0]);  /* we don't do this because field doesnt scale either... apart from wind! */
//	normalize_v3(imat[1]);
	
	if (pd->forcefield == PFIELD_WIND) {
		float force_val;

		if ((dflag & DRAW_CONSTCOLOR) == 0) {
			ob_wire_color_blend_theme_id(ob_wire_col, TH_BACK, 0.5f);
		}

		//if (has_ipo_code(ob->ipo, OB_PD_FSTR))
		//	force_val = IPO_GetFloatValue(ob->ipo, OB_PD_FSTR, scene->r.cfra);
		//else
		{
			force_val = pd->f_strength;
		}

		unit_m4(tmat);
		force_val *= 0.1f;
		drawcircball(GL_LINE_LOOP, vec, size, tmat);
		vec[2] = 0.5f * force_val;
		drawcircball(GL_LINE_LOOP, vec, size, tmat);
		vec[2] = 1.0f * force_val;
		drawcircball(GL_LINE_LOOP, vec, size, tmat);
		vec[2] = 1.5f * force_val;
		drawcircball(GL_LINE_LOOP, vec, size, tmat);
		vec[2] = 0.0f; /* reset vec for max dist circle */
		
	}
	else if (pd->forcefield == PFIELD_FORCE) {
		float ffall_val;

		//if (has_ipo_code(ob->ipo, OB_PD_FFALL))
		//	ffall_val = IPO_GetFloatValue(ob->ipo, OB_PD_FFALL, scene->r.cfra);
		//else
		{
			ffall_val = pd->f_power;
		}

		if ((dflag & DRAW_CONSTCOLOR) == 0) ob_wire_color_blend_theme_id(ob_wire_col, TH_BACK, 0.5f);
		drawcircball(GL_LINE_LOOP, vec, size, imat);
		if ((dflag & DRAW_CONSTCOLOR) == 0) ob_wire_color_blend_theme_id(ob_wire_col, TH_BACK, 0.9f - 0.4f / powf(1.5f, ffall_val));
		drawcircball(GL_LINE_LOOP, vec, size * 1.5f, imat);
		if ((dflag & DRAW_CONSTCOLOR) == 0) ob_wire_color_blend_theme_id(ob_wire_col, TH_BACK, 0.9f - 0.4f / powf(2.0f, ffall_val));
		drawcircball(GL_LINE_LOOP, vec, size * 2.0f, imat);
	}
	else if (pd->forcefield == PFIELD_VORTEX) {
		float /*ffall_val,*/ force_val;

		unit_m4(tmat);
		//if (has_ipo_code(ob->ipo, OB_PD_FFALL))
		//	ffall_val = IPO_GetFloatValue(ob->ipo, OB_PD_FFALL, scene->r.cfra);
		//else
		//	ffall_val = pd->f_power;

		//if (has_ipo_code(ob->ipo, OB_PD_FSTR))
		//	force_val = IPO_GetFloatValue(ob->ipo, OB_PD_FSTR, scene->r.cfra);
		//else
		{
			force_val = pd->f_strength;
		}

		if ((dflag & DRAW_CONSTCOLOR) == 0) {
			ob_wire_color_blend_theme_id(ob_wire_col, TH_BACK, 0.7f);
		}

		if (force_val < 0) {
			drawspiral(vec, size, tmat, 1);
			drawspiral(vec, size, tmat, 16);
		}
		else {
			drawspiral(vec, size, tmat, -1);
			drawspiral(vec, size, tmat, -16);
		}
	}
	else if (pd->forcefield == PFIELD_GUIDE && ob->type == OB_CURVE) {
		Curve *cu = ob->data;
		if ((cu->flag & CU_PATH) && ob->curve_cache->path && ob->curve_cache->path->data) {
			float mindist, guidevec1[4], guidevec2[3];

			//if (has_ipo_code(ob->ipo, OB_PD_FSTR))
			//	mindist = IPO_GetFloatValue(ob->ipo, OB_PD_FSTR, scene->r.cfra);
			//else
			{
				mindist = pd->f_strength;
			}

			if ((dflag & DRAW_CONSTCOLOR) == 0) {
				ob_wire_color_blend_theme_id(ob_wire_col, TH_BACK, 0.5f);
			}

			/*path end*/
			setlinestyle(3);
			where_on_path(ob, 1.0f, guidevec1, guidevec2, NULL, NULL, NULL);
			drawcircball(GL_LINE_LOOP, guidevec1, mindist, imat);

			/*path beginning*/
			setlinestyle(0);
			where_on_path(ob, 0.0f, guidevec1, guidevec2, NULL, NULL, NULL);
			drawcircball(GL_LINE_LOOP, guidevec1, mindist, imat);
			
			copy_v3_v3(vec, guidevec1); /* max center */
		}
	}

	setlinestyle(3);

	if ((dflag & DRAW_CONSTCOLOR) == 0) {
		ob_wire_color_blend_theme_id(ob_wire_col, TH_BACK, 0.5f);
	}

	if (pd->falloff == PFIELD_FALL_SPHERE) {
		/* as last, guide curve alters it */
		if (pd->flag & PFIELD_USEMAX)
			drawcircball(GL_LINE_LOOP, vec, pd->maxdist, imat);

		if (pd->flag & PFIELD_USEMIN)
			drawcircball(GL_LINE_LOOP, vec, pd->mindist, imat);
	}
	else if (pd->falloff == PFIELD_FALL_TUBE) {
		float radius, distance;

		unit_m4(tmat);

		vec[0] = vec[1] = 0.0f;
		radius = (pd->flag & PFIELD_USEMAXR) ? pd->maxrad : 1.0f;
		distance = (pd->flag & PFIELD_USEMAX) ? pd->maxdist : 0.0f;
		vec[2] = distance;
		distance = (pd->flag & PFIELD_POSZ) ? -distance : -2.0f * distance;

		if (pd->flag & (PFIELD_USEMAX | PFIELD_USEMAXR))
			drawtube(vec, radius, distance, tmat);

		radius = (pd->flag & PFIELD_USEMINR) ? pd->minrad : 1.0f;
		distance = (pd->flag & PFIELD_USEMIN) ? pd->mindist : 0.0f;
		vec[2] = distance;
		distance = (pd->flag & PFIELD_POSZ) ? -distance : -2.0f * distance;

		if (pd->flag & (PFIELD_USEMIN | PFIELD_USEMINR))
			drawtube(vec, radius, distance, tmat);
	}
	else if (pd->falloff == PFIELD_FALL_CONE) {
		float radius, distance;

		unit_m4(tmat);

		radius = DEG2RADF((pd->flag & PFIELD_USEMAXR) ? pd->maxrad : 1.0f);
		distance = (pd->flag & PFIELD_USEMAX) ? pd->maxdist : 0.0f;

		if (pd->flag & (PFIELD_USEMAX | PFIELD_USEMAXR)) {
			drawcone(vec, distance * sinf(radius), distance * cosf(radius), tmat);
			if ((pd->flag & PFIELD_POSZ) == 0)
				drawcone(vec, distance * sinf(radius), -distance * cosf(radius), tmat);
		}

		radius = DEG2RADF((pd->flag & PFIELD_USEMINR) ? pd->minrad : 1.0f);
		distance = (pd->flag & PFIELD_USEMIN) ? pd->mindist : 0.0f;

		if (pd->flag & (PFIELD_USEMIN | PFIELD_USEMINR)) {
			drawcone(vec, distance * sinf(radius), distance * cosf(radius), tmat);
			if ((pd->flag & PFIELD_POSZ) == 0)
				drawcone(vec, distance * sinf(radius), -distance * cosf(radius), tmat);
		}
	}
	setlinestyle(0);
}

static void draw_box(float vec[8][3])
{
	glBegin(GL_LINE_STRIP);
	glVertex3fv(vec[0]); glVertex3fv(vec[1]); glVertex3fv(vec[2]); glVertex3fv(vec[3]);
	glVertex3fv(vec[0]); glVertex3fv(vec[4]); glVertex3fv(vec[5]); glVertex3fv(vec[6]);
	glVertex3fv(vec[7]); glVertex3fv(vec[4]);
	glEnd();

	glBegin(GL_LINES);
	glVertex3fv(vec[1]); glVertex3fv(vec[5]);
	glVertex3fv(vec[2]); glVertex3fv(vec[6]);
	glVertex3fv(vec[3]); glVertex3fv(vec[7]);
	glEnd();
}

static void draw_bb_quadric(BoundBox *bb, char type, bool around_origin)
{
	float size[3], cent[3];
	GLUquadricObj *qobj = gluNewQuadric();
	
	gluQuadricDrawStyle(qobj, GLU_SILHOUETTE);
	
	BKE_boundbox_calc_size_aabb(bb, size);

	if (around_origin) {
		zero_v3(cent);
	}
	else {
		BKE_boundbox_calc_center_aabb(bb, cent);
	}
	
	glPushMatrix();
	if (type == OB_BOUND_SPHERE) {
		float scale = MAX3(size[0], size[1], size[2]);
		glTranslatef(cent[0], cent[1], cent[2]);
		glScalef(scale, scale, scale);
		gluSphere(qobj, 1.0, 8, 5);
	}
	else if (type == OB_BOUND_CYLINDER) {
		float radius = size[0] > size[1] ? size[0] : size[1];
		glTranslatef(cent[0], cent[1], cent[2] - size[2]);
		glScalef(radius, radius, 2.0f * size[2]);
		gluCylinder(qobj, 1.0, 1.0, 1.0, 8, 1);
	}
	else if (type == OB_BOUND_CONE) {
		float radius = size[0] > size[1] ? size[0] : size[1];
		glTranslatef(cent[0], cent[1], cent[2] - size[2]);
		glScalef(radius, radius, 2.0f * size[2]);
		gluCylinder(qobj, 1.0, 0.0, 1.0, 8, 1);
	}
	else if (type == OB_BOUND_CAPSULE) {
		float radius = size[0] > size[1] ? size[0] : size[1];
		float length = size[2] > radius ? 2.0f * (size[2] - radius) : 0.0f;
		glTranslatef(cent[0], cent[1], cent[2] - length * 0.5f);
		gluCylinder(qobj, radius, radius, length, 8, 1);
		gluSphere(qobj, radius, 8, 4);
		glTranslatef(0.0, 0.0, length);
		gluSphere(qobj, radius, 8, 4);
	}
	glPopMatrix();
	
	gluDeleteQuadric(qobj);
}

static void draw_bounding_volume(Object *ob, char type)
{
	BoundBox  bb_local;
	BoundBox *bb = NULL;
	
	if (ob->type == OB_MESH) {
		bb = BKE_mesh_boundbox_get(ob);
	}
	else if (ELEM(ob->type, OB_CURVE, OB_SURF, OB_FONT)) {
		bb = BKE_curve_boundbox_get(ob);
	}
	else if (ob->type == OB_MBALL) {
		if (BKE_mball_is_basis(ob)) {
			bb = ob->bb;
		}
	}
	else if (ob->type == OB_ARMATURE) {
		bb = BKE_armature_boundbox_get(ob);
	}
	else {
		const float min[3] = {-1.0f, -1.0f, -1.0f}, max[3] = {1.0f, 1.0f, 1.0f};
		bb = &bb_local;
		BKE_boundbox_init_from_minmax(bb, min, max);
	}
	
	if (bb == NULL)
		return;
	
	if (ob->gameflag & OB_BOUNDS) { /* bounds need to be drawn around origin for game engine */

		if (type == OB_BOUND_BOX) {
			float vec[8][3], size[3];
			
			BKE_boundbox_calc_size_aabb(bb, size);
			
			vec[0][0] = vec[1][0] = vec[2][0] = vec[3][0] = -size[0];
			vec[4][0] = vec[5][0] = vec[6][0] = vec[7][0] = +size[0];
			vec[0][1] = vec[1][1] = vec[4][1] = vec[5][1] = -size[1];
			vec[2][1] = vec[3][1] = vec[6][1] = vec[7][1] = +size[1];
			vec[0][2] = vec[3][2] = vec[4][2] = vec[7][2] = -size[2];
			vec[1][2] = vec[2][2] = vec[5][2] = vec[6][2] = +size[2];
			
			draw_box(vec);
		}
		else {
			draw_bb_quadric(bb, type, true);
		}
	}
	else {
		if (type == OB_BOUND_BOX)
			draw_box(bb->vec);
		else
			draw_bb_quadric(bb, type, false);
	}
}

static void drawtexspace(Object *ob)
{
	float vec[8][3], loc[3], size[3];
	
	if (ob->type == OB_MESH) {
		BKE_mesh_texspace_get(ob->data, loc, NULL, size);
	}
	else if (ELEM(ob->type, OB_CURVE, OB_SURF, OB_FONT)) {
		BKE_curve_texspace_get(ob->data, loc, NULL, size);
	}
	else if (ob->type == OB_MBALL) {
		MetaBall *mb = ob->data;
		copy_v3_v3(size, mb->size);
		copy_v3_v3(loc, mb->loc);
	}
	else {
		return;
	}

	vec[0][0] = vec[1][0] = vec[2][0] = vec[3][0] = loc[0] - size[0];
	vec[4][0] = vec[5][0] = vec[6][0] = vec[7][0] = loc[0] + size[0];
	
	vec[0][1] = vec[1][1] = vec[4][1] = vec[5][1] = loc[1] - size[1];
	vec[2][1] = vec[3][1] = vec[6][1] = vec[7][1] = loc[1] + size[1];

	vec[0][2] = vec[3][2] = vec[4][2] = vec[7][2] = loc[2] - size[2];
	vec[1][2] = vec[2][2] = vec[5][2] = vec[6][2] = loc[2] + size[2];
	
	setlinestyle(2);

	draw_box(vec);

	setlinestyle(0);
}

/* draws wire outline */
static void drawObjectSelect(Scene *scene, View3D *v3d, ARegion *ar, Base *base,
                             const unsigned char ob_wire_col[4])
{
	RegionView3D *rv3d = ar->regiondata;
	Object *ob = base->object;
	
	glLineWidth(UI_GetThemeValuef(TH_OUTLINE_WIDTH) * 2.0f);
	glDepthMask(0);
	
	if (ELEM(ob->type, OB_FONT, OB_CURVE, OB_SURF)) {
		DerivedMesh *dm = ob->derivedFinal;
		bool has_faces = false;

		if (dm)
			DM_update_materials(dm, ob);
#ifdef SEQUENCER_DAG_WORKAROUND
		ensure_curve_cache(scene, ob);
#endif

		if (dm) {
			has_faces = dm->getNumTessFaces(dm) > 0;
		}
		else {
			has_faces = BKE_displist_has_faces(&ob->curve_cache->disp);
		}

		if (has_faces && ED_view3d_boundbox_clip(rv3d, ob->bb)) {
			if (dm) {
				draw_mesh_object_outline(v3d, ob, dm);
			}
			else {
				drawDispListwire(&ob->curve_cache->disp, ob->type);
			}
		}
	}
	else if (ob->type == OB_MBALL) {
		if (BKE_mball_is_basis(ob)) {
			if ((base->flag & OB_FROMDUPLI) == 0) {
				drawDispListwire(&ob->curve_cache->disp, ob->type);
			}
		}
	}
	else if (ob->type == OB_ARMATURE) {
		if (!(ob->mode & OB_MODE_POSE && base == scene->basact))
			draw_armature(scene, v3d, ar, base, OB_WIRE, 0, ob_wire_col, true);
	}

	glLineWidth(1.0);
	glDepthMask(1);
}

static void draw_wire_extra(Scene *scene, RegionView3D *rv3d, Object *ob, const unsigned char ob_wire_col[4])
{
	if (ELEM(ob->type, OB_FONT, OB_CURVE, OB_SURF, OB_MBALL)) {

		if (scene->obedit == ob) {
			UI_ThemeColor(TH_WIRE_EDIT);
		}
		else {
			glColor3ubv(ob_wire_col);
		}

		ED_view3d_polygon_offset(rv3d, 1.0);
		glDepthMask(0);  /* disable write in zbuffer, selected edge wires show better */

		if (ELEM(ob->type, OB_FONT, OB_CURVE, OB_SURF)) {
			if (ED_view3d_boundbox_clip(rv3d, ob->bb)) {

				if (ob->derivedFinal) {
					drawCurveDMWired(ob);
				}
				else {
					drawDispListwire(&ob->curve_cache->disp, ob->type);
				}
			}
		}
		else if (ob->type == OB_MBALL) {
			if (BKE_mball_is_basis(ob)) {
				drawDispListwire(&ob->curve_cache->disp, ob->type);
			}
		}

		glDepthMask(1);
		ED_view3d_polygon_offset(rv3d, 0.0);
	}
}

/* should be called in view space */
static void draw_hooks(Object *ob)
{
	ModifierData *md;
	float vec[3];
	
	for (md = ob->modifiers.first; md; md = md->next) {
		if (md->type == eModifierType_Hook) {
			HookModifierData *hmd = (HookModifierData *) md;

			mul_v3_m4v3(vec, ob->obmat, hmd->cent);

			if (hmd->object) {
				setlinestyle(3);
				glBegin(GL_LINES);
				glVertex3fv(hmd->object->obmat[3]);
				glVertex3fv(vec);
				glEnd();
				setlinestyle(0);
			}

			glPointSize(3.0);
			bglBegin(GL_POINTS);
			bglVertex3fv(vec);
			bglEnd();
			glPointSize(1.0);
		}
	}
}

static void draw_rigid_body_pivot(bRigidBodyJointConstraint *data,
                                  const short dflag, const unsigned char ob_wire_col[4])
{
	const char *axis_str[3] = {"px", "py", "pz"};
	int axis;
	float mat[4][4];

	eul_to_mat4(mat, &data->axX);
	glLineWidth(4.0f);
	setlinestyle(2);
	for (axis = 0; axis < 3; axis++) {
		float dir[3] = {0, 0, 0};
		float v[3];

		copy_v3_v3(v, &data->pivX);

		dir[axis] = 1.0f;
		glBegin(GL_LINES);
		mul_m4_v3(mat, dir);
		add_v3_v3(v, dir);
		glVertex3fv(&data->pivX);
		glVertex3fv(v);
		glEnd();

		/* when const color is set wirecolor is NULL - we could get the current color but
		 * with selection and group instancing its not needed to draw the text */
		if ((dflag & DRAW_CONSTCOLOR) == 0) {
			view3d_cached_text_draw_add(v, axis_str[axis], 2, 0, V3D_CACHE_TEXT_ASCII, ob_wire_col);
		}
	}
	glLineWidth(1.0f);
	setlinestyle(0);
}

static void draw_object_wire_color(Scene *scene, Base *base, unsigned char r_ob_wire_col[4])
{
	Object *ob = base->object;
	int colindex = 0;
	const bool is_edit = (ob->mode & OB_MODE_EDIT) != 0;
	/* confusing logic here, there are 2 methods of setting the color
	 * 'colortab[colindex]' and 'theme_id', colindex overrides theme_id.
	 *
	 * note: no theme yet for 'colindex' */
	int theme_id = is_edit ? TH_WIRE_EDIT : TH_WIRE;
	int theme_shade = 0;

	if ((scene->obedit == NULL) &&
	    (G.moving & G_TRANSFORM_OBJ) &&
	    (base->flag & (SELECT + BA_WAS_SEL)))
	{
		theme_id = TH_TRANSFORM;
	}
	else {
		/* Sets the 'colindex' */
		if (ob->id.lib) {
			colindex = (base->flag & (SELECT + BA_WAS_SEL)) ? 2 : 1;
		}
		/* Sets the 'theme_id' or fallback to wire */
		else {
			if (ob->flag & OB_FROMGROUP) {
				if (base->flag & (SELECT + BA_WAS_SEL)) {
					/* uses darker active color for non-active + selected*/
					theme_id = TH_GROUP_ACTIVE;

					if (scene->basact != base) {
						theme_shade = -16;
					}
				}
				else {
					theme_id = TH_GROUP;
				}
			}
			else {
				if (base->flag & (SELECT + BA_WAS_SEL)) {
					theme_id = scene->basact == base ? TH_ACTIVE : TH_SELECT;
				}
				else {
					if (ob->type == OB_LAMP) theme_id = TH_LAMP;
					else if (ob->type == OB_SPEAKER) theme_id = TH_SPEAKER;
					else if (ob->type == OB_CAMERA) theme_id = TH_CAMERA;
					else if (ob->type == OB_EMPTY) theme_id = TH_EMPTY;
					/* fallback to TH_WIRE */
				}
			}
		}
	}

	/* finally set the color */
	if (colindex == 0) {
		if (theme_shade == 0) UI_GetThemeColor3ubv(theme_id, r_ob_wire_col);
		else                  UI_GetThemeColorShade3ubv(theme_id, theme_shade, r_ob_wire_col);
	}
	else {
		cpack_cpy_3ub(r_ob_wire_col, colortab[colindex]);
	}

	/* no reason to use this but some functions take col[4] */
	r_ob_wire_col[3] = 255;
}


static float draw_object_wire_grey = -1.0f;
void draw_object_bg_wire_color_set(const float color[3])
{
	draw_object_wire_grey = rgb_to_grayscale(color);
}


static void tint_neg(float rgb[3], float fac)
{
	mul_v3_fl(rgb, fac);
}

static void tint_pos(float rgb[3], float fac)
{
	rgb[0] = 1.0 - rgb[0];
	rgb[1] = 1.0 - rgb[1];
	rgb[2] = 1.0 - rgb[2];

	mul_v3_fl(rgb, fac);

	rgb[0] = 1.0 - rgb[0];
	rgb[1] = 1.0 - rgb[1];
	rgb[2] = 1.0 - rgb[2];
}

static void draw_object_wire_color_adjust_contrast(
        unsigned char ob_wire_col[3],
        /* 0 == normal, 1 == select, 2 == obact */
        const int select_state,
        const short draw_type)
{
	float rgb[3];

	BLI_assert(draw_object_wire_grey != -1.0);

	rgb_uchar_to_float(rgb, ob_wire_col);

	if (select_state == 0) {
		tint_neg(rgb, 0.5f);
	}
	else {
		tint_pos(rgb, select_state == 2 ? 0.15f : 0.35f);
	}


	/* when no solid --- ensure contrast */
	if (draw_type <= OB_WIRE) {
		const float contrast = 0.1f;

		const float fill_bw = draw_object_wire_grey;
		const float wire_bw = rgb_to_grayscale(rgb);
		const float delta = wire_bw - fill_bw;

		if (fabsf(delta) < contrast) {
			if (delta > 0.0f) {
				add_v3_fl(rgb, (contrast - delta) / 2.0f);
			}
			else {
				add_v3_fl(rgb, (contrast + delta) / -2.0f);
			}
		}
	}
	rgb_float_to_uchar(ob_wire_col, rgb);
}

static void draw_object_matcap_check(View3D *v3d, Object *ob)
{
	/* fixed rule, active object draws as matcap */
	BLI_assert((ob->mode & (OB_MODE_VERTEX_PAINT | OB_MODE_WEIGHT_PAINT | OB_MODE_TEXTURE_PAINT)) == 0);
	(void)ob;

	if (v3d->defmaterial == NULL) {
		extern Material defmaterial;

		v3d->defmaterial = MEM_mallocN(sizeof(Material), "matcap material");
		*(v3d->defmaterial) = defmaterial;
		BLI_listbase_clear(&v3d->defmaterial->gpumaterial);
		v3d->defmaterial->preview = NULL;
	}
	/* first time users */
	if (v3d->matcap_icon == 0)
		v3d->matcap_icon = ICON_MATCAP_01;

	if (v3d->defmaterial->preview == NULL)
		v3d->defmaterial->preview = UI_icon_to_preview(v3d->matcap_icon);

	/* signal to all material checks, gets cleared below */
	v3d->flag2 |= V3D_SHOW_SOLID_MATCAP;
}

static void draw_rigidbody_shape(Object *ob)
{
	BoundBox *bb = NULL;
	float size[3], vec[8][3];

	if (ob->type == OB_MESH) {
		bb = BKE_mesh_boundbox_get(ob);
	}

	if (bb == NULL)
		return;

	switch (ob->rigidbody_object->shape) {
		case RB_SHAPE_BOX:
			BKE_boundbox_calc_size_aabb(bb, size);
			
			vec[0][0] = vec[1][0] = vec[2][0] = vec[3][0] = -size[0];
			vec[4][0] = vec[5][0] = vec[6][0] = vec[7][0] = +size[0];
			vec[0][1] = vec[1][1] = vec[4][1] = vec[5][1] = -size[1];
			vec[2][1] = vec[3][1] = vec[6][1] = vec[7][1] = +size[1];
			vec[0][2] = vec[3][2] = vec[4][2] = vec[7][2] = -size[2];
			vec[1][2] = vec[2][2] = vec[5][2] = vec[6][2] = +size[2];
			
			draw_box(vec);
			break;
		case RB_SHAPE_SPHERE:
			draw_bb_quadric(bb, OB_BOUND_SPHERE, true);
			break;
		case RB_SHAPE_CONE:
			draw_bb_quadric(bb, OB_BOUND_CONE, true);
			break;
		case RB_SHAPE_CYLINDER:
			draw_bb_quadric(bb, OB_BOUND_CYLINDER, true);
			break;
		case RB_SHAPE_CAPSULE:
			draw_bb_quadric(bb, OB_BOUND_CAPSULE, true);
			break;
	}
}

/**
 * main object drawing function, draws in selection
 * \param dflag (draw flag) can be DRAW_PICKING and/or DRAW_CONSTCOLOR, DRAW_SCENESET
 */
void draw_object(Scene *scene, ARegion *ar, View3D *v3d, Base *base, const short dflag)
{
	ModifierData *md = NULL;
	Object *ob = base->object;
	Curve *cu;
	RegionView3D *rv3d = ar->regiondata;
	unsigned int col = 0;
	unsigned char _ob_wire_col[4];            /* dont initialize this */
	const unsigned char *ob_wire_col = NULL;  /* dont initialize this, use NULL crashes as a way to find invalid use */
	short dtx;
	char  dt;
	bool zbufoff = false, is_paint = false, empty_object = false;
	const bool is_obact = (ob == OBACT);
	const bool render_override = (v3d->flag2 & V3D_RENDER_OVERRIDE) != 0;
	const bool is_picking = (G.f & G_PICKSEL) != 0;
	const bool has_particles = (ob->particlesystem.first != NULL);
	const bool is_wire_color = V3D_IS_WIRECOLOR_OBJECT(scene, v3d, ob);
	bool particle_skip_object = false;  /* Draw particles but not their emitter object. */

	if (ob != scene->obedit) {
		if (ob->restrictflag & OB_RESTRICT_VIEW)
			return;
		
		if (render_override) {
			if (ob->restrictflag & OB_RESTRICT_RENDER)
				return;
			
			if (!has_particles && (ob->transflag & (OB_DUPLI & ~OB_DUPLIFRAMES)))
				return;
		}
	}

	if (has_particles) {
		/* XXX particles are not safe for simultaneous threaded render */
		if (G.is_rendering) {
			return;
		}

		if (ob->mode == OB_MODE_OBJECT) {
			ParticleSystem *psys;

			particle_skip_object = render_override;
			for (psys = ob->particlesystem.first; psys; psys = psys->next) {
				/* Once we have found a psys which renders its emitter object, we are done. */
				if (psys->part->draw & PART_DRAW_EMITTER) {
					particle_skip_object = false;
					break;
				}
			}
		}
	}

	/* xray delay? */
	if ((dflag & DRAW_PICKING) == 0 && (base->flag & OB_FROMDUPLI) == 0 && (v3d->flag2 & V3D_RENDER_SHADOW) == 0) {
		/* don't do xray in particle mode, need the z-buffer */
		if (!(ob->mode & OB_MODE_PARTICLE_EDIT)) {
			/* xray and transp are set when it is drawing the 2nd/3rd pass */
			if (!v3d->xray && !v3d->transp && (ob->dtx & OB_DRAWXRAY) && !(ob->dtx & OB_DRAWTRANSP)) {
				ED_view3d_after_add(&v3d->afterdraw_xray, base, dflag);
				return;
			}

			/* allow transp option for empty images */
			if (ob->type == OB_EMPTY && ob->empty_drawtype == OB_EMPTY_IMAGE) {
				if (!v3d->xray && !v3d->transp && !(ob->dtx & OB_DRAWXRAY) && (ob->dtx & OB_DRAWTRANSP)) {
					ED_view3d_after_add(&v3d->afterdraw_transp, base, dflag);
					return;
				}
			}
		}
	}


	/* -------------------------------------------------------------------- */
	/* no return after this point, otherwise leaks */

	/* only once set now, will be removed too, should become a global standard */
	glBlendFunc(GL_SRC_ALPHA, GL_ONE_MINUS_SRC_ALPHA);

	view3d_cached_text_draw_begin();
	
	/* draw motion paths (in view space) */
	if (ob->mpath && !render_override) {
		bAnimVizSettings *avs = &ob->avs;
		
		/* setup drawing environment for paths */
		draw_motion_paths_init(v3d, ar);
		
		/* draw motion path for object */
		draw_motion_path_instance(scene, ob, NULL, avs, ob->mpath);
		
		/* cleanup after drawing */
		draw_motion_paths_cleanup(v3d);
	}

	/* which wire color */
	if ((dflag & DRAW_CONSTCOLOR) == 0) {

		ED_view3d_project_base(ar, base);

		if (is_wire_color) {
			rgb_float_to_uchar(_ob_wire_col, ob->col);
			_ob_wire_col[3] = 255;

			draw_object_wire_color_adjust_contrast(
			        _ob_wire_col,
			        (ob->flag & SELECT) ? (is_obact ? 2 : 1) : 0,
			        v3d->drawtype);
		}
		else {
			draw_object_wire_color(scene, base, _ob_wire_col);
		}
		ob_wire_col = _ob_wire_col;

		glColor3ubv(ob_wire_col);
	}

	/* multiply view with object matrix.
	 * local viewmat and persmat, to calculate projections */
	ED_view3d_init_mats_rv3d_gl(ob, rv3d);

	/* maximum drawtype */
	dt = v3d->drawtype;
	if (dt == OB_RENDER) dt = OB_SOLID;
	dt = MIN2(dt, ob->dt);
	if (v3d->zbuf == 0 && dt > OB_WIRE) dt = OB_WIRE;
	dtx = 0;


	/* faceselect exception: also draw solid when (dt == wire), except in editmode */
	if (is_obact) {
		if (ob->mode & (OB_MODE_VERTEX_PAINT | OB_MODE_WEIGHT_PAINT | OB_MODE_TEXTURE_PAINT)) {
			if (ob->type == OB_MESH) {
				if (dt < OB_SOLID) {
					zbufoff = true;
					dt = OB_SOLID;
				}

				if (ob->mode & (OB_MODE_VERTEX_PAINT | OB_MODE_WEIGHT_PAINT)) {
					dt = OB_PAINT;
				}

				is_paint = true;
				glEnable(GL_DEPTH_TEST);
			}
		}
	}

	/* matcap check - only when not painting color */
	if ((v3d->flag2 & V3D_SOLID_MATCAP) &&
	    (dt == OB_SOLID) &&
	    (is_paint == false && is_picking == false) &&
	    ((v3d->flag2 & V3D_RENDER_SHADOW) == 0))
	{
		draw_object_matcap_check(v3d, ob);
	}

	/* draw-extra supported for boundbox drawmode too */
	if (dt >= OB_BOUNDBOX) {
		dtx = ob->dtx;
		if (ob->mode & OB_MODE_EDIT) {
			// the only 2 extra drawtypes alowed in editmode
			dtx = dtx & (OB_DRAWWIRE | OB_TEXSPACE);
		}

	}

	if (!particle_skip_object) {
		/* draw outline for selected objects, mesh does itself */
		if ((v3d->flag & V3D_SELECT_OUTLINE) && !render_override && ob->type != OB_MESH) {
			if (dt > OB_WIRE && (ob->mode & OB_MODE_EDIT) == 0 && (dflag & DRAW_SCENESET) == 0) {
				if (!(ob->dtx & OB_DRAWWIRE) && (ob->flag & SELECT) && !(dflag & (DRAW_PICKING | DRAW_CONSTCOLOR))) {
					drawObjectSelect(scene, v3d, ar, base, ob_wire_col);
				}
			}
		}

		switch (ob->type) {
			case OB_MESH:
				empty_object = draw_mesh_object(scene, ar, v3d, rv3d, base, dt, ob_wire_col, dflag);
				if ((dflag & DRAW_CONSTCOLOR) == 0) {
					/* mesh draws wire itself */
					dtx &= ~OB_DRAWWIRE;
				}

				break;
			case OB_FONT:
				cu = ob->data;
				if (cu->editfont) {
					draw_editfont(scene, v3d, rv3d, base, dt, dflag, ob_wire_col);
				}
				else if (dt == OB_BOUNDBOX) {
					if ((render_override && v3d->drawtype >= OB_WIRE) == 0) {
#ifdef SEQUENCER_DAG_WORKAROUND
						ensure_curve_cache(scene, base->object);
#endif
						draw_bounding_volume(ob, ob->boundtype);
					}
				}
				else if (ED_view3d_boundbox_clip(rv3d, ob->bb)) {
					empty_object = drawDispList(scene, v3d, rv3d, base, dt, dflag, ob_wire_col);
				}

				break;
			case OB_CURVE:
			case OB_SURF:
				cu = ob->data;

				if (cu->editnurb) {
					ListBase *nurbs = BKE_curve_editNurbs_get(cu);
					draw_editnurb(scene, v3d, rv3d, base, nurbs->first, dt, dflag, ob_wire_col);
				}
				else if (dt == OB_BOUNDBOX) {
					if ((render_override && (v3d->drawtype >= OB_WIRE)) == 0) {
#ifdef SEQUENCER_DAG_WORKAROUND
						ensure_curve_cache(scene, base->object);
#endif
						draw_bounding_volume(ob, ob->boundtype);
					}
				}
				else if (ED_view3d_boundbox_clip(rv3d, ob->bb)) {
					empty_object = drawDispList(scene, v3d, rv3d, base, dt, dflag, ob_wire_col);

//XXX old animsys				if (cu->path)
//                                  curve_draw_speed(scene, ob);
				}
				break;
			case OB_MBALL:
			{
				MetaBall *mb = ob->data;
				
				if (mb->editelems)
					drawmball(scene, v3d, rv3d, base, dt, dflag, ob_wire_col);
				else if (dt == OB_BOUNDBOX) {
					if ((render_override && (v3d->drawtype >= OB_WIRE)) == 0) {
#ifdef SEQUENCER_DAG_WORKAROUND
						ensure_curve_cache(scene, base->object);
#endif
						draw_bounding_volume(ob, ob->boundtype);
					}
				}
				else
					empty_object = drawmball(scene, v3d, rv3d, base, dt, dflag, ob_wire_col);
				break;
			}
			case OB_EMPTY:
				if (!render_override) {
					if (ob->empty_drawtype == OB_EMPTY_IMAGE) {
						draw_empty_image(ob, dflag, ob_wire_col);
					}
					else {
						drawaxes(ob->empty_drawsize, ob->empty_drawtype);
					}
				}
				break;
			case OB_LAMP:
				if (!render_override) {
					drawlamp(v3d, rv3d, base, dt, dflag, ob_wire_col, is_obact);
				}
				break;
			case OB_CAMERA:
				if (!render_override ||
				    (rv3d->persp == RV3D_CAMOB && v3d->camera == ob)) /* special exception for active camera */
				{
					drawcamera(scene, v3d, rv3d, base, dflag, ob_wire_col);
				}
				break;
			case OB_SPEAKER:
				if (!render_override)
					drawspeaker(scene, v3d, rv3d, ob, dflag);
				break;
			case OB_LATTICE:
				if (!render_override) {
					/* Do not allow boundbox in edit nor pose mode! */
					if ((dt == OB_BOUNDBOX) && (ob->mode & OB_MODE_EDIT))
						dt = OB_WIRE;
					if (dt == OB_BOUNDBOX) {
						draw_bounding_volume(ob, ob->boundtype);
					}
					else {
#ifdef SEQUENCER_DAG_WORKAROUND
						ensure_curve_cache(scene, ob);
#endif
						drawlattice(v3d, ob);
					}
				}
				break;
			case OB_ARMATURE:
				if (!render_override) {
					/* Do not allow boundbox in edit nor pose mode! */
					if ((dt == OB_BOUNDBOX) && (ob->mode & (OB_MODE_EDIT | OB_MODE_POSE)))
						dt = OB_WIRE;
					if (dt == OB_BOUNDBOX) {
						draw_bounding_volume(ob, ob->boundtype);
					}
					else {
						if (dt > OB_WIRE)
							GPU_enable_material(0, NULL);  /* we use default material */
						empty_object = draw_armature(scene, v3d, ar, base, dt, dflag, ob_wire_col, false);
						if (dt > OB_WIRE)
							GPU_disable_material();
					}
				}
				break;
			default:
				if (!render_override) {
					drawaxes(1.0, OB_ARROWS);
				}
				break;
		}

		if (!render_override) {
			if (ob->soft /*&& dflag & OB_SBMOTION*/) {
				float mrt[3][3], msc[3][3], mtr[3][3];
				SoftBody *sb = NULL;
				float tipw = 0.5f, tiph = 0.5f, drawsize = 4.0f;
				if ((sb = ob->soft)) {
					if (sb->solverflags & SBSO_ESTIMATEIPO) {

						glLoadMatrixf(rv3d->viewmat);
						copy_m3_m3(msc, sb->lscale);
						copy_m3_m3(mrt, sb->lrot);
						mul_m3_m3m3(mtr, mrt, msc);
						ob_draw_RE_motion(sb->lcom, mtr, tipw, tiph, drawsize);
						glMultMatrixf(ob->obmat);
					}
				}
			}

			if (ob->pd && ob->pd->forcefield) {
				draw_forcefield(ob, rv3d, dflag, ob_wire_col);
			}
		}
	}

	/* code for new particle system */
	if ((ob->particlesystem.first) &&
	    (ob != scene->obedit))
	{
		ParticleSystem *psys;

		if ((dflag & DRAW_CONSTCOLOR) == 0) {
			/* for visibility, also while wpaint */
			if (col || (ob->flag & SELECT)) {
				cpack(0xFFFFFF);
			}
		}
		//glDepthMask(GL_FALSE);

		glLoadMatrixf(rv3d->viewmat);
		
		view3d_cached_text_draw_begin();

		for (psys = ob->particlesystem.first; psys; psys = psys->next) {
			/* run this so that possible child particles get cached */
			if (ob->mode & OB_MODE_PARTICLE_EDIT && is_obact) {
				PTCacheEdit *edit = PE_create_current(scene, ob);
				if (edit && edit->psys == psys)
					draw_update_ptcache_edit(scene, ob, edit);
			}

			draw_new_particle_system(scene, v3d, rv3d, base, psys, dt, dflag);

			/* debug data */
			if (psys->part->type == PART_HAIR) {
				if (psys->clmd && psys->clmd->debug_data)
					draw_sim_debug_data(scene, v3d, ar, base, psys->clmd->debug_data);
			}
		}
		invert_m4_m4(ob->imat, ob->obmat);
		view3d_cached_text_draw_end(v3d, ar, 0, NULL);

		glMultMatrixf(ob->obmat);
		
		//glDepthMask(GL_TRUE);
		if (col) cpack(col);
	}

	/* draw edit particles last so that they can draw over child particles */
	if ((dflag & DRAW_PICKING) == 0 &&
	    (!scene->obedit))
	{

		if (ob->mode & OB_MODE_PARTICLE_EDIT && is_obact) {
			PTCacheEdit *edit = PE_create_current(scene, ob);
			if (edit) {
				glLoadMatrixf(rv3d->viewmat);
				draw_update_ptcache_edit(scene, ob, edit);
				draw_ptcache_edit(scene, v3d, edit);
				glMultMatrixf(ob->obmat);
			}
		}
	}

	/* draw code for smoke */
	if ((md = modifiers_findByType(ob, eModifierType_Smoke)) && (modifier_isEnabled(scene, md, eModifierMode_Realtime))) {
		SmokeModifierData *smd = (SmokeModifierData *)md;

		// draw collision objects
		if ((smd->type & MOD_SMOKE_TYPE_COLL) && smd->coll) {
#if 0
			SmokeCollSettings *scs = smd->coll;
			if (scs->points) {
				size_t i;

				glLoadMatrixf(rv3d->viewmat);

				if (col || (ob->flag & SELECT)) cpack(0xFFFFFF);
				glDepthMask(GL_FALSE);
				glEnable(GL_BLEND);
				

				// glPointSize(3.0);
				bglBegin(GL_POINTS);

				for (i = 0; i < scs->numpoints; i++)
				{
					bglVertex3fv(&scs->points[3 * i]);
				}

				bglEnd();
				glPointSize(1.0);

				glMultMatrixf(ob->obmat);
				glDisable(GL_BLEND);
				glDepthMask(GL_TRUE);
				if (col) cpack(col);
				
			}
#endif
		}

		/* only draw domains */
		if (smd->domain) {
			SmokeDomainSettings *sds = smd->domain;
			float p0[3], p1[3], viewnormal[3];
			BoundBox bb;

			glLoadMatrixf(rv3d->viewmat);
			glMultMatrixf(ob->obmat);

			/* draw adaptive domain bounds */
			if (sds->flags & MOD_SMOKE_ADAPTIVE_DOMAIN) {
				/* draw domain max bounds */
				VECSUBFAC(p0, sds->p0, sds->cell_size, sds->adapt_res);
				VECADDFAC(p1, sds->p1, sds->cell_size, sds->adapt_res);
				BKE_boundbox_init_from_minmax(&bb, p0, p1);
				draw_box(bb.vec);

				/* draw base resolution bounds */
#if 0
				BKE_boundbox_init_from_minmax(&bb, sds->p0, sds->p1);
				draw_box(bb.vec);
#endif
			}

			/* don't show smoke before simulation starts, this could be made an option in the future */
			if (smd->domain->fluid && CFRA >= smd->domain->point_cache[0]->startframe) {

				// get view vector
				copy_v3_v3(viewnormal, rv3d->viewinv[2]);
				invert_m4_m4(ob->imat, ob->obmat);
				mul_mat3_m4_v3(ob->imat, viewnormal);
				normalize_v3(viewnormal);

				/* set dynamic boundaries to draw the volume
				 * also scale cube to global space to equalize volume slicing on all axises
				 *  (its scaled back before drawing) */
				p0[0] = (sds->p0[0] + sds->cell_size[0] * sds->res_min[0] + sds->obj_shift_f[0]) * fabsf(ob->size[0]);
				p0[1] = (sds->p0[1] + sds->cell_size[1] * sds->res_min[1] + sds->obj_shift_f[1]) * fabsf(ob->size[1]);
				p0[2] = (sds->p0[2] + sds->cell_size[2] * sds->res_min[2] + sds->obj_shift_f[2]) * fabsf(ob->size[2]);
				p1[0] = (sds->p0[0] + sds->cell_size[0] * sds->res_max[0] + sds->obj_shift_f[0]) * fabsf(ob->size[0]);
				p1[1] = (sds->p0[1] + sds->cell_size[1] * sds->res_max[1] + sds->obj_shift_f[1]) * fabsf(ob->size[1]);
				p1[2] = (sds->p0[2] + sds->cell_size[2] * sds->res_max[2] + sds->obj_shift_f[2]) * fabsf(ob->size[2]);

				if (!sds->wt || !(sds->viewsettings & MOD_SMOKE_VIEW_SHOWBIG)) {
					smd->domain->tex = NULL;
					GPU_create_smoke(smd, 0);
					draw_smoke_volume(sds, ob, sds->tex,
					                  p0, p1,
					                  sds->res, sds->dx, sds->scale * sds->maxres,
					                  viewnormal, sds->tex_shadow, sds->tex_flame);
					GPU_free_smoke(smd);
				}
				else if (sds->wt && (sds->viewsettings & MOD_SMOKE_VIEW_SHOWBIG)) {
					sds->tex = NULL;
					GPU_create_smoke(smd, 1);
					draw_smoke_volume(sds, ob, sds->tex,
					                  p0, p1,
					                  sds->res_wt, sds->dx, sds->scale * sds->maxres,
					                  viewnormal, sds->tex_shadow, sds->tex_flame);
					GPU_free_smoke(smd);
				}

				/* smoke debug render */
#ifdef SMOKE_DEBUG_VELOCITY
				draw_smoke_velocity(smd->domain, ob);
#endif
#ifdef SMOKE_DEBUG_HEAT
				draw_smoke_heat(smd->domain, ob);
#endif
			}
		}
	}

	if (!render_override) {
		bConstraint *con;

		for (con = ob->constraints.first; con; con = con->next) {
			if (con->type == CONSTRAINT_TYPE_RIGIDBODYJOINT) {
				bRigidBodyJointConstraint *data = (bRigidBodyJointConstraint *)con->data;
				if (data->flag & CONSTRAINT_DRAW_PIVOT)
					draw_rigid_body_pivot(data, dflag, ob_wire_col);
			}
		}

		if ((ob->gameflag & OB_BOUNDS) && (ob->mode == OB_MODE_OBJECT)) {
			if (ob->boundtype != ob->collision_boundtype || (dtx & OB_DRAWBOUNDOX) == 0) {
				setlinestyle(2);
				draw_bounding_volume(ob, ob->collision_boundtype);
				setlinestyle(0);
			}
		}
		if (ob->rigidbody_object) {
			draw_rigidbody_shape(ob);
		}

		/* draw extra: after normal draw because of makeDispList */
		if (dtx && (G.f & G_RENDER_OGL) == 0) {

			if (dtx & OB_AXIS) {
				drawaxes(1.0f, OB_ARROWS);
			}
			if (dtx & OB_DRAWBOUNDOX) {
				draw_bounding_volume(ob, ob->boundtype);
			}
			if (dtx & OB_TEXSPACE) {
				if ((dflag & DRAW_CONSTCOLOR) == 0) {
					/* prevent random colors being used */
					glColor3ubv(ob_wire_col);
				}
				drawtexspace(ob);
			}
			if (dtx & OB_DRAWNAME) {
				/* patch for several 3d cards (IBM mostly) that crash on GL_SELECT with text drawing */
				/* but, we also don't draw names for sets or duplicators */
				if (dflag == 0) {
					const float zero[3] = {0, 0, 0};
					view3d_cached_text_draw_add(zero, ob->id.name + 2, strlen(ob->id.name + 2), 10, 0, ob_wire_col);
				}
			}
			/*if (dtx & OB_DRAWIMAGE) drawDispListwire(&ob->disp);*/
			if ((dtx & OB_DRAWWIRE) && dt >= OB_SOLID) {
				if ((dflag & DRAW_CONSTCOLOR) == 0) {
					draw_wire_extra(scene, rv3d, ob, ob_wire_col);
				}
			}
		}
	}

	if ((dt <= OB_SOLID) && !render_override) {
		if (((ob->gameflag & OB_DYNAMIC) &&
		     !ELEM(ob->collision_boundtype, OB_BOUND_TRIANGLE_MESH, OB_BOUND_CONVEX_HULL)) ||

		    ((ob->gameflag & OB_BOUNDS) &&
		     (ob->boundtype == OB_BOUND_SPHERE)))
		{
			float imat[4][4], vec[3] = {0.0f, 0.0f, 0.0f};

			invert_m4_m4(imat, rv3d->viewmatob);

			if ((dflag & DRAW_CONSTCOLOR) == 0) {
				/* prevent random colors being used */
				glColor3ubv(ob_wire_col);
			}

			setlinestyle(2);
			drawcircball(GL_LINE_LOOP, vec, ob->inertia, imat);
			setlinestyle(0);
		}
	}
	
	/* return warning, this is cached text draw */
	invert_m4_m4(ob->imat, ob->obmat);
	view3d_cached_text_draw_end(v3d, ar, 1, NULL);
	/* return warning, clear temp flag */
	v3d->flag2 &= ~V3D_SHOW_SOLID_MATCAP;
	
	glLoadMatrixf(rv3d->viewmat);

	if (zbufoff) {
		glDisable(GL_DEPTH_TEST);
	}

	if ((base->flag & OB_FROMDUPLI) || render_override) {
		ED_view3d_clear_mats_rv3d(rv3d);
		return;
	}

	/* object centers, need to be drawn in viewmat space for speed, but OK for picking select */
	if (!is_obact || !(ob->mode & OB_MODE_ALL_PAINT)) {
		int do_draw_center = -1; /* defines below are zero or positive... */

		if (render_override) {
			/* don't draw */
		}
		else if ((scene->basact) == base)
			do_draw_center = ACTIVE;
		else if (base->flag & SELECT)
			do_draw_center = SELECT;
		else if (empty_object || (v3d->flag & V3D_DRAW_CENTERS))
			do_draw_center = DESELECT;

		if (do_draw_center != -1) {
			if (dflag & DRAW_PICKING) {
				/* draw a single point for opengl selection */
				glBegin(GL_POINTS);
				glVertex3fv(ob->obmat[3]);
				glEnd();
			}
			else if ((dflag & DRAW_CONSTCOLOR) == 0) {
				/* we don't draw centers for duplicators and sets */
				if (U.obcenter_dia > 0 && !(G.f & G_RENDER_OGL)) {
					/* check > 0 otherwise grease pencil can draw into the circle select which is annoying. */
					drawcentercircle(v3d, rv3d, ob->obmat[3], do_draw_center, ob->id.lib || ob->id.us > 1);
				}
			}
		}
	}

	/* not for sets, duplicators or picking */
	if (dflag == 0 && (v3d->flag & V3D_HIDE_HELPLINES) == 0 && !render_override) {
		ListBase *list;
		RigidBodyCon *rbc = ob->rigidbody_constraint;
		
		/* draw hook center and offset line */
		if (ob != scene->obedit)
			draw_hooks(ob);

		/* help lines and so */
		if (ob != scene->obedit && ob->parent && (ob->parent->lay & v3d->lay)) {
			setlinestyle(3);
			glBegin(GL_LINES);
			glVertex3fv(ob->obmat[3]);
			glVertex3fv(ob->orig);
			glEnd();
			setlinestyle(0);
		}

		/* Drawing the constraint lines */
		if (ob->constraints.first) {
			bConstraint *curcon;
			bConstraintOb *cob;
			unsigned char col1[4], col2[4];
			
			list = &ob->constraints;
			
			UI_GetThemeColor3ubv(TH_GRID, col1);
			UI_make_axis_color(col1, col2, 'Z');
			glColor3ubv(col2);
			
			cob = BKE_constraints_make_evalob(scene, ob, NULL, CONSTRAINT_OBTYPE_OBJECT);
			
			for (curcon = list->first; curcon; curcon = curcon->next) {
				if (ELEM(curcon->type, CONSTRAINT_TYPE_FOLLOWTRACK, CONSTRAINT_TYPE_OBJECTSOLVER)) {
					/* special case for object solver and follow track constraints because they don't fill
					 * constraint targets properly (design limitation -- scene is needed for their target
					 * but it can't be accessed from get_targets callvack) */

					Object *camob = NULL;

					if (curcon->type == CONSTRAINT_TYPE_FOLLOWTRACK) {
						bFollowTrackConstraint *data = (bFollowTrackConstraint *)curcon->data;

						camob = data->camera ? data->camera : scene->camera;
					}
					else if (curcon->type == CONSTRAINT_TYPE_OBJECTSOLVER) {
						bObjectSolverConstraint *data = (bObjectSolverConstraint *)curcon->data;

						camob = data->camera ? data->camera : scene->camera;
					}

					if (camob) {
						setlinestyle(3);
						glBegin(GL_LINES);
						glVertex3fv(camob->obmat[3]);
						glVertex3fv(ob->obmat[3]);
						glEnd();
						setlinestyle(0);
					}
				}
				else {
					bConstraintTypeInfo *cti = BKE_constraint_typeinfo_get(curcon);

					if ((cti && cti->get_constraint_targets) && (curcon->flag & CONSTRAINT_EXPAND)) {
						ListBase targets = {NULL, NULL};
						bConstraintTarget *ct;

						cti->get_constraint_targets(curcon, &targets);

						for (ct = targets.first; ct; ct = ct->next) {
							/* calculate target's matrix */
							if (cti->get_target_matrix)
								cti->get_target_matrix(curcon, cob, ct, BKE_scene_frame_get(scene));
							else
								unit_m4(ct->matrix);

							setlinestyle(3);
							glBegin(GL_LINES);
							glVertex3fv(ct->matrix[3]);
							glVertex3fv(ob->obmat[3]);
							glEnd();
							setlinestyle(0);
						}

						if (cti->flush_constraint_targets)
							cti->flush_constraint_targets(curcon, &targets, 1);
					}
				}
			}
			
			BKE_constraints_clear_evalob(cob);
		}
		/* draw rigid body constraint lines */
		if (rbc) {
			UI_ThemeColor(TH_WIRE);
			setlinestyle(3);
			glBegin(GL_LINES);
			if (rbc->ob1) {
				glVertex3fv(ob->obmat[3]);
				glVertex3fv(rbc->ob1->obmat[3]);
			}
			if (rbc->ob2) {
				glVertex3fv(ob->obmat[3]);
				glVertex3fv(rbc->ob2->obmat[3]);
			}
			glEnd();
			setlinestyle(0);
		}
	}

	ED_view3d_clear_mats_rv3d(rv3d);
}

/* ***************** BACKBUF SEL (BBS) ********* */

static void bbs_obmode_mesh_verts__mapFunc(void *userData, int index, const float co[3],
                                           const float UNUSED(no_f[3]), const short UNUSED(no_s[3]))
{
	drawMVertOffset_userData *data = userData;
	MVert *mv = &data->mvert[index];

	if (!(mv->flag & ME_HIDE)) {
		WM_framebuffer_index_set(data->offset + index);
		bglVertex3fv(co);
	}
}

static void bbs_obmode_mesh_verts(Object *ob, DerivedMesh *dm, int offset)
{
	drawMVertOffset_userData data;
	Mesh *me = ob->data;
	MVert *mvert = me->mvert;
	data.mvert = mvert;
	data.offset = offset;
	glPointSize(UI_GetThemeValuef(TH_VERTEX_SIZE));
	bglBegin(GL_POINTS);
	dm->foreachMappedVert(dm, bbs_obmode_mesh_verts__mapFunc, &data, DM_FOREACH_NOP);
	bglEnd();
	glPointSize(1.0);
}

static void bbs_mesh_verts__mapFunc(void *userData, int index, const float co[3],
                                    const float UNUSED(no_f[3]), const short UNUSED(no_s[3]))
{
	drawBMOffset_userData *data = userData;
	BMVert *eve = BM_vert_at_index(data->bm, index);

	if (!BM_elem_flag_test(eve, BM_ELEM_HIDDEN)) {
		WM_framebuffer_index_set(data->offset + index);
		bglVertex3fv(co);
	}
}
static void bbs_mesh_verts(BMEditMesh *em, DerivedMesh *dm, int offset)
{
	drawBMOffset_userData data = {em->bm, offset};
	glPointSize(UI_GetThemeValuef(TH_VERTEX_SIZE));
	bglBegin(GL_POINTS);
	dm->foreachMappedVert(dm, bbs_mesh_verts__mapFunc, &data, DM_FOREACH_NOP);
	bglEnd();
	glPointSize(1.0);
}

static DMDrawOption bbs_mesh_wire__setDrawOptions(void *userData, int index)
{
	drawBMOffset_userData *data = userData;
	BMEdge *eed = BM_edge_at_index(data->bm, index);

	if (!BM_elem_flag_test(eed, BM_ELEM_HIDDEN)) {
		WM_framebuffer_index_set(data->offset + index);
		return DM_DRAW_OPTION_NORMAL;
	}
	else {
		return DM_DRAW_OPTION_SKIP;
	}
}
static void bbs_mesh_wire(BMEditMesh *em, DerivedMesh *dm, int offset)
{
	drawBMOffset_userData data = {em->bm, offset};
	dm->drawMappedEdges(dm, bbs_mesh_wire__setDrawOptions, &data);
}

/**
 * dont set #WM_framebuffer_index_set. just use to mask other
 */
static DMDrawOption bbs_mesh_mask__setSolidDrawOptions(void *userData, int index)
{
	BMFace *efa = BM_face_at_index(userData, index);
	
	if (!BM_elem_flag_test(efa, BM_ELEM_HIDDEN)) {
		return DM_DRAW_OPTION_NORMAL;
	}
	else {
		return DM_DRAW_OPTION_SKIP;
	}
}

static DMDrawOption bbs_mesh_solid__setSolidDrawOptions(void *userData, int index)
{
	BMFace *efa = BM_face_at_index(userData, index);

	if (!BM_elem_flag_test(efa, BM_ELEM_HIDDEN)) {
		WM_framebuffer_index_set(index + 1);
		return DM_DRAW_OPTION_NORMAL;
	}
	else {
		return DM_DRAW_OPTION_SKIP;
	}
}

static void bbs_mesh_solid__drawCenter(void *userData, int index, const float cent[3], const float UNUSED(no[3]))
{
	BMFace *efa = BM_face_at_index(userData, index);

	if (!BM_elem_flag_test(efa, BM_ELEM_HIDDEN)) {
		WM_framebuffer_index_set(index + 1);

		bglVertex3fv(cent);
	}
}

/* two options, facecolors or black */
static void bbs_mesh_solid_EM(BMEditMesh *em, Scene *scene, View3D *v3d,
                              Object *ob, DerivedMesh *dm, bool use_faceselect)
{
	cpack(0);

	if (use_faceselect) {
		dm->drawMappedFaces(dm, bbs_mesh_solid__setSolidDrawOptions, GPU_enable_material, NULL, em->bm, 0);

		if (check_ob_drawface_dot(scene, v3d, ob->dt)) {
			glPointSize(UI_GetThemeValuef(TH_FACEDOT_SIZE));

			bglBegin(GL_POINTS);
			dm->foreachMappedFaceCenter(dm, bbs_mesh_solid__drawCenter, em->bm, DM_FOREACH_NOP);
			bglEnd();
		}

	}
	else {
		dm->drawMappedFaces(dm, bbs_mesh_mask__setSolidDrawOptions, GPU_enable_material, NULL, em->bm, 0);
	}
}

static DMDrawOption bbs_mesh_solid__setDrawOpts(void *UNUSED(userData), int index)
{
	WM_framebuffer_index_set(index + 1);
	return DM_DRAW_OPTION_NORMAL;
}

static DMDrawOption bbs_mesh_solid_hide__setDrawOpts(void *userData, int index)
{
	Mesh *me = userData;

	if (!(me->mpoly[index].flag & ME_HIDE)) {
		WM_framebuffer_index_set(index + 1);
		return DM_DRAW_OPTION_NORMAL;
	}
	else {
		return DM_DRAW_OPTION_SKIP;
	}
}

/* must have called WM_framebuffer_index_set beforehand */
static DMDrawOption bbs_mesh_solid_hide2__setDrawOpts(void *userData, int index)
{
	Mesh *me = userData;

	if (!(me->mpoly[index].flag & ME_HIDE)) {
		return DM_DRAW_OPTION_NORMAL;
	}
	else {
		return DM_DRAW_OPTION_SKIP;
	}
}

static void bbs_mesh_solid_verts(Scene *scene, Object *ob)
{
	Mesh *me = ob->data;
	DerivedMesh *dm = mesh_get_derived_final(scene, ob, scene->customdata_mask);
	glColor3ub(0, 0, 0);

	DM_update_materials(dm, ob);

	dm->drawMappedFaces(dm, bbs_mesh_solid_hide2__setDrawOpts, GPU_enable_material, NULL, me, 0);

	bbs_obmode_mesh_verts(ob, dm, 1);
	bm_vertoffs = me->totvert + 1;
	dm->release(dm);
}

static void bbs_mesh_solid_faces(Scene *scene, Object *ob)
{
	DerivedMesh *dm = mesh_get_derived_final(scene, ob, scene->customdata_mask);
	Mesh *me = (Mesh *)ob->data;
	
	glColor3ub(0, 0, 0);

	DM_update_materials(dm, ob);

	if ((me->editflag & ME_EDIT_PAINT_FACE_SEL))
		dm->drawMappedFaces(dm, bbs_mesh_solid_hide__setDrawOpts, GPU_enable_material, NULL, me, 0);
	else
		dm->drawMappedFaces(dm, bbs_mesh_solid__setDrawOpts, GPU_enable_material, NULL, me, 0);

	dm->release(dm);
}

void draw_object_backbufsel(Scene *scene, View3D *v3d, RegionView3D *rv3d, Object *ob)
{
	ToolSettings *ts = scene->toolsettings;

	glMultMatrixf(ob->obmat);

	glClearDepth(1.0); glClear(GL_DEPTH_BUFFER_BIT);
	glEnable(GL_DEPTH_TEST);

	switch (ob->type) {
		case OB_MESH:
			if (ob->mode & OB_MODE_EDIT) {
				Mesh *me = ob->data;
				BMEditMesh *em = me->edit_btmesh;

				DerivedMesh *dm = editbmesh_get_derived_cage(scene, ob, em, CD_MASK_BAREMESH);

				BM_mesh_elem_table_ensure(em->bm, BM_VERT | BM_EDGE | BM_FACE);

				DM_update_materials(dm, ob);

				bbs_mesh_solid_EM(em, scene, v3d, ob, dm, (ts->selectmode & SCE_SELECT_FACE) != 0);
				if (ts->selectmode & SCE_SELECT_FACE)
					bm_solidoffs = 1 + em->bm->totface;
				else
					bm_solidoffs = 1;

				ED_view3d_polygon_offset(rv3d, 1.0);

				/* we draw edges always, for loop (select) tools */
				bbs_mesh_wire(em, dm, bm_solidoffs);
				bm_wireoffs = bm_solidoffs + em->bm->totedge;

				/* we draw verts if vert select mode or if in transform (for snap). */
				if ((ts->selectmode & SCE_SELECT_VERTEX) || (G.moving & G_TRANSFORM_EDIT)) {
					bbs_mesh_verts(em, dm, bm_wireoffs);
					bm_vertoffs = bm_wireoffs + em->bm->totvert;
				}
				else {
					bm_vertoffs = bm_wireoffs;
				}

				ED_view3d_polygon_offset(rv3d, 0.0);

				dm->release(dm);
			}
			else {
				Mesh *me = ob->data;
				if ((me->editflag & ME_EDIT_PAINT_VERT_SEL) &&
				    /* currently vertex select only supports weight paint */
				    (ob->mode & OB_MODE_WEIGHT_PAINT))
				{
					bbs_mesh_solid_verts(scene, ob);
				}
				else {
					bbs_mesh_solid_faces(scene, ob);
				}
			}
			break;
		case OB_CURVE:
		case OB_SURF:
			break;
	}

	glLoadMatrixf(rv3d->viewmat);
}


/* ************* draw object instances for bones, for example ****************** */
/*               assumes all matrices/etc set OK */

/* helper function for drawing object instances - meshes */
static void draw_object_mesh_instance(Scene *scene, View3D *v3d, RegionView3D *rv3d,
                                      Object *ob, const short dt, int outline)
{
	Mesh *me = ob->data;
	DerivedMesh *dm = NULL, *edm = NULL;
	int glsl;
	
	if (ob->mode & OB_MODE_EDIT) {
		edm = editbmesh_get_derived_base(ob, me->edit_btmesh);
		DM_update_materials(edm, ob);
	}
	else {
		dm = mesh_get_derived_final(scene, ob, CD_MASK_BAREMESH);
		DM_update_materials(dm, ob);
	}

	if (dt <= OB_WIRE) {
		if (dm)
			dm->drawEdges(dm, 1, 0);
		else if (edm)
			edm->drawEdges(edm, 1, 0);
	}
	else {
		if (outline)
			draw_mesh_object_outline(v3d, ob, dm ? dm : edm);

		if (dm) {
			glsl = draw_glsl_material(scene, ob, v3d, dt);
			GPU_begin_object_materials(v3d, rv3d, scene, ob, glsl, NULL);
		}
		else {
			glEnable(GL_COLOR_MATERIAL);
			UI_ThemeColor(TH_BONE_SOLID);
			glDisable(GL_COLOR_MATERIAL);
		}
		
		glFrontFace((ob->transflag & OB_NEG_SCALE) ? GL_CW : GL_CCW);
		glEnable(GL_LIGHTING);
		
		if (dm) {
			dm->drawFacesSolid(dm, NULL, 0, GPU_enable_material);
			GPU_end_object_materials();
		}
		else if (edm)
			edm->drawMappedFaces(edm, NULL, GPU_enable_material, NULL, NULL, 0);
		
		glDisable(GL_LIGHTING);
	}

	if (edm) edm->release(edm);
	if (dm) dm->release(dm);
}

void draw_object_instance(Scene *scene, View3D *v3d, RegionView3D *rv3d, Object *ob, const char dt, int outline)
{
	if (ob == NULL)
		return;

	switch (ob->type) {
		case OB_MESH:
			draw_object_mesh_instance(scene, v3d, rv3d, ob, dt, outline);
			break;
		case OB_EMPTY:
			if (ob->empty_drawtype == OB_EMPTY_IMAGE) {
				/* CONSTCOLOR == no wire outline */
				draw_empty_image(ob, DRAW_CONSTCOLOR, NULL);
			}
			else {
				drawaxes(ob->empty_drawsize, ob->empty_drawtype);
			}
			break;
	}
}<|MERGE_RESOLUTION|>--- conflicted
+++ resolved
@@ -5161,19 +5161,13 @@
 
 		if (part->type ==  PART_HAIR) {
 			if (part->draw & PART_DRAW_GUIDE_HAIRS) {
-<<<<<<< HEAD
-=======
 				DerivedMesh *hair_dm = psys->hair_out_dm;
 				
->>>>>>> 9f1ad068
 				glDisable(GL_LIGHTING);
 				glDisable(GL_COLOR_MATERIAL);
 				glDisableClientState(GL_NORMAL_ARRAY);
 				glDisableClientState(GL_COLOR_ARRAY);
-<<<<<<< HEAD
-=======
 				
->>>>>>> 9f1ad068
 				for (a = 0, pa = psys->particles; a < totpart; a++, pa++) {
 					if (pa->totkey > 1) {
 						HairKey *hkey = pa->hair;
@@ -5187,8 +5181,6 @@
 						glDrawArrays(GL_LINE_STRIP, 0, pa->totkey);
 					}
 				}
-<<<<<<< HEAD
-=======
 				
 				if (hair_dm) {
 					MVert *mvert = hair_dm->getVertArray(hair_dm);
@@ -5214,7 +5206,6 @@
 					glEnd();
 				}
 				
->>>>>>> 9f1ad068
 				glEnable(GL_LIGHTING);
 				glEnable(GL_COLOR_MATERIAL);
 				glEnableClientState(GL_NORMAL_ARRAY);
