--- conflicted
+++ resolved
@@ -575,14 +575,8 @@
 static void v3d_posearmature_buts(uiLayout *layout, View3D *v3d, Object *ob, float lim)
 {
 //	uiBlock *block= uiLayoutGetBlock(layout);
-<<<<<<< HEAD
-	bArmature *arm;
-	bPoseChannel *pchan;
-	Bone *bone= NULL;
-=======
 //	bArmature *arm;
 	bPoseChannel *pchan;
->>>>>>> bee2335a
 //	TransformProperties *tfp= v3d->properties_storage;
 	PointerRNA pchanptr;
 	uiLayout *col;
@@ -590,14 +584,6 @@
 
 	pchan= get_active_posechannel(ob);
 
-<<<<<<< HEAD
-	for(pchan= ob->pose->chanbase.first; pchan; pchan= pchan->next) {
-		bone = pchan->bone;
-		if(bone && (bone->flag & BONE_ACTIVE) && (bone->layer & arm->layer))
-			break;
-	}
-=======
->>>>>>> bee2335a
 //	row= uiLayoutRow(layout, 0);
 	
 	if (!pchan)	{
