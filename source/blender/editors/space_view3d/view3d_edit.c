--- conflicted
+++ resolved
@@ -2811,15 +2811,9 @@
 	Depsgraph *depsgraph = CTX_data_depsgraph(C);
 	ViewLayer *view_layer_eval = DEG_get_evaluated_view_layer(depsgraph);
 	bGPdata *gpd = CTX_data_gpencil_data(C);
-<<<<<<< HEAD
 	const bool is_gp_edit = GPENCIL_ANY_MODE(gpd);
-	const bool is_face_map = ((is_gp_edit == false) && ar->manipulator_map &&
-	                          WM_manipulatormap_is_any_selected(ar->manipulator_map));
-=======
-	const bool is_gp_edit = ((gpd) && (gpd->flag & GP_DATA_STROKE_EDITMODE));
 	const bool is_face_map = ((is_gp_edit == false) && ar->gizmo_map &&
 	                          WM_gizmomap_is_any_selected(ar->gizmo_map));
->>>>>>> 52ebbeed
 	Object *ob_eval = OBACT(view_layer_eval);
 	Object *obedit = CTX_data_edit_object(C);
 	float min[3], max[3];
