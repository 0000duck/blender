/*
 * This program is free software; you can redistribute it and/or
 * modify it under the terms of the GNU General Public License
 * as published by the Free Software Foundation; either version 2
 * of the License, or (at your option) any later version.
 *
 * This program is distributed in the hope that it will be useful,
 * but WITHOUT ANY WARRANTY; without even the implied warranty of
 * MERCHANTABILITY or FITNESS FOR A PARTICULAR PURPOSE.  See the
 * GNU General Public License for more details.
 *
 * You should have received a copy of the GNU General Public License
 * along with this program; if not, write to the Free Software Foundation,
 * Inc., 51 Franklin Street, Fifth Floor, Boston, MA 02110-1301, USA.
 *
 * The Original Code is Copyright (C) 2008 Blender Foundation.
 * All rights reserved.
 */

/** \file
 * \ingroup spview3d
 *
 * 3D view manipulation/operators.
 */

#include <string.h>
#include <stdio.h>
#include <math.h>
#include <float.h>

#include "DNA_armature_types.h"
#include "DNA_camera_types.h"
#include "DNA_curve_types.h"
#include "DNA_object_types.h"
#include "DNA_scene_types.h"
#include "DNA_gpencil_types.h"

#include "MEM_guardedalloc.h"

#include "BLI_blenlib.h"
#include "BLI_math.h"
#include "BLI_utildefines.h"

#include "BKE_action.h"
#include "BKE_armature.h"
#include "BKE_camera.h"
#include "BKE_context.h"
#include "BKE_font.h"
#include "BKE_gpencil.h"
#include "BKE_layer.h"
#include "BKE_library.h"
#include "BKE_main.h"
#include "BKE_object.h"
#include "BKE_paint.h"
#include "BKE_report.h"
#include "BKE_scene.h"
#include "BKE_screen.h"

#include "DEG_depsgraph.h"
#include "DEG_depsgraph_query.h"

#include "WM_api.h"
#include "WM_types.h"
#include "WM_message.h"

#include "RNA_access.h"
#include "RNA_define.h"

#include "ED_armature.h"
#include "ED_particle.h"
#include "ED_screen.h"
#include "ED_transform.h"
#include "ED_mesh.h"
#include "ED_view3d.h"
#include "ED_transform_snap_object_context.h"

#include "UI_resources.h"

#include "PIL_time.h"

#include "view3d_intern.h" /* own include */

enum {
  HAS_TRANSLATE = (1 << 0),
  HAS_ROTATE = (1 << 0),
};

/* -------------------------------------------------------------------- */
/** \name Generic View Operator Properties
 * \{ */

enum eV3D_OpPropFlag {
  V3D_OP_PROP_MOUSE_CO = (1 << 0),
  V3D_OP_PROP_DELTA = (1 << 1),
  V3D_OP_PROP_USE_ALL_REGIONS = (1 << 2),
  V3D_OP_PROP_USE_MOUSE_INIT = (1 << 3),
};

static void view3d_operator_properties_common(wmOperatorType *ot, const enum eV3D_OpPropFlag flag)
{
  if (flag & V3D_OP_PROP_MOUSE_CO) {
    PropertyRNA *prop;
    prop = RNA_def_int(ot->srna, "mx", 0, 0, INT_MAX, "Region Position X", "", 0, INT_MAX);
    RNA_def_property_flag(prop, PROP_HIDDEN);
    prop = RNA_def_int(ot->srna, "my", 0, 0, INT_MAX, "Region Position Y", "", 0, INT_MAX);
    RNA_def_property_flag(prop, PROP_HIDDEN);
  }
  if (flag & V3D_OP_PROP_DELTA) {
    RNA_def_int(ot->srna, "delta", 0, INT_MIN, INT_MAX, "Delta", "", INT_MIN, INT_MAX);
  }
  if (flag & V3D_OP_PROP_USE_ALL_REGIONS) {
    PropertyRNA *prop;
    prop = RNA_def_boolean(
        ot->srna, "use_all_regions", 0, "All Regions", "View selected for all regions");
    RNA_def_property_flag(prop, PROP_SKIP_SAVE);
  }
  if (flag & V3D_OP_PROP_USE_MOUSE_INIT) {
    WM_operator_properties_use_cursor_init(ot);
  }
}

/** \} */

/* -------------------------------------------------------------------- */
/** \name Generic View Operator Custom-Data
 * \{ */

typedef struct ViewOpsData {
  /** Context pointers (assigned by #viewops_data_alloc). */
  Main *bmain;
  bContext *C;
  Scene *scene;
  ScrArea *sa;
  ARegion *ar;
  View3D *v3d;
  RegionView3D *rv3d;
  Depsgraph *depsgraph;

  /** Needed for continuous zoom. */
  wmTimer *timer;

  /** Viewport state on initialization, don't change afterwards. */
  struct {
    float dist;
    float camzoom;
    float quat[4];
    /** #wmEvent.x, y. */
    int event_xy[2];
    /** Offset to use when #VIEWOPS_FLAG_USE_MOUSE_INIT is not set.
     * so we can simulate pressing in the middle of the screen. */
    int event_xy_offset[2];
    /** #wmEvent.type that triggered the operator. */
    int event_type;
    float ofs[3];
    /** Initial distance to 'ofs'. */
    float zfac;

    /** Trackball rotation only. */
    float trackvec[3];
    /** Dolly only. */
    float mousevec[3];
    float viewpos[3];
  } init;

  /** Previous state (previous modal event handled). */
  struct {
    int event_xy[2];
    /** For operators that use time-steps (continuous zoom). */
    double time;
  } prev;

  /** Current state. */
  struct {
    /** Working copy of #RegionView3D.viewquat, needed for rotation calculation
     * so we can apply snap to the view-port while keeping the unsnapped rotation
     * here to use when snap is disabled and for continued calculation. */
    float viewquat[4];
  } curr;

  float reverse;
  bool axis_snap; /* view rotate only */

  /** Use for orbit selection and auto-dist. */
  float dyn_ofs[3];
  bool use_dyn_ofs;
} ViewOpsData;

/**
 * Size of the sphere being dragged for trackball rotation withing the view bounds.
 * also affects speed (smaller is faster).
 */
#define TRACKBALLSIZE (1.1f)

static void calctrackballvec(const rcti *rect, const int event_xy[2], float r_dir[3])
{
  const float radius = TRACKBALLSIZE;
  const float t = radius / (float)M_SQRT2;
  const float size[2] = {BLI_rcti_size_x(rect), BLI_rcti_size_y(rect)};
  /* Aspect correct so dragging in a non-square view doesn't squash the direction.
   * So diagonal motion rotates the same direction the cursor is moving. */
  const float size_min = min_ff(size[0], size[1]);
  const float aspect[2] = {size_min / size[0], size_min / size[1]};

  /* Normalize x and y. */
  r_dir[0] = (event_xy[0] - BLI_rcti_cent_x(rect)) / ((size[0] * aspect[0]) / 2.0);
  r_dir[1] = (event_xy[1] - BLI_rcti_cent_y(rect)) / ((size[1] * aspect[1]) / 2.0);
  const float d = len_v2(r_dir);
  if (d < t) {
    /* Inside sphere. */
    r_dir[2] = sqrtf(SQUARE(radius) - SQUARE(d));
  }
  else {
    /* On hyperbola. */
    r_dir[2] = SQUARE(t) / d;
  }
}

/**
 * Allocate and fill in context pointers for #ViewOpsData
 */
static void viewops_data_alloc(bContext *C, wmOperator *op)
{
  ViewOpsData *vod = MEM_callocN(sizeof(ViewOpsData), "viewops data");

  /* store data */
  op->customdata = vod;
  vod->bmain = CTX_data_main(C);
  vod->depsgraph = CTX_data_ensure_evaluated_depsgraph(C);
  vod->scene = CTX_data_scene(C);
  vod->sa = CTX_wm_area(C);
  vod->ar = CTX_wm_region(C);
  vod->v3d = vod->sa->spacedata.first;
  vod->rv3d = vod->ar->regiondata;
}

void view3d_orbit_apply_dyn_ofs(float r_ofs[3],
                                const float ofs_init[3],
                                const float viewquat_old[4],
                                const float viewquat_new[4],
                                const float dyn_ofs[3])
{
  float q[4];
  invert_qt_qt_normalized(q, viewquat_old);
  mul_qt_qtqt(q, q, viewquat_new);

  invert_qt_normalized(q);

  sub_v3_v3v3(r_ofs, ofs_init, dyn_ofs);
  mul_qt_v3(q, r_ofs);
  add_v3_v3(r_ofs, dyn_ofs);
}

static bool view3d_orbit_calc_center(bContext *C, float r_dyn_ofs[3])
{
  static float lastofs[3] = {0, 0, 0};
  bool is_set = false;

  const Depsgraph *depsgraph = CTX_data_ensure_evaluated_depsgraph(C);
  Scene *scene = CTX_data_scene(C);
  ViewLayer *view_layer_eval = DEG_get_evaluated_view_layer(depsgraph);
  View3D *v3d = CTX_wm_view3d(C);
  Object *ob_act_eval = OBACT(view_layer_eval);
  Object *ob_act = DEG_get_original_object(ob_act_eval);

  if (ob_act && (ob_act->mode & OB_MODE_ALL_PAINT) &&
      /* with weight-paint + pose-mode, fall through to using calculateTransformCenter */
      ((ob_act->mode & OB_MODE_WEIGHT_PAINT) && BKE_object_pose_armature_get(ob_act)) == 0) {
    /* in case of sculpting use last average stroke position as a rotation
     * center, in other cases it's not clear what rotation center shall be
     * so just rotate around object origin
     */
    if (ob_act->mode &
        (OB_MODE_SCULPT | OB_MODE_TEXTURE_PAINT | OB_MODE_VERTEX_PAINT | OB_MODE_WEIGHT_PAINT)) {
      float stroke[3];
      BKE_paint_stroke_get_average(scene, ob_act_eval, stroke);
      copy_v3_v3(lastofs, stroke);
    }
    else {
      copy_v3_v3(lastofs, ob_act_eval->obmat[3]);
    }
    is_set = true;
  }
  else if (ob_act && (ob_act->mode & OB_MODE_EDIT) && (ob_act->type == OB_FONT)) {
    Curve *cu = ob_act_eval->data;
    EditFont *ef = cu->editfont;
    int i;

    zero_v3(lastofs);
    for (i = 0; i < 4; i++) {
      add_v2_v2(lastofs, ef->textcurs[i]);
    }
    mul_v2_fl(lastofs, 1.0f / 4.0f);

    mul_m4_v3(ob_act_eval->obmat, lastofs);

    is_set = true;
  }
  else if (ob_act == NULL || ob_act->mode == OB_MODE_OBJECT) {
    /* object mode use boundbox centers */
    Base *base_eval;
    uint tot = 0;
    float select_center[3];

    zero_v3(select_center);
    for (base_eval = FIRSTBASE(view_layer_eval); base_eval; base_eval = base_eval->next) {
      if (BASE_SELECTED(v3d, base_eval)) {
        /* use the boundbox if we can */
        Object *ob_eval = base_eval->object;

        if (ob_eval->runtime.bb && !(ob_eval->runtime.bb->flag & BOUNDBOX_DIRTY)) {
          float cent[3];

          BKE_boundbox_calc_center_aabb(ob_eval->runtime.bb, cent);

          mul_m4_v3(ob_eval->obmat, cent);
          add_v3_v3(select_center, cent);
        }
        else {
          add_v3_v3(select_center, ob_eval->obmat[3]);
        }
        tot++;
      }
    }
    if (tot) {
      mul_v3_fl(select_center, 1.0f / (float)tot);
      copy_v3_v3(lastofs, select_center);
      is_set = true;
    }
  }
  else {
    /* If there's no selection, lastofs is unmodified and last value since static */
    is_set = calculateTransformCenter(C, V3D_AROUND_CENTER_MEDIAN, lastofs, NULL);
  }

  copy_v3_v3(r_dyn_ofs, lastofs);

  return is_set;
}

enum eViewOpsFlag {
  /** When enabled, rotate around the selection. */
  VIEWOPS_FLAG_ORBIT_SELECT = (1 << 0),
  /** When enabled, use the depth under the cursor for navigation. */
  VIEWOPS_FLAG_DEPTH_NAVIGATE = (1 << 1),
  /**
   * When enabled run #ED_view3d_persp_ensure this may switch out of
   * camera view when orbiting or switch from ortho to perspective when auto-persp is enabled.
   * Some operations don't require this (view zoom/pan or ndof where subtle rotation is common
   * so we don't want it to trigger auto-perspective). */
  VIEWOPS_FLAG_PERSP_ENSURE = (1 << 2),
  /** When set, ignore any options that depend on initial cursor location. */
  VIEWOPS_FLAG_USE_MOUSE_INIT = (1 << 3),
};

static enum eViewOpsFlag viewops_flag_from_args(bool use_select, bool use_depth)
{
  enum eViewOpsFlag flag = 0;
  if (use_select) {
    flag |= VIEWOPS_FLAG_ORBIT_SELECT;
  }
  if (use_depth) {
    flag |= VIEWOPS_FLAG_DEPTH_NAVIGATE;
  }

  return flag;
}

static enum eViewOpsFlag viewops_flag_from_prefs(void)
{
  return viewops_flag_from_args((U.uiflag & USER_ORBIT_SELECTION) != 0,
                                (U.uiflag & USER_DEPTH_NAVIGATE) != 0);
}

/**
 * Calculate the values for #ViewOpsData
 */
static void viewops_data_create(bContext *C,
                                wmOperator *op,
                                const wmEvent *event,
                                enum eViewOpsFlag viewops_flag)
{
  Depsgraph *depsgraph = CTX_data_ensure_evaluated_depsgraph(C);
  ViewOpsData *vod = op->customdata;
  RegionView3D *rv3d = vod->rv3d;

  /* Could do this more nicely. */
  if ((viewops_flag & VIEWOPS_FLAG_USE_MOUSE_INIT) == 0) {
    viewops_flag &= ~VIEWOPS_FLAG_DEPTH_NAVIGATE;
  }

  /* we need the depth info before changing any viewport options */
  if (viewops_flag & VIEWOPS_FLAG_DEPTH_NAVIGATE) {
    float fallback_depth_pt[3];

    view3d_operator_needs_opengl(C); /* needed for zbuf drawing */

    negate_v3_v3(fallback_depth_pt, rv3d->ofs);

    vod->use_dyn_ofs = ED_view3d_autodist(
        depsgraph, vod->ar, vod->v3d, event->mval, vod->dyn_ofs, true, fallback_depth_pt);
  }
  else {
    vod->use_dyn_ofs = false;
  }

  if (viewops_flag & VIEWOPS_FLAG_PERSP_ENSURE) {
    if (ED_view3d_persp_ensure(depsgraph, vod->v3d, vod->ar)) {
      /* If we're switching from camera view to the perspective one,
       * need to tag viewport update, so camera view and borders are properly updated. */
      ED_region_tag_redraw(vod->ar);
    }
  }

  /* set the view from the camera, if view locking is enabled.
   * we may want to make this optional but for now its needed always */
  ED_view3d_camera_lock_init(depsgraph, vod->v3d, vod->rv3d);

  vod->init.dist = rv3d->dist;
  vod->init.camzoom = rv3d->camzoom;
  copy_qt_qt(vod->init.quat, rv3d->viewquat);
  vod->init.event_xy[0] = vod->prev.event_xy[0] = event->x;
  vod->init.event_xy[1] = vod->prev.event_xy[1] = event->y;

  if (viewops_flag & VIEWOPS_FLAG_USE_MOUSE_INIT) {
    vod->init.event_xy_offset[0] = 0;
    vod->init.event_xy_offset[1] = 0;
  }
  else {
    /* Simulate the event starting in the middle of the region. */
    vod->init.event_xy_offset[0] = BLI_rcti_cent_x(&vod->ar->winrct) - event->x;
    vod->init.event_xy_offset[1] = BLI_rcti_cent_y(&vod->ar->winrct) - event->y;
  }

  vod->init.event_type = event->type;
  copy_v3_v3(vod->init.ofs, rv3d->ofs);

  copy_qt_qt(vod->curr.viewquat, rv3d->viewquat);

  if (viewops_flag & VIEWOPS_FLAG_ORBIT_SELECT) {
    float ofs[3];
    if (view3d_orbit_calc_center(C, ofs) || (vod->use_dyn_ofs == false)) {
      vod->use_dyn_ofs = true;
      negate_v3_v3(vod->dyn_ofs, ofs);
      viewops_flag &= ~VIEWOPS_FLAG_DEPTH_NAVIGATE;
    }
  }

  if (viewops_flag & VIEWOPS_FLAG_DEPTH_NAVIGATE) {
    if (vod->use_dyn_ofs) {
      if (rv3d->is_persp) {
        float my_origin[3]; /* original G.vd->ofs */
        float my_pivot[3];  /* view */
        float dvec[3];

        /* locals for dist correction */
        float mat[3][3];
        float upvec[3];

        negate_v3_v3(my_origin, rv3d->ofs); /* ofs is flipped */

        /* Set the dist value to be the distance from this 3d point this means youll
         * always be able to zoom into it and panning wont go bad when dist was zero */

        /* remove dist value */
        upvec[0] = upvec[1] = 0;
        upvec[2] = rv3d->dist;
        copy_m3_m4(mat, rv3d->viewinv);

        mul_m3_v3(mat, upvec);
        sub_v3_v3v3(my_pivot, rv3d->ofs, upvec);
        negate_v3(my_pivot); /* ofs is flipped */

        /* find a new ofs value that is along the view axis
         * (rather than the mouse location) */
        closest_to_line_v3(dvec, vod->dyn_ofs, my_pivot, my_origin);
        vod->init.dist = rv3d->dist = len_v3v3(my_pivot, dvec);

        negate_v3_v3(rv3d->ofs, dvec);
      }
      else {
        const float mval_ar_mid[2] = {(float)vod->ar->winx / 2.0f, (float)vod->ar->winy / 2.0f};

        ED_view3d_win_to_3d(vod->v3d, vod->ar, vod->dyn_ofs, mval_ar_mid, rv3d->ofs);
        negate_v3(rv3d->ofs);
      }
      negate_v3(vod->dyn_ofs);
      copy_v3_v3(vod->init.ofs, rv3d->ofs);
    }
  }

  /* For dolly */
  ED_view3d_win_to_vector(vod->ar, (const float[2]){UNPACK2(event->mval)}, vod->init.mousevec);

  {
    const int event_xy_offset[2] = {
        event->x + vod->init.event_xy_offset[0],
        event->y + vod->init.event_xy_offset[1],
    };
    /* For rotation with trackball rotation. */
    calctrackballvec(&vod->ar->winrct, event_xy_offset, vod->init.trackvec);
  }

  {
    float tvec[3];
    negate_v3_v3(tvec, rv3d->ofs);
    vod->init.zfac = ED_view3d_calc_zfac(rv3d, tvec, NULL);
  }
  vod->C = C;
  vod->reverse = 1.0f;
  if (rv3d->persmat[2][1] < 0.0f) {
    vod->reverse = -1.0f;
  }

  copy_v3_v3(vod->init.viewpos, rv3d->viewinv[3]);

  rv3d->rflag |= RV3D_NAVIGATING;
}

static void viewops_data_free(bContext *C, wmOperator *op)
{
  ARegion *ar;
  if (op->customdata) {
    ViewOpsData *vod = op->customdata;
    ar = vod->ar;
    vod->rv3d->rflag &= ~RV3D_NAVIGATING;

    if (vod->timer) {
      WM_event_remove_timer(CTX_wm_manager(C), vod->timer->win, vod->timer);
    }

    MEM_freeN(vod);
    op->customdata = NULL;
  }
  else {
    ar = CTX_wm_region(C);
  }

  /* Need to redraw because drawing code uses RV3D_NAVIGATING to draw
   * faster while navigation operator runs. */
  ED_region_tag_redraw(ar);
}

/** \} */

/* -------------------------------------------------------------------- */
/** \name View Rotate Operator
 * \{ */

enum {
  VIEW_PASS = 0,
  VIEW_APPLY,
  VIEW_CONFIRM,
};

/* NOTE: these defines are saved in keymap files, do not change values but just add new ones */
enum {
  VIEW_MODAL_CONFIRM = 1, /* used for all view operations */
  VIEWROT_MODAL_AXIS_SNAP_ENABLE = 2,
  VIEWROT_MODAL_AXIS_SNAP_DISABLE = 3,
  VIEWROT_MODAL_SWITCH_ZOOM = 4,
  VIEWROT_MODAL_SWITCH_MOVE = 5,
  VIEWROT_MODAL_SWITCH_ROTATE = 6,
};

/* called in transform_ops.c, on each regeneration of keymaps  */
void viewrotate_modal_keymap(wmKeyConfig *keyconf)
{
  static const EnumPropertyItem modal_items[] = {
      {VIEW_MODAL_CONFIRM, "CONFIRM", 0, "Confirm", ""},

      {VIEWROT_MODAL_AXIS_SNAP_ENABLE, "AXIS_SNAP_ENABLE", 0, "Axis Snap", ""},
      {VIEWROT_MODAL_AXIS_SNAP_DISABLE, "AXIS_SNAP_DISABLE", 0, "Axis Snap (Off)", ""},

      {VIEWROT_MODAL_SWITCH_ZOOM, "SWITCH_TO_ZOOM", 0, "Switch to Zoom"},
      {VIEWROT_MODAL_SWITCH_MOVE, "SWITCH_TO_MOVE", 0, "Switch to Move"},

      {0, NULL, 0, NULL, NULL},
  };

  wmKeyMap *keymap = WM_modalkeymap_get(keyconf, "View3D Rotate Modal");

  /* this function is called for each spacetype, only needs to add map once */
  if (keymap && keymap->modal_items) {
    return;
  }

  keymap = WM_modalkeymap_add(keyconf, "View3D Rotate Modal", modal_items);

  /* disabled mode switching for now, can re-implement better, later on */
#if 0
  WM_modalkeymap_add_item(keymap, LEFTMOUSE, KM_PRESS, KM_ANY, 0, VIEWROT_MODAL_SWITCH_ZOOM);
  WM_modalkeymap_add_item(keymap, LEFTCTRLKEY, KM_PRESS, KM_ANY, 0, VIEWROT_MODAL_SWITCH_ZOOM);
  WM_modalkeymap_add_item(keymap, LEFTSHIFTKEY, KM_PRESS, KM_ANY, 0, VIEWROT_MODAL_SWITCH_MOVE);
#endif

  /* assign map to operators */
  WM_modalkeymap_assign(keymap, "VIEW3D_OT_rotate");
}

static void viewrotate_apply_dyn_ofs(ViewOpsData *vod, const float viewquat_new[4])
{
  if (vod->use_dyn_ofs) {
    RegionView3D *rv3d = vod->rv3d;
    view3d_orbit_apply_dyn_ofs(
        rv3d->ofs, vod->init.ofs, vod->init.quat, viewquat_new, vod->dyn_ofs);
  }
}

static void viewrotate_apply_snap(ViewOpsData *vod)
{
  const float axis_limit = DEG2RADF(45 / 3);

  RegionView3D *rv3d = vod->rv3d;

  float viewquat_inv[4];
  float zaxis[3] = {0, 0, 1};
  float zaxis_best[3];
  int x, y, z;
  bool found = false;

  invert_qt_qt_normalized(viewquat_inv, vod->curr.viewquat);

  mul_qt_v3(viewquat_inv, zaxis);
  normalize_v3(zaxis);

  for (x = -1; x < 2; x++) {
    for (y = -1; y < 2; y++) {
      for (z = -1; z < 2; z++) {
        if (x || y || z) {
          float zaxis_test[3] = {x, y, z};

          normalize_v3(zaxis_test);

          if (angle_normalized_v3v3(zaxis_test, zaxis) < axis_limit) {
            copy_v3_v3(zaxis_best, zaxis_test);
            found = true;
          }
        }
      }
    }
  }

  if (found) {

    /* find the best roll */
    float quat_roll[4], quat_final[4], quat_best[4], quat_snap[4];
    float viewquat_align[4];     /* viewquat aligned to zaxis_best */
    float viewquat_align_inv[4]; /* viewquat aligned to zaxis_best */
    float best_angle = axis_limit;
    int j;

    /* viewquat_align is the original viewquat aligned to the snapped axis
     * for testing roll */
    rotation_between_vecs_to_quat(viewquat_align, zaxis_best, zaxis);
    normalize_qt(viewquat_align);
    mul_qt_qtqt(viewquat_align, vod->curr.viewquat, viewquat_align);
    normalize_qt(viewquat_align);
    invert_qt_qt_normalized(viewquat_align_inv, viewquat_align);

    vec_to_quat(quat_snap, zaxis_best, OB_NEGZ, OB_POSY);
    normalize_qt(quat_snap);
    invert_qt_normalized(quat_snap);

    /* check if we can find the roll */
    found = false;

    /* find best roll */
    for (j = 0; j < 8; j++) {
      float angle;
      float xaxis1[3] = {1, 0, 0};
      float xaxis2[3] = {1, 0, 0};
      float quat_final_inv[4];

      axis_angle_to_quat(quat_roll, zaxis_best, (float)j * DEG2RADF(45.0f));
      normalize_qt(quat_roll);

      mul_qt_qtqt(quat_final, quat_snap, quat_roll);
      normalize_qt(quat_final);

      /* compare 2 vector angles to find the least roll */
      invert_qt_qt_normalized(quat_final_inv, quat_final);
      mul_qt_v3(viewquat_align_inv, xaxis1);
      mul_qt_v3(quat_final_inv, xaxis2);
      angle = angle_v3v3(xaxis1, xaxis2);

      if (angle <= best_angle) {
        found = true;
        best_angle = angle;
        copy_qt_qt(quat_best, quat_final);
      }
    }

    if (found) {
      /* lock 'quat_best' to an axis view if we can */
      rv3d->view = ED_view3d_quat_to_axis_view(quat_best, 0.01f);
      if (rv3d->view != RV3D_VIEW_USER) {
        ED_view3d_quat_from_axis_view(rv3d->view, quat_best);
      }
    }
    else {
      copy_qt_qt(quat_best, viewquat_align);
    }

    copy_qt_qt(rv3d->viewquat, quat_best);

    viewrotate_apply_dyn_ofs(vod, rv3d->viewquat);
  }
}

static void viewrotate_apply(ViewOpsData *vod, const int event_xy[2])
{
  RegionView3D *rv3d = vod->rv3d;

  rv3d->view = RV3D_VIEW_USER; /* need to reset every time because of view snapping */

  if (U.flag & USER_TRACKBALL) {
    float axis[3], q1[4], dvec[3], newvec[3];
    float angle;

    {
      const int event_xy_offset[2] = {
          event_xy[0] + vod->init.event_xy_offset[0],
          event_xy[1] + vod->init.event_xy_offset[1],
      };
      calctrackballvec(&vod->ar->winrct, event_xy_offset, newvec);
    }

    sub_v3_v3v3(dvec, newvec, vod->init.trackvec);

    angle = (len_v3(dvec) / (2.0f * TRACKBALLSIZE)) * (float)M_PI;

<<<<<<< HEAD
    if (U.uiflag2 & USER_2D_VIEWPORT_PANNING) {
      angle *= 0.6f;
    }
=======
    /* Before applying the sensitivity this is rotating 1:1,
     * where the cursor would match the surface of a sphere in the view. */
    angle *= U.view_rotate_sensitivity_trackball;
>>>>>>> a942d97b

    /* Allow for rotation beyond the interval [-pi, pi] */
    angle = angle_wrap_rad(angle);

    /* This relation is used instead of the actual angle between vectors
     * so that the angle of rotation is linearly proportional to
     * the distance that the mouse is dragged. */

    cross_v3_v3v3(axis, vod->init.trackvec, newvec);
    axis_angle_to_quat(q1, axis, angle);

    mul_qt_qtqt(vod->curr.viewquat, q1, vod->init.quat);

    viewrotate_apply_dyn_ofs(vod, vod->curr.viewquat);
  }
  else {
    /* New turntable view code by John Aughey */
    float quat_local_x[4], quat_global_z[4];
    float m[3][3];
    float m_inv[3][3];
    const float zvec_global[3] = {0.0f, 0.0f, 1.0f};
    float xaxis[3];

    /* Radians per-pixel. */
    const float sensitivity = U.view_rotate_sensitivity_turntable / U.pixelsize;

    /* Get the 3x3 matrix and its inverse from the quaternion */
    quat_to_mat3(m, vod->curr.viewquat);
    invert_m3_m3(m_inv, m);

    /* avoid gimble lock */
#if 1
    if (len_squared_v3v3(zvec_global, m_inv[2]) > 0.001f) {
      float fac;
      cross_v3_v3v3(xaxis, zvec_global, m_inv[2]);
      if (dot_v3v3(xaxis, m_inv[0]) < 0) {
        negate_v3(xaxis);
      }
      fac = angle_normalized_v3v3(zvec_global, m_inv[2]) / (float)M_PI;
      fac = fabsf(fac - 0.5f) * 2;
      fac = fac * fac;
      interp_v3_v3v3(xaxis, xaxis, m_inv[0], fac);
    }
    else {
      copy_v3_v3(xaxis, m_inv[0]);
    }
#else
    copy_v3_v3(xaxis, m_inv[0]);
#endif

    /* Determine the direction of the x vector (for rotating up and down) */
    /* This can likely be computed directly from the quaternion. */

    /* Perform the up/down rotation */
    axis_angle_to_quat(quat_local_x, xaxis, sensitivity * -(event_xy[1] - vod->prev.event_xy[1]));
    mul_qt_qtqt(quat_local_x, vod->curr.viewquat, quat_local_x);

    /* Perform the orbital rotation */
    axis_angle_to_quat_single(
        quat_global_z, 'Z', sensitivity * vod->reverse * (event_xy[0] - vod->prev.event_xy[0]));
    mul_qt_qtqt(vod->curr.viewquat, quat_local_x, quat_global_z);

    viewrotate_apply_dyn_ofs(vod, vod->curr.viewquat);
  }

  /* avoid precision loss over time */
  normalize_qt(vod->curr.viewquat);

  /* use a working copy so view rotation locking doesn't overwrite the locked
   * rotation back into the view we calculate with */
  copy_qt_qt(rv3d->viewquat, vod->curr.viewquat);

  /* check for view snap,
   * note: don't apply snap to vod->viewquat so the view wont jam up */
  if (vod->axis_snap) {
    viewrotate_apply_snap(vod);
  }
  vod->prev.event_xy[0] = event_xy[0];
  vod->prev.event_xy[1] = event_xy[1];

  ED_view3d_camera_lock_sync(vod->depsgraph, vod->v3d, rv3d);

  ED_region_tag_redraw(vod->ar);
}

static int viewrotate_modal(bContext *C, wmOperator *op, const wmEvent *event)
{
  ViewOpsData *vod = op->customdata;
  short event_code = VIEW_PASS;
  bool use_autokey = false;
  int ret = OPERATOR_RUNNING_MODAL;

  /* execute the events */
  if (event->type == MOUSEMOVE) {
    event_code = VIEW_APPLY;
  }
  else if (event->type == EVT_MODAL_MAP) {
    switch (event->val) {
      case VIEW_MODAL_CONFIRM:
        event_code = VIEW_CONFIRM;
        break;
      case VIEWROT_MODAL_AXIS_SNAP_ENABLE:
        vod->axis_snap = true;
        event_code = VIEW_APPLY;
        break;
      case VIEWROT_MODAL_AXIS_SNAP_DISABLE:
        vod->axis_snap = false;
        event_code = VIEW_APPLY;
        break;
      case VIEWROT_MODAL_SWITCH_ZOOM:
        WM_operator_name_call(C, "VIEW3D_OT_zoom", WM_OP_INVOKE_DEFAULT, NULL);
        event_code = VIEW_CONFIRM;
        break;
      case VIEWROT_MODAL_SWITCH_MOVE:
        WM_operator_name_call(C, "VIEW3D_OT_move", WM_OP_INVOKE_DEFAULT, NULL);
        event_code = VIEW_CONFIRM;
        break;
    }
  }
  else if (event->type == vod->init.event_type && event->val == KM_RELEASE) {
    event_code = VIEW_CONFIRM;
  }

  if (event_code == VIEW_APPLY) {
    viewrotate_apply(vod, &event->x);
    if (ED_screen_animation_playing(CTX_wm_manager(C))) {
      use_autokey = true;
    }
  }
  else if (event_code == VIEW_CONFIRM) {
    ED_view3d_depth_tag_update(vod->rv3d);
    use_autokey = true;
    ret = OPERATOR_FINISHED;
  }

  if (use_autokey) {
    ED_view3d_camera_lock_autokey(vod->v3d, vod->rv3d, C, true, true);
  }

  if (ret & OPERATOR_FINISHED) {
    viewops_data_free(C, op);
  }

  return ret;
}

static int viewrotate_invoke(bContext *C, wmOperator *op, const wmEvent *event)
{
  ViewOpsData *vod;

  const bool use_cursor_init = RNA_boolean_get(op->ptr, "use_cursor_init");

  /* makes op->customdata */
  viewops_data_alloc(C, op);
  vod = op->customdata;

  /* poll should check but in some cases fails, see poll func for details */
  if (vod->rv3d->viewlock & RV3D_LOCKED) {
    viewops_data_free(C, op);
    return OPERATOR_PASS_THROUGH;
  }

  ED_view3d_smooth_view_force_finish(C, vod->v3d, vod->ar);

  viewops_data_create(C,
                      op,
                      event,
                      viewops_flag_from_prefs() | VIEWOPS_FLAG_PERSP_ENSURE |
                          (use_cursor_init ? VIEWOPS_FLAG_USE_MOUSE_INIT : 0));

  if (ELEM(event->type, MOUSEPAN, MOUSEROTATE)) {
    /* Rotate direction we keep always same */
    int event_xy[2];

    if (event->type == MOUSEPAN) {
      if (U.uiflag2 & USER_TRACKPAD_NATURAL) {
        event_xy[0] = 2 * event->x - event->prevx;
        event_xy[1] = 2 * event->y - event->prevy;
      }
      else {
        event_xy[0] = event->prevx;
        event_xy[1] = event->prevy;
      }
    }
    else {
      /* MOUSEROTATE performs orbital rotation, so y axis delta is set to 0 */
      event_xy[0] = event->prevx;
      event_xy[1] = event->y;
    }

    viewrotate_apply(vod, event_xy);
    ED_view3d_depth_tag_update(vod->rv3d);

    viewops_data_free(C, op);

    return OPERATOR_FINISHED;
  }
  else {
    /* add temp handler */
    WM_event_add_modal_handler(C, op);

    return OPERATOR_RUNNING_MODAL;
  }
}

/* test for unlocked camera view in quad view */
static bool view3d_camera_user_poll(bContext *C)
{
  View3D *v3d;
  ARegion *ar;

  if (ED_view3d_context_user_region(C, &v3d, &ar)) {
    RegionView3D *rv3d = ar->regiondata;
    if (rv3d->persp == RV3D_CAMOB) {
      return 1;
    }
  }

  return 0;
}

static bool view3d_lock_poll(bContext *C)
{
  View3D *v3d = CTX_wm_view3d(C);
  if (v3d) {
    RegionView3D *rv3d = CTX_wm_region_view3d(C);
    if (rv3d) {
      return ED_view3d_offset_lock_check(v3d, rv3d);
    }
  }
  return false;
}

static void viewrotate_cancel(bContext *C, wmOperator *op)
{
  viewops_data_free(C, op);
}

void VIEW3D_OT_rotate(wmOperatorType *ot)
{
  /* identifiers */
  ot->name = "Rotate View";
  ot->description = "Rotate the view";
  ot->idname = "VIEW3D_OT_rotate";

  /* api callbacks */
  ot->invoke = viewrotate_invoke;
  ot->modal = viewrotate_modal;
  ot->poll = ED_operator_region_view3d_active;
  ot->cancel = viewrotate_cancel;

  /* flags */
  ot->flag = OPTYPE_BLOCKING | OPTYPE_GRAB_CURSOR_XY;

  view3d_operator_properties_common(ot, V3D_OP_PROP_USE_MOUSE_INIT);
}

/** \} */

/* -------------------------------------------------------------------- */
/** \name NDOF Utility Functions
 * \{ */

#ifdef WITH_INPUT_NDOF
#  define NDOF_HAS_TRANSLATE ((!ED_view3d_offset_lock_check(v3d, rv3d)) && !is_zero_v3(ndof->tvec))
#  define NDOF_HAS_ROTATE (((rv3d->viewlock & RV3D_LOCKED) == 0) && !is_zero_v3(ndof->rvec))

/**
 * \param depth_pt: A point to calculate the depth (in perspective mode)
 */
static float view3d_ndof_pan_speed_calc_ex(RegionView3D *rv3d, const float depth_pt[3])
{
  float speed = rv3d->pixsize * NDOF_PIXELS_PER_SECOND;

  if (rv3d->is_persp) {
    speed *= ED_view3d_calc_zfac(rv3d, depth_pt, NULL);
  }

  return speed;
}

static float view3d_ndof_pan_speed_calc_from_dist(RegionView3D *rv3d, const float dist)
{
  float viewinv[4];
  float tvec[3];

  BLI_assert(dist >= 0.0f);

  copy_v3_fl3(tvec, 0.0f, 0.0f, dist);
  /* rv3d->viewinv isn't always valid */
#  if 0
  mul_mat3_m4_v3(rv3d->viewinv, tvec);
#  else
  invert_qt_qt_normalized(viewinv, rv3d->viewquat);
  mul_qt_v3(viewinv, tvec);
#  endif

  return view3d_ndof_pan_speed_calc_ex(rv3d, tvec);
}

static float view3d_ndof_pan_speed_calc(RegionView3D *rv3d)
{
  float tvec[3];
  negate_v3_v3(tvec, rv3d->ofs);

  return view3d_ndof_pan_speed_calc_ex(rv3d, tvec);
}

/**
 * Zoom and pan in the same function since sometimes zoom is interpreted as dolly (pan forward).
 *
 * \param has_zoom: zoom, otherwise dolly,
 * often `!rv3d->is_persp` since it doesn't make sense to dolly in ortho.
 */
static void view3d_ndof_pan_zoom(const struct wmNDOFMotionData *ndof,
                                 ScrArea *sa,
                                 ARegion *ar,
                                 const bool has_translate,
                                 const bool has_zoom)
{
  RegionView3D *rv3d = ar->regiondata;
  float view_inv[4];
  float pan_vec[3];

  if (has_translate == false && has_zoom == false) {
    return;
  }

  WM_event_ndof_pan_get(ndof, pan_vec, false);

  if (has_zoom) {
    /* zoom with Z */

    /* Zoom!
     * velocity should be proportional to the linear velocity attained by rotational motion
     * of same strength [got that?] proportional to `arclength = radius * angle`.
     */

    pan_vec[2] = 0.0f;

    /* "zoom in" or "translate"? depends on zoom mode in user settings? */
    if (ndof->tvec[2]) {
      float zoom_distance = rv3d->dist * ndof->dt * ndof->tvec[2];

      if (U.ndof_flag & NDOF_ZOOM_INVERT) {
        zoom_distance = -zoom_distance;
      }

      rv3d->dist += zoom_distance;
    }
  }
  else {
    /* dolly with Z */

    /* all callers must check */
    if (has_translate) {
      BLI_assert(ED_view3d_offset_lock_check((View3D *)sa->spacedata.first, rv3d) == false);
    }
  }

  if (has_translate) {
    const float speed = view3d_ndof_pan_speed_calc(rv3d);

    mul_v3_fl(pan_vec, speed * ndof->dt);

    /* transform motion from view to world coordinates */
    invert_qt_qt_normalized(view_inv, rv3d->viewquat);
    mul_qt_v3(view_inv, pan_vec);

    /* move center of view opposite of hand motion (this is camera mode, not object mode) */
    sub_v3_v3(rv3d->ofs, pan_vec);

    if (rv3d->viewlock & RV3D_BOXVIEW) {
      view3d_boxview_sync(sa, ar);
    }
  }
}

static void view3d_ndof_orbit(const struct wmNDOFMotionData *ndof,
                              ScrArea *sa,
                              ARegion *ar,
                              ViewOpsData *vod,
                              const bool apply_dyn_ofs)
{
  View3D *v3d = sa->spacedata.first;
  RegionView3D *rv3d = ar->regiondata;

  float view_inv[4];

  BLI_assert((rv3d->viewlock & RV3D_LOCKED) == 0);

  ED_view3d_persp_ensure(vod->depsgraph, v3d, ar);

  rv3d->view = RV3D_VIEW_USER;

  invert_qt_qt_normalized(view_inv, rv3d->viewquat);

  if (U.ndof_flag & NDOF_TURNTABLE) {
    float rot[3];

    /* turntable view code by John Aughey, adapted for 3D mouse by [mce] */
    float angle, quat[4];
    float xvec[3] = {1, 0, 0};

    /* only use XY, ignore Z */
    WM_event_ndof_rotate_get(ndof, rot);

    /* Determine the direction of the x vector (for rotating up and down) */
    mul_qt_v3(view_inv, xvec);

    /* Perform the up/down rotation */
    angle = ndof->dt * rot[0];
    axis_angle_to_quat(quat, xvec, angle);
    mul_qt_qtqt(rv3d->viewquat, rv3d->viewquat, quat);

    /* Perform the orbital rotation */
    angle = ndof->dt * rot[1];

    /* update the onscreen doo-dad */
    rv3d->rot_angle = angle;
    rv3d->rot_axis[0] = 0;
    rv3d->rot_axis[1] = 0;
    rv3d->rot_axis[2] = 1;

    axis_angle_to_quat_single(quat, 'Z', angle);
    mul_qt_qtqt(rv3d->viewquat, rv3d->viewquat, quat);
  }
  else {
    float quat[4];
    float axis[3];
    float angle = WM_event_ndof_to_axis_angle(ndof, axis);

    /* transform rotation axis from view to world coordinates */
    mul_qt_v3(view_inv, axis);

    /* update the onscreen doo-dad */
    rv3d->rot_angle = angle;
    copy_v3_v3(rv3d->rot_axis, axis);

    axis_angle_to_quat(quat, axis, angle);

    /* apply rotation */
    mul_qt_qtqt(rv3d->viewquat, rv3d->viewquat, quat);
  }

  if (apply_dyn_ofs) {
    viewrotate_apply_dyn_ofs(vod, rv3d->viewquat);
  }
}

/**
 * Called from both fly mode and walk mode,
 */
void view3d_ndof_fly(const wmNDOFMotionData *ndof,
                     View3D *v3d,
                     RegionView3D *rv3d,
                     const bool use_precision,
                     const short protectflag,
                     bool *r_has_translate,
                     bool *r_has_rotate)
{
  bool has_translate = NDOF_HAS_TRANSLATE;
  bool has_rotate = NDOF_HAS_ROTATE;

  float view_inv[4];
  invert_qt_qt_normalized(view_inv, rv3d->viewquat);

  rv3d->rot_angle = 0.0f; /* disable onscreen rotation doo-dad */

  if (has_translate) {
    /* ignore real 'dist' since fly has its own speed settings,
     * also its overwritten at this point. */
    float speed = view3d_ndof_pan_speed_calc_from_dist(rv3d, 1.0f);
    float trans[3], trans_orig_y;

    if (use_precision) {
      speed *= 0.2f;
    }

    WM_event_ndof_pan_get(ndof, trans, false);
    mul_v3_fl(trans, speed * ndof->dt);
    trans_orig_y = trans[1];

    if (U.ndof_flag & NDOF_FLY_HELICOPTER) {
      trans[1] = 0.0f;
    }

    /* transform motion from view to world coordinates */
    mul_qt_v3(view_inv, trans);

    if (U.ndof_flag & NDOF_FLY_HELICOPTER) {
      /* replace world z component with device y (yes it makes sense) */
      trans[2] = trans_orig_y;
    }

    if (rv3d->persp == RV3D_CAMOB) {
      /* respect camera position locks */
      if (protectflag & OB_LOCK_LOCX) {
        trans[0] = 0.0f;
      }
      if (protectflag & OB_LOCK_LOCY) {
        trans[1] = 0.0f;
      }
      if (protectflag & OB_LOCK_LOCZ) {
        trans[2] = 0.0f;
      }
    }

    if (!is_zero_v3(trans)) {
      /* move center of view opposite of hand motion
       * (this is camera mode, not object mode) */
      sub_v3_v3(rv3d->ofs, trans);
      has_translate = true;
    }
    else {
      has_translate = false;
    }
  }

  if (has_rotate) {
    const float turn_sensitivity = 1.0f;

    float rotation[4];
    float axis[3];
    float angle = turn_sensitivity * WM_event_ndof_to_axis_angle(ndof, axis);

    if (fabsf(angle) > 0.0001f) {
      has_rotate = true;

      if (use_precision) {
        angle *= 0.2f;
      }

      /* transform rotation axis from view to world coordinates */
      mul_qt_v3(view_inv, axis);

      /* apply rotation to view */
      axis_angle_to_quat(rotation, axis, angle);
      mul_qt_qtqt(rv3d->viewquat, rv3d->viewquat, rotation);

      if (U.ndof_flag & NDOF_LOCK_HORIZON) {
        /* force an upright viewpoint
         * TODO: make this less... sudden */
        float view_horizon[3] = {1.0f, 0.0f, 0.0f};    /* view +x */
        float view_direction[3] = {0.0f, 0.0f, -1.0f}; /* view -z (into screen) */

        /* find new inverse since viewquat has changed */
        invert_qt_qt_normalized(view_inv, rv3d->viewquat);
        /* could apply reverse rotation to existing view_inv to save a few cycles */

        /* transform view vectors to world coordinates */
        mul_qt_v3(view_inv, view_horizon);
        mul_qt_v3(view_inv, view_direction);

        /* find difference between view & world horizons
         * true horizon lives in world xy plane, so look only at difference in z */
        angle = -asinf(view_horizon[2]);

        /* rotate view so view horizon = world horizon */
        axis_angle_to_quat(rotation, view_direction, angle);
        mul_qt_qtqt(rv3d->viewquat, rv3d->viewquat, rotation);
      }

      rv3d->view = RV3D_VIEW_USER;
    }
    else {
      has_rotate = false;
    }
  }

  *r_has_translate = has_translate;
  *r_has_rotate = has_rotate;
}

/** \} */

/* -------------------------------------------------------------------- */
/** \name NDOF Orbit/Translate Operator
 * \{ */

static int ndof_orbit_invoke(bContext *C, wmOperator *op, const wmEvent *event)
{
  if (event->type != NDOF_MOTION) {
    return OPERATOR_CANCELLED;
  }

  const Depsgraph *depsgraph = CTX_data_ensure_evaluated_depsgraph(C);
  ViewOpsData *vod;
  View3D *v3d;
  RegionView3D *rv3d;
  char xform_flag = 0;

  const wmNDOFMotionData *ndof = event->customdata;

  viewops_data_alloc(C, op);
  viewops_data_create(
      C, op, event, viewops_flag_from_args((U.uiflag & USER_ORBIT_SELECTION) != 0, false));
  vod = op->customdata;

  ED_view3d_smooth_view_force_finish(C, vod->v3d, vod->ar);

  v3d = vod->v3d;
  rv3d = vod->rv3d;

  /* off by default, until changed later this function */
  rv3d->rot_angle = 0.0f;

  ED_view3d_camera_lock_init_ex(depsgraph, v3d, rv3d, false);

  if (ndof->progress != P_FINISHING) {
    const bool has_rotation = NDOF_HAS_ROTATE;
    /* if we can't rotate, fallback to translate (locked axis views) */
    const bool has_translate = NDOF_HAS_TRANSLATE && (rv3d->viewlock & RV3D_LOCKED);
    const bool has_zoom = (ndof->tvec[2] != 0.0f) && !rv3d->is_persp;

    if (has_translate || has_zoom) {
      view3d_ndof_pan_zoom(ndof, vod->sa, vod->ar, has_translate, has_zoom);
      xform_flag |= HAS_TRANSLATE;
    }

    if (has_rotation) {
      view3d_ndof_orbit(ndof, vod->sa, vod->ar, vod, true);
      xform_flag |= HAS_ROTATE;
    }
  }

  ED_view3d_camera_lock_sync(depsgraph, v3d, rv3d);
  if (xform_flag) {
    ED_view3d_camera_lock_autokey(
        v3d, rv3d, C, xform_flag & HAS_ROTATE, xform_flag & HAS_TRANSLATE);
  }

  ED_region_tag_redraw(vod->ar);

  viewops_data_free(C, op);

  return OPERATOR_FINISHED;
}

void VIEW3D_OT_ndof_orbit(struct wmOperatorType *ot)
{
  /* identifiers */
  ot->name = "NDOF Orbit View";
  ot->description = "Orbit the view using the 3D mouse";
  ot->idname = "VIEW3D_OT_ndof_orbit";

  /* api callbacks */
  ot->invoke = ndof_orbit_invoke;
  ot->poll = ED_operator_view3d_active;

  /* flags */
  ot->flag = 0;
}

/** \} */

/* -------------------------------------------------------------------- */
/** \name NDOF Orbit/Zoom Operator
 * \{ */

static int ndof_orbit_zoom_invoke(bContext *C, wmOperator *op, const wmEvent *event)
{
  if (event->type != NDOF_MOTION) {
    return OPERATOR_CANCELLED;
  }

  const Depsgraph *depsgraph = CTX_data_ensure_evaluated_depsgraph(C);
  ViewOpsData *vod;
  View3D *v3d;
  RegionView3D *rv3d;
  char xform_flag = 0;

  const wmNDOFMotionData *ndof = event->customdata;

  viewops_data_alloc(C, op);
  viewops_data_create(
      C, op, event, viewops_flag_from_args((U.uiflag & USER_ORBIT_SELECTION) != 0, false));

  vod = op->customdata;

  ED_view3d_smooth_view_force_finish(C, vod->v3d, vod->ar);

  v3d = vod->v3d;
  rv3d = vod->rv3d;

  /* off by default, until changed later this function */
  rv3d->rot_angle = 0.0f;

  ED_view3d_camera_lock_init_ex(depsgraph, v3d, rv3d, false);

  if (ndof->progress == P_FINISHING) {
    /* pass */
  }
  else if ((rv3d->persp == RV3D_ORTHO) && RV3D_VIEW_IS_AXIS(rv3d->view)) {
    /* if we can't rotate, fallback to translate (locked axis views) */
    const bool has_translate = NDOF_HAS_TRANSLATE;
    const bool has_zoom = (ndof->tvec[2] != 0.0f) && ED_view3d_offset_lock_check(v3d, rv3d);

    if (has_translate || has_zoom) {
      view3d_ndof_pan_zoom(ndof, vod->sa, vod->ar, has_translate, true);
      xform_flag |= HAS_TRANSLATE;
    }
  }
  else if ((U.ndof_flag & NDOF_MODE_ORBIT) || ED_view3d_offset_lock_check(v3d, rv3d)) {
    const bool has_rotation = NDOF_HAS_ROTATE;
    const bool has_zoom = (ndof->tvec[2] != 0.0f);

    if (has_zoom) {
      view3d_ndof_pan_zoom(ndof, vod->sa, vod->ar, false, has_zoom);
      xform_flag |= HAS_TRANSLATE;
    }

    if (has_rotation) {
      view3d_ndof_orbit(ndof, vod->sa, vod->ar, vod, true);
      xform_flag |= HAS_ROTATE;
    }
  }
  else { /* free/explore (like fly mode) */
    const bool has_rotation = NDOF_HAS_ROTATE;
    const bool has_translate = NDOF_HAS_TRANSLATE;
    const bool has_zoom = (ndof->tvec[2] != 0.0f) && !rv3d->is_persp;

    float dist_backup;

    if (has_translate || has_zoom) {
      view3d_ndof_pan_zoom(ndof, vod->sa, vod->ar, has_translate, has_zoom);
      xform_flag |= HAS_TRANSLATE;
    }

    dist_backup = rv3d->dist;
    ED_view3d_distance_set(rv3d, 0.0f);

    if (has_rotation) {
      view3d_ndof_orbit(ndof, vod->sa, vod->ar, vod, false);
      xform_flag |= HAS_ROTATE;
    }

    ED_view3d_distance_set(rv3d, dist_backup);
  }

  ED_view3d_camera_lock_sync(depsgraph, v3d, rv3d);
  if (xform_flag) {
    ED_view3d_camera_lock_autokey(
        v3d, rv3d, C, xform_flag & HAS_ROTATE, xform_flag & HAS_TRANSLATE);
  }

  ED_region_tag_redraw(vod->ar);

  viewops_data_free(C, op);

  return OPERATOR_FINISHED;
}

void VIEW3D_OT_ndof_orbit_zoom(struct wmOperatorType *ot)
{
  /* identifiers */
  ot->name = "NDOF Orbit View with Zoom";
  ot->description = "Orbit and zoom the view using the 3D mouse";
  ot->idname = "VIEW3D_OT_ndof_orbit_zoom";

  /* api callbacks */
  ot->invoke = ndof_orbit_zoom_invoke;
  ot->poll = ED_operator_view3d_active;

  /* flags */
  ot->flag = 0;
}

/** \} */

/* -------------------------------------------------------------------- */
/** \name NDOF Pan/Zoom Operator
 * \{ */

static int ndof_pan_invoke(bContext *C, wmOperator *UNUSED(op), const wmEvent *event)
{
  if (event->type != NDOF_MOTION) {
    return OPERATOR_CANCELLED;
  }

  const Depsgraph *depsgraph = CTX_data_ensure_evaluated_depsgraph(C);
  View3D *v3d = CTX_wm_view3d(C);
  RegionView3D *rv3d = CTX_wm_region_view3d(C);
  const wmNDOFMotionData *ndof = event->customdata;
  char xform_flag = 0;

  const bool has_translate = NDOF_HAS_TRANSLATE;
  const bool has_zoom = (ndof->tvec[2] != 0.0f) && !rv3d->is_persp;

  /* we're panning here! so erase any leftover rotation from other operators */
  rv3d->rot_angle = 0.0f;

  if (!(has_translate || has_zoom)) {
    return OPERATOR_CANCELLED;
  }

  ED_view3d_camera_lock_init_ex(depsgraph, v3d, rv3d, false);

  if (ndof->progress != P_FINISHING) {
    ScrArea *sa = CTX_wm_area(C);
    ARegion *ar = CTX_wm_region(C);

    if (has_translate || has_zoom) {
      view3d_ndof_pan_zoom(ndof, sa, ar, has_translate, has_zoom);
      xform_flag |= HAS_TRANSLATE;
    }
  }

  ED_view3d_camera_lock_sync(depsgraph, v3d, rv3d);
  if (xform_flag) {
    ED_view3d_camera_lock_autokey(v3d, rv3d, C, false, xform_flag & HAS_TRANSLATE);
  }

  ED_region_tag_redraw(CTX_wm_region(C));

  return OPERATOR_FINISHED;
}

void VIEW3D_OT_ndof_pan(struct wmOperatorType *ot)
{
  /* identifiers */
  ot->name = "NDOF Pan View";
  ot->description = "Pan the view with the 3D mouse";
  ot->idname = "VIEW3D_OT_ndof_pan";

  /* api callbacks */
  ot->invoke = ndof_pan_invoke;
  ot->poll = ED_operator_view3d_active;

  /* flags */
  ot->flag = 0;
}

/** \} */

/* -------------------------------------------------------------------- */
/** \name NDOF Transform All Operator
 * \{ */

/**
 * wraps #ndof_orbit_zoom but never restrict to orbit.
 */
static int ndof_all_invoke(bContext *C, wmOperator *op, const wmEvent *event)
{
  /* weak!, but it works */
  const int ndof_flag = U.ndof_flag;
  int ret;

  U.ndof_flag &= ~NDOF_MODE_ORBIT;

  ret = ndof_orbit_zoom_invoke(C, op, event);

  U.ndof_flag = ndof_flag;

  return ret;
}

void VIEW3D_OT_ndof_all(struct wmOperatorType *ot)
{
  /* identifiers */
  ot->name = "NDOF Transform View";
  ot->description = "Pan and rotate the view with the 3D mouse";
  ot->idname = "VIEW3D_OT_ndof_all";

  /* api callbacks */
  ot->invoke = ndof_all_invoke;
  ot->poll = ED_operator_view3d_active;

  /* flags */
  ot->flag = 0;
}

#endif /* WITH_INPUT_NDOF */

/** \} */

/* -------------------------------------------------------------------- */
/** \name View Move (Pan) Operator
 * \{ */

/* NOTE: these defines are saved in keymap files, do not change values but just add new ones */

/* called in transform_ops.c, on each regeneration of keymaps  */
void viewmove_modal_keymap(wmKeyConfig *keyconf)
{
  static const EnumPropertyItem modal_items[] = {
      {VIEW_MODAL_CONFIRM, "CONFIRM", 0, "Confirm", ""},

      {VIEWROT_MODAL_SWITCH_ZOOM, "SWITCH_TO_ZOOM", 0, "Switch to Zoom"},
      {VIEWROT_MODAL_SWITCH_ROTATE, "SWITCH_TO_ROTATE", 0, "Switch to Rotate"},

      {0, NULL, 0, NULL, NULL},
  };

  wmKeyMap *keymap = WM_modalkeymap_get(keyconf, "View3D Move Modal");

  /* this function is called for each spacetype, only needs to add map once */
  if (keymap && keymap->modal_items) {
    return;
  }

  keymap = WM_modalkeymap_add(keyconf, "View3D Move Modal", modal_items);

  /* items for modal map */
  WM_modalkeymap_add_item(keymap, MIDDLEMOUSE, KM_RELEASE, KM_ANY, 0, VIEW_MODAL_CONFIRM);
  WM_modalkeymap_add_item(keymap, ESCKEY, KM_PRESS, KM_ANY, 0, VIEW_MODAL_CONFIRM);

  /* disabled mode switching for now, can re-implement better, later on */
#if 0
  WM_modalkeymap_add_item(keymap, LEFTMOUSE, KM_PRESS, KM_ANY, 0, VIEWROT_MODAL_SWITCH_ZOOM);
  WM_modalkeymap_add_item(keymap, LEFTCTRLKEY, KM_PRESS, KM_ANY, 0, VIEWROT_MODAL_SWITCH_ZOOM);
  WM_modalkeymap_add_item(
      keymap, LEFTSHIFTKEY, KM_RELEASE, KM_ANY, 0, VIEWROT_MODAL_SWITCH_ROTATE);
#endif

  /* assign map to operators */
  WM_modalkeymap_assign(keymap, "VIEW3D_OT_move");
}

static void viewmove_apply(ViewOpsData *vod, int x, int y)
{
  if (ED_view3d_offset_lock_check(vod->v3d, vod->rv3d)) {
    vod->rv3d->ofs_lock[0] -= ((vod->prev.event_xy[0] - x) * 2.0f) / (float)vod->ar->winx;
    vod->rv3d->ofs_lock[1] -= ((vod->prev.event_xy[1] - y) * 2.0f) / (float)vod->ar->winy;
  }
  else if ((vod->rv3d->persp == RV3D_CAMOB) && !ED_view3d_camera_lock_check(vod->v3d, vod->rv3d)) {
    const float zoomfac = BKE_screen_view3d_zoom_to_fac(vod->rv3d->camzoom) * 2.0f;
    vod->rv3d->camdx += (vod->prev.event_xy[0] - x) / (vod->ar->winx * zoomfac);
    vod->rv3d->camdy += (vod->prev.event_xy[1] - y) / (vod->ar->winy * zoomfac);
    CLAMP(vod->rv3d->camdx, -1.0f, 1.0f);
    CLAMP(vod->rv3d->camdy, -1.0f, 1.0f);
  }
  else {
    float dvec[3];

    if (U.uiflag2 & USER_2D_VIEWPORT_PANNING) {
      float nvec[3];
      float center[3];
      float ssdp[3];

      view3d_orbit_calc_center(vod->C, center);
      ED_view3d_project(vod->ar, center, ssdp);
      ssdp[0] = ssdp[0] + x - vod->prev.event_xy[0];
      ssdp[1] = ssdp[1] + y - vod->prev.event_xy[1];
      ED_view3d_win_to_3d(vod->v3d, vod->ar, center, ssdp, nvec);
      sub_v3_v3v3(dvec, nvec, center);
    }
    else {
      float mval_f[2];

      mval_f[0] = x - vod->prev.event_xy[0];
      mval_f[1] = y - vod->prev.event_xy[1];
      ED_view3d_win_to_delta(vod->ar, mval_f, dvec, vod->init.zfac);
    }

    add_v3_v3(vod->rv3d->ofs, dvec);

    if (vod->rv3d->viewlock & RV3D_BOXVIEW) {
      view3d_boxview_sync(vod->sa, vod->ar);
    }
  }

  vod->prev.event_xy[0] = x;
  vod->prev.event_xy[1] = y;

  ED_view3d_camera_lock_sync(vod->depsgraph, vod->v3d, vod->rv3d);

  ED_region_tag_redraw(vod->ar);
}

static int viewmove_modal(bContext *C, wmOperator *op, const wmEvent *event)
{

  ViewOpsData *vod = op->customdata;
  short event_code = VIEW_PASS;
  bool use_autokey = false;
  int ret = OPERATOR_RUNNING_MODAL;

  /* execute the events */
  if (event->type == MOUSEMOVE) {
    event_code = VIEW_APPLY;
  }
  else if (event->type == EVT_MODAL_MAP) {
    switch (event->val) {
      case VIEW_MODAL_CONFIRM:
        event_code = VIEW_CONFIRM;
        break;
      case VIEWROT_MODAL_SWITCH_ZOOM:
        WM_operator_name_call(C, "VIEW3D_OT_zoom", WM_OP_INVOKE_DEFAULT, NULL);
        event_code = VIEW_CONFIRM;
        break;
      case VIEWROT_MODAL_SWITCH_ROTATE:
        WM_operator_name_call(C, "VIEW3D_OT_rotate", WM_OP_INVOKE_DEFAULT, NULL);
        event_code = VIEW_CONFIRM;
        break;
    }
  }
  else if (event->type == vod->init.event_type && event->val == KM_RELEASE) {
    event_code = VIEW_CONFIRM;
  }

  if (event_code == VIEW_APPLY) {
    viewmove_apply(vod, event->x, event->y);
    if (ED_screen_animation_playing(CTX_wm_manager(C))) {
      use_autokey = true;
    }
  }
  else if (event_code == VIEW_CONFIRM) {
    ED_view3d_depth_tag_update(vod->rv3d);
    use_autokey = true;
    ret = OPERATOR_FINISHED;
  }

  if (use_autokey) {
    ED_view3d_camera_lock_autokey(vod->v3d, vod->rv3d, C, false, true);
  }

  if (ret & OPERATOR_FINISHED) {
    viewops_data_free(C, op);
  }

  return ret;
}

static int viewmove_invoke(bContext *C, wmOperator *op, const wmEvent *event)
{
  ViewOpsData *vod;

  const bool use_cursor_init = RNA_boolean_get(op->ptr, "use_cursor_init");

  /* makes op->customdata */
  viewops_data_alloc(C, op);
  viewops_data_create(C,
                      op,
                      event,
                      (viewops_flag_from_prefs() & ~VIEWOPS_FLAG_ORBIT_SELECT) |
                          (use_cursor_init ? VIEWOPS_FLAG_USE_MOUSE_INIT : 0));
  vod = op->customdata;

  ED_view3d_smooth_view_force_finish(C, vod->v3d, vod->ar);

  if (event->type == MOUSEPAN) {
    /* invert it, trackpad scroll follows same principle as 2d windows this way */
    viewmove_apply(vod, 2 * event->x - event->prevx, 2 * event->y - event->prevy);
    ED_view3d_depth_tag_update(vod->rv3d);

    viewops_data_free(C, op);

    return OPERATOR_FINISHED;
  }
  else {
    /* add temp handler */
    WM_event_add_modal_handler(C, op);

    return OPERATOR_RUNNING_MODAL;
  }
}

static void viewmove_cancel(bContext *C, wmOperator *op)
{
  viewops_data_free(C, op);
}

void VIEW3D_OT_move(wmOperatorType *ot)
{

  /* identifiers */
  ot->name = "Pan View";
  ot->description = "Move the view";
  ot->idname = "VIEW3D_OT_move";

  /* api callbacks */
  ot->invoke = viewmove_invoke;
  ot->modal = viewmove_modal;
  ot->poll = ED_operator_region_view3d_active;
  ot->cancel = viewmove_cancel;

  /* flags */
  ot->flag = OPTYPE_BLOCKING | OPTYPE_GRAB_CURSOR_XY;

  /* properties */
  view3d_operator_properties_common(ot, V3D_OP_PROP_USE_MOUSE_INIT);
}

/** \} */

/* -------------------------------------------------------------------- */
/** \name View Zoom Operator
 * \{ */

/* viewdolly_modal_keymap has an exact copy of this, apply fixes to both */
/* called in transform_ops.c, on each regeneration of keymaps  */
void viewzoom_modal_keymap(wmKeyConfig *keyconf)
{
  static const EnumPropertyItem modal_items[] = {
      {VIEW_MODAL_CONFIRM, "CONFIRM", 0, "Confirm", ""},

      {VIEWROT_MODAL_SWITCH_ROTATE, "SWITCH_TO_ROTATE", 0, "Switch to Rotate"},
      {VIEWROT_MODAL_SWITCH_MOVE, "SWITCH_TO_MOVE", 0, "Switch to Move"},

      {0, NULL, 0, NULL, NULL},
  };

  wmKeyMap *keymap = WM_modalkeymap_get(keyconf, "View3D Zoom Modal");

  /* this function is called for each spacetype, only needs to add map once */
  if (keymap && keymap->modal_items) {
    return;
  }

  keymap = WM_modalkeymap_add(keyconf, "View3D Zoom Modal", modal_items);

  /* disabled mode switching for now, can re-implement better, later on */
#if 0
  WM_modalkeymap_add_item(keymap, LEFTMOUSE, KM_RELEASE, KM_ANY, 0, VIEWROT_MODAL_SWITCH_ROTATE);
  WM_modalkeymap_add_item(keymap, LEFTCTRLKEY, KM_RELEASE, KM_ANY, 0, VIEWROT_MODAL_SWITCH_ROTATE);
  WM_modalkeymap_add_item(keymap, LEFTSHIFTKEY, KM_PRESS, KM_ANY, 0, VIEWROT_MODAL_SWITCH_MOVE);
#endif

  /* assign map to operators */
  WM_modalkeymap_assign(keymap, "VIEW3D_OT_zoom");
}

/**
 * \param zoom_xy: Optionally zoom to window location
 * (coords compatible w/ #wmEvent.x, y). Use when not NULL.
 */
static void view_zoom_to_window_xy_camera(
    Scene *scene, Depsgraph *depsgraph, View3D *v3d, ARegion *ar, float dfac, const int zoom_xy[2])
{
  RegionView3D *rv3d = ar->regiondata;
  const float zoomfac = BKE_screen_view3d_zoom_to_fac(rv3d->camzoom);
  const float zoomfac_new = clamp_f(
      zoomfac * (1.0f / dfac), RV3D_CAMZOOM_MIN_FACTOR, RV3D_CAMZOOM_MAX_FACTOR);
  const float camzoom_new = BKE_screen_view3d_zoom_from_fac(zoomfac_new);

  if (zoom_xy != NULL) {
    float zoomfac_px;
    rctf camera_frame_old;
    rctf camera_frame_new;

    const float pt_src[2] = {zoom_xy[0], zoom_xy[1]};
    float pt_dst[2];
    float delta_px[2];

    ED_view3d_calc_camera_border(scene, depsgraph, ar, v3d, rv3d, &camera_frame_old, false);
    BLI_rctf_translate(&camera_frame_old, ar->winrct.xmin, ar->winrct.ymin);

    rv3d->camzoom = camzoom_new;
    CLAMP(rv3d->camzoom, RV3D_CAMZOOM_MIN, RV3D_CAMZOOM_MAX);

    ED_view3d_calc_camera_border(scene, depsgraph, ar, v3d, rv3d, &camera_frame_new, false);
    BLI_rctf_translate(&camera_frame_new, ar->winrct.xmin, ar->winrct.ymin);

    BLI_rctf_transform_pt_v(&camera_frame_new, &camera_frame_old, pt_dst, pt_src);
    sub_v2_v2v2(delta_px, pt_dst, pt_src);

    /* translate the camera offset using pixel space delta
     * mapped back to the camera (same logic as panning in camera view) */
    zoomfac_px = BKE_screen_view3d_zoom_to_fac(rv3d->camzoom) * 2.0f;

    rv3d->camdx += delta_px[0] / (ar->winx * zoomfac_px);
    rv3d->camdy += delta_px[1] / (ar->winy * zoomfac_px);
    CLAMP(rv3d->camdx, -1.0f, 1.0f);
    CLAMP(rv3d->camdy, -1.0f, 1.0f);
  }
  else {
    rv3d->camzoom = camzoom_new;
    CLAMP(rv3d->camzoom, RV3D_CAMZOOM_MIN, RV3D_CAMZOOM_MAX);
  }
}

/**
 * \param zoom_xy: Optionally zoom to window location
 * (coords compatible w/ #wmEvent.x, y). Use when not NULL.
 */
static void view_zoom_to_window_xy_3d(ARegion *ar, float dfac, const int zoom_xy[2])
{
  RegionView3D *rv3d = ar->regiondata;
  const float dist_new = rv3d->dist * dfac;

  if (zoom_xy != NULL) {
    float dvec[3];
    float tvec[3];
    float tpos[3];
    float mval_f[2];

    float zfac;

    negate_v3_v3(tpos, rv3d->ofs);

    mval_f[0] = (float)(((zoom_xy[0] - ar->winrct.xmin) * 2) - ar->winx) / 2.0f;
    mval_f[1] = (float)(((zoom_xy[1] - ar->winrct.ymin) * 2) - ar->winy) / 2.0f;

    /* Project cursor position into 3D space */
    zfac = ED_view3d_calc_zfac(rv3d, tpos, NULL);
    ED_view3d_win_to_delta(ar, mval_f, dvec, zfac);

    /* Calculate view target position for dolly */
    add_v3_v3v3(tvec, tpos, dvec);
    negate_v3(tvec);

    /* Offset to target position and dolly */
    copy_v3_v3(rv3d->ofs, tvec);
    rv3d->dist = dist_new;

    /* Calculate final offset */
    madd_v3_v3v3fl(rv3d->ofs, tvec, dvec, dfac);
  }
  else {
    rv3d->dist = dist_new;
  }
}

static float viewzoom_scale_value(const rcti *winrct,
                                  const short viewzoom,
                                  const bool zoom_invert,
                                  const bool zoom_invert_force,
                                  const int xy_curr[2],
                                  const int xy_init[2],
                                  const float val,
                                  const float val_orig,
                                  double *r_timer_lastdraw)
{
  float zfac;

  if (viewzoom == USER_ZOOM_CONT) {
    double time = PIL_check_seconds_timer();
    float time_step = (float)(time - *r_timer_lastdraw);
    float fac;

    if (U.uiflag & USER_ZOOM_HORIZ) {
      fac = (float)(xy_init[0] - xy_curr[0]);
    }
    else {
      fac = (float)(xy_init[1] - xy_curr[1]);
    }

    fac /= U.pixelsize;

    if (zoom_invert != zoom_invert_force) {
      fac = -fac;
    }

    /* oldstyle zoom */
    zfac = 1.0f + ((fac / 20.0f) * time_step);
    *r_timer_lastdraw = time;
  }
  else if (viewzoom == USER_ZOOM_SCALE) {
    /* method which zooms based on how far you move the mouse */

    const int ctr[2] = {
        BLI_rcti_cent_x(winrct),
        BLI_rcti_cent_y(winrct),
    };
    float len_new = (5 * U.pixelsize) + ((float)len_v2v2_int(ctr, xy_curr) / U.pixelsize);
    float len_old = (5 * U.pixelsize) + ((float)len_v2v2_int(ctr, xy_init) / U.pixelsize);

    /* intentionally ignore 'zoom_invert' for scale */
    if (zoom_invert_force) {
      SWAP(float, len_new, len_old);
    }

    zfac = val_orig * (len_old / max_ff(len_new, 1.0f)) / val;
  }
  else { /* USER_ZOOM_DOLLY */
    float len_new = 5 * U.pixelsize;
    float len_old = 5 * U.pixelsize;

    if (U.uiflag & USER_ZOOM_HORIZ) {
      len_new += (winrct->xmax - (xy_curr[0])) / U.pixelsize;
      len_old += (winrct->xmax - (xy_init[0])) / U.pixelsize;
    }
    else {
      len_new += (winrct->ymax - (xy_curr[1])) / U.pixelsize;
      len_old += (winrct->ymax - (xy_init[1])) / U.pixelsize;
    }

    if (zoom_invert != zoom_invert_force) {
      SWAP(float, len_new, len_old);
    }

    zfac = val_orig * (2.0f * ((len_new / max_ff(len_old, 1.0f)) - 1.0f) + 1.0f) / val;
  }

  return zfac;
}

static float viewzoom_scale_value_offset(const rcti *winrct,
                                         const short viewzoom,
                                         const bool zoom_invert,
                                         const bool zoom_invert_force,
                                         const int xy_curr[2],
                                         const int xy_init[2],
                                         const int xy_offset[2],
                                         const float val,
                                         const float val_orig,
                                         double *r_timer_lastdraw)
{
  const int xy_curr_offset[2] = {
      xy_curr[0] + xy_offset[0],
      xy_curr[1] + xy_offset[1],
  };
  const int xy_init_offset[2] = {
      xy_init[0] + xy_offset[0],
      xy_init[1] + xy_offset[1],
  };
  return viewzoom_scale_value(winrct,
                              viewzoom,
                              zoom_invert,
                              zoom_invert_force,
                              xy_curr_offset,
                              xy_init_offset,
                              val,
                              val_orig,
                              r_timer_lastdraw);
}

static void viewzoom_apply_camera(ViewOpsData *vod,
                                  const int xy[2],
                                  const short viewzoom,
                                  const bool zoom_invert,
                                  const bool zoom_to_pos)
{
  float zfac;
  float zoomfac_prev = BKE_screen_view3d_zoom_to_fac(vod->init.camzoom) * 2.0f;
  float zoomfac = BKE_screen_view3d_zoom_to_fac(vod->rv3d->camzoom) * 2.0f;

  zfac = viewzoom_scale_value_offset(&vod->ar->winrct,
                                     viewzoom,
                                     zoom_invert,
                                     true,
                                     xy,
                                     vod->init.event_xy,
                                     vod->init.event_xy_offset,
                                     zoomfac,
                                     zoomfac_prev,
                                     &vod->prev.time);

  if (zfac != 1.0f && zfac != 0.0f) {
    /* calculate inverted, then invert again (needed because of camera zoom scaling) */
    zfac = 1.0f / zfac;
    view_zoom_to_window_xy_camera(vod->scene,
                                  vod->depsgraph,
                                  vod->v3d,
                                  vod->ar,
                                  zfac,
                                  zoom_to_pos ? vod->prev.event_xy : NULL);
  }

  ED_region_tag_redraw(vod->ar);
}

static void viewzoom_apply_3d(ViewOpsData *vod,
                              const int xy[2],
                              const short viewzoom,
                              const bool zoom_invert,
                              const bool zoom_to_pos)
{
  float zfac;
  float dist_range[2];

  float center[3], new_ofs[3], vt[3], view_dir[3];
  float center_dist, event_dist, zf, new_dist, ft;

  ED_view3d_dist_range_get(vod->v3d, dist_range);

  if (U.uiflag2 & USER_2D_VIEWPORT_PANNING) {
    view3d_orbit_calc_center(vod->C, center);
    center_dist = len_v3v3(center, vod->init.viewpos);

    if (U.uiflag & USER_ZOOM_HORIZ) {
      event_dist = vod->init.event_xy[0] - xy[0];
      event_dist = event_dist / vod->ar->sizex;
    }
    else {
      event_dist = vod->init.event_xy[1] - xy[1];
      event_dist = event_dist / vod->ar->sizey;
    }
    event_dist = event_dist * 400;

    copy_v3_v3(view_dir, vod->rv3d->viewinv[2]);
    mul_v3_fl(view_dir, -1.0f);
    normalize_v3(view_dir);
    zf = 0.005f * center_dist;
    CLAMP(zf, 0, 0.05f);
    if (vod->rv3d->is_persp) {
      mul_v3_v3fl(vt, view_dir, event_dist * zf);
      copy_v3_v3(new_ofs, vod->init.ofs);
      add_v3_v3(new_ofs, vt);
      copy_v3_v3(vod->rv3d->ofs, new_ofs);
    }
    else {
      ft = event_dist * zf * 2.0f;
      new_dist = vod->init.dist + ft;
      vod->rv3d->dist = new_dist;
    }
  }
  else {
    zfac = viewzoom_scale_value_offset(&vod->ar->winrct,
                                       viewzoom,
                                       zoom_invert,
                                       false,
                                       xy,
                                       vod->init.event_xy,
                                       vod->init.event_xy_offset,
                                       vod->rv3d->dist,
                                       vod->init.dist,
                                       &vod->prev.time);

    if (zfac != 1.0f) {
      const float zfac_min = dist_range[0] / vod->rv3d->dist;
      const float zfac_max = dist_range[1] / vod->rv3d->dist;
      CLAMP(zfac, zfac_min, zfac_max);

      view_zoom_to_window_xy_3d(vod->ar, zfac, zoom_to_pos ? vod->prev.event_xy : NULL);
    }

    /* these limits were in old code too */
    CLAMP(vod->rv3d->dist, dist_range[0], dist_range[1]);
  }

  if (vod->rv3d->viewlock & RV3D_BOXVIEW) {
    view3d_boxview_sync(vod->sa, vod->ar);
  }

  ED_view3d_camera_lock_sync(vod->depsgraph, vod->v3d, vod->rv3d);

  ED_region_tag_redraw(vod->ar);
}

static void viewzoom_apply(ViewOpsData *vod,
                           const int xy[2],
                           const short viewzoom,
                           const bool zoom_invert,
                           const bool zoom_to_pos)
{
  if ((vod->rv3d->persp == RV3D_CAMOB) &&
      (vod->rv3d->is_persp && ED_view3d_camera_lock_check(vod->v3d, vod->rv3d)) == 0) {
    viewzoom_apply_camera(vod, xy, viewzoom, zoom_invert, zoom_to_pos);
  }
  else {
    viewzoom_apply_3d(vod, xy, viewzoom, zoom_invert, zoom_to_pos);
  }
}

static int viewzoom_modal(bContext *C, wmOperator *op, const wmEvent *event)
{
  ViewOpsData *vod = op->customdata;
  short event_code = VIEW_PASS;
  bool use_autokey = false;
  int ret = OPERATOR_RUNNING_MODAL;

  /* execute the events */
  if (event->type == TIMER && event->customdata == vod->timer) {
    /* continuous zoom */
    event_code = VIEW_APPLY;
  }
  else if (event->type == MOUSEMOVE) {
    event_code = VIEW_APPLY;
  }
  else if (event->type == EVT_MODAL_MAP) {
    switch (event->val) {
      case VIEW_MODAL_CONFIRM:
        event_code = VIEW_CONFIRM;
        break;
      case VIEWROT_MODAL_SWITCH_MOVE:
        WM_operator_name_call(C, "VIEW3D_OT_move", WM_OP_INVOKE_DEFAULT, NULL);
        event_code = VIEW_CONFIRM;
        break;
      case VIEWROT_MODAL_SWITCH_ROTATE:
        WM_operator_name_call(C, "VIEW3D_OT_rotate", WM_OP_INVOKE_DEFAULT, NULL);
        event_code = VIEW_CONFIRM;
        break;
    }
  }
  else if (event->type == vod->init.event_type && event->val == KM_RELEASE) {
    event_code = VIEW_CONFIRM;
  }

  if (event_code == VIEW_APPLY) {
    const bool use_cursor_init = RNA_boolean_get(op->ptr, "use_cursor_init");
    viewzoom_apply(vod,
                   &event->x,
                   U.viewzoom,
                   (U.uiflag & USER_ZOOM_INVERT) != 0,
                   (use_cursor_init && (U.uiflag & USER_ZOOM_TO_MOUSEPOS)));
    if (ED_screen_animation_playing(CTX_wm_manager(C))) {
      use_autokey = true;
    }
  }
  else if (event_code == VIEW_CONFIRM) {
    ED_view3d_depth_tag_update(vod->rv3d);
    use_autokey = true;
    ret = OPERATOR_FINISHED;
  }

  if (use_autokey) {
    ED_view3d_camera_lock_autokey(vod->v3d, vod->rv3d, C, false, true);
  }

  if (ret & OPERATOR_FINISHED) {
    viewops_data_free(C, op);
  }

  return ret;
}

static int viewzoom_exec(bContext *C, wmOperator *op)
{
  Depsgraph *depsgraph = CTX_data_ensure_evaluated_depsgraph(C);
  Scene *scene = CTX_data_scene(C);
  View3D *v3d;
  RegionView3D *rv3d;
  ScrArea *sa;
  ARegion *ar;
  bool use_cam_zoom;
  float dist_range[2];

  const int delta = RNA_int_get(op->ptr, "delta");
  const bool use_cursor_init = RNA_boolean_get(op->ptr, "use_cursor_init");

  if (op->customdata) {
    ViewOpsData *vod = op->customdata;

    sa = vod->sa;
    ar = vod->ar;
  }
  else {
    sa = CTX_wm_area(C);
    ar = CTX_wm_region(C);
  }

  v3d = sa->spacedata.first;
  rv3d = ar->regiondata;

  use_cam_zoom = (rv3d->persp == RV3D_CAMOB) &&
                 !(rv3d->is_persp && ED_view3d_camera_lock_check(v3d, rv3d));

  int zoom_xy_buf[2];
  const int *zoom_xy = NULL;
  if (use_cursor_init && (U.uiflag & USER_ZOOM_TO_MOUSEPOS)) {
    zoom_xy_buf[0] = RNA_struct_property_is_set(op->ptr, "mx") ? RNA_int_get(op->ptr, "mx") :
                                                                 ar->winx / 2;
    zoom_xy_buf[1] = RNA_struct_property_is_set(op->ptr, "my") ? RNA_int_get(op->ptr, "my") :
                                                                 ar->winy / 2;
    zoom_xy = zoom_xy_buf;
  }

  ED_view3d_dist_range_get(v3d, dist_range);

  if (delta < 0) {
    const float step = 1.2f;
    /* this min and max is also in viewmove() */
    if (use_cam_zoom) {
      view_zoom_to_window_xy_camera(scene, depsgraph, v3d, ar, step, zoom_xy);
    }
    else {
      if (rv3d->dist < dist_range[1]) {
        view_zoom_to_window_xy_3d(ar, step, zoom_xy);
      }
    }
  }
  else {
    const float step = 1.0f / 1.2f;
    if (use_cam_zoom) {
      view_zoom_to_window_xy_camera(scene, depsgraph, v3d, ar, step, zoom_xy);
    }
    else {
      if (rv3d->dist > dist_range[0]) {
        view_zoom_to_window_xy_3d(ar, step, zoom_xy);
      }
    }
  }

  if (rv3d->viewlock & RV3D_BOXVIEW) {
    view3d_boxview_sync(sa, ar);
  }

  ED_view3d_depth_tag_update(rv3d);

  ED_view3d_camera_lock_sync(depsgraph, v3d, rv3d);
  ED_view3d_camera_lock_autokey(v3d, rv3d, C, false, true);

  ED_region_tag_redraw(ar);

  viewops_data_free(C, op);

  return OPERATOR_FINISHED;
}

/* viewdolly_invoke() copied this function, changes here may apply there */
static int viewzoom_invoke(bContext *C, wmOperator *op, const wmEvent *event)
{
  ViewOpsData *vod;

  const bool use_cursor_init = RNA_boolean_get(op->ptr, "use_cursor_init");

  /* makes op->customdata */
  viewops_data_alloc(C, op);
  viewops_data_create(C,
                      op,
                      event,
                      (viewops_flag_from_prefs() & ~VIEWOPS_FLAG_ORBIT_SELECT) |
                          (use_cursor_init ? VIEWOPS_FLAG_USE_MOUSE_INIT : 0));
  vod = op->customdata;

  ED_view3d_smooth_view_force_finish(C, vod->v3d, vod->ar);

  /* if one or the other zoom position aren't set, set from event */
  if (!RNA_struct_property_is_set(op->ptr, "mx") || !RNA_struct_property_is_set(op->ptr, "my")) {
    RNA_int_set(op->ptr, "mx", event->x);
    RNA_int_set(op->ptr, "my", event->y);
  }

  if (RNA_struct_property_is_set(op->ptr, "delta")) {
    viewzoom_exec(C, op);
  }
  else {
    if (event->type == MOUSEZOOM || event->type == MOUSEPAN) {

      if (U.uiflag & USER_ZOOM_HORIZ) {
        vod->init.event_xy[0] = vod->prev.event_xy[0] = event->x;
      }
      else {
        /* Set y move = x move as MOUSEZOOM uses only x axis to pass magnification value */
        vod->init.event_xy[1] = vod->prev.event_xy[1] = vod->init.event_xy[1] + event->x -
                                                        event->prevx;
      }
      viewzoom_apply(vod,
                     &event->prevx,
                     USER_ZOOM_DOLLY,
                     (U.uiflag & USER_ZOOM_INVERT) != 0,
                     (use_cursor_init && (U.uiflag & USER_ZOOM_TO_MOUSEPOS)));
      ED_view3d_camera_lock_autokey(vod->v3d, vod->rv3d, C, false, true);

      ED_view3d_depth_tag_update(vod->rv3d);

      viewops_data_free(C, op);
      return OPERATOR_FINISHED;
    }
    else {
      if (U.viewzoom == USER_ZOOM_CONT) {
        /* needs a timer to continue redrawing */
        vod->timer = WM_event_add_timer(CTX_wm_manager(C), CTX_wm_window(C), TIMER, 0.01f);
        vod->prev.time = PIL_check_seconds_timer();
      }

      /* add temp handler */
      WM_event_add_modal_handler(C, op);

      return OPERATOR_RUNNING_MODAL;
    }
  }
  return OPERATOR_FINISHED;
}

static void viewzoom_cancel(bContext *C, wmOperator *op)
{
  viewops_data_free(C, op);
}

void VIEW3D_OT_zoom(wmOperatorType *ot)
{
  /* identifiers */
  ot->name = "Zoom View";
  ot->description = "Zoom in/out in the view";
  ot->idname = "VIEW3D_OT_zoom";

  /* api callbacks */
  ot->invoke = viewzoom_invoke;
  ot->exec = viewzoom_exec;
  ot->modal = viewzoom_modal;
  ot->poll = ED_operator_region_view3d_active;
  ot->cancel = viewzoom_cancel;

  /* flags */
  ot->flag = OPTYPE_BLOCKING | OPTYPE_GRAB_CURSOR_XY;

  /* properties */
  view3d_operator_properties_common(
      ot, V3D_OP_PROP_DELTA | V3D_OP_PROP_MOUSE_CO | V3D_OP_PROP_USE_MOUSE_INIT);
}

/** \} */

/* -------------------------------------------------------------------- */
/** \name View Dolly Operator
 *
 * Like zoom but translates the view offset along the view direction
 * which avoids #RegionView3D.dist approaching zero.
 * \{ */

/* this is an exact copy of viewzoom_modal_keymap */
/* called in transform_ops.c, on each regeneration of keymaps  */
void viewdolly_modal_keymap(wmKeyConfig *keyconf)
{
  static const EnumPropertyItem modal_items[] = {
      {VIEW_MODAL_CONFIRM, "CONFIRM", 0, "Confirm", ""},

      {VIEWROT_MODAL_SWITCH_ROTATE, "SWITCH_TO_ROTATE", 0, "Switch to Rotate"},
      {VIEWROT_MODAL_SWITCH_MOVE, "SWITCH_TO_MOVE", 0, "Switch to Move"},

      {0, NULL, 0, NULL, NULL},
  };

  wmKeyMap *keymap = WM_modalkeymap_get(keyconf, "View3D Dolly Modal");

  /* this function is called for each spacetype, only needs to add map once */
  if (keymap && keymap->modal_items) {
    return;
  }

  keymap = WM_modalkeymap_add(keyconf, "View3D Dolly Modal", modal_items);

  /* disabled mode switching for now, can re-implement better, later on */
#if 0
  WM_modalkeymap_add_item(keymap, LEFTMOUSE, KM_RELEASE, KM_ANY, 0, VIEWROT_MODAL_SWITCH_ROTATE);
  WM_modalkeymap_add_item(keymap, LEFTCTRLKEY, KM_RELEASE, KM_ANY, 0, VIEWROT_MODAL_SWITCH_ROTATE);
  WM_modalkeymap_add_item(keymap, LEFTSHIFTKEY, KM_PRESS, KM_ANY, 0, VIEWROT_MODAL_SWITCH_MOVE);
#endif

  /* assign map to operators */
  WM_modalkeymap_assign(keymap, "VIEW3D_OT_dolly");
}

static bool viewdolly_offset_lock_check(bContext *C, wmOperator *op)
{
  View3D *v3d = CTX_wm_view3d(C);
  RegionView3D *rv3d = CTX_wm_region_view3d(C);
  if (ED_view3d_offset_lock_check(v3d, rv3d)) {
    BKE_report(op->reports, RPT_WARNING, "Cannot dolly when the view offset is locked");
    return true;
  }
  else {
    return false;
  }
}

static void view_dolly_to_vector_3d(ARegion *ar, float orig_ofs[3], float dvec[3], float dfac)
{
  RegionView3D *rv3d = ar->regiondata;
  madd_v3_v3v3fl(rv3d->ofs, orig_ofs, dvec, -(1.0f - dfac));
}

static void viewdolly_apply(ViewOpsData *vod, const int xy[2], const short zoom_invert)
{
  float zfac = 1.0;

  {
    float len1, len2;

    if (U.uiflag & USER_ZOOM_HORIZ) {
      len1 = (vod->ar->winrct.xmax - xy[0]) + 5;
      len2 = (vod->ar->winrct.xmax - vod->init.event_xy[0]) + 5;
    }
    else {
      len1 = (vod->ar->winrct.ymax - xy[1]) + 5;
      len2 = (vod->ar->winrct.ymax - vod->init.event_xy[1]) + 5;
    }
    if (zoom_invert) {
      SWAP(float, len1, len2);
    }

    zfac = 1.0f + ((len1 - len2) * 0.01f * vod->rv3d->dist);
  }

  if (zfac != 1.0f) {
    view_dolly_to_vector_3d(vod->ar, vod->init.ofs, vod->init.mousevec, zfac);
  }

  if (vod->rv3d->viewlock & RV3D_BOXVIEW) {
    view3d_boxview_sync(vod->sa, vod->ar);
  }

  ED_view3d_camera_lock_sync(vod->depsgraph, vod->v3d, vod->rv3d);

  ED_region_tag_redraw(vod->ar);
}

static int viewdolly_modal(bContext *C, wmOperator *op, const wmEvent *event)
{
  ViewOpsData *vod = op->customdata;
  short event_code = VIEW_PASS;
  bool use_autokey = false;
  int ret = OPERATOR_RUNNING_MODAL;

  /* execute the events */
  if (event->type == MOUSEMOVE) {
    event_code = VIEW_APPLY;
  }
  else if (event->type == EVT_MODAL_MAP) {
    switch (event->val) {
      case VIEW_MODAL_CONFIRM:
        event_code = VIEW_CONFIRM;
        break;
      case VIEWROT_MODAL_SWITCH_MOVE:
        WM_operator_name_call(C, "VIEW3D_OT_move", WM_OP_INVOKE_DEFAULT, NULL);
        event_code = VIEW_CONFIRM;
        break;
      case VIEWROT_MODAL_SWITCH_ROTATE:
        WM_operator_name_call(C, "VIEW3D_OT_rotate", WM_OP_INVOKE_DEFAULT, NULL);
        event_code = VIEW_CONFIRM;
        break;
    }
  }
  else if (event->type == vod->init.event_type && event->val == KM_RELEASE) {
    event_code = VIEW_CONFIRM;
  }

  if (event_code == VIEW_APPLY) {
    viewdolly_apply(vod, &event->x, (U.uiflag & USER_ZOOM_INVERT) != 0);
    if (ED_screen_animation_playing(CTX_wm_manager(C))) {
      use_autokey = true;
    }
  }
  else if (event_code == VIEW_CONFIRM) {
    ED_view3d_depth_tag_update(vod->rv3d);
    use_autokey = true;
    ret = OPERATOR_FINISHED;
  }

  if (use_autokey) {
    ED_view3d_camera_lock_autokey(vod->v3d, vod->rv3d, C, false, true);
  }

  if (ret & OPERATOR_FINISHED) {
    viewops_data_free(C, op);
  }

  return ret;
}

static int viewdolly_exec(bContext *C, wmOperator *op)
{
  View3D *v3d;
  RegionView3D *rv3d;
  ScrArea *sa;
  ARegion *ar;
  float mousevec[3];

  const int delta = RNA_int_get(op->ptr, "delta");

  if (op->customdata) {
    ViewOpsData *vod = op->customdata;

    sa = vod->sa;
    ar = vod->ar;
    copy_v3_v3(mousevec, vod->init.mousevec);
  }
  else {
    sa = CTX_wm_area(C);
    ar = CTX_wm_region(C);
    negate_v3_v3(mousevec, ((RegionView3D *)ar->regiondata)->viewinv[2]);
    normalize_v3(mousevec);
  }

  v3d = sa->spacedata.first;
  rv3d = ar->regiondata;

  const bool use_cursor_init = RNA_boolean_get(op->ptr, "use_cursor_init");

  /* overwrite the mouse vector with the view direction (zoom into the center) */
  if ((use_cursor_init && (U.uiflag & USER_ZOOM_TO_MOUSEPOS)) == 0) {
    normalize_v3_v3(mousevec, rv3d->viewinv[2]);
  }

  view_dolly_to_vector_3d(ar, rv3d->ofs, mousevec, delta < 0 ? 0.2f : 1.8f);

  if (rv3d->viewlock & RV3D_BOXVIEW) {
    view3d_boxview_sync(sa, ar);
  }

  ED_view3d_depth_tag_update(rv3d);

  ED_view3d_camera_lock_sync(CTX_data_ensure_evaluated_depsgraph(C), v3d, rv3d);

  ED_region_tag_redraw(ar);

  viewops_data_free(C, op);

  return OPERATOR_FINISHED;
}

/* copied from viewzoom_invoke(), changes here may apply there */
static int viewdolly_invoke(bContext *C, wmOperator *op, const wmEvent *event)
{
  ViewOpsData *vod;

  if (viewdolly_offset_lock_check(C, op)) {
    return OPERATOR_CANCELLED;
  }

  /* makes op->customdata */
  viewops_data_alloc(C, op);
  vod = op->customdata;

  /* poll should check but in some cases fails, see poll func for details */
  if (vod->rv3d->viewlock & RV3D_LOCKED) {
    viewops_data_free(C, op);
    return OPERATOR_PASS_THROUGH;
  }

  ED_view3d_smooth_view_force_finish(C, vod->v3d, vod->ar);

  /* needs to run before 'viewops_data_create' so the backup 'rv3d->ofs' is correct */
  /* switch from camera view when: */
  if (vod->rv3d->persp != RV3D_PERSP) {
    if (vod->rv3d->persp == RV3D_CAMOB) {
      /* ignore rv3d->lpersp because dolly only makes sense in perspective mode */
      const Depsgraph *depsgraph = CTX_data_ensure_evaluated_depsgraph(C);
      ED_view3d_persp_switch_from_camera(depsgraph, vod->v3d, vod->rv3d, RV3D_PERSP);
    }
    else {
      vod->rv3d->persp = RV3D_PERSP;
    }
    ED_region_tag_redraw(vod->ar);
  }

  const bool use_cursor_init = RNA_boolean_get(op->ptr, "use_cursor_init");

  viewops_data_create(C,
                      op,
                      event,
                      (viewops_flag_from_prefs() & ~VIEWOPS_FLAG_ORBIT_SELECT) |
                          (use_cursor_init ? VIEWOPS_FLAG_USE_MOUSE_INIT : 0));

  /* if one or the other zoom position aren't set, set from event */
  if (!RNA_struct_property_is_set(op->ptr, "mx") || !RNA_struct_property_is_set(op->ptr, "my")) {
    RNA_int_set(op->ptr, "mx", event->x);
    RNA_int_set(op->ptr, "my", event->y);
  }

  if (RNA_struct_property_is_set(op->ptr, "delta")) {
    viewdolly_exec(C, op);
  }
  else {
    /* overwrite the mouse vector with the view direction (zoom into the center) */
    if ((use_cursor_init && (U.uiflag & USER_ZOOM_TO_MOUSEPOS)) == 0) {
      negate_v3_v3(vod->init.mousevec, vod->rv3d->viewinv[2]);
      normalize_v3(vod->init.mousevec);
    }

    if (event->type == MOUSEZOOM) {
      /* Bypass Zoom invert flag for track pads (pass false always) */

      if (U.uiflag & USER_ZOOM_HORIZ) {
        vod->init.event_xy[0] = vod->prev.event_xy[0] = event->x;
      }
      else {
        /* Set y move = x move as MOUSEZOOM uses only x axis to pass magnification value */
        vod->init.event_xy[1] = vod->prev.event_xy[1] = vod->init.event_xy[1] + event->x -
                                                        event->prevx;
      }
      viewdolly_apply(vod, &event->prevx, (U.uiflag & USER_ZOOM_INVERT) == 0);
      ED_view3d_depth_tag_update(vod->rv3d);

      viewops_data_free(C, op);
      return OPERATOR_FINISHED;
    }
    else {
      /* add temp handler */
      WM_event_add_modal_handler(C, op);

      return OPERATOR_RUNNING_MODAL;
    }
  }
  return OPERATOR_FINISHED;
}

static void viewdolly_cancel(bContext *C, wmOperator *op)
{
  viewops_data_free(C, op);
}

void VIEW3D_OT_dolly(wmOperatorType *ot)
{
  /* identifiers */
  ot->name = "Dolly View";
  ot->description = "Dolly in/out in the view";
  ot->idname = "VIEW3D_OT_dolly";

  /* api callbacks */
  ot->invoke = viewdolly_invoke;
  ot->exec = viewdolly_exec;
  ot->modal = viewdolly_modal;
  ot->poll = ED_operator_region_view3d_active;
  ot->cancel = viewdolly_cancel;

  /* flags */
  ot->flag = OPTYPE_BLOCKING | OPTYPE_GRAB_CURSOR_XY;

  /* properties */
  view3d_operator_properties_common(
      ot, V3D_OP_PROP_DELTA | V3D_OP_PROP_MOUSE_CO | V3D_OP_PROP_USE_MOUSE_INIT);
}

/** \} */

/* -------------------------------------------------------------------- */
/** \name View All Operator
 *
 * Move & Zoom the view to fit all of it's contents.
 * \{ */

static bool view3d_object_skip_minmax(const View3D *v3d,
                                      const RegionView3D *rv3d,
                                      const Object *ob,
                                      const bool skip_camera,
                                      bool *r_only_center)
{
  BLI_assert(ob->id.orig_id == NULL);
  *r_only_center = false;

  if (skip_camera && (ob == v3d->camera)) {
    return true;
  }

  if ((ob->type == OB_EMPTY) && (ob->empty_drawtype == OB_EMPTY_IMAGE) &&
      !BKE_object_empty_image_frame_is_visible_in_view3d(ob, rv3d)) {
    *r_only_center = true;
    return false;
  }

  return false;
}

static void view3d_from_minmax(bContext *C,
                               View3D *v3d,
                               ARegion *ar,
                               const float min[3],
                               const float max[3],
                               bool ok_dist,
                               const int smooth_viewtx)
{
  RegionView3D *rv3d = ar->regiondata;
  float afm[3];
  float size;

  ED_view3d_smooth_view_force_finish(C, v3d, ar);

  /* SMOOTHVIEW */
  float new_ofs[3];
  float new_dist;

  sub_v3_v3v3(afm, max, min);
  size = max_fff(afm[0], afm[1], afm[2]);

  if (ok_dist) {
    char persp;

    if (rv3d->is_persp) {
      if (rv3d->persp == RV3D_CAMOB && ED_view3d_camera_lock_check(v3d, rv3d)) {
        persp = RV3D_CAMOB;
      }
      else {
        persp = RV3D_PERSP;
      }
    }
    else { /* ortho */
      if (size < 0.0001f) {
        /* bounding box was a single point so do not zoom */
        ok_dist = false;
      }
      else {
        /* adjust zoom so it looks nicer */
        persp = RV3D_ORTHO;
      }
    }

    if (ok_dist) {
      Depsgraph *depsgraph = CTX_data_ensure_evaluated_depsgraph(C);
      new_dist = ED_view3d_radius_to_dist(
          v3d, ar, depsgraph, persp, true, (size / 2) * VIEW3D_MARGIN);
      if (rv3d->is_persp) {
        /* don't zoom closer than the near clipping plane */
        new_dist = max_ff(new_dist, v3d->clip_start * 1.5f);
      }
    }
  }

  mid_v3_v3v3(new_ofs, min, max);
  negate_v3(new_ofs);

  if (rv3d->persp == RV3D_CAMOB && !ED_view3d_camera_lock_check(v3d, rv3d)) {
    rv3d->persp = RV3D_PERSP;
    ED_view3d_smooth_view(C,
                          v3d,
                          ar,
                          smooth_viewtx,
                          &(const V3D_SmoothParams){
                              .camera_old = v3d->camera,
                              .ofs = new_ofs,
                              .dist = ok_dist ? &new_dist : NULL,
                          });
  }
  else {
    ED_view3d_smooth_view(C,
                          v3d,
                          ar,
                          smooth_viewtx,
                          &(const V3D_SmoothParams){
                              .ofs = new_ofs,
                              .dist = ok_dist ? &new_dist : NULL,
                          });
  }

  /* smooth view does viewlock RV3D_BOXVIEW copy */
}

/**
 * Same as #view3d_from_minmax but for all regions (except cameras).
 */
static void view3d_from_minmax_multi(bContext *C,
                                     View3D *v3d,
                                     const float min[3],
                                     const float max[3],
                                     const bool ok_dist,
                                     const int smooth_viewtx)
{
  ScrArea *sa = CTX_wm_area(C);
  ARegion *ar;
  for (ar = sa->regionbase.first; ar; ar = ar->next) {
    if (ar->regiontype == RGN_TYPE_WINDOW) {
      RegionView3D *rv3d = ar->regiondata;
      /* when using all regions, don't jump out of camera view,
       * but _do_ allow locked cameras to be moved */
      if ((rv3d->persp != RV3D_CAMOB) || ED_view3d_camera_lock_check(v3d, rv3d)) {
        view3d_from_minmax(C, v3d, ar, min, max, ok_dist, smooth_viewtx);
      }
    }
  }
}

static int view3d_all_exec(bContext *C, wmOperator *op)
{
  ARegion *ar = CTX_wm_region(C);
  View3D *v3d = CTX_wm_view3d(C);
  RegionView3D *rv3d = CTX_wm_region_view3d(C);
  Scene *scene = CTX_data_scene(C);
  const Depsgraph *depsgraph = CTX_data_ensure_evaluated_depsgraph(C);
  ViewLayer *view_layer_eval = DEG_get_evaluated_view_layer(depsgraph);
  Base *base_eval;
  const bool use_all_regions = RNA_boolean_get(op->ptr, "use_all_regions");
  const bool skip_camera = (ED_view3d_camera_lock_check(v3d, ar->regiondata) ||
                            /* any one of the regions may be locked */
                            (use_all_regions && v3d->flag2 & V3D_LOCK_CAMERA));
  const bool center = RNA_boolean_get(op->ptr, "center");
  const int smooth_viewtx = WM_operator_smooth_viewtx_get(op);

  float min[3], max[3];
  bool changed = false;

  if (center) {
    /* in 2.4x this also move the cursor to (0, 0, 0) (with shift+c). */
    View3DCursor *cursor = &scene->cursor;
    zero_v3(min);
    zero_v3(max);
    zero_v3(cursor->location);
    float mat3[3][3];
    unit_m3(mat3);
    BKE_scene_cursor_mat3_to_rot(cursor, mat3, false);
  }
  else {
    INIT_MINMAX(min, max);
  }

  for (base_eval = view_layer_eval->object_bases.first; base_eval; base_eval = base_eval->next) {
    if (BASE_VISIBLE(v3d, base_eval)) {
      bool only_center = false;
      Object *ob = DEG_get_original_object(base_eval->object);
      if (view3d_object_skip_minmax(v3d, rv3d, ob, skip_camera, &only_center)) {
        continue;
      }

      if (only_center) {
        minmax_v3v3_v3(min, max, base_eval->object->obmat[3]);
      }
      else {
        BKE_object_minmax(base_eval->object, min, max, false);
      }
      changed = true;
    }
  }

  if (center) {
    DEG_id_tag_update(&scene->id, ID_RECALC_COPY_ON_WRITE);
  }

  if (!changed) {
    ED_region_tag_redraw(ar);
    /* TODO - should this be cancel?
     * I think no, because we always move the cursor, with or without
     * object, but in this case there is no change in the scene,
     * only the cursor so I choice a ED_region_tag like
     * view3d_smooth_view do for the center_cursor.
     * See bug #22640
     */
    return OPERATOR_FINISHED;
  }

  if (use_all_regions) {
    view3d_from_minmax_multi(C, v3d, min, max, true, smooth_viewtx);
  }
  else {
    view3d_from_minmax(C, v3d, ar, min, max, true, smooth_viewtx);
  }

  return OPERATOR_FINISHED;
}

void VIEW3D_OT_view_all(wmOperatorType *ot)
{
  /* identifiers */
  ot->name = "View All";
  ot->description = "View all objects in scene";
  ot->idname = "VIEW3D_OT_view_all";

  /* api callbacks */
  ot->exec = view3d_all_exec;
  ot->poll = ED_operator_region_view3d_active;

  /* flags */
  ot->flag = 0;

  /* properties */
  view3d_operator_properties_common(ot, V3D_OP_PROP_USE_ALL_REGIONS);
  RNA_def_boolean(ot->srna, "center", 0, "Center", "");
}

/** \} */

/* -------------------------------------------------------------------- */
/** \name View Selected Operator
 *
 * Move & Zoom the view to fit selected contents.
 * \{ */

/* like a localview without local!, was centerview() in 2.4x */
static int viewselected_exec(bContext *C, wmOperator *op)
{
  ARegion *ar = CTX_wm_region(C);
  View3D *v3d = CTX_wm_view3d(C);
  RegionView3D *rv3d = CTX_wm_region_view3d(C);
  Scene *scene = CTX_data_scene(C);
  Depsgraph *depsgraph = CTX_data_ensure_evaluated_depsgraph(C);
  ViewLayer *view_layer_eval = DEG_get_evaluated_view_layer(depsgraph);
  Object *ob_eval = OBACT(view_layer_eval);
  Object *obedit = CTX_data_edit_object(C);
  const bGPdata *gpd_eval = ob_eval && (ob_eval->type == OB_GPENCIL) ? ob_eval->data : NULL;
  const bool is_gp_edit = gpd_eval ? GPENCIL_ANY_MODE(gpd_eval) : false;
  const bool is_face_map = ((is_gp_edit == false) && ar->gizmo_map &&
                            WM_gizmomap_is_any_selected(ar->gizmo_map));
  float min[3], max[3];
  bool ok = false, ok_dist = true;
  const bool use_all_regions = RNA_boolean_get(op->ptr, "use_all_regions");
  const bool skip_camera = (ED_view3d_camera_lock_check(v3d, ar->regiondata) ||
                            /* any one of the regions may be locked */
                            (use_all_regions && v3d->flag2 & V3D_LOCK_CAMERA));
  const int smooth_viewtx = WM_operator_smooth_viewtx_get(op);

  INIT_MINMAX(min, max);
  if (is_face_map) {
    ob_eval = NULL;
  }

  if (ob_eval && (ob_eval->mode & OB_MODE_WEIGHT_PAINT)) {
    /* hard-coded exception, we look for the one selected armature */
    /* this is weak code this way, we should make a generic
     * active/selection callback interface once... */
    Base *base_eval;
    for (base_eval = view_layer_eval->object_bases.first; base_eval; base_eval = base_eval->next) {
      if (BASE_SELECTED_EDITABLE(v3d, base_eval)) {
        if (base_eval->object->type == OB_ARMATURE) {
          if (base_eval->object->mode & OB_MODE_POSE) {
            break;
          }
        }
      }
    }
    if (base_eval) {
      ob_eval = base_eval->object;
    }
  }

  if (is_gp_edit) {
    CTX_DATA_BEGIN (C, bGPDstroke *, gps, editable_gpencil_strokes) {
      /* we're only interested in selected points here... */
      if ((gps->flag & GP_STROKE_SELECT) && (gps->flag & GP_STROKE_3DSPACE)) {
        ok |= BKE_gpencil_stroke_minmax(gps, true, min, max);
      }
    }
    CTX_DATA_END;

    if ((ob_eval) && (ok)) {
      mul_m4_v3(ob_eval->obmat, min);
      mul_m4_v3(ob_eval->obmat, max);
    }
  }
  else if (is_face_map) {
    ok = WM_gizmomap_minmax(ar->gizmo_map, true, true, min, max);
  }
  else if (obedit) {
    /* only selected */
    FOREACH_OBJECT_IN_MODE_BEGIN (view_layer_eval, v3d, obedit->type, obedit->mode, ob_eval_iter) {
      ok |= ED_view3d_minmax_verts(ob_eval_iter, min, max);
    }
    FOREACH_OBJECT_IN_MODE_END;
  }
  else if (ob_eval && (ob_eval->mode & OB_MODE_POSE)) {
    FOREACH_OBJECT_IN_MODE_BEGIN (
        view_layer_eval, v3d, ob_eval->type, ob_eval->mode, ob_eval_iter) {
      ok |= BKE_pose_minmax(ob_eval_iter, min, max, true, true);
    }
    FOREACH_OBJECT_IN_MODE_END;
  }
  else if (BKE_paint_select_face_test(ob_eval)) {
    ok = paintface_minmax(ob_eval, min, max);
  }
  else if (ob_eval && (ob_eval->mode & OB_MODE_PARTICLE_EDIT)) {
    ok = PE_minmax(scene, view_layer_eval, min, max);
  }
  else if (ob_eval && (ob_eval->mode & (OB_MODE_SCULPT | OB_MODE_VERTEX_PAINT |
                                        OB_MODE_WEIGHT_PAINT | OB_MODE_TEXTURE_PAINT))) {
    BKE_paint_stroke_get_average(scene, ob_eval, min);
    copy_v3_v3(max, min);
    ok = true;
    ok_dist = 0; /* don't zoom */
  }
  else {
    Base *base_eval;
    for (base_eval = FIRSTBASE(view_layer_eval); base_eval; base_eval = base_eval->next) {
      if (BASE_SELECTED(v3d, base_eval)) {
        bool only_center = false;
        Object *ob = DEG_get_original_object(base_eval->object);
        if (view3d_object_skip_minmax(v3d, rv3d, ob, skip_camera, &only_center)) {
          continue;
        }

        /* account for duplis */
        if (BKE_object_minmax_dupli(depsgraph, scene, base_eval->object, min, max, false) == 0) {
          /* use if duplis not found */
          if (only_center) {
            minmax_v3v3_v3(min, max, base_eval->object->obmat[3]);
          }
          else {
            BKE_object_minmax(base_eval->object, min, max, false);
          }
        }

        ok = 1;
      }
    }
  }

  if (ok == 0) {
    return OPERATOR_FINISHED;
  }

  if (use_all_regions) {
    view3d_from_minmax_multi(C, v3d, min, max, ok_dist, smooth_viewtx);
  }
  else {
    view3d_from_minmax(C, v3d, ar, min, max, ok_dist, smooth_viewtx);
  }

  return OPERATOR_FINISHED;
}

void VIEW3D_OT_view_selected(wmOperatorType *ot)
{
  /* identifiers */
  ot->name = "View Selected";
  ot->description = "Move the view to the selection center";
  ot->idname = "VIEW3D_OT_view_selected";

  /* api callbacks */
  ot->exec = viewselected_exec;
  ot->poll = ED_operator_region_view3d_active;

  /* flags */
  ot->flag = 0;

  /* properties */
  view3d_operator_properties_common(ot, V3D_OP_PROP_USE_ALL_REGIONS);
}

/** \} */

/* -------------------------------------------------------------------- */
/** \name View Lock Clear Operator
 * \{ */

static int view_lock_clear_exec(bContext *C, wmOperator *UNUSED(op))
{
  View3D *v3d = CTX_wm_view3d(C);

  if (v3d) {
    ED_view3d_lock_clear(v3d);

    WM_event_add_notifier(C, NC_SPACE | ND_SPACE_VIEW3D, v3d);

    return OPERATOR_FINISHED;
  }
  else {
    return OPERATOR_CANCELLED;
  }
}

void VIEW3D_OT_view_lock_clear(wmOperatorType *ot)
{

  /* identifiers */
  ot->name = "View Lock Clear";
  ot->description = "Clear all view locking";
  ot->idname = "VIEW3D_OT_view_lock_clear";

  /* api callbacks */
  ot->exec = view_lock_clear_exec;
  ot->poll = ED_operator_region_view3d_active;

  /* flags */
  ot->flag = 0;
}

/** \} */

/* -------------------------------------------------------------------- */
/** \name View Lock to Active Operator
 * \{ */

static int view_lock_to_active_exec(bContext *C, wmOperator *UNUSED(op))
{
  View3D *v3d = CTX_wm_view3d(C);
  Object *obact = CTX_data_active_object(C);

  if (v3d) {
    ED_view3d_lock_clear(v3d);

    v3d->ob_centre = obact; /* can be NULL */

    if (obact && obact->type == OB_ARMATURE) {
      if (obact->mode & OB_MODE_POSE) {
        Depsgraph *depsgraph = CTX_data_ensure_evaluated_depsgraph(C);
        Object *obact_eval = DEG_get_evaluated_object(depsgraph, obact);
        bPoseChannel *pcham_act = BKE_pose_channel_active(obact_eval);
        if (pcham_act) {
          BLI_strncpy(v3d->ob_centre_bone, pcham_act->name, sizeof(v3d->ob_centre_bone));
        }
      }
      else {
        EditBone *ebone_act = ((bArmature *)obact->data)->act_edbone;
        if (ebone_act) {
          BLI_strncpy(v3d->ob_centre_bone, ebone_act->name, sizeof(v3d->ob_centre_bone));
        }
      }
    }

    WM_event_add_notifier(C, NC_SPACE | ND_SPACE_VIEW3D, v3d);

    return OPERATOR_FINISHED;
  }
  else {
    return OPERATOR_CANCELLED;
  }
}

void VIEW3D_OT_view_lock_to_active(wmOperatorType *ot)
{

  /* identifiers */
  ot->name = "View Lock to Active";
  ot->description = "Lock the view to the active object/bone";
  ot->idname = "VIEW3D_OT_view_lock_to_active";

  /* api callbacks */
  ot->exec = view_lock_to_active_exec;
  ot->poll = ED_operator_region_view3d_active;

  /* flags */
  ot->flag = 0;
}

/** \} */

/* -------------------------------------------------------------------- */
/** \name View Center Cursor Operator
 * \{ */

static int viewcenter_cursor_exec(bContext *C, wmOperator *op)
{
  View3D *v3d = CTX_wm_view3d(C);
  RegionView3D *rv3d = CTX_wm_region_view3d(C);
  Scene *scene = CTX_data_scene(C);

  if (rv3d) {
    ARegion *ar = CTX_wm_region(C);
    const int smooth_viewtx = WM_operator_smooth_viewtx_get(op);

    ED_view3d_smooth_view_force_finish(C, v3d, ar);

    /* non camera center */
    float new_ofs[3];
    negate_v3_v3(new_ofs, scene->cursor.location);
    ED_view3d_smooth_view(C, v3d, ar, smooth_viewtx, &(const V3D_SmoothParams){.ofs = new_ofs});

    /* smooth view does viewlock RV3D_BOXVIEW copy */
  }

  return OPERATOR_FINISHED;
}

void VIEW3D_OT_view_center_cursor(wmOperatorType *ot)
{
  /* identifiers */
  ot->name = "Center View to Cursor";
  ot->description = "Center the view so that the cursor is in the middle of the view";
  ot->idname = "VIEW3D_OT_view_center_cursor";

  /* api callbacks */
  ot->exec = viewcenter_cursor_exec;
  ot->poll = ED_operator_view3d_active;

  /* flags */
  ot->flag = 0;
}

/** \} */

/* -------------------------------------------------------------------- */
/** \name View Center Pick Operator
 * \{ */

static int viewcenter_pick_invoke(bContext *C, wmOperator *op, const wmEvent *event)
{
  View3D *v3d = CTX_wm_view3d(C);
  RegionView3D *rv3d = CTX_wm_region_view3d(C);
  ARegion *ar = CTX_wm_region(C);

  if (rv3d) {
    struct Depsgraph *depsgraph = CTX_data_ensure_evaluated_depsgraph(C);
    float new_ofs[3];
    const int smooth_viewtx = WM_operator_smooth_viewtx_get(op);

    ED_view3d_smooth_view_force_finish(C, v3d, ar);

    view3d_operator_needs_opengl(C);

    if (ED_view3d_autodist(depsgraph, ar, v3d, event->mval, new_ofs, false, NULL)) {
      /* pass */
    }
    else {
      /* fallback to simple pan */
      negate_v3_v3(new_ofs, rv3d->ofs);
      ED_view3d_win_to_3d_int(v3d, ar, new_ofs, event->mval, new_ofs);
    }
    negate_v3(new_ofs);
    ED_view3d_smooth_view(C, v3d, ar, smooth_viewtx, &(const V3D_SmoothParams){.ofs = new_ofs});
  }

  return OPERATOR_FINISHED;
}

void VIEW3D_OT_view_center_pick(wmOperatorType *ot)
{
  /* identifiers */
  ot->name = "Center View to Mouse";
  ot->description = "Center the view to the Z-depth position under the mouse cursor";
  ot->idname = "VIEW3D_OT_view_center_pick";

  /* api callbacks */
  ot->invoke = viewcenter_pick_invoke;
  ot->poll = ED_operator_view3d_active;

  /* flags */
  ot->flag = 0;
}

/** \} */

/* -------------------------------------------------------------------- */
/** \name View Camera Center Operator
 * \{ */

static int view3d_center_camera_exec(bContext *C, wmOperator *UNUSED(op))
{
  Depsgraph *depsgraph = CTX_data_ensure_evaluated_depsgraph(C);
  Scene *scene = CTX_data_scene(C);
  float xfac, yfac;
  float size[2];

  View3D *v3d;
  ARegion *ar;
  RegionView3D *rv3d;

  /* no NULL check is needed, poll checks */
  ED_view3d_context_user_region(C, &v3d, &ar);
  rv3d = ar->regiondata;

  rv3d->camdx = rv3d->camdy = 0.0f;

  ED_view3d_calc_camera_border_size(scene, depsgraph, ar, v3d, rv3d, size);

  /* 4px is just a little room from the edge of the area */
  xfac = (float)ar->winx / (float)(size[0] + 4);
  yfac = (float)ar->winy / (float)(size[1] + 4);

  rv3d->camzoom = BKE_screen_view3d_zoom_from_fac(min_ff(xfac, yfac));
  CLAMP(rv3d->camzoom, RV3D_CAMZOOM_MIN, RV3D_CAMZOOM_MAX);

  WM_event_add_notifier(C, NC_SPACE | ND_SPACE_VIEW3D, v3d);

  return OPERATOR_FINISHED;
}

void VIEW3D_OT_view_center_camera(wmOperatorType *ot)
{
  /* identifiers */
  ot->name = "View Camera Center";
  ot->description = "Center the camera view";
  ot->idname = "VIEW3D_OT_view_center_camera";

  /* api callbacks */
  ot->exec = view3d_center_camera_exec;
  ot->poll = view3d_camera_user_poll;

  /* flags */
  ot->flag = 0;
}

/** \} */

/* -------------------------------------------------------------------- */
/** \name View Lock Center Operator
 * \{ */

static int view3d_center_lock_exec(bContext *C, wmOperator *UNUSED(op))
{
  RegionView3D *rv3d = CTX_wm_region_view3d(C);

  zero_v2(rv3d->ofs_lock);

  WM_event_add_notifier(C, NC_SPACE | ND_SPACE_VIEW3D, CTX_wm_view3d(C));

  return OPERATOR_FINISHED;
}

void VIEW3D_OT_view_center_lock(wmOperatorType *ot)
{
  /* identifiers */
  ot->name = "View Lock Center";
  ot->description = "Center the view lock offset";
  ot->idname = "VIEW3D_OT_view_center_lock";

  /* api callbacks */
  ot->exec = view3d_center_lock_exec;
  ot->poll = view3d_lock_poll;

  /* flags */
  ot->flag = 0;
}

/** \} */

/* -------------------------------------------------------------------- */
/** \name Set Render Border Operator
 * \{ */

static int render_border_exec(bContext *C, wmOperator *op)
{
  View3D *v3d = CTX_wm_view3d(C);
  ARegion *ar = CTX_wm_region(C);
  RegionView3D *rv3d = ED_view3d_context_rv3d(C);

  Scene *scene = CTX_data_scene(C);

  rcti rect;
  rctf vb, border;

  /* get box select values using rna */
  WM_operator_properties_border_to_rcti(op, &rect);

  /* calculate range */

  if (rv3d->persp == RV3D_CAMOB) {
    Depsgraph *depsgraph = CTX_data_ensure_evaluated_depsgraph(C);
    ED_view3d_calc_camera_border(scene, depsgraph, ar, v3d, rv3d, &vb, false);
  }
  else {
    vb.xmin = 0;
    vb.ymin = 0;
    vb.xmax = ar->winx;
    vb.ymax = ar->winy;
  }

  border.xmin = ((float)rect.xmin - vb.xmin) / BLI_rctf_size_x(&vb);
  border.ymin = ((float)rect.ymin - vb.ymin) / BLI_rctf_size_y(&vb);
  border.xmax = ((float)rect.xmax - vb.xmin) / BLI_rctf_size_x(&vb);
  border.ymax = ((float)rect.ymax - vb.ymin) / BLI_rctf_size_y(&vb);

  /* actually set border */
  CLAMP(border.xmin, 0.0f, 1.0f);
  CLAMP(border.ymin, 0.0f, 1.0f);
  CLAMP(border.xmax, 0.0f, 1.0f);
  CLAMP(border.ymax, 0.0f, 1.0f);

  if (rv3d->persp == RV3D_CAMOB) {
    scene->r.border = border;

    WM_event_add_notifier(C, NC_SCENE | ND_RENDER_OPTIONS, NULL);
  }
  else {
    v3d->render_border = border;

    WM_event_add_notifier(C, NC_SPACE | ND_SPACE_VIEW3D, NULL);
  }

  /* drawing a border outside the camera view switches off border rendering */
  if ((border.xmin == border.xmax || border.ymin == border.ymax)) {
    if (rv3d->persp == RV3D_CAMOB) {
      scene->r.mode &= ~R_BORDER;
    }
    else {
      v3d->flag2 &= ~V3D_RENDER_BORDER;
    }
  }
  else {
    if (rv3d->persp == RV3D_CAMOB) {
      scene->r.mode |= R_BORDER;
    }
    else {
      v3d->flag2 |= V3D_RENDER_BORDER;
    }
  }

  if (rv3d->persp == RV3D_CAMOB) {
    DEG_id_tag_update(&scene->id, ID_RECALC_COPY_ON_WRITE);
  }
  return OPERATOR_FINISHED;
}

void VIEW3D_OT_render_border(wmOperatorType *ot)
{
  /* identifiers */
  ot->name = "Set Render Region";
  ot->description = "Set the boundaries of the border render and enable border render";
  ot->idname = "VIEW3D_OT_render_border";

  /* api callbacks */
  ot->invoke = WM_gesture_box_invoke;
  ot->exec = render_border_exec;
  ot->modal = WM_gesture_box_modal;
  ot->cancel = WM_gesture_box_cancel;

  ot->poll = ED_operator_view3d_active;

  /* flags */
  ot->flag = OPTYPE_REGISTER | OPTYPE_UNDO;

  /* properties */
  WM_operator_properties_border(ot);
}

/** \} */

/* -------------------------------------------------------------------- */
/** \name Clear Render Border Operator
 * \{ */

static int clear_render_border_exec(bContext *C, wmOperator *UNUSED(op))
{
  View3D *v3d = CTX_wm_view3d(C);
  RegionView3D *rv3d = ED_view3d_context_rv3d(C);

  Scene *scene = CTX_data_scene(C);
  rctf *border = NULL;

  if (rv3d->persp == RV3D_CAMOB) {
    scene->r.mode &= ~R_BORDER;
    border = &scene->r.border;

    WM_event_add_notifier(C, NC_SCENE | ND_RENDER_OPTIONS, NULL);
  }
  else {
    v3d->flag2 &= ~V3D_RENDER_BORDER;
    border = &v3d->render_border;

    WM_event_add_notifier(C, NC_SPACE | ND_SPACE_VIEW3D, NULL);
  }

  border->xmin = 0.0f;
  border->ymin = 0.0f;
  border->xmax = 1.0f;
  border->ymax = 1.0f;

  if (rv3d->persp == RV3D_CAMOB) {
    DEG_id_tag_update(&scene->id, ID_RECALC_COPY_ON_WRITE);
  }
  return OPERATOR_FINISHED;
}

void VIEW3D_OT_clear_render_border(wmOperatorType *ot)
{
  /* identifiers */
  ot->name = "Clear Render Region";
  ot->description = "Clear the boundaries of the border render and disable border render";
  ot->idname = "VIEW3D_OT_clear_render_border";

  /* api callbacks */
  ot->exec = clear_render_border_exec;
  ot->poll = ED_operator_view3d_active;

  /* flags */
  ot->flag = OPTYPE_REGISTER | OPTYPE_UNDO;
}

/** \} */

/* -------------------------------------------------------------------- */
/** \name Border Zoom Operator
 * \{ */

static int view3d_zoom_border_exec(bContext *C, wmOperator *op)
{
  ARegion *ar = CTX_wm_region(C);
  View3D *v3d = CTX_wm_view3d(C);
  RegionView3D *rv3d = CTX_wm_region_view3d(C);
  const int smooth_viewtx = WM_operator_smooth_viewtx_get(op);

  /* Zooms in on a border drawn by the user */
  rcti rect;
  float dvec[3], vb[2], xscale, yscale;
  float dist_range[2];

  /* SMOOTHVIEW */
  float new_dist;
  float new_ofs[3];

  /* ZBuffer depth vars */
  float depth_close = FLT_MAX;
  float cent[2], p[3];

  /* note; otherwise opengl won't work */
  view3d_operator_needs_opengl(C);

  /* get box select values using rna */
  WM_operator_properties_border_to_rcti(op, &rect);

  /* check if zooming in/out view */
  const bool zoom_in = !RNA_boolean_get(op->ptr, "zoom_out");

  ED_view3d_dist_range_get(v3d, dist_range);

  /* Get Z Depths, needed for perspective, nice for ortho */
  ED_view3d_draw_depth(CTX_data_ensure_evaluated_depsgraph(C), ar, v3d, true);

  {
    /* avoid allocating the whole depth buffer */
    ViewDepths depth_temp = {0};

    /* avoid view3d_update_depths() for speed. */
    view3d_update_depths_rect(ar, &depth_temp, &rect);

    /* find the closest Z pixel */
    depth_close = view3d_depth_near(&depth_temp);

    MEM_SAFE_FREE(depth_temp.depths);
  }

  cent[0] = (((float)rect.xmin) + ((float)rect.xmax)) / 2;
  cent[1] = (((float)rect.ymin) + ((float)rect.ymax)) / 2;

  if (rv3d->is_persp) {
    float p_corner[3];

    /* no depths to use, we cant do anything! */
    if (depth_close == FLT_MAX) {
      BKE_report(op->reports, RPT_ERROR, "Depth too large");
      return OPERATOR_CANCELLED;
    }
    /* convert border to 3d coordinates */
    if ((!ED_view3d_unproject(ar, cent[0], cent[1], depth_close, p)) ||
        (!ED_view3d_unproject(ar, rect.xmin, rect.ymin, depth_close, p_corner))) {
      return OPERATOR_CANCELLED;
    }

    sub_v3_v3v3(dvec, p, p_corner);
    negate_v3_v3(new_ofs, p);

    new_dist = len_v3(dvec);

    /* ignore dist_range min */
    dist_range[0] = v3d->clip_start * 1.5f;
  }
  else { /* othographic */
    /* find the current window width and height */
    vb[0] = ar->winx;
    vb[1] = ar->winy;

    new_dist = rv3d->dist;

    /* convert the drawn rectangle into 3d space */
    if (depth_close != FLT_MAX && ED_view3d_unproject(ar, cent[0], cent[1], depth_close, p)) {
      negate_v3_v3(new_ofs, p);
    }
    else {
      float mval_f[2];
      float zfac;

      /* We can't use the depth, fallback to the old way that doesn't set the center depth */
      copy_v3_v3(new_ofs, rv3d->ofs);

      {
        float tvec[3];
        negate_v3_v3(tvec, new_ofs);
        zfac = ED_view3d_calc_zfac(rv3d, tvec, NULL);
      }

      mval_f[0] = (rect.xmin + rect.xmax - vb[0]) / 2.0f;
      mval_f[1] = (rect.ymin + rect.ymax - vb[1]) / 2.0f;
      ED_view3d_win_to_delta(ar, mval_f, dvec, zfac);
      /* center the view to the center of the rectangle */
      sub_v3_v3(new_ofs, dvec);
    }

    /* work out the ratios, so that everything selected fits when we zoom */
    xscale = (BLI_rcti_size_x(&rect) / vb[0]);
    yscale = (BLI_rcti_size_y(&rect) / vb[1]);
    new_dist *= max_ff(xscale, yscale);
  }

  if (!zoom_in) {
    sub_v3_v3v3(dvec, new_ofs, rv3d->ofs);
    new_dist = rv3d->dist * (rv3d->dist / new_dist);
    add_v3_v3v3(new_ofs, rv3d->ofs, dvec);
  }

  /* clamp after because we may have been zooming out */
  CLAMP(new_dist, dist_range[0], dist_range[1]);

  /* TODO(campbell): 'is_camera_lock' not currently working well. */
  const bool is_camera_lock = ED_view3d_camera_lock_check(v3d, rv3d);
  if ((rv3d->persp == RV3D_CAMOB) && (is_camera_lock == false)) {
    Depsgraph *depsgraph = CTX_data_ensure_evaluated_depsgraph(C);
    ED_view3d_persp_switch_from_camera(depsgraph, v3d, rv3d, RV3D_PERSP);
  }

  ED_view3d_smooth_view(C,
                        v3d,
                        ar,
                        smooth_viewtx,
                        &(const V3D_SmoothParams){
                            .ofs = new_ofs,
                            .dist = &new_dist,
                        });

  if (rv3d->viewlock & RV3D_BOXVIEW) {
    view3d_boxview_sync(CTX_wm_area(C), ar);
  }

  return OPERATOR_FINISHED;
}

void VIEW3D_OT_zoom_border(wmOperatorType *ot)
{
  /* identifiers */
  ot->name = "Zoom to Border";
  ot->description = "Zoom in the view to the nearest object contained in the border";
  ot->idname = "VIEW3D_OT_zoom_border";

  /* api callbacks */
  ot->invoke = WM_gesture_box_invoke;
  ot->exec = view3d_zoom_border_exec;
  ot->modal = WM_gesture_box_modal;
  ot->cancel = WM_gesture_box_cancel;

  ot->poll = ED_operator_region_view3d_active;

  /* flags */
  ot->flag = 0;

  /* properties */
  WM_operator_properties_gesture_box_zoom(ot);
}

/** \} */

/* -------------------------------------------------------------------- */
/** \name Set Camera Zoom 1:1 Operator
 *
 * Sets the view to 1:1 camera/render-pixel.
 * \{ */

static void view3d_set_1_to_1_viewborder(Scene *scene,
                                         Depsgraph *depsgraph,
                                         ARegion *ar,
                                         View3D *v3d)
{
  RegionView3D *rv3d = ar->regiondata;
  float size[2];
  int im_width = (scene->r.size * scene->r.xsch) / 100;

  ED_view3d_calc_camera_border_size(scene, depsgraph, ar, v3d, rv3d, size);

  rv3d->camzoom = BKE_screen_view3d_zoom_from_fac((float)im_width / size[0]);
  CLAMP(rv3d->camzoom, RV3D_CAMZOOM_MIN, RV3D_CAMZOOM_MAX);
}

static int view3d_zoom_1_to_1_camera_exec(bContext *C, wmOperator *UNUSED(op))
{
  Depsgraph *depsgraph = CTX_data_ensure_evaluated_depsgraph(C);
  Scene *scene = CTX_data_scene(C);

  View3D *v3d;
  ARegion *ar;

  /* no NULL check is needed, poll checks */
  ED_view3d_context_user_region(C, &v3d, &ar);

  view3d_set_1_to_1_viewborder(scene, depsgraph, ar, v3d);

  WM_event_add_notifier(C, NC_SPACE | ND_SPACE_VIEW3D, v3d);

  return OPERATOR_FINISHED;
}

void VIEW3D_OT_zoom_camera_1_to_1(wmOperatorType *ot)
{
  /* identifiers */
  ot->name = "Zoom Camera 1:1";
  ot->description = "Match the camera to 1:1 to the render output";
  ot->idname = "VIEW3D_OT_zoom_camera_1_to_1";

  /* api callbacks */
  ot->exec = view3d_zoom_1_to_1_camera_exec;
  ot->poll = view3d_camera_user_poll;

  /* flags */
  ot->flag = 0;
}

/** \} */

/* -------------------------------------------------------------------- */
/** \name View Axis Operator
 * \{ */

static const EnumPropertyItem prop_view_items[] = {
    {RV3D_VIEW_LEFT, "LEFT", ICON_TRIA_LEFT, "Left", "View From the Left"},
    {RV3D_VIEW_RIGHT, "RIGHT", ICON_TRIA_RIGHT, "Right", "View From the Right"},
    {RV3D_VIEW_BOTTOM, "BOTTOM", ICON_TRIA_DOWN, "Bottom", "View From the Bottom"},
    {RV3D_VIEW_TOP, "TOP", ICON_TRIA_UP, "Top", "View From the Top"},
    {RV3D_VIEW_FRONT, "FRONT", 0, "Front", "View From the Front"},
    {RV3D_VIEW_BACK, "BACK", 0, "Back", "View From the Back"},
    {0, NULL, 0, NULL, NULL},
};

/* would like to make this a generic function - outside of transform */

/**
 * \param align_to_quat: When not NULL, set the axis relative to this rotation.
 */
static void axis_set_view(bContext *C,
                          View3D *v3d,
                          ARegion *ar,
                          const float quat_[4],
                          short view,
                          int perspo,
                          const float *align_to_quat,
                          const int smooth_viewtx)
{
  RegionView3D *rv3d = ar->regiondata; /* no NULL check is needed, poll checks */
  float quat[4];
  const short orig_persp = rv3d->persp;

  normalize_qt_qt(quat, quat_);

  if (align_to_quat) {
    mul_qt_qtqt(quat, quat, align_to_quat);
    rv3d->view = view = RV3D_VIEW_USER;
  }

  if (align_to_quat == NULL) {
    rv3d->view = view;
  }

  if (rv3d->viewlock & RV3D_LOCKED) {
    ED_region_tag_redraw(ar);
    return;
  }

  if (U.uiflag & USER_AUTOPERSP) {
    rv3d->persp = RV3D_VIEW_IS_AXIS(view) ? RV3D_ORTHO : perspo;
  }
  else if (rv3d->persp == RV3D_CAMOB) {
    rv3d->persp = perspo;
  }

  if (rv3d->persp == RV3D_CAMOB && v3d->camera) {
    /* to camera */
    ED_view3d_smooth_view(C,
                          v3d,
                          ar,
                          smooth_viewtx,
                          &(const V3D_SmoothParams){
                              .camera_old = v3d->camera,
                              .ofs = rv3d->ofs,
                              .quat = quat,
                          });
  }
  else if (orig_persp == RV3D_CAMOB && v3d->camera) {
    /* from camera */
    float ofs[3], dist;

    copy_v3_v3(ofs, rv3d->ofs);
    dist = rv3d->dist;

    /* so we animate _from_ the camera location */
    Object *camera_eval = DEG_get_evaluated_object(CTX_data_ensure_evaluated_depsgraph(C),
                                                   v3d->camera);
    ED_view3d_from_object(camera_eval, rv3d->ofs, NULL, &rv3d->dist, NULL);

    ED_view3d_smooth_view(C,
                          v3d,
                          ar,
                          smooth_viewtx,
                          &(const V3D_SmoothParams){
                              .ofs = ofs,
                              .quat = quat,
                              .dist = &dist,
                          });
  }
  else {
    /* rotate around selection */
    const float *dyn_ofs_pt = NULL;
    float dyn_ofs[3];

    if (U.uiflag & USER_ORBIT_SELECTION) {
      if (view3d_orbit_calc_center(C, dyn_ofs)) {
        negate_v3(dyn_ofs);
        dyn_ofs_pt = dyn_ofs;
      }
    }

    /* no camera involved */
    ED_view3d_smooth_view(C,
                          v3d,
                          ar,
                          smooth_viewtx,
                          &(const V3D_SmoothParams){
                              .quat = quat,
                              .dyn_ofs = dyn_ofs_pt,
                          });
  }
}

static int view_axis_exec(bContext *C, wmOperator *op)
{
  View3D *v3d;
  ARegion *ar;
  RegionView3D *rv3d;
  static int perspo = RV3D_PERSP;
  int viewnum;
  const int smooth_viewtx = WM_operator_smooth_viewtx_get(op);

  /* no NULL check is needed, poll checks */
  ED_view3d_context_user_region(C, &v3d, &ar);
  rv3d = ar->regiondata;

  ED_view3d_smooth_view_force_finish(C, v3d, ar);

  viewnum = RNA_enum_get(op->ptr, "type");

  float align_quat_buf[4];
  float *align_quat = NULL;

  if (RNA_boolean_get(op->ptr, "align_active")) {
    /* align to active object */
    Object *obact = CTX_data_active_object(C);
    if (obact != NULL) {
      float twmat[3][3];
      /* same as transform gizmo when normal is set */
      ED_getTransformOrientationMatrix(C, twmat, V3D_AROUND_ACTIVE);
      align_quat = align_quat_buf;
      mat3_to_quat(align_quat, twmat);
      invert_qt_normalized(align_quat);
    }
  }

  if (RNA_boolean_get(op->ptr, "relative")) {
    float z_rel[3];

    if (viewnum == RV3D_VIEW_RIGHT) {
      negate_v3_v3(z_rel, rv3d->viewinv[0]);
    }
    else if (viewnum == RV3D_VIEW_LEFT) {
      copy_v3_v3(z_rel, rv3d->viewinv[0]);
    }
    else if (viewnum == RV3D_VIEW_TOP) {
      negate_v3_v3(z_rel, rv3d->viewinv[1]);
    }
    else if (viewnum == RV3D_VIEW_BOTTOM) {
      copy_v3_v3(z_rel, rv3d->viewinv[1]);
    }
    else if (viewnum == RV3D_VIEW_FRONT) {
      negate_v3_v3(z_rel, rv3d->viewinv[2]);
    }
    else if (viewnum == RV3D_VIEW_BACK) {
      copy_v3_v3(z_rel, rv3d->viewinv[2]);
    }
    else {
      BLI_assert(0);
    }

    float angle_max = FLT_MAX;
    int view_closest = -1;
    for (int i = RV3D_VIEW_FRONT; i <= RV3D_VIEW_BOTTOM; i++) {
      float quat[4];
      float mat[3][3];
      ED_view3d_quat_from_axis_view(i, quat);
      quat[0] *= -1.0f;
      quat_to_mat3(mat, quat);
      if (align_quat) {
        mul_qt_qtqt(quat, quat, align_quat);
      }
      const float angle_test = angle_normalized_v3v3(z_rel, mat[2]);
      if (angle_max > angle_test) {
        angle_max = angle_test;
        view_closest = i;
      }
    }
    if (view_closest == -1) {
      view_closest = RV3D_VIEW_FRONT;
    }
    viewnum = view_closest;
  }

  /* Use this to test if we started out with a camera */
  const int nextperspo = (rv3d->persp == RV3D_CAMOB) ? rv3d->lpersp : perspo;
  float quat[4];
  ED_view3d_quat_from_axis_view(viewnum, quat);
  axis_set_view(C, v3d, ar, quat, viewnum, nextperspo, align_quat, smooth_viewtx);

  perspo = rv3d->persp;

  return OPERATOR_FINISHED;
}

void VIEW3D_OT_view_axis(wmOperatorType *ot)
{
  PropertyRNA *prop;

  /* identifiers */
  ot->name = "View Axis";
  ot->description = "Use a preset viewpoint";
  ot->idname = "VIEW3D_OT_view_axis";

  /* api callbacks */
  ot->exec = view_axis_exec;
  ot->poll = ED_operator_rv3d_user_region_poll;

  /* flags */
  ot->flag = 0;

  ot->prop = RNA_def_enum(ot->srna, "type", prop_view_items, 0, "View", "Preset viewpoint to use");
  RNA_def_property_flag(ot->prop, PROP_SKIP_SAVE);
  prop = RNA_def_boolean(
      ot->srna, "align_active", 0, "Align Active", "Align to the active object's axis");
  RNA_def_property_flag(prop, PROP_SKIP_SAVE);
  prop = RNA_def_boolean(
      ot->srna, "relative", 0, "Relative", "Rotate relative to the current orientation");
  RNA_def_property_flag(prop, PROP_SKIP_SAVE);
}

/** \} */

/* -------------------------------------------------------------------- */
/** \name View Camera Operator
 * \{ */

static int view_camera_exec(bContext *C, wmOperator *op)
{
  View3D *v3d;
  ARegion *ar;
  RegionView3D *rv3d;
  const int smooth_viewtx = WM_operator_smooth_viewtx_get(op);

  /* no NULL check is needed, poll checks */
  ED_view3d_context_user_region(C, &v3d, &ar);
  rv3d = ar->regiondata;

  ED_view3d_smooth_view_force_finish(C, v3d, ar);

  if ((rv3d->viewlock & RV3D_LOCKED) == 0) {
    /* lastview -  */

    ViewLayer *view_layer = CTX_data_view_layer(C);
    Scene *scene = CTX_data_scene(C);

    if (rv3d->persp != RV3D_CAMOB) {
      Object *ob = OBACT(view_layer);

      if (!rv3d->smooth_timer) {
        /* store settings of current view before allowing overwriting with camera view
         * only if we're not currently in a view transition */

        ED_view3d_lastview_store(rv3d);
      }

#if 0
      if (G.qual == LR_ALTKEY) {
        if (oldcamera && is_an_active_object(oldcamera)) {
          v3d->camera = oldcamera;
        }
        handle_view3d_lock();
      }
#endif

      /* first get the default camera for the view lock type */
      if (v3d->scenelock) {
        /* sets the camera view if available */
        v3d->camera = scene->camera;
      }
      else {
        /* use scene camera if one is not set (even though we're unlocked) */
        if (v3d->camera == NULL) {
          v3d->camera = scene->camera;
        }
      }

      /* if the camera isn't found, check a number of options */
      if (v3d->camera == NULL && ob && ob->type == OB_CAMERA) {
        v3d->camera = ob;
      }

      if (v3d->camera == NULL) {
        v3d->camera = BKE_view_layer_camera_find(view_layer);
      }

      /* couldn't find any useful camera, bail out */
      if (v3d->camera == NULL) {
        return OPERATOR_CANCELLED;
      }

      /* important these don't get out of sync for locked scenes */
      if (v3d->scenelock && scene->camera != v3d->camera) {
        scene->camera = v3d->camera;
        DEG_id_tag_update(&scene->id, ID_RECALC_COPY_ON_WRITE);
      }

      /* finally do snazzy view zooming */
      rv3d->persp = RV3D_CAMOB;
      ED_view3d_smooth_view(C,
                            v3d,
                            ar,
                            smooth_viewtx,
                            &(const V3D_SmoothParams){
                                .camera = v3d->camera,
                                .ofs = rv3d->ofs,
                                .quat = rv3d->viewquat,
                                .dist = &rv3d->dist,
                                .lens = &v3d->lens,
                            });
    }
    else {
      /* return to settings of last view */
      /* does view3d_smooth_view too */
      axis_set_view(C, v3d, ar, rv3d->lviewquat, rv3d->lview, rv3d->lpersp, NULL, smooth_viewtx);
    }
  }

  return OPERATOR_FINISHED;
}

void VIEW3D_OT_view_camera(wmOperatorType *ot)
{
  /* identifiers */
  ot->name = "View Camera";
  ot->description = "Toggle the camera view";
  ot->idname = "VIEW3D_OT_view_camera";

  /* api callbacks */
  ot->exec = view_camera_exec;
  ot->poll = ED_operator_rv3d_user_region_poll;

  /* flags */
  ot->flag = 0;
}

/** \} */

/* -------------------------------------------------------------------- */
/** \name View Orbit Operator
 *
 * Rotate (orbit) in incremental steps. For interactive orbit see #VIEW3D_OT_rotate.
 * \{ */

enum {
  V3D_VIEW_STEPLEFT = 1,
  V3D_VIEW_STEPRIGHT,
  V3D_VIEW_STEPDOWN,
  V3D_VIEW_STEPUP,
};

static const EnumPropertyItem prop_view_orbit_items[] = {
    {V3D_VIEW_STEPLEFT, "ORBITLEFT", 0, "Orbit Left", "Orbit the view around to the Left"},
    {V3D_VIEW_STEPRIGHT, "ORBITRIGHT", 0, "Orbit Right", "Orbit the view around to the Right"},
    {V3D_VIEW_STEPUP, "ORBITUP", 0, "Orbit Up", "Orbit the view Up"},
    {V3D_VIEW_STEPDOWN, "ORBITDOWN", 0, "Orbit Down", "Orbit the view Down"},
    {0, NULL, 0, NULL, NULL},
};

static int vieworbit_exec(bContext *C, wmOperator *op)
{
  View3D *v3d;
  ARegion *ar;
  RegionView3D *rv3d;
  int orbitdir;
  char view_opposite;
  PropertyRNA *prop_angle = RNA_struct_find_property(op->ptr, "angle");
  float angle = RNA_property_is_set(op->ptr, prop_angle) ?
                    RNA_property_float_get(op->ptr, prop_angle) :
                    DEG2RADF(U.pad_rot_angle);

  /* no NULL check is needed, poll checks */
  v3d = CTX_wm_view3d(C);
  ar = CTX_wm_region(C);
  rv3d = ar->regiondata;

  /* support for switching to the opposite view (even when in locked views) */
  view_opposite = (fabsf(angle) == (float)M_PI) ? ED_view3d_axis_view_opposite(rv3d->view) :
                                                  RV3D_VIEW_USER;
  orbitdir = RNA_enum_get(op->ptr, "type");

  if ((rv3d->viewlock & RV3D_LOCKED) && (view_opposite == RV3D_VIEW_USER)) {
    /* no NULL check is needed, poll checks */
    ED_view3d_context_user_region(C, &v3d, &ar);
    rv3d = ar->regiondata;
  }

  ED_view3d_smooth_view_force_finish(C, v3d, ar);

  if ((rv3d->viewlock & RV3D_LOCKED) == 0 || (view_opposite != RV3D_VIEW_USER)) {
    if ((rv3d->persp != RV3D_CAMOB) || ED_view3d_camera_lock_check(v3d, rv3d)) {
      int smooth_viewtx = WM_operator_smooth_viewtx_get(op);
      float quat_mul[4];
      float quat_new[4];

      if (view_opposite == RV3D_VIEW_USER) {
        const Depsgraph *depsgraph = CTX_data_ensure_evaluated_depsgraph(C);
        ED_view3d_persp_ensure(depsgraph, v3d, ar);
      }

      if (ELEM(orbitdir, V3D_VIEW_STEPLEFT, V3D_VIEW_STEPRIGHT)) {
        if (orbitdir == V3D_VIEW_STEPRIGHT) {
          angle = -angle;
        }

        /* z-axis */
        axis_angle_to_quat_single(quat_mul, 'Z', angle);
      }
      else {

        if (orbitdir == V3D_VIEW_STEPDOWN) {
          angle = -angle;
        }

        /* horizontal axis */
        axis_angle_to_quat(quat_mul, rv3d->viewinv[0], angle);
      }

      mul_qt_qtqt(quat_new, rv3d->viewquat, quat_mul);

      /* avoid precision loss over time */
      normalize_qt(quat_new);

      if (view_opposite != RV3D_VIEW_USER) {
        rv3d->view = view_opposite;
        /* avoid float in-precision, just get a new orientation */
        ED_view3d_quat_from_axis_view(view_opposite, quat_new);
      }
      else {
        rv3d->view = RV3D_VIEW_USER;
      }

      float dyn_ofs[3], *dyn_ofs_pt = NULL;

      if (U.uiflag & USER_ORBIT_SELECTION) {
        if (view3d_orbit_calc_center(C, dyn_ofs)) {
          negate_v3(dyn_ofs);
          dyn_ofs_pt = dyn_ofs;
        }
      }

      ED_view3d_smooth_view(C,
                            v3d,
                            ar,
                            smooth_viewtx,
                            &(const V3D_SmoothParams){
                                .quat = quat_new,
                                .dyn_ofs = dyn_ofs_pt,
                            });

      return OPERATOR_FINISHED;
    }
  }

  return OPERATOR_CANCELLED;
}

void VIEW3D_OT_view_orbit(wmOperatorType *ot)
{
  PropertyRNA *prop;

  /* identifiers */
  ot->name = "View Orbit";
  ot->description = "Orbit the view";
  ot->idname = "VIEW3D_OT_view_orbit";

  /* api callbacks */
  ot->exec = vieworbit_exec;
  ot->poll = ED_operator_rv3d_user_region_poll;

  /* flags */
  ot->flag = 0;

  /* properties */
  prop = RNA_def_float(ot->srna, "angle", 0, -FLT_MAX, FLT_MAX, "Roll", "", -FLT_MAX, FLT_MAX);
  RNA_def_property_flag(prop, PROP_SKIP_SAVE);

  ot->prop = RNA_def_enum(
      ot->srna, "type", prop_view_orbit_items, 0, "Orbit", "Direction of View Orbit");
}

/** \} */

/* -------------------------------------------------------------------- */
/** \name View Roll Operator
 * \{ */

static void view_roll_angle(
    ARegion *ar, float quat[4], const float orig_quat[4], const float dvec[3], float angle)
{
  RegionView3D *rv3d = ar->regiondata;
  float quat_mul[4];

  /* camera axis */
  axis_angle_normalized_to_quat(quat_mul, dvec, angle);

  mul_qt_qtqt(quat, orig_quat, quat_mul);

  /* avoid precision loss over time */
  normalize_qt(quat);

  rv3d->view = RV3D_VIEW_USER;
}

static void viewroll_apply(ViewOpsData *vod, int x, int UNUSED(y))
{
  float angle = 0.0;

  {
    float len1, len2, tot;

    tot = vod->ar->winrct.xmax - vod->ar->winrct.xmin;
    len1 = (vod->ar->winrct.xmax - x) / tot;
    len2 = (vod->ar->winrct.xmax - vod->init.event_xy[0]) / tot;
    angle = (len1 - len2) * (float)M_PI * 4.0f;
  }

  if (angle != 0.0f) {
    view_roll_angle(vod->ar, vod->rv3d->viewquat, vod->init.quat, vod->init.mousevec, angle);
  }

  if (vod->use_dyn_ofs) {
    view3d_orbit_apply_dyn_ofs(
        vod->rv3d->ofs, vod->init.ofs, vod->init.quat, vod->rv3d->viewquat, vod->dyn_ofs);
  }

  if (vod->rv3d->viewlock & RV3D_BOXVIEW) {
    view3d_boxview_sync(vod->sa, vod->ar);
  }

  ED_view3d_camera_lock_sync(vod->depsgraph, vod->v3d, vod->rv3d);

  ED_region_tag_redraw(vod->ar);
}

static int viewroll_modal(bContext *C, wmOperator *op, const wmEvent *event)
{
  ViewOpsData *vod = op->customdata;
  short event_code = VIEW_PASS;
  bool use_autokey = false;
  int ret = OPERATOR_RUNNING_MODAL;

  /* execute the events */
  if (event->type == MOUSEMOVE) {
    event_code = VIEW_APPLY;
  }
  else if (event->type == EVT_MODAL_MAP) {
    switch (event->val) {
      case VIEW_MODAL_CONFIRM:
        event_code = VIEW_CONFIRM;
        break;
      case VIEWROT_MODAL_SWITCH_MOVE:
        WM_operator_name_call(C, "VIEW3D_OT_move", WM_OP_INVOKE_DEFAULT, NULL);
        event_code = VIEW_CONFIRM;
        break;
      case VIEWROT_MODAL_SWITCH_ROTATE:
        WM_operator_name_call(C, "VIEW3D_OT_rotate", WM_OP_INVOKE_DEFAULT, NULL);
        event_code = VIEW_CONFIRM;
        break;
    }
  }
  else if (event->type == vod->init.event_type && event->val == KM_RELEASE) {
    event_code = VIEW_CONFIRM;
  }

  if (event_code == VIEW_APPLY) {
    viewroll_apply(vod, event->x, event->y);
    if (ED_screen_animation_playing(CTX_wm_manager(C))) {
      use_autokey = true;
    }
  }
  else if (event_code == VIEW_CONFIRM) {
    ED_view3d_depth_tag_update(vod->rv3d);
    use_autokey = true;
    ret = OPERATOR_FINISHED;
  }

  if (use_autokey) {
    ED_view3d_camera_lock_autokey(vod->v3d, vod->rv3d, C, true, false);
  }

  if (ret & OPERATOR_FINISHED) {
    viewops_data_free(C, op);
  }

  return ret;
}

static const EnumPropertyItem prop_view_roll_items[] = {
    {0, "ANGLE", 0, "Roll Angle", "Roll the view using an angle value"},
    {V3D_VIEW_STEPLEFT, "LEFT", 0, "Roll Left", "Roll the view around to the Left"},
    {V3D_VIEW_STEPRIGHT, "RIGHT", 0, "Roll Right", "Roll the view around to the Right"},
    {0, NULL, 0, NULL, NULL},
};

static int viewroll_exec(bContext *C, wmOperator *op)
{
  View3D *v3d;
  RegionView3D *rv3d;
  ARegion *ar;

  if (op->customdata) {
    ViewOpsData *vod = op->customdata;
    ar = vod->ar;
    v3d = vod->v3d;
  }
  else {
    ED_view3d_context_user_region(C, &v3d, &ar);
  }

  rv3d = ar->regiondata;
  if ((rv3d->persp != RV3D_CAMOB) || ED_view3d_camera_lock_check(v3d, rv3d)) {

    ED_view3d_smooth_view_force_finish(C, v3d, ar);

    int type = RNA_enum_get(op->ptr, "type");
    float angle = (type == 0) ? RNA_float_get(op->ptr, "angle") : DEG2RADF(U.pad_rot_angle);
    float mousevec[3];
    float quat_new[4];

    const int smooth_viewtx = WM_operator_smooth_viewtx_get(op);

    if (type == V3D_VIEW_STEPLEFT) {
      angle = -angle;
    }

    normalize_v3_v3(mousevec, rv3d->viewinv[2]);
    negate_v3(mousevec);
    view_roll_angle(ar, quat_new, rv3d->viewquat, mousevec, angle);

    const float *dyn_ofs_pt = NULL;
    float dyn_ofs[3];
    if (U.uiflag & USER_ORBIT_SELECTION) {
      if (view3d_orbit_calc_center(C, dyn_ofs)) {
        negate_v3(dyn_ofs);
        dyn_ofs_pt = dyn_ofs;
      }
    }

    ED_view3d_smooth_view(C,
                          v3d,
                          ar,
                          smooth_viewtx,
                          &(const V3D_SmoothParams){
                              .quat = quat_new,
                              .dyn_ofs = dyn_ofs_pt,
                          });

    viewops_data_free(C, op);
    return OPERATOR_FINISHED;
  }
  else {
    viewops_data_free(C, op);
    return OPERATOR_CANCELLED;
  }
}

static int viewroll_invoke(bContext *C, wmOperator *op, const wmEvent *event)
{
  ViewOpsData *vod;

  bool use_angle = RNA_enum_get(op->ptr, "type") != 0;

  if (use_angle || RNA_struct_property_is_set(op->ptr, "angle")) {
    viewroll_exec(C, op);
  }
  else {
    /* makes op->customdata */
    viewops_data_alloc(C, op);
    viewops_data_create(C, op, event, viewops_flag_from_prefs());
    vod = op->customdata;

    ED_view3d_smooth_view_force_finish(C, vod->v3d, vod->ar);

    /* overwrite the mouse vector with the view direction */
    normalize_v3_v3(vod->init.mousevec, vod->rv3d->viewinv[2]);
    negate_v3(vod->init.mousevec);

    if (event->type == MOUSEROTATE) {
      vod->init.event_xy[0] = vod->prev.event_xy[0] = event->x;
      viewroll_apply(vod, event->prevx, event->prevy);
      ED_view3d_depth_tag_update(vod->rv3d);

      viewops_data_free(C, op);
      return OPERATOR_FINISHED;
    }
    else {
      /* add temp handler */
      WM_event_add_modal_handler(C, op);

      return OPERATOR_RUNNING_MODAL;
    }
  }
  return OPERATOR_FINISHED;
}

static void viewroll_cancel(bContext *C, wmOperator *op)
{
  viewops_data_free(C, op);
}

void VIEW3D_OT_view_roll(wmOperatorType *ot)
{
  PropertyRNA *prop;

  /* identifiers */
  ot->name = "View Roll";
  ot->description = "Roll the view";
  ot->idname = "VIEW3D_OT_view_roll";

  /* api callbacks */
  ot->invoke = viewroll_invoke;
  ot->exec = viewroll_exec;
  ot->modal = viewroll_modal;
  ot->poll = ED_operator_rv3d_user_region_poll;
  ot->cancel = viewroll_cancel;

  /* flags */
  ot->flag = 0;

  /* properties */
  ot->prop = prop = RNA_def_float(
      ot->srna, "angle", 0, -FLT_MAX, FLT_MAX, "Roll", "", -FLT_MAX, FLT_MAX);
  RNA_def_property_flag(prop, PROP_SKIP_SAVE);
  prop = RNA_def_enum(ot->srna,
                      "type",
                      prop_view_roll_items,
                      0,
                      "Roll Angle Source",
                      "How roll angle is calculated");
  RNA_def_property_flag(prop, PROP_SKIP_SAVE);
}

enum {
  V3D_VIEW_PANLEFT = 1,
  V3D_VIEW_PANRIGHT,
  V3D_VIEW_PANDOWN,
  V3D_VIEW_PANUP,
};

static const EnumPropertyItem prop_view_pan_items[] = {
    {V3D_VIEW_PANLEFT, "PANLEFT", 0, "Pan Left", "Pan the view to the Left"},
    {V3D_VIEW_PANRIGHT, "PANRIGHT", 0, "Pan Right", "Pan the view to the Right"},
    {V3D_VIEW_PANUP, "PANUP", 0, "Pan Up", "Pan the view Up"},
    {V3D_VIEW_PANDOWN, "PANDOWN", 0, "Pan Down", "Pan the view Down"},
    {0, NULL, 0, NULL, NULL},
};

/** \} */

/* -------------------------------------------------------------------- */
/** \name View Pan Operator
 *
 * Move (pan) in incremental steps. For interactive pan see #VIEW3D_OT_move.
 * \{ */

static int viewpan_invoke(bContext *C, wmOperator *op, const wmEvent *event)
{
  int x = 0, y = 0;
  int pandir = RNA_enum_get(op->ptr, "type");

  if (pandir == V3D_VIEW_PANRIGHT) {
    x = -32;
  }
  else if (pandir == V3D_VIEW_PANLEFT) {
    x = 32;
  }
  else if (pandir == V3D_VIEW_PANUP) {
    y = -25;
  }
  else if (pandir == V3D_VIEW_PANDOWN) {
    y = 25;
  }

  viewops_data_alloc(C, op);
  viewops_data_create(C, op, event, (viewops_flag_from_prefs() & ~VIEWOPS_FLAG_ORBIT_SELECT));
  ViewOpsData *vod = op->customdata;

  viewmove_apply(vod, vod->prev.event_xy[0] + x, vod->prev.event_xy[1] + y);

  ED_view3d_depth_tag_update(vod->rv3d);
  viewops_data_free(C, op);

  return OPERATOR_FINISHED;
}

void VIEW3D_OT_view_pan(wmOperatorType *ot)
{
  /* identifiers */
  ot->name = "Pan View Direction";
  ot->description = "Pan the view in a given direction";
  ot->idname = "VIEW3D_OT_view_pan";

  /* api callbacks */
  ot->invoke = viewpan_invoke;
  ot->poll = ED_operator_region_view3d_active;

  /* flags */
  ot->flag = 0;

  /* Properties */
  ot->prop = RNA_def_enum(
      ot->srna, "type", prop_view_pan_items, 0, "Pan", "Direction of View Pan");
}

/** \} */

/* -------------------------------------------------------------------- */
/** \name View Toggle Perspective/Orthographic Operator
 * \{ */

static int viewpersportho_exec(bContext *C, wmOperator *UNUSED(op))
{
  View3D *v3d_dummy;
  ARegion *ar;
  RegionView3D *rv3d;

  /* no NULL check is needed, poll checks */
  ED_view3d_context_user_region(C, &v3d_dummy, &ar);
  rv3d = ar->regiondata;

  if ((rv3d->viewlock & RV3D_LOCKED) == 0) {
    if (rv3d->persp != RV3D_ORTHO) {
      rv3d->persp = RV3D_ORTHO;
    }
    else {
      rv3d->persp = RV3D_PERSP;
    }
    ED_region_tag_redraw(ar);
  }

  return OPERATOR_FINISHED;
}

void VIEW3D_OT_view_persportho(wmOperatorType *ot)
{
  /* identifiers */
  ot->name = "View Persp/Ortho";
  ot->description = "Switch the current view from perspective/orthographic projection";
  ot->idname = "VIEW3D_OT_view_persportho";

  /* api callbacks */
  ot->exec = viewpersportho_exec;
  ot->poll = ED_operator_rv3d_user_region_poll;

  /* flags */
  ot->flag = 0;
}

/** \} */

/* -------------------------------------------------------------------- */
/** \name View Navigate Operator
 *
 * Wraps walk/fly modes.
 * \{ */

static int view3d_navigate_invoke(bContext *C,
                                  wmOperator *UNUSED(op),
                                  const wmEvent *UNUSED(event))
{
  eViewNavigation_Method mode = U.navigation_mode;

  switch (mode) {
    case VIEW_NAVIGATION_FLY:
      WM_operator_name_call(C, "VIEW3D_OT_fly", WM_OP_INVOKE_DEFAULT, NULL);
      break;
    case VIEW_NAVIGATION_WALK:
    default:
      WM_operator_name_call(C, "VIEW3D_OT_walk", WM_OP_INVOKE_DEFAULT, NULL);
      break;
  }

  return OPERATOR_FINISHED;
}

void VIEW3D_OT_navigate(wmOperatorType *ot)
{
  /* identifiers */
  ot->name = "View Navigation (Walk/Fly)";
  ot->description =
      "Interactively navigate around the scene (uses the mode (walk/fly) preference)";
  ot->idname = "VIEW3D_OT_navigate";

  /* api callbacks */
  ot->invoke = view3d_navigate_invoke;
  ot->poll = ED_operator_view3d_active;
}

/** \} */

/* -------------------------------------------------------------------- */
/** \name Background Image Add Operator
 * \{ */

static Camera *background_image_camera_from_context(bContext *C)
{
  /* Needed to support drag-and-drop & camera buttons context. */
  View3D *v3d = CTX_wm_view3d(C);
  if (v3d != NULL) {
    if (v3d->camera && v3d->camera->data && v3d->camera->type == OB_CAMERA) {
      return v3d->camera->data;
    }
    return NULL;
  }
  else {
    return CTX_data_pointer_get_type(C, "camera", &RNA_Camera).data;
  }
}

static int background_image_add_exec(bContext *C, wmOperator *UNUSED(op))
{
  Camera *cam = background_image_camera_from_context(C);
  BKE_camera_background_image_new(cam);

  return OPERATOR_FINISHED;
}

static int background_image_add_invoke(bContext *C, wmOperator *op, const wmEvent *UNUSED(event))
{
  Camera *cam = background_image_camera_from_context(C);
  Image *ima;
  CameraBGImage *bgpic;

  ima = (Image *)WM_operator_drop_load_path(C, op, ID_IM);
  /* may be NULL, continue anyway */

  bgpic = BKE_camera_background_image_new(cam);
  bgpic->ima = ima;

  cam->flag |= CAM_SHOW_BG_IMAGE;

  WM_event_add_notifier(C, NC_CAMERA | ND_DRAW_RENDER_VIEWPORT, cam);
  DEG_id_tag_update(&cam->id, ID_RECALC_COPY_ON_WRITE);

  return OPERATOR_FINISHED;
}

static bool background_image_add_poll(bContext *C)
{
  return background_image_camera_from_context(C) != NULL;
}

void VIEW3D_OT_background_image_add(wmOperatorType *ot)
{
  /* identifiers */
  /* note: having key shortcut here is bad practice,
   * but for now keep because this displays when dragging an image over the 3D viewport */
  ot->name = "Add Background Image";
  ot->description = "Add a new background image";
  ot->idname = "VIEW3D_OT_background_image_add";

  /* api callbacks */
  ot->invoke = background_image_add_invoke;
  ot->exec = background_image_add_exec;
  ot->poll = background_image_add_poll;

  /* flags */
  ot->flag = OPTYPE_UNDO;

  /* properties */
  RNA_def_string(ot->srna, "name", "Image", MAX_ID_NAME - 2, "Name", "Image name to assign");
  WM_operator_properties_filesel(ot,
                                 FILE_TYPE_FOLDER | FILE_TYPE_IMAGE | FILE_TYPE_MOVIE,
                                 FILE_SPECIAL,
                                 FILE_OPENFILE,
                                 WM_FILESEL_FILEPATH | WM_FILESEL_RELPATH,
                                 FILE_DEFAULTDISPLAY,
                                 FILE_SORT_ALPHA);
}

/** \} */

/* -------------------------------------------------------------------- */
/** \name Background Image Remove Operator
 * \{ */

static int background_image_remove_exec(bContext *C, wmOperator *op)
{
  Camera *cam = CTX_data_pointer_get_type(C, "camera", &RNA_Camera).data;
  const int index = RNA_int_get(op->ptr, "index");
  CameraBGImage *bgpic_rem = BLI_findlink(&cam->bg_images, index);

  if (bgpic_rem) {
    if (bgpic_rem->source == CAM_BGIMG_SOURCE_IMAGE) {
      id_us_min((ID *)bgpic_rem->ima);
    }
    else if (bgpic_rem->source == CAM_BGIMG_SOURCE_MOVIE) {
      id_us_min((ID *)bgpic_rem->clip);
    }

    BKE_camera_background_image_remove(cam, bgpic_rem);

    WM_event_add_notifier(C, NC_CAMERA | ND_DRAW_RENDER_VIEWPORT, cam);
    DEG_id_tag_update(&cam->id, ID_RECALC_COPY_ON_WRITE);

    return OPERATOR_FINISHED;
  }
  else {
    return OPERATOR_CANCELLED;
  }
}

void VIEW3D_OT_background_image_remove(wmOperatorType *ot)
{
  /* identifiers */
  ot->name = "Remove Background Image";
  ot->description = "Remove a background image from the 3D view";
  ot->idname = "VIEW3D_OT_background_image_remove";

  /* api callbacks */
  ot->exec = background_image_remove_exec;
  ot->poll = ED_operator_camera;

  /* flags */
  ot->flag = 0;

  /* properties */
  RNA_def_int(
      ot->srna, "index", 0, 0, INT_MAX, "Index", "Background image index to remove", 0, INT_MAX);
}

/** \} */

/* -------------------------------------------------------------------- */
/** \name View Clipping Planes Operator
 *
 * Draw border or toggle off.
 * \{ */

static void calc_local_clipping(float clip_local[6][4], BoundBox *clipbb, float mat[4][4])
{
  BoundBox clipbb_local;
  float imat[4][4];
  int i;

  invert_m4_m4(imat, mat);

  for (i = 0; i < 8; i++) {
    mul_v3_m4v3(clipbb_local.vec[i], imat, clipbb->vec[i]);
  }

  ED_view3d_clipping_calc_from_boundbox(clip_local, &clipbb_local, is_negative_m4(mat));
}

void ED_view3d_clipping_local(RegionView3D *rv3d, float mat[4][4])
{
  if (rv3d->rflag & RV3D_CLIPPING) {
    calc_local_clipping(rv3d->clip_local, rv3d->clipbb, mat);
  }
}

static int view3d_clipping_exec(bContext *C, wmOperator *op)
{
  ARegion *ar = CTX_wm_region(C);
  RegionView3D *rv3d = CTX_wm_region_view3d(C);
  rcti rect;

  WM_operator_properties_border_to_rcti(op, &rect);

  rv3d->rflag |= RV3D_CLIPPING;
  rv3d->clipbb = MEM_callocN(sizeof(BoundBox), "clipbb");

  /* NULL object because we don't want it in object space */
  ED_view3d_clipping_calc(rv3d->clipbb, rv3d->clip, ar, NULL, &rect);

  return OPERATOR_FINISHED;
}

static int view3d_clipping_invoke(bContext *C, wmOperator *op, const wmEvent *event)
{
  RegionView3D *rv3d = CTX_wm_region_view3d(C);
  ARegion *ar = CTX_wm_region(C);

  if (rv3d->rflag & RV3D_CLIPPING) {
    rv3d->rflag &= ~RV3D_CLIPPING;
    ED_region_tag_redraw(ar);
    if (rv3d->clipbb) {
      MEM_freeN(rv3d->clipbb);
    }
    rv3d->clipbb = NULL;
    return OPERATOR_FINISHED;
  }
  else {
    return WM_gesture_box_invoke(C, op, event);
  }
}

void VIEW3D_OT_clip_border(wmOperatorType *ot)
{

  /* identifiers */
  ot->name = "Clipping Region";
  ot->description = "Set the view clipping region";
  ot->idname = "VIEW3D_OT_clip_border";

  /* api callbacks */
  ot->invoke = view3d_clipping_invoke;
  ot->exec = view3d_clipping_exec;
  ot->modal = WM_gesture_box_modal;
  ot->cancel = WM_gesture_box_cancel;

  ot->poll = ED_operator_region_view3d_active;

  /* flags */
  ot->flag = 0;

  /* properties */
  WM_operator_properties_border(ot);
}

/** \} */

/* -------------------------------------------------------------------- */
/** \name Set Cursor Operator
 * \{ */

/* cursor position in vec, result in vec, mval in region coords */
/* note: cannot use event->mval here (called by object_add() */
void ED_view3d_cursor3d_position(bContext *C,
                                 const int mval[2],
                                 const bool use_depth,
                                 float cursor_co[3])
{
  ARegion *ar = CTX_wm_region(C);
  View3D *v3d = CTX_wm_view3d(C);
  RegionView3D *rv3d = ar->regiondata;
  bool flip;
  bool depth_used = false;

  /* normally the caller should ensure this,
   * but this is called from areas that aren't already dealing with the viewport */
  if (rv3d == NULL) {
    return;
  }

  ED_view3d_calc_zfac(rv3d, cursor_co, &flip);

  /* reset the depth based on the view offset (we _know_ the offset is infront of us) */
  if (flip) {
    negate_v3_v3(cursor_co, rv3d->ofs);
    /* re initialize, no need to check flip again */
    ED_view3d_calc_zfac(rv3d, cursor_co, NULL /* &flip */);
  }

  if (use_depth) { /* maybe this should be accessed some other way */
    struct Depsgraph *depsgraph = CTX_data_ensure_evaluated_depsgraph(C);

    view3d_operator_needs_opengl(C);
    if (ED_view3d_autodist(depsgraph, ar, v3d, mval, cursor_co, true, NULL)) {
      depth_used = true;
    }
  }

  if (depth_used == false) {
    float depth_pt[3];
    copy_v3_v3(depth_pt, cursor_co);
    ED_view3d_win_to_3d_int(v3d, ar, depth_pt, mval, cursor_co);
  }
}

void ED_view3d_cursor3d_position_rotation(bContext *C,
                                          const int mval[2],
                                          const bool use_depth,
                                          enum eV3DCursorOrient orientation,
                                          float cursor_co[3],
                                          float cursor_quat[4])
{
  Main *bmain = CTX_data_main(C);
  Scene *scene = CTX_data_scene(C);
  View3D *v3d = CTX_wm_view3d(C);
  ARegion *ar = CTX_wm_region(C);
  RegionView3D *rv3d = ar->regiondata;

  /* XXX, caller should check. */
  if (rv3d == NULL) {
    return;
  }

  ED_view3d_cursor3d_position(C, mval, use_depth, cursor_co);

  if (orientation == V3D_CURSOR_ORIENT_NONE) {
    /* pass */
  }
  else if (orientation == V3D_CURSOR_ORIENT_VIEW) {
    copy_qt_qt(cursor_quat, rv3d->viewquat);
    cursor_quat[0] *= -1.0f;
  }
  else if (orientation == V3D_CURSOR_ORIENT_XFORM) {
    float mat[3][3];
    ED_transform_calc_orientation_from_type(C, mat);
    mat3_to_quat(cursor_quat, mat);
  }
  else if (orientation == V3D_CURSOR_ORIENT_GEOM) {
    copy_qt_qt(cursor_quat, rv3d->viewquat);
    cursor_quat[0] *= -1.0f;

    const float mval_fl[2] = {UNPACK2(mval)};
    float ray_no[3];
    float ray_co[3];

    struct SnapObjectContext *snap_context = ED_transform_snap_object_context_create_view3d(
        bmain, scene, CTX_data_ensure_evaluated_depsgraph(C), 0, ar, v3d);

    float obmat[4][4];
    Object *ob_dummy = NULL;
    float dist_px = 0;
    if (ED_transform_snap_object_project_view3d_ex(snap_context,
                                                   SCE_SNAP_MODE_FACE,
                                                   &(const struct SnapObjectParams){
                                                       .snap_select = SNAP_ALL,
                                                       .use_object_edit_cage = false,
                                                   },
                                                   mval_fl,
                                                   &dist_px,
                                                   ray_co,
                                                   ray_no,
                                                   NULL,
                                                   &ob_dummy,
                                                   obmat) != 0) {
      if (use_depth) {
        copy_v3_v3(cursor_co, ray_co);
      }

      float tquat[4];

      /* Math normal (Z). */
      {
        float z_src[3] = {0, 0, 1};
        mul_qt_v3(cursor_quat, z_src);
        rotation_between_vecs_to_quat(tquat, z_src, ray_no);
        mul_qt_qtqt(cursor_quat, tquat, cursor_quat);
      }

      /* Match object matrix (X). */
      {
        const float ortho_axis_dot[3] = {
            dot_v3v3(ray_no, obmat[0]),
            dot_v3v3(ray_no, obmat[1]),
            dot_v3v3(ray_no, obmat[2]),
        };
        const int ortho_axis = axis_dominant_v3_ortho_single(ortho_axis_dot);
        float x_src[3] = {1, 0, 0};
        float x_dst[3];
        mul_qt_v3(cursor_quat, x_src);
        project_plane_v3_v3v3(x_dst, obmat[ortho_axis], ray_no);
        normalize_v3(x_dst);
        rotation_between_vecs_to_quat(tquat, x_src, x_dst);
        mul_qt_qtqt(cursor_quat, tquat, cursor_quat);
      }
    }
    ED_transform_snap_object_context_destroy(snap_context);
  }
}

void ED_view3d_cursor3d_update(bContext *C,
                               const int mval[2],
                               const bool use_depth,
                               enum eV3DCursorOrient orientation)
{
  Scene *scene = CTX_data_scene(C);
  View3D *v3d = CTX_wm_view3d(C);
  ARegion *ar = CTX_wm_region(C);
  RegionView3D *rv3d = ar->regiondata;

  View3DCursor *cursor_curr = &scene->cursor;
  View3DCursor cursor_prev = *cursor_curr;

  {
    float quat[4], quat_prev[4];
    BKE_scene_cursor_rot_to_quat(cursor_curr, quat);
    copy_qt_qt(quat_prev, quat);
    ED_view3d_cursor3d_position_rotation(
        C, mval, use_depth, orientation, cursor_curr->location, quat);

    if (!equals_v4v4(quat_prev, quat)) {
      if ((cursor_curr->rotation_mode == ROT_MODE_AXISANGLE) && RV3D_VIEW_IS_AXIS(rv3d->view)) {
        float tmat[3][3], cmat[3][3];
        quat_to_mat3(tmat, quat);
        negate_v3_v3(cursor_curr->rotation_axis, tmat[2]);
        axis_angle_to_mat3(cmat, cursor_curr->rotation_axis, 0.0f);
        cursor_curr->rotation_angle = angle_signed_on_axis_v3v3_v3(
            cmat[0], tmat[0], cursor_curr->rotation_axis);
      }
      else {
        BKE_scene_cursor_quat_to_rot(cursor_curr, quat, true);
      }
    }
  }

  /* offset the cursor lock to avoid jumping to new offset */
  if (v3d->ob_centre_cursor) {
    if (U.uiflag & USER_LOCK_CURSOR_ADJUST) {

      float co_2d_curr[2], co_2d_prev[2];

      if ((ED_view3d_project_float_global(
               ar, cursor_prev.location, co_2d_prev, V3D_PROJ_TEST_NOP) == V3D_PROJ_RET_OK) &&
          (ED_view3d_project_float_global(
               ar, cursor_curr->location, co_2d_curr, V3D_PROJ_TEST_NOP) == V3D_PROJ_RET_OK)) {
        rv3d->ofs_lock[0] += (co_2d_curr[0] - co_2d_prev[0]) / (ar->winx * 0.5f);
        rv3d->ofs_lock[1] += (co_2d_curr[1] - co_2d_prev[1]) / (ar->winy * 0.5f);
      }
    }
    else {
      /* Cursor may be outside of the view,
       * prevent it getting 'lost', see: T40353 & T45301 */
      zero_v2(rv3d->ofs_lock);
    }
  }

  if (v3d->localvd) {
    WM_event_add_notifier(C, NC_SPACE | ND_SPACE_VIEW3D, v3d);
  }
  else {
    WM_event_add_notifier(C, NC_SCENE | NA_EDITED, scene);
  }

  {
    struct wmMsgBus *mbus = CTX_wm_message_bus(C);
    wmMsgParams_RNA msg_key_params = {{{0}}};
    RNA_pointer_create(&scene->id, &RNA_View3DCursor, &scene->cursor, &msg_key_params.ptr);
    WM_msg_publish_rna_params(mbus, &msg_key_params);
  }

  DEG_id_tag_update(&scene->id, ID_RECALC_COPY_ON_WRITE);
}

static int view3d_cursor3d_invoke(bContext *C, wmOperator *op, const wmEvent *event)
{
  bool use_depth = (U.uiflag & USER_DEPTH_CURSOR);
  {
    PropertyRNA *prop = RNA_struct_find_property(op->ptr, "use_depth");
    if (RNA_property_is_set(op->ptr, prop)) {
      use_depth = RNA_property_boolean_get(op->ptr, prop);
    }
    else {
      RNA_property_boolean_set(op->ptr, prop, use_depth);
    }
  }
  const enum eV3DCursorOrient orientation = RNA_enum_get(op->ptr, "orientation");
  ED_view3d_cursor3d_update(C, event->mval, use_depth, orientation);

  return OPERATOR_FINISHED;
}

void VIEW3D_OT_cursor3d(wmOperatorType *ot)
{

  /* identifiers */
  ot->name = "Set 3D Cursor";
  ot->description = "Set the location of the 3D cursor";
  ot->idname = "VIEW3D_OT_cursor3d";

  /* api callbacks */
  ot->invoke = view3d_cursor3d_invoke;

  ot->poll = ED_operator_region_view3d_active;

  /* flags */
  //  ot->flag = OPTYPE_REGISTER|OPTYPE_UNDO;

  PropertyRNA *prop;
  static const EnumPropertyItem orientation_items[] = {
      {V3D_CURSOR_ORIENT_NONE, "NONE", 0, "None", "Leave orientation unchanged"},
      {V3D_CURSOR_ORIENT_VIEW, "VIEW", 0, "View", "Orient to the viewport"},
      {V3D_CURSOR_ORIENT_XFORM,
       "XFORM",
       0,
       "Transform",
       "Orient to the current transform setting"},
      {V3D_CURSOR_ORIENT_GEOM, "GEOM", 0, "Geometry", "Match the surface normal"},
      {0, NULL, 0, NULL, NULL},
  };

  prop = RNA_def_boolean(
      ot->srna, "use_depth", true, "Surface Project", "Project onto the surface");
  RNA_def_property_flag(prop, PROP_SKIP_SAVE);

  prop = RNA_def_enum(ot->srna,
                      "orientation",
                      orientation_items,
                      V3D_CURSOR_ORIENT_VIEW,
                      "Orientation",
                      "Preset viewpoint to use");
  RNA_def_property_flag(prop, PROP_SKIP_SAVE);
}

/** \} */

/* -------------------------------------------------------------------- */
/** \name Toggle Shading Operator
 * \{ */

static const EnumPropertyItem prop_shading_type_items[] = {
    {OB_WIRE, "WIREFRAME", 0, "Wireframe", "Toggle wireframe shading"},
    {OB_SOLID, "SOLID", 0, "Solid", "Toggle solid shading"},
    {OB_MATERIAL, "MATERIAL", 0, "LookDev", "Toggle lookdev shading"},
    {OB_RENDER, "RENDERED", 0, "Rendered", "Toggle rendered shading"},
    {0, NULL, 0, NULL, NULL},
};

static int toggle_shading_exec(bContext *C, wmOperator *op)
{
  Main *bmain = CTX_data_main(C);
  View3D *v3d = CTX_wm_view3d(C);
  ScrArea *sa = CTX_wm_area(C);
  int type = RNA_enum_get(op->ptr, "type");

  if (type == OB_SOLID) {
    if (v3d->shading.type != type) {
      v3d->shading.type = type;
    }
    else if (v3d->shading.type == OB_WIRE) {
      v3d->shading.type = OB_SOLID;
    }
    else {
      v3d->shading.type = OB_WIRE;
    }
  }
  else {
    char *prev_type = ((type == OB_WIRE) ? &v3d->shading.prev_type_wire : &v3d->shading.prev_type);
    if (v3d->shading.type == type) {
      if (*prev_type == type || !ELEM(*prev_type, OB_WIRE, OB_SOLID, OB_MATERIAL, OB_RENDER)) {
        *prev_type = OB_SOLID;
      }
      v3d->shading.type = *prev_type;
    }
    else {
      *prev_type = v3d->shading.type;
      v3d->shading.type = type;
    }
  }

  ED_view3d_shade_update(bmain, v3d, sa);
  WM_event_add_notifier(C, NC_SPACE | ND_SPACE_VIEW3D, v3d);

  return OPERATOR_FINISHED;
}

void VIEW3D_OT_toggle_shading(wmOperatorType *ot)
{
  PropertyRNA *prop;

  /* identifiers */
  ot->name = "Toggle Shading Type";
  ot->description = "Toggle shading type in 3D viewport";
  ot->idname = "VIEW3D_OT_toggle_shading";

  /* api callbacks */
  ot->exec = toggle_shading_exec;
  ot->poll = ED_operator_view3d_active;

  prop = RNA_def_enum(
      ot->srna, "type", prop_shading_type_items, 0, "Type", "Shading type to toggle");
  RNA_def_property_flag(prop, PROP_SKIP_SAVE);
}

/** \} */

/* -------------------------------------------------------------------- */
/** \name Toggle XRay
 * \{ */

static int toggle_xray_exec(bContext *C, wmOperator *op)
{
  View3D *v3d = CTX_wm_view3d(C);
  ScrArea *sa = CTX_wm_area(C);
  Object *obact = CTX_data_active_object(C);

  if (obact && ((obact->mode & OB_MODE_POSE) ||
                ((obact->mode & OB_MODE_WEIGHT_PAINT) && BKE_object_pose_armature_get(obact)))) {
    v3d->overlay.flag ^= V3D_OVERLAY_BONE_SELECT;
  }
  else {
    const bool xray_active = ((obact && (obact->mode & OB_MODE_EDIT)) ||
                              ELEM(v3d->shading.type, OB_WIRE, OB_SOLID));

    if (v3d->shading.type == OB_WIRE) {
      v3d->shading.flag ^= V3D_SHADING_XRAY_WIREFRAME;
    }
    else {
      v3d->shading.flag ^= V3D_SHADING_XRAY;
    }
    if (!xray_active) {
      BKE_report(op->reports, RPT_INFO, "X-Ray not available in current mode");
    }
  }

  ED_area_tag_redraw(sa);

  return OPERATOR_FINISHED;
}

void VIEW3D_OT_toggle_xray(wmOperatorType *ot)
{
  /* identifiers */
  ot->name = "Toggle X-Ray";
  ot->idname = "VIEW3D_OT_toggle_xray";

  /* api callbacks */
  ot->exec = toggle_xray_exec;
  ot->poll = ED_operator_view3d_active;
}

/** \} */<|MERGE_RESOLUTION|>--- conflicted
+++ resolved
@@ -729,15 +729,9 @@
 
     angle = (len_v3(dvec) / (2.0f * TRACKBALLSIZE)) * (float)M_PI;
 
-<<<<<<< HEAD
-    if (U.uiflag2 & USER_2D_VIEWPORT_PANNING) {
-      angle *= 0.6f;
-    }
-=======
     /* Before applying the sensitivity this is rotating 1:1,
      * where the cursor would match the surface of a sphere in the view. */
     angle *= U.view_rotate_sensitivity_trackball;
->>>>>>> a942d97b
 
     /* Allow for rotation beyond the interval [-pi, pi] */
     angle = angle_wrap_rad(angle);
