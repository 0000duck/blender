--- conflicted
+++ resolved
@@ -2136,20 +2136,12 @@
 	uiDefIconTextBlockBut(block, view3d_object_mirrormenu, NULL, ICON_RIGHTARROW_THIN, "Mirror", 0, yco-=20, menuwidth, 19, "");
 #endif
 
-<<<<<<< HEAD
-	uiDefIconTextBlockBut(block, view3d_edit_object_transformmenu, NULL, ICON_RIGHTARROW_THIN, "Clear/Apply", 0, yco-=20, 120, 19, "");
-	// XXX uiDefIconTextBlockBut(block, view3d_edit_snapmenu, NULL, ICON_RIGHTARROW_THIN, "Snap", 0, yco-=20, 120, 19, "");
-	
-	uiDefBut(block, SEPR, 0, "",				0, yco-=6, menuwidth, 6, NULL, 0.0, 0.0, 0, 0, "");
-	
-=======
 	uiItemMenuF(layout, "Clear/Apply", 0, view3d_edit_object_transformmenu);
 	uiItemMenuF(layout, "Snap", 0, view3d_edit_snapmenu);
 
 	uiItemS(layout);
 
 #if 0
->>>>>>> a95c68a3
 	uiDefIconTextBut(block, BUTM, 1, ICON_BLANK1, "Insert Keyframe|I",	0, yco-=20, menuwidth, 19, NULL, 0.0, 0.0, 1, 11, "");	
 	uiDefIconTextBut(block, BUTM, 1, ICON_BLANK1, "Delete Keyframe|Alt I",	0, yco-=20, menuwidth, 19, NULL, 0.0, 0.0, 1, 18, "");	
 	
@@ -2198,26 +2190,9 @@
 	uiDefBut(block, SEPR, 0, "",				0, yco-=6, menuwidth, 6, NULL, 0.0, 0.0, 0, 0, "");
 	uiDefIconTextBlockBut(block, view3d_edit_object_scriptsmenu, NULL, ICON_RIGHTARROW_THIN, "Scripts", 0, yco-=20, 120, 19, "");
 #endif
-<<<<<<< HEAD
-		
-	if(ar->alignment==RGN_ALIGN_TOP) {
-		uiBlockSetDirection(block, UI_DOWN);
-	}
-	else {
-		uiBlockSetDirection(block, UI_TOP);
-		uiBlockFlipOrder(block);
-	}
-
-	uiTextBoundsBlock(block, 50);
-	return block;
-}
-
-
-=======
-#endif
-}
-
->>>>>>> a95c68a3
+#endif
+}
+
 static void view3d_edit_mesh_verticesmenu(bContext *C, uiLayout *layout, void *arg_unused)
 {
 	uiItemO(layout, "Merge...", 0, "MESH_OT_merge");
