--- conflicted
+++ resolved
@@ -2554,13 +2554,9 @@
 			retval = ED_mball_select_pick(C, location, extend, deselect, toggle);
 		else if (obedit->type == OB_FONT)
 			retval = ED_curve_editfont_select_pick(C, location, extend, deselect, toggle);
-<<<<<<< HEAD
 		else if (obedit->type == OB_GROOM)
 			retval = ED_groom_select_pick(C, location, extend, deselect, toggle);
-			
-=======
-
->>>>>>> b28c35da
+
 	}
 	else if (obact && obact->mode & OB_MODE_PARTICLE_EDIT)
 		return PE_mouse_particles(C, location, extend, deselect, toggle);
