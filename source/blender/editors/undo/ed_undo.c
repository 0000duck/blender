/*
 * ***** BEGIN GPL LICENSE BLOCK *****
 *
 * This program is free software; you can redistribute it and/or
 * modify it under the terms of the GNU General Public License
 * as published by the Free Software Foundation; either version 2
 * of the License, or (at your option) any later version.
 *
 * This program is distributed in the hope that it will be useful,
 * but WITHOUT ANY WARRANTY; without even the implied warranty of
 * MERCHANTABILITY or FITNESS FOR A PARTICULAR PURPOSE.  See the
 * GNU General Public License for more details.
 *
 * You should have received a copy of the GNU General Public License
 * along with this program; if not, write to the Free Software Foundation,
 * Inc., 51 Franklin Street, Fifth Floor, Boston, MA 02110-1301, USA.
 *
 * The Original Code is Copyright (C) 2004 Blender Foundation
 * All rights reserved.
 *
 * The Original Code is: all of this file.
 *
 * Contributor(s): none yet.
 *
 * ***** END GPL LICENSE BLOCK *****
 */

/** \file blender/editors/undo/ed_undo.c
 *  \ingroup edundo
 */

#include <string.h>

#include "MEM_guardedalloc.h"

#include "CLG_log.h"

#include "DNA_scene_types.h"
#include "DNA_object_types.h"

#include "BLI_utildefines.h"
#include "BLI_callbacks.h"
#include "BLI_listbase.h"

#include "BLT_translation.h"

#include "BKE_blender_undo.h"
#include "BKE_context.h"
#include "BKE_global.h"
#include "BKE_main.h"
#include "BKE_screen.h"
#include "BKE_layer.h"
#include "BKE_undo_system.h"

#include "ED_gpencil.h"
#include "ED_render.h"
#include "ED_screen.h"
#include "ED_undo.h"

#include "WM_api.h"
#include "WM_types.h"
#include "WM_toolsystem.h"

#include "RNA_access.h"
#include "RNA_define.h"

#include "UI_interface.h"
#include "UI_resources.h"

/** We only need this locally. */
static CLG_LogRef LOG = {"ed.undo"};

/* -------------------------------------------------------------------- */
/** \name Generic Undo System Access
 *
 * Non-operator undo editor functions.
 * \{ */

void ED_undo_push(bContext *C, const char *str)
{
	CLOG_INFO(&LOG, 1, "name='%s'", str);

	const int steps = U.undosteps;

	if (steps <= 0) {
		return;
	}

	wmWindowManager *wm = CTX_wm_manager(C);

	/* Only apply limit if this is the last undo step. */
	if (wm->undo_stack->step_active && (wm->undo_stack->step_active->next == NULL)) {
		BKE_undosys_stack_limit_steps_and_memory(wm->undo_stack, steps - 1, 0);
	}

	BKE_undosys_step_push(wm->undo_stack, C, str);

	if (U.undomemory != 0) {
		const size_t memory_limit = (size_t)U.undomemory * 1024 * 1024;
		BKE_undosys_stack_limit_steps_and_memory(wm->undo_stack, 0, memory_limit);
	}

	WM_file_tag_modified();
}

/* note: also check undo_history_exec() in bottom if you change notifiers */
static int ed_undo_step(bContext *C, int step, const char *undoname)
{
	CLOG_INFO(&LOG, 1, "name='%s', step=%d", undoname, step);
	wmWindowManager *wm = CTX_wm_manager(C);
	wmWindow *win = CTX_wm_window(C);
	Scene *scene = CTX_data_scene(C);

	/* undo during jobs are running can easily lead to freeing data using by jobs,
	 * or they can just lead to freezing job in some other cases */
	if (WM_jobs_test(wm, scene, WM_JOB_TYPE_ANY)) {
		return OPERATOR_CANCELLED;
	}

	/* TODO(campbell): undo_system: use undo system */
	/* grease pencil can be can be used in plenty of spaces, so check it first */
	if (ED_gpencil_session_active()) {
		return ED_undo_gpencil_step(C, step, undoname);
	}

	UndoStep *step_data_from_name = NULL;
	int step_for_callback = step;
	if (undoname != NULL) {
		step_data_from_name = BKE_undosys_step_find_by_name(wm->undo_stack, undoname);
		if (step_data_from_name == NULL) {
			return OPERATOR_CANCELLED;
		}

<<<<<<< HEAD
		/* happens on redo. */
		// BLI_assert(step_data_from_name != wm->undo_stack->step_active);
		/* TODO(campbell): could use simple optimization. */
=======
		/* TODO(campbell), could use simple optimization. */
		/* Pointers match on redo. */
>>>>>>> a6ec402f
		step_for_callback = (
		        BLI_findindex(&wm->undo_stack->steps, step_data_from_name) <
		        BLI_findindex(&wm->undo_stack->steps, wm->undo_stack->step_active)) ? 1 : -1;
	}

	/* App-Handlers (pre). */
	{
		/* Note: ignore grease pencil for now. */
		Main *bmain = CTX_data_main(C);
		wm->op_undo_depth++;
		BLI_callback_exec(bmain, &scene->id, (step_for_callback > 0) ? BLI_CB_EVT_UNDO_PRE : BLI_CB_EVT_REDO_PRE);
		wm->op_undo_depth--;
	}


	/* Undo System */
	{
		if (undoname) {
			BKE_undosys_step_undo_with_data(wm->undo_stack, C, step_data_from_name);
		}
		else {
			BKE_undosys_step_undo_compat_only(wm->undo_stack, C, step);
		}
	}

	/* App-Handlers (post). */
	{
		Main *bmain = CTX_data_main(C);
		scene = CTX_data_scene(C);
		wm->op_undo_depth++;
		BLI_callback_exec(bmain, &scene->id, step_for_callback > 0 ? BLI_CB_EVT_UNDO_PRE : BLI_CB_EVT_REDO_PRE);
		wm->op_undo_depth--;
	}

	WM_event_add_notifier(C, NC_WINDOW, NULL);
	WM_event_add_notifier(C, NC_WM | ND_UNDO, NULL);

	Main *bmain = CTX_data_main(C);
	WM_toolsystem_refresh_screen_all(bmain);

	if (win) {
		win->addmousemove = true;
	}

	return OPERATOR_FINISHED;
}

void ED_undo_grouped_push(bContext *C, const char *str)
{
	/* do nothing if previous undo task is the same as this one (or from the same undo group) */
	wmWindowManager *wm = CTX_wm_manager(C);
	const UndoStep *us = wm->undo_stack->step_active;
	if (us && STREQ(str, us->name)) {
		BKE_undosys_stack_clear_active(wm->undo_stack);
	}

	/* push as usual */
	ED_undo_push(C, str);
}

void ED_undo_pop(bContext *C)
{
	ed_undo_step(C, 1, NULL);
}
void ED_undo_redo(bContext *C)
{
	ed_undo_step(C, -1, NULL);
}

void ED_undo_push_op(bContext *C, wmOperator *op)
{
	/* in future, get undo string info? */
	ED_undo_push(C, op->type->name);
}

void ED_undo_grouped_push_op(bContext *C, wmOperator *op)
{
	if (op->type->undo_group[0] != '\0') {
		ED_undo_grouped_push(C, op->type->undo_group);
	}
	else {
		ED_undo_grouped_push(C, op->type->name);
	}
}

void ED_undo_pop_op(bContext *C, wmOperator *op)
{
	/* search back a couple of undo's, in case something else added pushes */
	ed_undo_step(C, 0, op->type->name);
}

/* name optionally, function used to check for operator redo panel */
bool ED_undo_is_valid(const bContext *C, const char *undoname)
{
	wmWindowManager *wm = CTX_wm_manager(C);
	return BKE_undosys_stack_has_undo(wm->undo_stack, undoname);
}

/**
 * Ideally we wont access the stack directly,
 * this is needed for modes which handle undo themselves (bypassing #ED_undo_push).
 *
 * Using global isn't great, this just avoids doing inline,
 * causing 'BKE_global.h' & 'BKE_main.h' includes.
 */
UndoStack *ED_undo_stack_get(void)
{
	wmWindowManager *wm = G_MAIN->wm.first;
	return wm->undo_stack;
}

/** \} */

/* -------------------------------------------------------------------- */
/** \name Undo, Undo Push & Redo Operators
 * \{ */

static int ed_undo_exec(bContext *C, wmOperator *UNUSED(op))
{
	/* "last operator" should disappear, later we can tie this with undo stack nicer */
	WM_operator_stack_clear(CTX_wm_manager(C));
	return ed_undo_step(C, 1, NULL);
}

static int ed_undo_push_exec(bContext *C, wmOperator *op)
{
	char str[BKE_UNDO_STR_MAX];
	RNA_string_get(op->ptr, "message", str);
	ED_undo_push(C, str);
	return OPERATOR_FINISHED;
}

static int ed_redo_exec(bContext *C, wmOperator *UNUSED(op))
{
	return ed_undo_step(C, -1, NULL);
}

static int ed_undo_redo_exec(bContext *C, wmOperator *UNUSED(op))
{
	wmOperator *last_op = WM_operator_last_redo(C);
	const int ret = ED_undo_operator_repeat(C, last_op);
	return ret ? OPERATOR_FINISHED : OPERATOR_CANCELLED;
}

static bool ed_undo_redo_poll(bContext *C)
{
	wmOperator *last_op = WM_operator_last_redo(C);
	return last_op && ED_operator_screenactive(C) &&
		WM_operator_check_ui_enabled(C, last_op->type->name);
}

void ED_OT_undo(wmOperatorType *ot)
{
	/* identifiers */
	ot->name = "Undo";
	ot->description = "Undo previous action";
	ot->idname = "ED_OT_undo";

	/* api callbacks */
	ot->exec = ed_undo_exec;
	ot->poll = ED_operator_screenactive;
}

void ED_OT_undo_push(wmOperatorType *ot)
{
	/* identifiers */
	ot->name = "Undo Push";
	ot->description = "Add an undo state (internal use only)";
	ot->idname = "ED_OT_undo_push";

	/* api callbacks */
	ot->exec = ed_undo_push_exec;

	ot->flag = OPTYPE_INTERNAL;

	RNA_def_string(ot->srna, "message", "Add an undo step *function may be moved*", BKE_UNDO_STR_MAX, "Undo Message", "");
}

void ED_OT_redo(wmOperatorType *ot)
{
	/* identifiers */
	ot->name = "Redo";
	ot->description = "Redo previous action";
	ot->idname = "ED_OT_redo";

	/* api callbacks */
	ot->exec = ed_redo_exec;
	ot->poll = ED_operator_screenactive;
}

void ED_OT_undo_redo(wmOperatorType *ot)
{
	/* identifiers */
	ot->name = "Undo and Redo";
	ot->description = "Undo and redo previous action";
	ot->idname = "ED_OT_undo_redo";

	/* api callbacks */
	ot->exec = ed_undo_redo_exec;
	ot->poll = ed_undo_redo_poll;
}

/** \} */

/* -------------------------------------------------------------------- */
/** \name Operator Repeat
 * \{ */

/* ui callbacks should call this rather than calling WM_operator_repeat() themselves */
int ED_undo_operator_repeat(bContext *C, wmOperator *op)
{
	int ret = 0;

	if (op) {
		CLOG_INFO(&LOG, 1, "idname='%s'", op->type->idname);
		wmWindowManager *wm = CTX_wm_manager(C);
		struct Scene *scene = CTX_data_scene(C);

		/* keep in sync with logic in view3d_panel_operator_redo() */
		ARegion *ar_orig = CTX_wm_region(C);
		ARegion *ar_win = BKE_area_find_region_active_win(CTX_wm_area(C));

		if (ar_win) {
			CTX_wm_region_set(C, ar_win);
		}

		if ((WM_operator_repeat_check(C, op)) &&
		    (WM_operator_poll(C, op->type)) &&
		     /* note, undo/redo cant run if there are jobs active,
		      * check for screen jobs only so jobs like material/texture/world preview
		      * (which copy their data), wont stop redo, see [#29579]],
		      *
		      * note, - WM_operator_check_ui_enabled() jobs test _must_ stay in sync with this */
		    (WM_jobs_test(wm, scene, WM_JOB_TYPE_ANY) == 0))
		{
			int retval;

			if (G.debug & G_DEBUG)
				printf("redo_cb: operator redo %s\n", op->type->name);

			WM_operator_free_all_after(wm, op);

			ED_undo_pop_op(C, op);

			if (op->type->check) {
				if (op->type->check(C, op)) {
					/* check for popup and re-layout buttons */
					ARegion *ar_menu = CTX_wm_menu(C);
					if (ar_menu) {
						ED_region_tag_refresh_ui(ar_menu);
					}
				}
			}

			retval = WM_operator_repeat(C, op);
			if ((retval & OPERATOR_FINISHED) == 0) {
				if (G.debug & G_DEBUG)
					printf("redo_cb: operator redo failed: %s, return %d\n", op->type->name, retval);
				ED_undo_redo(C);
			}
			else {
				ret = 1;
			}
		}
		else {
			if (G.debug & G_DEBUG) {
				printf("redo_cb: WM_operator_repeat_check returned false %s\n", op->type->name);
			}
		}

		/* set region back */
		CTX_wm_region_set(C, ar_orig);
	}
	else {
		CLOG_WARN(&LOG, "called with NULL 'op'");
	}

	return ret;
}


void ED_undo_operator_repeat_cb(bContext *C, void *arg_op, void *UNUSED(arg_unused))
{
	ED_undo_operator_repeat(C, (wmOperator *)arg_op);
}

void ED_undo_operator_repeat_cb_evt(bContext *C, void *arg_op, int UNUSED(arg_event))
{
	ED_undo_operator_repeat(C, (wmOperator *)arg_op);
}

/** \} */

/* -------------------------------------------------------------------- */
/** \name Undo History Operator
 * \{ */

/* create enum based on undo items */
static const EnumPropertyItem *rna_undo_itemf(bContext *C, int *totitem)
{
	EnumPropertyItem item_tmp = {0}, *item = NULL;
	int i = 0;

	wmWindowManager *wm = CTX_wm_manager(C);
	if (wm->undo_stack == NULL) {
		return NULL;
	}

	for (UndoStep *us = wm->undo_stack->steps.first; us; us = us->next, i++) {
		if (us->skip == false) {
			item_tmp.identifier = us->name;
			item_tmp.name = IFACE_(us->name);
			if (us == wm->undo_stack->step_active) {
				item_tmp.icon = ICON_HIDE_OFF;
			}
			else {
				item_tmp.icon = ICON_NONE;
			}
			item_tmp.value = i;
			RNA_enum_item_add(&item, totitem, &item_tmp);
		}
	}
	RNA_enum_item_end(&item, totitem);

	return item;
}


static int undo_history_invoke(bContext *C, wmOperator *op, const wmEvent *UNUSED(event))
{
	int totitem = 0;

	{
		const EnumPropertyItem *item = rna_undo_itemf(C, &totitem);

		if (totitem > 0) {
			uiPopupMenu *pup = UI_popup_menu_begin(C, RNA_struct_ui_name(op->type->srna), ICON_NONE);
			uiLayout *layout = UI_popup_menu_layout(pup);
			uiLayout *split = uiLayoutSplit(layout, 0.0f, false);
			uiLayout *column = NULL;
			const int col_size = 20 + totitem / 12;
			int i, c;
			bool add_col = true;

			for (c = 0, i = totitem; i--;) {
				if (add_col && !(c % col_size)) {
					column = uiLayoutColumn(split, false);
					add_col = false;
				}
				if (item[i].identifier) {
					uiItemIntO(column, item[i].name, item[i].icon, op->type->idname, "item", item[i].value);
					++c;
					add_col = true;
				}
			}

			MEM_freeN((void *)item);

			UI_popup_menu_end(C, pup);
		}

	}
	return OPERATOR_CANCELLED;
}

/* note: also check ed_undo_step() in top if you change notifiers */
static int undo_history_exec(bContext *C, wmOperator *op)
{
	PropertyRNA *prop = RNA_struct_find_property(op->ptr, "item");
	if (RNA_property_is_set(op->ptr, prop)) {
		int item = RNA_property_int_get(op->ptr, prop);
		wmWindowManager *wm = CTX_wm_manager(C);
		BKE_undosys_step_undo_from_index(wm->undo_stack, C, item);
		WM_event_add_notifier(C, NC_WINDOW, NULL);
		return OPERATOR_FINISHED;
	}
	return OPERATOR_CANCELLED;
}

void ED_OT_undo_history(wmOperatorType *ot)
{
	/* identifiers */
	ot->name = "Undo History";
	ot->description = "Redo specific action in history";
	ot->idname = "ED_OT_undo_history";

	/* api callbacks */
	ot->invoke = undo_history_invoke;
	ot->exec = undo_history_exec;
	ot->poll = ED_operator_screenactive;

	RNA_def_int(ot->srna, "item", 0, 0, INT_MAX, "Item", "", 0, INT_MAX);

}

/** \} */

/* -------------------------------------------------------------------- */
/** \name Undo Helper Functions
 * \{ */

void ED_undo_object_set_active_or_warn(ViewLayer *view_layer, Object *ob, const char *info, CLG_LogRef *log)
{
	Object *ob_prev = OBACT(view_layer);
	if (ob_prev != ob) {
		Base *base = BKE_view_layer_base_find(view_layer, ob);
		if (base != NULL) {
			view_layer->basact = base;
		}
		else {
			/* Should never fail, may not crash but can give odd behavior. */
			CLOG_WARN(log, "'%s' failed to restore active object: '%s'", info, ob->id.name + 2);
		}
	}
}

/** \} */<|MERGE_RESOLUTION|>--- conflicted
+++ resolved
@@ -131,14 +131,8 @@
 			return OPERATOR_CANCELLED;
 		}
 
-<<<<<<< HEAD
-		/* happens on redo. */
-		// BLI_assert(step_data_from_name != wm->undo_stack->step_active);
-		/* TODO(campbell): could use simple optimization. */
-=======
 		/* TODO(campbell), could use simple optimization. */
 		/* Pointers match on redo. */
->>>>>>> a6ec402f
 		step_for_callback = (
 		        BLI_findindex(&wm->undo_stack->steps, step_data_from_name) <
 		        BLI_findindex(&wm->undo_stack->steps, wm->undo_stack->step_active)) ? 1 : -1;
