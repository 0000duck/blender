/*
 * ***** BEGIN GPL LICENSE BLOCK *****
 *
 * This program is free software; you can redistribute it and/or
 * modify it under the terms of the GNU General Public License
 * as published by the Free Software Foundation; either version 2
 * of the License, or (at your option) any later version.
 *
 * This program is distributed in the hope that it will be useful,
 * but WITHOUT ANY WARRANTY; without even the implied warranty of
 * MERCHANTABILITY or FITNESS FOR A PARTICULAR PURPOSE.  See the
 * GNU General Public License for more details.
 *
 * You should have received a copy of the GNU General Public License
 * along with this program; if not, write to the Free Software Foundation,
 * Inc., 51 Franklin Street, Fifth Floor, Boston, MA 02110-1301, USA.
 *
 * The Original Code is Copyright (C) 2001-2002 by NaN Holding BV.
 * All rights reserved.
 *
 * Contributor(s): Blender Foundation, 2002-2009
 *
 * ***** END GPL LICENSE BLOCK *****
 */

/** \file blender/editors/uvedit/uvedit_draw.c
 *  \ingroup eduv
 */


#include <float.h>
#include <math.h>
#include <stdlib.h>
#include <string.h>

#include "MEM_guardedalloc.h"

#include "DNA_material_types.h"
#include "DNA_mesh_types.h"
#include "DNA_meshdata_types.h"
#include "DNA_object_types.h"
#include "DNA_scene_types.h"
#include "DNA_screen_types.h"
#include "DNA_space_types.h"

#include "BLI_math.h"
#include "BLI_utildefines.h"
#include "BLI_buffer.h"
#include "BLI_bitmap.h"

#include "BKE_DerivedMesh.h"
#include "BKE_editmesh.h"
#include "BKE_material.h"
#include "BKE_layer.h"

#include "BKE_scene.h"

#include "BIF_glutil.h"

#include "DEG_depsgraph.h"
#include "DEG_depsgraph_query.h"

#include "GPU_batch.h"
#include "GPU_immediate.h"
#include "GPU_immediate_util.h"
#include "GPU_matrix.h"

#include "ED_image.h"
#include "ED_mesh.h"
#include "ED_uvedit.h"

#include "UI_resources.h"
#include "UI_interface.h"
#include "UI_view2d.h"

#include "uvedit_intern.h"

static void draw_uvs_lineloop_bmfaces(BMesh *bm, const int cd_loop_uv_offset, const uint shdr_pos);

void ED_image_draw_cursor(ARegion *ar, const float cursor[2])
{
	float zoom[2], x_fac, y_fac;

	UI_view2d_scale_get_inverse(&ar->v2d, &zoom[0], &zoom[1]);

	mul_v2_fl(zoom, 256.0f * UI_DPI_FAC);
	x_fac = zoom[0];
	y_fac = zoom[1];

<<<<<<< HEAD
	gpuTranslate2fv(cursor);

	const uint shdr_pos = GWN_vertformat_attr_add(immVertexFormat(), "pos", GWN_COMP_F32, 2, GWN_FETCH_FLOAT);

	immBindBuiltinProgram(GPU_SHADER_2D_LINE_DASHED_UNIFORM_COLOR);

	float viewport_size[4];
	glGetFloatv(GL_VIEWPORT, viewport_size);
	immUniform2f("viewport_size", viewport_size[2] / UI_DPI_FAC, viewport_size[3] / UI_DPI_FAC);

	immUniform1i("num_colors", 2);  /* "advanced" mode */
	immUniformArray4fv("colors", (float *)(float[][4]){{1.0f, 0.0f, 0.0f, 1.0f}, {1.0f, 1.0f, 1.0f, 1.0f}}, 2);
	immUniform1f("dash_width", 8.0f);

	immBegin(GWN_PRIM_LINES, 8);

	immVertex2f(shdr_pos, -0.05f * x_fac, 0.0f);
	immVertex2f(shdr_pos, 0.0f, 0.05f * y_fac);

	immVertex2f(shdr_pos, 0.0f, 0.05f * y_fac);
	immVertex2f(shdr_pos, 0.05f * x_fac, 0.0f);

	immVertex2f(shdr_pos, 0.05f * x_fac, 0.0f);
	immVertex2f(shdr_pos, 0.0f, -0.05f * y_fac);

	immVertex2f(shdr_pos, 0.0f, -0.05f * y_fac);
	immVertex2f(shdr_pos, -0.05f * x_fac, 0.0f);

	immEnd();

	immUniformArray4fv("colors", (float *)(float[][4]){{1.0f, 1.0f, 1.0f, 1.0f}, {0.0f, 0.0f, 0.0f, 1.0f}}, 2);
	immUniform1f("dash_width", 2.0f);

	immBegin(GWN_PRIM_LINES, 8);

	immVertex2f(shdr_pos, -0.020f * x_fac, 0.0f);
	immVertex2f(shdr_pos, -0.1f * x_fac, 0.0f);

	immVertex2f(shdr_pos, 0.1f * x_fac, 0.0f);
	immVertex2f(shdr_pos, 0.020f * x_fac, 0.0f);

	immVertex2f(shdr_pos, 0.0f, -0.020f * y_fac);
	immVertex2f(shdr_pos, 0.0f, -0.1f * y_fac);

	immVertex2f(shdr_pos, 0.0f, 0.1f * y_fac);
	immVertex2f(shdr_pos, 0.0f, 0.020f * y_fac);

	immEnd();

	immUnbindProgram();

	gpuTranslate2f(-cursor[0], -cursor[1]);
=======
	cpack(0xFFFFFF);
	glTranslate2fv(cursor);
	fdrawline(-0.05f * x_fac, 0, 0, 0.05f * y_fac);
	fdrawline(0, 0.05f * y_fac, 0.05f * x_fac, 0.0f);
	fdrawline(0.05f * x_fac, 0.0f, 0.0f, -0.05f * y_fac);
	fdrawline(0.0f, -0.05f * y_fac, -0.05f * x_fac, 0.0f);

	setlinestyle(4);
	cpack(0xFF);
	fdrawline(-0.05f * x_fac, 0.0f, 0.0f, 0.05f * y_fac);
	fdrawline(0.0f, 0.05f * y_fac, 0.05f * x_fac, 0.0f);
	fdrawline(0.05f * x_fac, 0.0f, 0.0f, -0.05f * y_fac);
	fdrawline(0.0f, -0.05f * y_fac, -0.05f * x_fac, 0.0f);


	setlinestyle(0.0f);
	cpack(0x0);
	fdrawline(-0.020f * x_fac, 0.0f, -0.1f * x_fac, 0.0f);
	fdrawline(0.1f * x_fac, 0.0f, 0.020f * x_fac, 0.0f);
	fdrawline(0.0f, -0.020f * y_fac, 0.0f, -0.1f * y_fac);
	fdrawline(0.0f, 0.1f * y_fac, 0.0f, 0.020f * y_fac);

	setlinestyle(1);
	cpack(0xFFFFFF);
	fdrawline(-0.020f * x_fac, 0.0f, -0.1f * x_fac, 0.0f);
	fdrawline(0.1f * x_fac, 0.0f, 0.020f * x_fac, 0.0f);
	fdrawline(0.0f, -0.020f * y_fac, 0.0f, -0.1f * y_fac);
	fdrawline(0.0f, 0.1f * y_fac, 0.0f, 0.020f * y_fac);

	glTranslatef(-cursor[0], -cursor[1], 0.0);
	setlinestyle(0);
>>>>>>> 44505b38
}

static int draw_uvs_face_check(Scene *scene)
{
	ToolSettings *ts = scene->toolsettings;

	/* checks if we are selecting only faces */
	if (ts->uv_flag & UV_SYNC_SELECTION) {
		if (ts->selectmode == SCE_SELECT_FACE)
			return 2;
		else if (ts->selectmode & SCE_SELECT_FACE)
			return 1;
		else
			return 0;
	}
	else
		return (ts->uv_selectmode == UV_SELECT_FACE);
}

static void draw_uvs_shadow(Object *obedit)
{
	BMEditMesh *em = BKE_editmesh_from_object(obedit);
	BMesh *bm = em->bm;

	const int cd_loop_uv_offset = CustomData_get_offset(&bm->ldata, CD_MLOOPUV);

	unsigned int pos = GWN_vertformat_attr_add(immVertexFormat(), "pos", GWN_COMP_F32, 2, GWN_FETCH_FLOAT);

	immBindBuiltinProgram(GPU_SHADER_2D_UNIFORM_COLOR);

	/* draws the mesh when painting */
	immUniformThemeColor(TH_UV_SHADOW);

	draw_uvs_lineloop_bmfaces(bm, cd_loop_uv_offset, pos);

	immUnbindProgram();
}

static void draw_uvs_stretch(SpaceImage *sima, Scene *scene, Object *obedit, BMEditMesh *em, const BMFace *efa_act)
{
	BMesh *bm = em->bm;
	BMFace *efa;
	BMLoop *l;
	BMIter iter, liter;
	MLoopUV *luv;
	Image *ima = sima->image;
	float aspx, aspy, col[4];
	int i;

	const int cd_loop_uv_offset  = CustomData_get_offset(&bm->ldata, CD_MLOOPUV);

	BLI_buffer_declare_static(vec2f, tf_uv_buf, BLI_BUFFER_NOP, BM_DEFAULT_NGON_STACK_SIZE);
	BLI_buffer_declare_static(vec2f, tf_uvorig_buf, BLI_BUFFER_NOP, BM_DEFAULT_NGON_STACK_SIZE);

	ED_space_image_get_uv_aspect(sima, &aspx, &aspy);

	switch (sima->dt_uvstretch) {
		case SI_UVDT_STRETCH_AREA:
		{
			float totarea = 0.0f, totuvarea = 0.0f, areadiff, uvarea, area;

			BM_ITER_MESH (efa, &iter, bm, BM_FACES_OF_MESH) {
				const int efa_len = efa->len;
				float (*tf_uv)[2]     = (float (*)[2])BLI_buffer_reinit_data(&tf_uv_buf,     vec2f, efa_len);
				float (*tf_uvorig)[2] = (float (*)[2])BLI_buffer_reinit_data(&tf_uvorig_buf, vec2f, efa_len);

				BM_ITER_ELEM_INDEX (l, &liter, efa, BM_LOOPS_OF_FACE, i) {
					luv = BM_ELEM_CD_GET_VOID_P(l, cd_loop_uv_offset);
					copy_v2_v2(tf_uvorig[i], luv->uv);
				}

				uv_poly_copy_aspect(tf_uvorig, tf_uv, aspx, aspy, efa->len);

				totarea += BM_face_calc_area(efa);
				totuvarea += area_poly_v2(tf_uv, efa->len);
<<<<<<< HEAD
				
				if (uvedit_face_visible_test(scene, obedit, ima, efa)) {
=======

				if (uvedit_face_visible_test(scene, ima, efa, tf)) {
>>>>>>> 44505b38
					BM_elem_flag_enable(efa, BM_ELEM_TAG);
				}
				else {
					if (efa == efa_act) {
						efa_act = NULL;
					}
					BM_elem_flag_disable(efa, BM_ELEM_TAG);
				}
			}

<<<<<<< HEAD
			unsigned int pos = GWN_vertformat_attr_add(immVertexFormat(), "pos", GWN_COMP_F32, 2, GWN_FETCH_FLOAT);

			immBindBuiltinProgram(GPU_SHADER_2D_UNIFORM_COLOR);

=======
>>>>>>> 44505b38
			if (totarea < FLT_EPSILON || totuvarea < FLT_EPSILON) {
				col[0] = 1.0;
				col[1] = col[2] = 0.0;

				immUniformColor3fv(col);

				BM_ITER_MESH (efa, &iter, bm, BM_FACES_OF_MESH) {
					if (BM_elem_flag_test(efa, BM_ELEM_TAG)) {
						immBegin(GWN_PRIM_TRI_FAN, efa->len);

						BM_ITER_ELEM (l, &liter, efa, BM_LOOPS_OF_FACE) {
							luv = BM_ELEM_CD_GET_VOID_P(l, cd_loop_uv_offset);
							immVertex2fv(pos, luv->uv);
						}

						immEnd();
					}
				}
			}
			else {
				BM_ITER_MESH (efa, &iter, bm, BM_FACES_OF_MESH) {
					if (BM_elem_flag_test(efa, BM_ELEM_TAG)) {
						const int efa_len = efa->len;
						float (*tf_uv)[2]     = (float (*)[2])BLI_buffer_reinit_data(&tf_uv_buf,     vec2f, efa_len);
						float (*tf_uvorig)[2] = (float (*)[2])BLI_buffer_reinit_data(&tf_uvorig_buf, vec2f, efa_len);

						area = BM_face_calc_area(efa) / totarea;

						BM_ITER_ELEM_INDEX (l, &liter, efa, BM_LOOPS_OF_FACE, i) {
							luv = BM_ELEM_CD_GET_VOID_P(l, cd_loop_uv_offset);
							copy_v2_v2(tf_uvorig[i], luv->uv);
						}

						uv_poly_copy_aspect(tf_uvorig, tf_uv, aspx, aspy, efa->len);

						uvarea = area_poly_v2(tf_uv, efa->len) / totuvarea;

						if (area < FLT_EPSILON || uvarea < FLT_EPSILON)
							areadiff = 1.0f;
						else if (area > uvarea)
							areadiff = 1.0f - (uvarea / area);
						else
							areadiff = 1.0f - (area / uvarea);

						weight_to_rgb(col, areadiff);
<<<<<<< HEAD
						immUniformColor3fv(col);
						
						/* TODO: use editmesh tessface */
						immBegin(GWN_PRIM_TRI_FAN, efa->len);

=======
						glColor3fv(col);

						/* TODO: USE_EDBM_LOOPTRIS */
						glBegin(GL_POLYGON);
>>>>>>> 44505b38
						BM_ITER_ELEM (l, &liter, efa, BM_LOOPS_OF_FACE) {
							luv = BM_ELEM_CD_GET_VOID_P(l, cd_loop_uv_offset);
							immVertex2fv(pos, luv->uv);
						}

						immEnd();
					}
				}
			}

			immUnbindProgram();

			break;
		}
		case SI_UVDT_STRETCH_ANGLE:
		{
			float a;

			BLI_buffer_declare_static(float, uvang_buf, BLI_BUFFER_NOP, BM_DEFAULT_NGON_STACK_SIZE);
			BLI_buffer_declare_static(float, ang_buf,   BLI_BUFFER_NOP, BM_DEFAULT_NGON_STACK_SIZE);
			BLI_buffer_declare_static(vec3f, av_buf,  BLI_BUFFER_NOP, BM_DEFAULT_NGON_STACK_SIZE);
			BLI_buffer_declare_static(vec2f, auv_buf, BLI_BUFFER_NOP, BM_DEFAULT_NGON_STACK_SIZE);

			col[3] = 0.5f; /* hard coded alpha, not that nice */

<<<<<<< HEAD
			Gwn_VertFormat *format = immVertexFormat();
			unsigned int pos = GWN_vertformat_attr_add(format, "pos", GWN_COMP_F32, 2, GWN_FETCH_FLOAT);
			unsigned int color = GWN_vertformat_attr_add(format, "color", GWN_COMP_F32, 3, GWN_FETCH_FLOAT);

			immBindBuiltinProgram(GPU_SHADER_2D_SMOOTH_COLOR);

			BM_ITER_MESH (efa, &iter, bm, BM_FACES_OF_MESH) {
				if (uvedit_face_visible_test(scene, obedit, ima, efa)) {
=======
			BM_ITER_MESH (efa, &iter, bm, BM_FACES_OF_MESH) {
				tf = BM_ELEM_CD_GET_VOID_P(efa, cd_poly_tex_offset);

				if (uvedit_face_visible_test(scene, ima, efa, tf)) {
>>>>>>> 44505b38
					const int efa_len = efa->len;
					float (*tf_uv)[2]     = (float (*)[2])BLI_buffer_reinit_data(&tf_uv_buf,     vec2f, efa_len);
					float (*tf_uvorig)[2] = (float (*)[2])BLI_buffer_reinit_data(&tf_uvorig_buf, vec2f, efa_len);
					float *uvang = BLI_buffer_reinit_data(&uvang_buf, float, efa_len);
					float *ang   = BLI_buffer_reinit_data(&ang_buf,   float, efa_len);
					float (*av)[3]  = (float (*)[3])BLI_buffer_reinit_data(&av_buf, vec3f, efa_len);
					float (*auv)[2] = (float (*)[2])BLI_buffer_reinit_data(&auv_buf, vec2f, efa_len);
					int j;

					BM_elem_flag_enable(efa, BM_ELEM_TAG);

					BM_ITER_ELEM_INDEX (l, &liter, efa, BM_LOOPS_OF_FACE, i) {
						luv = BM_ELEM_CD_GET_VOID_P(l, cd_loop_uv_offset);
						copy_v2_v2(tf_uvorig[i], luv->uv);
					}

					uv_poly_copy_aspect(tf_uvorig, tf_uv, aspx, aspy, efa_len);

					j = efa_len - 1;
					BM_ITER_ELEM_INDEX (l, &liter, efa, BM_LOOPS_OF_FACE, i) {
						sub_v2_v2v2(auv[i], tf_uv[j], tf_uv[i]); normalize_v2(auv[i]);
						sub_v3_v3v3(av[i], l->prev->v->co, l->v->co); normalize_v3(av[i]);
						j = i;
					}

					for (i = 0; i < efa_len; i++) {
#if 0
						/* Simple but slow, better reuse normalized vectors
						 * (Not ported to bmesh, copied for reference) */
						uvang1 = RAD2DEG(angle_v2v2v2(tf_uv[3], tf_uv[0], tf_uv[1]));
						ang1 = RAD2DEG(angle_v3v3v3(efa->v4->co, efa->v1->co, efa->v2->co));
#endif
						uvang[i] = angle_normalized_v2v2(auv[i], auv[(i + 1) % efa_len]);
						ang[i] = angle_normalized_v3v3(av[i], av[(i + 1) % efa_len]);
					}

					/* TODO: use editmesh tessface */
					immBegin(GWN_PRIM_TRI_FAN, efa->len);
					BM_ITER_ELEM_INDEX (l, &liter, efa, BM_LOOPS_OF_FACE, i) {
						luv = BM_ELEM_CD_GET_VOID_P(l, cd_loop_uv_offset);
						a = fabsf(uvang[i] - ang[i]) / (float)M_PI;
						weight_to_rgb(col, 1.0f - pow2f(1.0f - a));
						immAttrib3fv(color, col);
						immVertex2fv(pos, luv->uv);
					}
					immEnd();
				}
				else {
					if (efa == efa_act)
						efa_act = NULL;
					BM_elem_flag_disable(efa, BM_ELEM_TAG);
				}
			}

			immUnbindProgram();

			BLI_buffer_free(&uvang_buf);
			BLI_buffer_free(&ang_buf);
			BLI_buffer_free(&av_buf);
			BLI_buffer_free(&auv_buf);

			break;
		}
	}

	BLI_buffer_free(&tf_uv_buf);
	BLI_buffer_free(&tf_uvorig_buf);
}

static void draw_uvs_lineloop_bmfaces(BMesh *bm, const int cd_loop_uv_offset, const uint shdr_pos)
{
	BMIter iter, liter;
	BMFace *efa;
	BMLoop *l;
	MLoopUV *luv;

	/* For more efficiency first transfer the entire buffer to vram. */
	Gwn_Batch *loop_batch = immBeginBatchAtMost(GWN_PRIM_LINE_LOOP, bm->totloop);

	BM_ITER_MESH(efa, &iter, bm, BM_FACES_OF_MESH) {
		if (!BM_elem_flag_test(efa, BM_ELEM_TAG))
			continue;

		BM_ITER_ELEM(l, &liter, efa, BM_LOOPS_OF_FACE) {
			luv = BM_ELEM_CD_GET_VOID_P(l, cd_loop_uv_offset);
			immVertex2fv(shdr_pos, luv->uv);
		}
	}
	immEnd();

	/* Then draw each face contour separately. */
	GWN_batch_program_use_begin(loop_batch);
	unsigned int index = 0;
	BM_ITER_MESH(efa, &iter, bm, BM_FACES_OF_MESH) {
		if (!BM_elem_flag_test(efa, BM_ELEM_TAG))
			continue;

		GWN_batch_draw_range_ex(loop_batch, index, efa->len, false);
		index += efa->len;
	}
	GWN_batch_program_use_end(loop_batch);
	GWN_batch_discard(loop_batch);
}

static void draw_uvs_lineloop_mpoly(Mesh *me, MPoly *mpoly, unsigned int pos)
{
	MLoopUV *mloopuv;
	int i;

	immBegin(GWN_PRIM_LINE_LOOP, mpoly->totloop);

	mloopuv = &me->mloopuv[mpoly->loopstart];
	for (i = mpoly->totloop; i != 0; i--, mloopuv++) {
		immVertex2fv(pos, mloopuv->uv);
	}

	immEnd();
}

static void draw_uvs_other_mesh(Object *ob, const Image *curimage,
                                const int other_uv_filter, unsigned int pos)
{
	Mesh *me = ob->data;
	MPoly *mpoly = me->mpoly;
	int a;
	BLI_bitmap *mat_test_array;
	bool ok = false;
	int totcol = 0;

	if (me->mloopuv == NULL) {
		return;
	}

	if (curimage && ob->totcol == 0) {
		return;
	}

	totcol = max_ii(ob->totcol, 1);
	mat_test_array = BLI_BITMAP_NEW_ALLOCA(totcol);

	for (a = 0; a < totcol; a++) {
		Image *image;

		/* if no materials, assume a default material with no image */
		if (ob->totcol)
			ED_object_get_active_image(ob, a + 1, &image, NULL, NULL, NULL);
		else
			image = NULL;

		if (image == curimage) {
			BLI_BITMAP_ENABLE(mat_test_array, a);
			ok = true;
		}
	}

	if (ok == false) {
		return;
	}

	for (a = me->totpoly; a != 0; a--, mpoly++) {
		if (other_uv_filter == SI_FILTER_ALL) {
			/* Nothing to compare, all UV faces are visible. */
		}
		else if (other_uv_filter == SI_FILTER_SAME_IMAGE) {
			const int mat_nr = mpoly->mat_nr;
			if ((mat_nr >= totcol) ||
			    (BLI_BITMAP_TEST(mat_test_array, mat_nr)) == 0)
			{
				continue;
			}
		}

		draw_uvs_lineloop_mpoly(me, mpoly, pos);
	}
}

static void draw_uvs_other(ViewLayer *view_layer, Object *obedit, const Image *curimage,
                           const int other_uv_filter)
{
	unsigned int pos = GWN_vertformat_attr_add(immVertexFormat(), "pos", GWN_COMP_F32, 2, GWN_FETCH_FLOAT);

	immBindBuiltinProgram(GPU_SHADER_2D_UNIFORM_COLOR);

	immUniformThemeColor(TH_UV_OTHERS);

	for (Base *base = view_layer->object_bases.first; base; base = base->next) {
		if (((base->flag & BASE_SELECTED) != 0) &&
		    ((base->flag & BASE_VISIBLED) != 0))
		{
			Object *ob = base->object;
			if ((ob->type == OB_MESH) && (ob != obedit) && ((Mesh *)ob->data)->mloopuv) {
				draw_uvs_other_mesh(ob, curimage, other_uv_filter, pos);
			}
		}
	}
	immUnbindProgram();
}

static void draw_uvs_texpaint(SpaceImage *sima, Scene *scene, ViewLayer *view_layer, Object *ob)
{
	Image *curimage = ED_space_image(sima);
	Mesh *me = ob->data;
	Material *ma;

	if (sima->flag & SI_DRAW_OTHER) {
		draw_uvs_other(view_layer, ob, curimage, sima->other_uv_filter);
	}

	ma = give_current_material(ob, ob->actcol);

	if (me->mloopuv) {
		MPoly *mpoly = me->mpoly;
		MLoopUV *mloopuv, *mloopuv_base;
		int a, b;
		if (!(ma && ma->texpaintslot && ma->texpaintslot[ma->paint_active_slot].uvname &&
		      (mloopuv = CustomData_get_layer_named(&me->ldata, CD_MLOOPUV, ma->texpaintslot[ma->paint_active_slot].uvname))))
		{
			mloopuv = me->mloopuv;
		}

		unsigned int pos = GWN_vertformat_attr_add(immVertexFormat(), "pos", GWN_COMP_F32, 2, GWN_FETCH_FLOAT);

		immBindBuiltinProgram(GPU_SHADER_2D_UNIFORM_COLOR);

		immUniformThemeColor(TH_UV_SHADOW);

		mloopuv_base = mloopuv;

		for (a = me->totpoly; a > 0; a--, mpoly++) {
			if ((scene->toolsettings->uv_flag & UV_SHOW_SAME_IMAGE) && mpoly->mat_nr != ob->actcol - 1)
				continue;

			immBegin(GWN_PRIM_LINE_LOOP, mpoly->totloop);

			mloopuv = mloopuv_base + mpoly->loopstart;
			for (b = 0; b < mpoly->totloop; b++, mloopuv++) {
				immVertex2fv(pos, mloopuv->uv);
			}

			immEnd();
		}

		immUnbindProgram();
	}
}

static void draw_uvs_looptri(BMEditMesh *em, unsigned int *r_loop_index, const int cd_loop_uv_offset, unsigned int pos)
{
	unsigned int i = *r_loop_index;
	BMFace *f = em->looptris[i][0]->f;
	do {
		unsigned int j;
		for (j = 0; j < 3; j++) {
			MLoopUV *luv = BM_ELEM_CD_GET_VOID_P(em->looptris[i][j], cd_loop_uv_offset);
			immVertex2fv(pos, luv->uv);
		}
		i++;
	} while (i != em->tottri && (f == em->looptris[i][0]->f));
	*r_loop_index = i - 1;
}

/* draws uv's in the image space */
static void draw_uvs(SpaceImage *sima, Scene *scene, ViewLayer *view_layer, Object *obedit, Depsgraph *depsgraph)
{
	ToolSettings *ts;
	Mesh *me = obedit->data;
	BMEditMesh *em = me->edit_btmesh;
	BMesh *bm = em->bm;
	BMFace *efa, *efa_act;
	BMLoop *l;
	BMIter iter, liter;
	MLoopUV *luv;
	float col1[4], col2[4];
	float pointsize;
	int drawfaces, interpedges;
	Image *ima = sima->image;

	const int cd_loop_uv_offset  = CustomData_get_offset(&bm->ldata, CD_MLOOPUV);

	unsigned int pos, color;

	efa_act = EDBM_uv_active_face_get(em, false, false); /* will be set to NULL if hidden */
	ts = scene->toolsettings;

	drawfaces = draw_uvs_face_check(scene);
	if (ts->uv_flag & UV_SYNC_SELECTION)
		interpedges = (ts->selectmode & SCE_SELECT_VERTEX);
	else
		interpedges = (ts->uv_selectmode == UV_SELECT_VERTEX);

	/* draw other uvs */
	if (sima->flag & SI_DRAW_OTHER) {
		Image *curimage;

		if (efa_act) {
			ED_object_get_active_image(obedit, efa_act->mat_nr + 1, &curimage, NULL, NULL, NULL);
		}
		else {
			curimage = ima;
		}

		draw_uvs_other(view_layer, obedit, curimage, sima->other_uv_filter);
	}

	/* 1. draw shadow mesh */

	if (sima->flag & SI_DRAWSHADOW) {
<<<<<<< HEAD
		Object *ob_cage_eval = DEG_get_evaluated_object(depsgraph, obedit);
		/* XXX TODO: Need to check if shadow mesh is different than original mesh. */
		bool is_cage_like_final_meshes = (ob_cage_eval == obedit);

		/* When sync selection is enabled, all faces are drawn (except for hidden)
		 * so if cage is the same as the final, there is no point in drawing this. */
		if (((ts->uv_flag & UV_SYNC_SELECTION) == 0) || is_cage_like_final_meshes) {
			draw_uvs_shadow(ob_cage_eval);
=======
		DM_update_materials(em->derivedFinal, obedit);
		/* first try existing derivedmesh */
		if (!draw_uvs_dm_shadow(em->derivedFinal)) {
			/* create one if it does not exist */
			cagedm = editbmesh_get_derived_cage_and_final(
			        scene, obedit, me->edit_btmesh, CD_MASK_BAREMESH | CD_MASK_MTFACE,
			        &finaldm);

			/* when sync selection is enabled, all faces are drawn (except for hidden)
			 * so if cage is the same as the final, theres no point in drawing this */
			if (!((ts->uv_flag & UV_SYNC_SELECTION) && (cagedm == finaldm)))
				draw_uvs_dm_shadow(finaldm);

			/* release derivedmesh again */
			if (cagedm != finaldm) cagedm->release(cagedm);
			finaldm->release(finaldm);
>>>>>>> 44505b38
		}
	}

	/* 2. draw colored faces */

	if (sima->flag & SI_DRAW_STRETCH) {
		draw_uvs_stretch(sima, scene, obedit, em, efa_act);
	}
<<<<<<< HEAD
	else {
		unsigned int tri_count = 0;
		BM_ITER_MESH(efa, &iter, bm, BM_FACES_OF_MESH) {
			if (uvedit_face_visible_test(scene, obedit, ima, efa)) {
				BM_elem_flag_enable(efa, BM_ELEM_TAG);
				tri_count += efa->len - 2;
			}
			else {
				BM_elem_flag_disable(efa, BM_ELEM_TAG);
			}
		}

		if (tri_count && !(sima->flag & SI_NO_DRAWFACES)) {
			/* draw transparent faces */
			UI_GetThemeColor4fv(TH_FACE, col1);
			UI_GetThemeColor4fv(TH_FACE_SELECT, col2);
			glBlendFuncSeparate(GL_SRC_ALPHA, GL_ONE_MINUS_SRC_ALPHA, GL_ONE, GL_ONE_MINUS_SRC_ALPHA);
			glEnable(GL_BLEND);

			Gwn_VertFormat *format = immVertexFormat();
			pos = GWN_vertformat_attr_add(format, "pos", GWN_COMP_F32, 2, GWN_FETCH_FLOAT);
			color = GWN_vertformat_attr_add(format, "color", GWN_COMP_F32, 4, GWN_FETCH_FLOAT);

			immBindBuiltinProgram(GPU_SHADER_2D_FLAT_COLOR);

			Gwn_Batch *face_batch = immBeginBatch(GWN_PRIM_TRIS, tri_count * 3);
			for (unsigned int i = 0; i < em->tottri; i++) {
=======
	else if (!(sima->flag & SI_NO_DRAWFACES)) {
		/* draw transparent faces */
		UI_GetThemeColor4ubv(TH_FACE, col1);
		UI_GetThemeColor4ubv(TH_FACE_SELECT, col2);
		glBlendFunc(GL_SRC_ALPHA, GL_ONE_MINUS_SRC_ALPHA);
		glEnable(GL_BLEND);

#ifdef USE_EDBM_LOOPTRIS
		{
			unsigned int i;
			for (i = 0; i < em->tottri; i++) {
>>>>>>> 44505b38
				efa = em->looptris[i][0]->f;
				if (BM_elem_flag_test(efa, BM_ELEM_TAG)) {
					const bool is_select = uvedit_face_select_test(scene, efa, cd_loop_uv_offset);

					if (efa == efa_act) {
						/* only once */
						float tmp_col[4];
						UI_GetThemeColor4fv(TH_EDITMESH_ACTIVE, tmp_col);
						immAttrib4fv(color, tmp_col);
					}
					else {
						immAttrib4fv(color, is_select ? col2 : col1);
					}

					draw_uvs_looptri(em, &i, cd_loop_uv_offset, pos);
				}
			}
			immEnd();

<<<<<<< HEAD
			/* XXX performance: we should not create and throw away result. */
			GWN_batch_draw(face_batch);
			GWN_batch_program_use_end(face_batch);
			GWN_batch_discard(face_batch);
=======
				if (uvedit_face_select_test(scene, efa, cd_loop_uv_offset))
					glColor4ubv((GLubyte *)col2);
				else
					glColor4ubv((GLubyte *)col1);

				glBegin(GL_POLYGON);
				BM_ITER_ELEM (l, &liter, efa, BM_LOOPS_OF_FACE) {
					luv = BM_ELEM_CD_GET_VOID_P(l, cd_loop_uv_offset);
					glVertex2fv(luv->uv);
				}
				glEnd();
			}
			else {
				if (tf == activetf)
					activetf = NULL;
				BM_elem_flag_disable(efa, BM_ELEM_TAG);
			}
		}
#endif
		glDisable(GL_BLEND);
	}
	else {
		/* would be nice to do this within a draw loop but most below are optional, so it would involve too many checks */

		BM_ITER_MESH (efa, &iter, bm, BM_FACES_OF_MESH) {
			tf = BM_ELEM_CD_GET_VOID_P(efa, cd_poly_tex_offset);
>>>>>>> 44505b38

			immUnbindProgram();

			glDisable(GL_BLEND);
		}
		else {
			if (efa_act && !uvedit_face_visible_test(scene, obedit, ima, efa_act)) {
				efa_act = NULL;
			}
		}
<<<<<<< HEAD
=======

>>>>>>> 44505b38
	}

	/* 3. draw active face stippled */
	/* (removed during OpenGL upgrade, reimplement if needed) */

<<<<<<< HEAD
=======
			glBegin(GL_POLYGON);
			BM_ITER_ELEM (l, &liter, activef, BM_LOOPS_OF_FACE) {
				luv = BM_ELEM_CD_GET_VOID_P(l, cd_loop_uv_offset);
				glVertex2fv(luv->uv);
			}
			glEnd();

			GPU_basic_shader_bind(GPU_SHADER_USE_COLOR);
			glDisable(GL_BLEND);
		}
	}
#endif

>>>>>>> 44505b38
	/* 4. draw edges */

	if (sima->flag & SI_SMOOTH_UV) {
		glEnable(GL_LINE_SMOOTH);
		glEnable(GL_BLEND);
		glBlendFuncSeparate(GL_SRC_ALPHA, GL_ONE_MINUS_SRC_ALPHA, GL_ONE, GL_ONE_MINUS_SRC_ALPHA);
	}

	pos = GWN_vertformat_attr_add(immVertexFormat(), "pos", GWN_COMP_F32, 2, GWN_FETCH_FLOAT);

	switch (sima->dt_uv) {
		case SI_UVDT_DASH:
		{
			immBindBuiltinProgram(GPU_SHADER_2D_LINE_DASHED_UNIFORM_COLOR);

			float viewport_size[4];
			glGetFloatv(GL_VIEWPORT, viewport_size);
			immUniform2f("viewport_size", viewport_size[2] / UI_DPI_FAC, viewport_size[3] / UI_DPI_FAC);

			immUniform1i("num_colors", 2);  /* "advanced" mode */
			immUniformArray4fv("colors", (float *)(float[][4]){{0.56f, 0.56f, 0.56f, 1.0f}, {0.07f, 0.07f, 0.07f, 1.0f}}, 2);
			immUniform1f("dash_width", 4.0f);
			glLineWidth(1.0f);

			break;
		}
		case SI_UVDT_BLACK: /* black/white */
		case SI_UVDT_WHITE:
<<<<<<< HEAD
			immBindBuiltinProgram(GPU_SHADER_2D_UNIFORM_COLOR);
			if (sima->dt_uv == SI_UVDT_WHITE) {
				immUniformColor3f(1.0f, 1.0f, 1.0f);
=======
			if (sima->dt_uv == SI_UVDT_WHITE) glColor3f(1.0f, 1.0f, 1.0f);
			else glColor3f(0.0f, 0.0f, 0.0f);

			BM_ITER_MESH (efa, &iter, bm, BM_FACES_OF_MESH) {
				if (!BM_elem_flag_test(efa, BM_ELEM_TAG))
					continue;

				draw_uvs_lineloop_bmface(efa, cd_loop_uv_offset);
>>>>>>> 44505b38
			}
			else {
				immUniformColor3f(0.0f, 0.0f, 0.0f);
			}
			glLineWidth(1.0f);

			break;
		case SI_UVDT_OUTLINE:
<<<<<<< HEAD
			immBindBuiltinProgram(GPU_SHADER_2D_UNIFORM_COLOR);
			imm_cpack(0x0);
			glLineWidth(3.0f);

			break;
	}

	/* For more efficiency first transfer the entire buffer to vram. */
	Gwn_Batch *loop_batch = immBeginBatchAtMost(GWN_PRIM_LINE_LOOP, bm->totloop);
	Gwn_VertBuf *loop_vbo = loop_batch->verts[0];
	BM_ITER_MESH(efa, &iter, bm, BM_FACES_OF_MESH) {
		if (!BM_elem_flag_test(efa, BM_ELEM_TAG))
			continue;

		BM_ITER_ELEM(l, &liter, efa, BM_LOOPS_OF_FACE) {
			luv = BM_ELEM_CD_GET_VOID_P(l, cd_loop_uv_offset);
			immVertex2fv(pos, luv->uv);
		}
	}
	immEnd();

	/* Then draw each face contour separately. */
	if (loop_vbo->vertex_ct != 0) {
		GWN_batch_program_use_begin(loop_batch);
		unsigned int index = 0, loop_vbo_count;
		BM_ITER_MESH(efa, &iter, bm, BM_FACES_OF_MESH) {
			if (!BM_elem_flag_test(efa, BM_ELEM_TAG))
				continue;

			GWN_batch_draw_range_ex(loop_batch, index, efa->len, false);
			index += efa->len;
		}
		loop_vbo_count = index;
		GWN_batch_program_use_end(loop_batch);
		immUnbindProgram();


		if (sima->dt_uv == SI_UVDT_OUTLINE) {
			glLineWidth(1.0f);
			UI_GetThemeColor4fv(TH_WIRE_EDIT, col2);
=======
			glLineWidth(3);
			cpack(0x0);

			BM_ITER_MESH (efa, &iter, bm, BM_FACES_OF_MESH) {
				if (!BM_elem_flag_test(efa, BM_ELEM_TAG))
					continue;

				draw_uvs_lineloop_bmface(efa, cd_loop_uv_offset);
			}

			glLineWidth(1);
			UI_GetThemeColor4ubv(TH_WIRE_EDIT, col2);
			glColor4ubv((unsigned char *)col2);
>>>>>>> 44505b38

			if (me->drawflag & ME_DRAWEDGES) {
				int sel;
				UI_GetThemeColor4fv(TH_EDGE_SELECT, col1);

				if (interpedges) {
					/* Create a color buffer. */
					static Gwn_VertFormat format = { 0 };
					static uint shdr_col;
					if (format.attrib_ct == 0) {
						shdr_col = GWN_vertformat_attr_add(&format, "color", GWN_COMP_F32, 4, GWN_FETCH_FLOAT);
					}

					Gwn_VertBuf *vbo_col = GWN_vertbuf_create_with_format(&format);
					GWN_vertbuf_data_alloc(vbo_col, loop_vbo_count);

					index = 0;
					BM_ITER_MESH(efa, &iter, bm, BM_FACES_OF_MESH) {
						if (!BM_elem_flag_test(efa, BM_ELEM_TAG))
							continue;

						BM_ITER_ELEM(l, &liter, efa, BM_LOOPS_OF_FACE) {
							sel = uvedit_uv_select_test(scene, l, cd_loop_uv_offset);
							GWN_vertbuf_attr_set(vbo_col, shdr_col, index++, sel ? col1 : col2);
						}
					}
					/* Reuse the UV buffer and add the color buffer. */
					GWN_batch_vertbuf_add_ex(loop_batch, vbo_col, true);

					/* Now draw each face contour separately with another builtin program. */
					GWN_batch_program_set_builtin(loop_batch, GPU_SHADER_2D_SMOOTH_COLOR);
					gpuBindMatrices(loop_batch->interface);

					GWN_batch_program_use_begin(loop_batch);
					index = 0;
					BM_ITER_MESH(efa, &iter, bm, BM_FACES_OF_MESH) {
						if (!BM_elem_flag_test(efa, BM_ELEM_TAG))
							continue;

						GWN_batch_draw_range_ex(loop_batch, index, efa->len, false);
						index += efa->len;
					}
					GWN_batch_program_use_end(loop_batch);
				}
				else {
					Gwn_VertFormat *format = immVertexFormat();
					pos = GWN_vertformat_attr_add(format, "pos", GWN_COMP_F32, 2, GWN_FETCH_FLOAT);
					color = GWN_vertformat_attr_add(format, "color", GWN_COMP_F32, 4, GWN_FETCH_FLOAT);

					immBindBuiltinProgram(GPU_SHADER_2D_FLAT_COLOR);

					/* Use batch here to avoid problems with `IMM_BUFFER_SIZE`. */
					Gwn_Batch *flat_edges_batch = immBeginBatchAtMost(GWN_PRIM_LINES, loop_vbo_count * 2);
					BM_ITER_MESH(efa, &iter, bm, BM_FACES_OF_MESH) {
						if (!BM_elem_flag_test(efa, BM_ELEM_TAG))
							continue;

						BM_ITER_ELEM(l, &liter, efa, BM_LOOPS_OF_FACE) {
							sel = uvedit_edge_select_test(scene, l, cd_loop_uv_offset);
							immAttrib4fv(color, sel ? col1 : col2);

							luv = BM_ELEM_CD_GET_VOID_P(l, cd_loop_uv_offset);
							immVertex2fv(pos, luv->uv);
							luv = BM_ELEM_CD_GET_VOID_P(l->next, cd_loop_uv_offset);
							immVertex2fv(pos, luv->uv);
						}
					}
					immEnd();

					GWN_batch_draw(flat_edges_batch);
					GWN_batch_discard(flat_edges_batch);

					immUnbindProgram();
				}
			}
			else {
				GWN_batch_uniform_4fv(loop_batch, "color", col2);
				immBindBuiltinProgram(GPU_SHADER_2D_UNIFORM_COLOR);

				/* no nice edges */
				GWN_batch_program_use_begin(loop_batch);
				index = 0;
				BM_ITER_MESH(efa, &iter, bm, BM_FACES_OF_MESH) {
					if (!BM_elem_flag_test(efa, BM_ELEM_TAG))
						continue;

<<<<<<< HEAD
					GWN_batch_draw_range_ex(loop_batch, index, efa->len, false);
					index += efa->len;
=======
					draw_uvs_lineloop_bmface(efa, cd_loop_uv_offset);
>>>>>>> 44505b38
				}
				GWN_batch_program_use_end(loop_batch);
				immUnbindProgram();
			}
<<<<<<< HEAD
		}
	}
	else {
		immUnbindProgram();
=======

			break;
>>>>>>> 44505b38
	}

	GWN_batch_discard(loop_batch);

	if (sima->flag & SI_SMOOTH_UV) {
		glDisable(GL_LINE_SMOOTH);
		glDisable(GL_BLEND);
	}

	/* 5. draw face centers */

	if (drawfaces) {
		float cent[2];
<<<<<<< HEAD
		bool col_set = false;

		Gwn_VertFormat *format = immVertexFormat();
		pos = GWN_vertformat_attr_add(format, "pos", GWN_COMP_F32, 2, GWN_FETCH_FLOAT);
		color = GWN_vertformat_attr_add(format, "color", GWN_COMP_F32, 3, GWN_FETCH_FLOAT);

		immBindBuiltinProgram(GPU_SHADER_2D_FLAT_COLOR);

		pointsize = UI_GetThemeValuef(TH_FACEDOT_SIZE);
		glPointSize(pointsize);
		
		immBeginAtMost(GWN_PRIM_POINTS, bm->totface);
=======

		pointsize = UI_GetThemeValuef(TH_FACEDOT_SIZE);
		glPointSize(pointsize);

		glBegin(GL_POINTS);
>>>>>>> 44505b38

		/* unselected faces */

		BM_ITER_MESH (efa, &iter, bm, BM_FACES_OF_MESH) {
			if (!BM_elem_flag_test(efa, BM_ELEM_TAG))
				continue;

			if (!uvedit_face_select_test(scene, efa, cd_loop_uv_offset)) {
				/* Only set color for the first face */
				if (!col_set) {
					UI_GetThemeColor3fv(TH_WIRE, col1);
					immAttrib3fv(color, col1);

					col_set = true;
				}

				uv_poly_center(efa, cent, cd_loop_uv_offset);
				immVertex2fv(pos, cent);
			}
		}

		col_set = false;

		/* selected faces */

		BM_ITER_MESH (efa, &iter, bm, BM_FACES_OF_MESH) {
			if (!BM_elem_flag_test(efa, BM_ELEM_TAG))
				continue;

			if (uvedit_face_select_test(scene, efa, cd_loop_uv_offset)) {
				/* Only set color for the first face */
				if (!col_set) {
					UI_GetThemeColor3fv(TH_FACE_DOT, col1);
					immAttrib3fv(color, col1);

					col_set = true;
				}

				uv_poly_center(efa, cent, cd_loop_uv_offset);
				immVertex2fv(pos, cent);
			}
		}

		immEnd();

		immUnbindProgram();
	}

	/* 6. draw uv vertices */

	if (drawfaces != 2) { /* 2 means Mesh Face Mode */
		pos = GWN_vertformat_attr_add(immVertexFormat(), "pos", GWN_COMP_F32, 2, GWN_FETCH_FLOAT);

		immBindBuiltinProgram(GPU_SHADER_2D_UNIFORM_COLOR);

		/* unselected uvs */
		immUniformThemeColor(TH_VERTEX);
		pointsize = UI_GetThemeValuef(TH_VERTEX_SIZE);
		glPointSize(pointsize);

<<<<<<< HEAD
		immBeginAtMost(GWN_PRIM_POINTS, bm->totloop);

=======
		glBegin(GL_POINTS);
>>>>>>> 44505b38
		BM_ITER_MESH (efa, &iter, bm, BM_FACES_OF_MESH) {
			if (!BM_elem_flag_test(efa, BM_ELEM_TAG))
				continue;

			BM_ITER_ELEM (l, &liter, efa, BM_LOOPS_OF_FACE) {
				luv = BM_ELEM_CD_GET_VOID_P(l, cd_loop_uv_offset);
				if (!uvedit_uv_select_test(scene, l, cd_loop_uv_offset))
					immVertex2fv(pos, luv->uv);
			}
		}
<<<<<<< HEAD

		immEnd();
	
		/* pinned uvs */
		/* give odd pointsizes odd pin pointsizes */
		glPointSize(pointsize * 2 + (((int)pointsize % 2) ? (-1) : 0));
		imm_cpack(0xFF);
	
		immBeginAtMost(GWN_PRIM_POINTS, bm->totloop);

=======
		glEnd();

		/* pinned uvs */
		/* give odd pointsizes odd pin pointsizes */
		glPointSize(pointsize * 2 + (((int)pointsize % 2) ? (-1) : 0));
		cpack(0xFF);

		glBegin(GL_POINTS);
>>>>>>> 44505b38
		BM_ITER_MESH (efa, &iter, bm, BM_FACES_OF_MESH) {
			if (!BM_elem_flag_test(efa, BM_ELEM_TAG))
				continue;

			BM_ITER_ELEM (l, &liter, efa, BM_LOOPS_OF_FACE) {
				luv = BM_ELEM_CD_GET_VOID_P(l, cd_loop_uv_offset);

				if (luv->flag & MLOOPUV_PINNED)
					immVertex2fv(pos, luv->uv);
			}
		}
<<<<<<< HEAD

		immEnd();
	
=======
		glEnd();

>>>>>>> 44505b38
		/* selected uvs */
		immUniformThemeColor(TH_VERTEX_SELECT);
		glPointSize(pointsize);
<<<<<<< HEAD
	
		immBeginAtMost(GWN_PRIM_POINTS, bm->totloop);

=======

		glBegin(GL_POINTS);
>>>>>>> 44505b38
		BM_ITER_MESH (efa, &iter, bm, BM_FACES_OF_MESH) {
			if (!BM_elem_flag_test(efa, BM_ELEM_TAG))
				continue;

			BM_ITER_ELEM (l, &liter, efa, BM_LOOPS_OF_FACE) {
				luv = BM_ELEM_CD_GET_VOID_P(l, cd_loop_uv_offset);

				if (uvedit_uv_select_test(scene, l, cd_loop_uv_offset))
					immVertex2fv(pos, luv->uv);
			}
		}

		immEnd();

		immUnbindProgram();
	}
}


static void draw_uv_shadows_get(
        SpaceImage *sima, Object *ob, Object *obedit,
        bool *show_shadow, bool *show_texpaint)
{
	*show_shadow = *show_texpaint = false;

	if (ED_space_image_show_render(sima) || (sima->flag & SI_NO_DRAW_TEXPAINT))
		return;

	if ((sima->mode == SI_MODE_PAINT) && obedit && obedit->type == OB_MESH) {
		struct BMEditMesh *em = BKE_editmesh_from_object(obedit);

		*show_shadow = EDBM_uv_check(em);
	}

	*show_texpaint = (ob && ob->type == OB_MESH && ob->mode == OB_MODE_TEXTURE_PAINT);
}

void ED_uvedit_draw_main(
        SpaceImage *sima,
        ARegion *ar, Scene *scene, ViewLayer *view_layer, Object *obedit, Object *obact, Depsgraph *depsgraph)
{
	ToolSettings *toolsettings = scene->toolsettings;
	bool show_uvedit, show_uvshadow, show_texpaint_uvshadow;

	show_uvedit = ED_space_image_show_uvedit(sima, obedit);
	draw_uv_shadows_get(sima, obact, obedit, &show_uvshadow, &show_texpaint_uvshadow);

	if (show_uvedit || show_uvshadow || show_texpaint_uvshadow) {
		if (show_uvshadow) {
			draw_uvs_shadow(obedit);
		}
		else if (show_uvedit) {
			uint objects_len = 0;
			Object **objects = BKE_view_layer_array_from_objects_in_edit_mode_unique_data_with_uvs(view_layer, &objects_len);
			for (uint ob_index = 0; ob_index < objects_len; ob_index++) {
				Object *ob_iter = objects[ob_index];
				draw_uvs(sima, scene, view_layer, ob_iter, depsgraph);
			}
			MEM_freeN(objects);
		}
		else {
			draw_uvs_texpaint(sima, scene, view_layer, obact);
		}

		if (show_uvedit && !(toolsettings->use_uv_sculpt))
			ED_image_draw_cursor(ar, sima->cursor);
	}
}
<|MERGE_RESOLUTION|>--- conflicted
+++ resolved
@@ -87,7 +87,6 @@
 	x_fac = zoom[0];
 	y_fac = zoom[1];
 
-<<<<<<< HEAD
 	gpuTranslate2fv(cursor);
 
 	const uint shdr_pos = GWN_vertformat_attr_add(immVertexFormat(), "pos", GWN_COMP_F32, 2, GWN_FETCH_FLOAT);
@@ -140,39 +139,6 @@
 	immUnbindProgram();
 
 	gpuTranslate2f(-cursor[0], -cursor[1]);
-=======
-	cpack(0xFFFFFF);
-	glTranslate2fv(cursor);
-	fdrawline(-0.05f * x_fac, 0, 0, 0.05f * y_fac);
-	fdrawline(0, 0.05f * y_fac, 0.05f * x_fac, 0.0f);
-	fdrawline(0.05f * x_fac, 0.0f, 0.0f, -0.05f * y_fac);
-	fdrawline(0.0f, -0.05f * y_fac, -0.05f * x_fac, 0.0f);
-
-	setlinestyle(4);
-	cpack(0xFF);
-	fdrawline(-0.05f * x_fac, 0.0f, 0.0f, 0.05f * y_fac);
-	fdrawline(0.0f, 0.05f * y_fac, 0.05f * x_fac, 0.0f);
-	fdrawline(0.05f * x_fac, 0.0f, 0.0f, -0.05f * y_fac);
-	fdrawline(0.0f, -0.05f * y_fac, -0.05f * x_fac, 0.0f);
-
-
-	setlinestyle(0.0f);
-	cpack(0x0);
-	fdrawline(-0.020f * x_fac, 0.0f, -0.1f * x_fac, 0.0f);
-	fdrawline(0.1f * x_fac, 0.0f, 0.020f * x_fac, 0.0f);
-	fdrawline(0.0f, -0.020f * y_fac, 0.0f, -0.1f * y_fac);
-	fdrawline(0.0f, 0.1f * y_fac, 0.0f, 0.020f * y_fac);
-
-	setlinestyle(1);
-	cpack(0xFFFFFF);
-	fdrawline(-0.020f * x_fac, 0.0f, -0.1f * x_fac, 0.0f);
-	fdrawline(0.1f * x_fac, 0.0f, 0.020f * x_fac, 0.0f);
-	fdrawline(0.0f, -0.020f * y_fac, 0.0f, -0.1f * y_fac);
-	fdrawline(0.0f, 0.1f * y_fac, 0.0f, 0.020f * y_fac);
-
-	glTranslatef(-cursor[0], -cursor[1], 0.0);
-	setlinestyle(0);
->>>>>>> 44505b38
 }
 
 static int draw_uvs_face_check(Scene *scene)
@@ -248,13 +214,8 @@
 
 				totarea += BM_face_calc_area(efa);
 				totuvarea += area_poly_v2(tf_uv, efa->len);
-<<<<<<< HEAD
-				
+
 				if (uvedit_face_visible_test(scene, obedit, ima, efa)) {
-=======
-
-				if (uvedit_face_visible_test(scene, ima, efa, tf)) {
->>>>>>> 44505b38
 					BM_elem_flag_enable(efa, BM_ELEM_TAG);
 				}
 				else {
@@ -265,13 +226,10 @@
 				}
 			}
 
-<<<<<<< HEAD
 			unsigned int pos = GWN_vertformat_attr_add(immVertexFormat(), "pos", GWN_COMP_F32, 2, GWN_FETCH_FLOAT);
 
 			immBindBuiltinProgram(GPU_SHADER_2D_UNIFORM_COLOR);
 
-=======
->>>>>>> 44505b38
 			if (totarea < FLT_EPSILON || totuvarea < FLT_EPSILON) {
 				col[0] = 1.0;
 				col[1] = col[2] = 0.0;
@@ -317,18 +275,11 @@
 							areadiff = 1.0f - (area / uvarea);
 
 						weight_to_rgb(col, areadiff);
-<<<<<<< HEAD
 						immUniformColor3fv(col);
-						
+
 						/* TODO: use editmesh tessface */
 						immBegin(GWN_PRIM_TRI_FAN, efa->len);
 
-=======
-						glColor3fv(col);
-
-						/* TODO: USE_EDBM_LOOPTRIS */
-						glBegin(GL_POLYGON);
->>>>>>> 44505b38
 						BM_ITER_ELEM (l, &liter, efa, BM_LOOPS_OF_FACE) {
 							luv = BM_ELEM_CD_GET_VOID_P(l, cd_loop_uv_offset);
 							immVertex2fv(pos, luv->uv);
@@ -354,7 +305,6 @@
 
 			col[3] = 0.5f; /* hard coded alpha, not that nice */
 
-<<<<<<< HEAD
 			Gwn_VertFormat *format = immVertexFormat();
 			unsigned int pos = GWN_vertformat_attr_add(format, "pos", GWN_COMP_F32, 2, GWN_FETCH_FLOAT);
 			unsigned int color = GWN_vertformat_attr_add(format, "color", GWN_COMP_F32, 3, GWN_FETCH_FLOAT);
@@ -363,12 +313,6 @@
 
 			BM_ITER_MESH (efa, &iter, bm, BM_FACES_OF_MESH) {
 				if (uvedit_face_visible_test(scene, obedit, ima, efa)) {
-=======
-			BM_ITER_MESH (efa, &iter, bm, BM_FACES_OF_MESH) {
-				tf = BM_ELEM_CD_GET_VOID_P(efa, cd_poly_tex_offset);
-
-				if (uvedit_face_visible_test(scene, ima, efa, tf)) {
->>>>>>> 44505b38
 					const int efa_len = efa->len;
 					float (*tf_uv)[2]     = (float (*)[2])BLI_buffer_reinit_data(&tf_uv_buf,     vec2f, efa_len);
 					float (*tf_uvorig)[2] = (float (*)[2])BLI_buffer_reinit_data(&tf_uvorig_buf, vec2f, efa_len);
@@ -676,7 +620,6 @@
 	/* 1. draw shadow mesh */
 
 	if (sima->flag & SI_DRAWSHADOW) {
-<<<<<<< HEAD
 		Object *ob_cage_eval = DEG_get_evaluated_object(depsgraph, obedit);
 		/* XXX TODO: Need to check if shadow mesh is different than original mesh. */
 		bool is_cage_like_final_meshes = (ob_cage_eval == obedit);
@@ -685,24 +628,6 @@
 		 * so if cage is the same as the final, there is no point in drawing this. */
 		if (((ts->uv_flag & UV_SYNC_SELECTION) == 0) || is_cage_like_final_meshes) {
 			draw_uvs_shadow(ob_cage_eval);
-=======
-		DM_update_materials(em->derivedFinal, obedit);
-		/* first try existing derivedmesh */
-		if (!draw_uvs_dm_shadow(em->derivedFinal)) {
-			/* create one if it does not exist */
-			cagedm = editbmesh_get_derived_cage_and_final(
-			        scene, obedit, me->edit_btmesh, CD_MASK_BAREMESH | CD_MASK_MTFACE,
-			        &finaldm);
-
-			/* when sync selection is enabled, all faces are drawn (except for hidden)
-			 * so if cage is the same as the final, theres no point in drawing this */
-			if (!((ts->uv_flag & UV_SYNC_SELECTION) && (cagedm == finaldm)))
-				draw_uvs_dm_shadow(finaldm);
-
-			/* release derivedmesh again */
-			if (cagedm != finaldm) cagedm->release(cagedm);
-			finaldm->release(finaldm);
->>>>>>> 44505b38
 		}
 	}
 
@@ -711,7 +636,6 @@
 	if (sima->flag & SI_DRAW_STRETCH) {
 		draw_uvs_stretch(sima, scene, obedit, em, efa_act);
 	}
-<<<<<<< HEAD
 	else {
 		unsigned int tri_count = 0;
 		BM_ITER_MESH(efa, &iter, bm, BM_FACES_OF_MESH) {
@@ -739,19 +663,6 @@
 
 			Gwn_Batch *face_batch = immBeginBatch(GWN_PRIM_TRIS, tri_count * 3);
 			for (unsigned int i = 0; i < em->tottri; i++) {
-=======
-	else if (!(sima->flag & SI_NO_DRAWFACES)) {
-		/* draw transparent faces */
-		UI_GetThemeColor4ubv(TH_FACE, col1);
-		UI_GetThemeColor4ubv(TH_FACE_SELECT, col2);
-		glBlendFunc(GL_SRC_ALPHA, GL_ONE_MINUS_SRC_ALPHA);
-		glEnable(GL_BLEND);
-
-#ifdef USE_EDBM_LOOPTRIS
-		{
-			unsigned int i;
-			for (i = 0; i < em->tottri; i++) {
->>>>>>> 44505b38
 				efa = em->looptris[i][0]->f;
 				if (BM_elem_flag_test(efa, BM_ELEM_TAG)) {
 					const bool is_select = uvedit_face_select_test(scene, efa, cd_loop_uv_offset);
@@ -771,39 +682,10 @@
 			}
 			immEnd();
 
-<<<<<<< HEAD
 			/* XXX performance: we should not create and throw away result. */
 			GWN_batch_draw(face_batch);
 			GWN_batch_program_use_end(face_batch);
 			GWN_batch_discard(face_batch);
-=======
-				if (uvedit_face_select_test(scene, efa, cd_loop_uv_offset))
-					glColor4ubv((GLubyte *)col2);
-				else
-					glColor4ubv((GLubyte *)col1);
-
-				glBegin(GL_POLYGON);
-				BM_ITER_ELEM (l, &liter, efa, BM_LOOPS_OF_FACE) {
-					luv = BM_ELEM_CD_GET_VOID_P(l, cd_loop_uv_offset);
-					glVertex2fv(luv->uv);
-				}
-				glEnd();
-			}
-			else {
-				if (tf == activetf)
-					activetf = NULL;
-				BM_elem_flag_disable(efa, BM_ELEM_TAG);
-			}
-		}
-#endif
-		glDisable(GL_BLEND);
-	}
-	else {
-		/* would be nice to do this within a draw loop but most below are optional, so it would involve too many checks */
-
-		BM_ITER_MESH (efa, &iter, bm, BM_FACES_OF_MESH) {
-			tf = BM_ELEM_CD_GET_VOID_P(efa, cd_poly_tex_offset);
->>>>>>> 44505b38
 
 			immUnbindProgram();
 
@@ -814,31 +696,11 @@
 				efa_act = NULL;
 			}
 		}
-<<<<<<< HEAD
-=======
-
->>>>>>> 44505b38
 	}
 
 	/* 3. draw active face stippled */
 	/* (removed during OpenGL upgrade, reimplement if needed) */
 
-<<<<<<< HEAD
-=======
-			glBegin(GL_POLYGON);
-			BM_ITER_ELEM (l, &liter, activef, BM_LOOPS_OF_FACE) {
-				luv = BM_ELEM_CD_GET_VOID_P(l, cd_loop_uv_offset);
-				glVertex2fv(luv->uv);
-			}
-			glEnd();
-
-			GPU_basic_shader_bind(GPU_SHADER_USE_COLOR);
-			glDisable(GL_BLEND);
-		}
-	}
-#endif
-
->>>>>>> 44505b38
 	/* 4. draw edges */
 
 	if (sima->flag & SI_SMOOTH_UV) {
@@ -867,20 +729,9 @@
 		}
 		case SI_UVDT_BLACK: /* black/white */
 		case SI_UVDT_WHITE:
-<<<<<<< HEAD
 			immBindBuiltinProgram(GPU_SHADER_2D_UNIFORM_COLOR);
 			if (sima->dt_uv == SI_UVDT_WHITE) {
 				immUniformColor3f(1.0f, 1.0f, 1.0f);
-=======
-			if (sima->dt_uv == SI_UVDT_WHITE) glColor3f(1.0f, 1.0f, 1.0f);
-			else glColor3f(0.0f, 0.0f, 0.0f);
-
-			BM_ITER_MESH (efa, &iter, bm, BM_FACES_OF_MESH) {
-				if (!BM_elem_flag_test(efa, BM_ELEM_TAG))
-					continue;
-
-				draw_uvs_lineloop_bmface(efa, cd_loop_uv_offset);
->>>>>>> 44505b38
 			}
 			else {
 				immUniformColor3f(0.0f, 0.0f, 0.0f);
@@ -889,7 +740,6 @@
 
 			break;
 		case SI_UVDT_OUTLINE:
-<<<<<<< HEAD
 			immBindBuiltinProgram(GPU_SHADER_2D_UNIFORM_COLOR);
 			imm_cpack(0x0);
 			glLineWidth(3.0f);
@@ -930,21 +780,6 @@
 		if (sima->dt_uv == SI_UVDT_OUTLINE) {
 			glLineWidth(1.0f);
 			UI_GetThemeColor4fv(TH_WIRE_EDIT, col2);
-=======
-			glLineWidth(3);
-			cpack(0x0);
-
-			BM_ITER_MESH (efa, &iter, bm, BM_FACES_OF_MESH) {
-				if (!BM_elem_flag_test(efa, BM_ELEM_TAG))
-					continue;
-
-				draw_uvs_lineloop_bmface(efa, cd_loop_uv_offset);
-			}
-
-			glLineWidth(1);
-			UI_GetThemeColor4ubv(TH_WIRE_EDIT, col2);
-			glColor4ubv((unsigned char *)col2);
->>>>>>> 44505b38
 
 			if (me->drawflag & ME_DRAWEDGES) {
 				int sel;
@@ -1031,25 +866,16 @@
 					if (!BM_elem_flag_test(efa, BM_ELEM_TAG))
 						continue;
 
-<<<<<<< HEAD
 					GWN_batch_draw_range_ex(loop_batch, index, efa->len, false);
 					index += efa->len;
-=======
-					draw_uvs_lineloop_bmface(efa, cd_loop_uv_offset);
->>>>>>> 44505b38
 				}
 				GWN_batch_program_use_end(loop_batch);
 				immUnbindProgram();
 			}
-<<<<<<< HEAD
 		}
 	}
 	else {
 		immUnbindProgram();
-=======
-
-			break;
->>>>>>> 44505b38
 	}
 
 	GWN_batch_discard(loop_batch);
@@ -1063,7 +889,6 @@
 
 	if (drawfaces) {
 		float cent[2];
-<<<<<<< HEAD
 		bool col_set = false;
 
 		Gwn_VertFormat *format = immVertexFormat();
@@ -1074,15 +899,8 @@
 
 		pointsize = UI_GetThemeValuef(TH_FACEDOT_SIZE);
 		glPointSize(pointsize);
-		
+
 		immBeginAtMost(GWN_PRIM_POINTS, bm->totface);
-=======
-
-		pointsize = UI_GetThemeValuef(TH_FACEDOT_SIZE);
-		glPointSize(pointsize);
-
-		glBegin(GL_POINTS);
->>>>>>> 44505b38
 
 		/* unselected faces */
 
@@ -1143,12 +961,8 @@
 		pointsize = UI_GetThemeValuef(TH_VERTEX_SIZE);
 		glPointSize(pointsize);
 
-<<<<<<< HEAD
 		immBeginAtMost(GWN_PRIM_POINTS, bm->totloop);
 
-=======
-		glBegin(GL_POINTS);
->>>>>>> 44505b38
 		BM_ITER_MESH (efa, &iter, bm, BM_FACES_OF_MESH) {
 			if (!BM_elem_flag_test(efa, BM_ELEM_TAG))
 				continue;
@@ -1159,27 +973,16 @@
 					immVertex2fv(pos, luv->uv);
 			}
 		}
-<<<<<<< HEAD
 
 		immEnd();
-	
+
 		/* pinned uvs */
 		/* give odd pointsizes odd pin pointsizes */
 		glPointSize(pointsize * 2 + (((int)pointsize % 2) ? (-1) : 0));
 		imm_cpack(0xFF);
-	
+
 		immBeginAtMost(GWN_PRIM_POINTS, bm->totloop);
 
-=======
-		glEnd();
-
-		/* pinned uvs */
-		/* give odd pointsizes odd pin pointsizes */
-		glPointSize(pointsize * 2 + (((int)pointsize % 2) ? (-1) : 0));
-		cpack(0xFF);
-
-		glBegin(GL_POINTS);
->>>>>>> 44505b38
 		BM_ITER_MESH (efa, &iter, bm, BM_FACES_OF_MESH) {
 			if (!BM_elem_flag_test(efa, BM_ELEM_TAG))
 				continue;
@@ -1191,25 +994,15 @@
 					immVertex2fv(pos, luv->uv);
 			}
 		}
-<<<<<<< HEAD
 
 		immEnd();
-	
-=======
-		glEnd();
-
->>>>>>> 44505b38
+
 		/* selected uvs */
 		immUniformThemeColor(TH_VERTEX_SELECT);
 		glPointSize(pointsize);
-<<<<<<< HEAD
-	
+
 		immBeginAtMost(GWN_PRIM_POINTS, bm->totloop);
 
-=======
-
-		glBegin(GL_POINTS);
->>>>>>> 44505b38
 		BM_ITER_MESH (efa, &iter, bm, BM_FACES_OF_MESH) {
 			if (!BM_elem_flag_test(efa, BM_ELEM_TAG))
 				continue;
