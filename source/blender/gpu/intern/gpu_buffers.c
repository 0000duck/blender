/*
 * ***** BEGIN GPL LICENSE BLOCK *****
 *
 * This program is free software; you can redistribute it and/or
 * modify it under the terms of the GNU General Public License
 * as published by the Free Software Foundation; either version 2
 * of the License, or (at your option) any later version.
 *
 * This program is distributed in the hope that it will be useful,
 * but WITHOUT ANY WARRANTY; without even the implied warranty of
 * MERCHANTABILITY or FITNESS FOR A PARTICULAR PURPOSE.  See the
 * GNU General Public License for more details.
 *
 * You should have received a copy of the GNU General Public License
 * along with this program; if not, write to the Free Software Foundation,
 * Inc., 51 Franklin Street, Fifth Floor, Boston, MA 02110-1301, USA.
 *
 * The Original Code is Copyright (C) 2005 Blender Foundation.
 * All rights reserved.
 *
 * The Original Code is: all of this file.
 *
 * Contributor(s): Brecht Van Lommel.
 *
 * ***** END GPL LICENSE BLOCK *****
 */

/** \file blender/gpu/intern/gpu_buffers.c
 *  \ingroup gpu
 *
 * Mesh drawing using OpenGL VBO (Vertex Buffer Objects)
 */

#include <limits.h>
#include <stddef.h>
#include <string.h>

#include "MEM_guardedalloc.h"

#include "BLI_bitmap.h"
#include "BLI_math.h"
#include "BLI_utildefines.h"
#include "BLI_ghash.h"
#include "BLI_threads.h"

#include "DNA_meshdata_types.h"

#include "BKE_ccg.h"
#include "BKE_DerivedMesh.h"
#include "BKE_paint.h"
#include "BKE_mesh.h"
#include "BKE_pbvh.h"

#include "GPU_buffers.h"
#include "GPU_draw.h"
#include "GPU_immediate.h"
#include "GPU_batch.h"

#include "bmesh.h"

static ThreadMutex buffer_mutex = BLI_MUTEX_INITIALIZER;

/* multires global buffer, can be used for many grids having the same grid size */
typedef struct GridCommonGPUBuffer {
	Gwn_IndexBuf *mres_buffer;
	int mres_prev_gridsize;
	unsigned mres_prev_totquad;
} GridCommonGPUBuffer;

<<<<<<< HEAD
/* XXX: the rest of the code in this file is used for optimized PBVH
 * drawing and doesn't interact at all with the buffer code above */

=======
void GPU_buffer_material_finalize(GPUDrawObject *gdo, GPUBufferMaterial *matinfo, int totmat)
{
	int i, curmat, curelement;

	/* count the number of materials used by this DerivedMesh */
	for (i = 0; i < totmat; i++) {
		if (matinfo[i].totelements > 0)
			gdo->totmaterial++;
	}

	/* allocate an array of materials used by this DerivedMesh */
	gdo->materials = MEM_mallocN(sizeof(GPUBufferMaterial) * gdo->totmaterial,
	                             "GPUDrawObject.materials");

	/* initialize the materials array */
	for (i = 0, curmat = 0, curelement = 0; i < totmat; i++) {
		if (matinfo[i].totelements > 0) {
			gdo->materials[curmat] = matinfo[i];
			gdo->materials[curmat].start = curelement;
			gdo->materials[curmat].mat_nr = i;
			gdo->materials[curmat].polys = MEM_mallocN(sizeof(int) * matinfo[i].totpolys, "GPUBufferMaterial.polys");

			curelement += matinfo[i].totelements;
			curmat++;
		}
	}

	MEM_freeN(matinfo);
}


/* stores recently-deleted buffers so that new buffers won't have to
 * be recreated as often
 *
 * only one instance of this pool is created, stored in
 * gpu_buffer_pool
 *
 * note that the number of buffers in the pool is usually limited to
 * MAX_FREE_GPU_BUFFERS, but this limit may be exceeded temporarily
 * when a GPUBuffer is released outside the main thread; due to OpenGL
 * restrictions it cannot be immediately released
 */
typedef struct GPUBufferPool {
	/* number of allocated buffers stored */
	int totbuf;
	/* actual allocated length of the arrays */
	int maxsize;
	GPUBuffer **buffers;
} GPUBufferPool;
#define MAX_FREE_GPU_BUFFERS 8

/* create a new GPUBufferPool */
static GPUBufferPool *gpu_buffer_pool_new(void)
{
	GPUBufferPool *pool;

	pool = MEM_callocN(sizeof(GPUBufferPool), "GPUBuffer_Pool");

	pool->maxsize = MAX_FREE_GPU_BUFFERS;
	pool->buffers = MEM_mallocN(sizeof(*pool->buffers) * pool->maxsize,
	                            "GPUBufferPool.buffers");
	return pool;
}

/* remove a GPUBuffer from the pool (does not free the GPUBuffer) */
static void gpu_buffer_pool_remove_index(GPUBufferPool *pool, int index)
{
	int i;

	if (!pool || index < 0 || index >= pool->totbuf)
		return;

	/* shift entries down, overwriting the buffer at `index' */
	for (i = index; i < pool->totbuf - 1; i++)
		pool->buffers[i] = pool->buffers[i + 1];

	/* clear the last entry */
	if (pool->totbuf > 0)
		pool->buffers[pool->totbuf - 1] = NULL;

	pool->totbuf--;
}

/* delete the last entry in the pool */
static void gpu_buffer_pool_delete_last(GPUBufferPool *pool)
{
	GPUBuffer *last;

	if (pool->totbuf <= 0)
		return;

	/* get the last entry */
	if (!(last = pool->buffers[pool->totbuf - 1]))
		return;

	/* delete the buffer's data */
	glDeleteBuffers(1, &last->id);

	/* delete the buffer and remove from pool */
	MEM_freeN(last);
	pool->totbuf--;
	pool->buffers[pool->totbuf] = NULL;
}

/* free a GPUBufferPool; also frees the data in the pool's
 * GPUBuffers */
static void gpu_buffer_pool_free(GPUBufferPool *pool)
{
	if (!pool)
		return;

	while (pool->totbuf)
		gpu_buffer_pool_delete_last(pool);

	MEM_freeN(pool->buffers);
	MEM_freeN(pool);
}

static void gpu_buffer_pool_free_unused(GPUBufferPool *pool)
{
	if (!pool)
		return;

	BLI_mutex_lock(&buffer_mutex);

	while (pool->totbuf)
		gpu_buffer_pool_delete_last(pool);

	BLI_mutex_unlock(&buffer_mutex);
}

static GPUBufferPool *gpu_buffer_pool = NULL;
static GPUBufferPool *gpu_get_global_buffer_pool(void)
{
	/* initialize the pool */
	if (!gpu_buffer_pool)
		gpu_buffer_pool = gpu_buffer_pool_new();

	return gpu_buffer_pool;
}

void GPU_global_buffer_pool_free(void)
{
	gpu_buffer_pool_free(gpu_buffer_pool);
	gpu_buffer_pool = NULL;
}

void GPU_global_buffer_pool_free_unused(void)
{
	gpu_buffer_pool_free_unused(gpu_buffer_pool);
}

/* get a GPUBuffer of at least `size' bytes; uses one from the buffer
 * pool if possible, otherwise creates a new one
 *
 * Thread-unsafe version for internal usage only.
 */
static GPUBuffer *gpu_buffer_alloc_intern(size_t size)
{
	GPUBufferPool *pool;
	GPUBuffer *buf;
	int i, bestfit = -1;
	size_t bufsize;

	/* bad case, leads to leak of buf since buf->pointer will allocate
	 * NULL, leading to return without cleanup. In any case better detect early
	 * psy-fi */
	if (size == 0)
		return NULL;

	pool = gpu_get_global_buffer_pool();

	/* not sure if this buffer pool code has been profiled much,
	 * seems to me that the graphics driver and system memory
	 * management might do this stuff anyway. --nicholas
	 */

	/* check the global buffer pool for a recently-deleted buffer
	 * that is at least as big as the request, but not more than
	 * twice as big */
	for (i = 0; i < pool->totbuf; i++) {
		bufsize = pool->buffers[i]->size;

		/* check for an exact size match */
		if (bufsize == size) {
			bestfit = i;
			break;
		}
		/* smaller buffers won't fit data and buffers at least
		 * twice as big are a waste of memory */
		else if (bufsize > size && size > (bufsize / 2)) {
			/* is it closer to the required size than the
			 * last appropriate buffer found. try to save
			 * memory */
			if (bestfit == -1 || pool->buffers[bestfit]->size > bufsize) {
				bestfit = i;
			}
		}
	}

	/* if an acceptable buffer was found in the pool, remove it
	 * from the pool and return it */
	if (bestfit != -1) {
		buf = pool->buffers[bestfit];
		gpu_buffer_pool_remove_index(pool, bestfit);
		return buf;
	}

	/* no acceptable buffer found in the pool, create a new one */
	buf = MEM_callocN(sizeof(GPUBuffer), "GPUBuffer");
	buf->size = size;

	glGenBuffers(1, &buf->id);
	glBindBuffer(GL_ARRAY_BUFFER, buf->id);
	glBufferData(GL_ARRAY_BUFFER, size, NULL, GL_STATIC_DRAW);
	glBindBuffer(GL_ARRAY_BUFFER, 0);

	return buf;
}

/* Same as above, but safe for threading. */
GPUBuffer *GPU_buffer_alloc(size_t size)
{
	GPUBuffer *buffer;

	if (size == 0) {
		/* Early out, no lock needed in this case. */
		return NULL;
	}

	BLI_mutex_lock(&buffer_mutex);
	buffer = gpu_buffer_alloc_intern(size);
	BLI_mutex_unlock(&buffer_mutex);

	return buffer;
}

/* release a GPUBuffer; does not free the actual buffer or its data,
 * but rather moves it to the pool of recently-freed buffers for
 * possible re-use
 *
 * Thread-unsafe version for internal usage only.
 */
static void gpu_buffer_free_intern(GPUBuffer *buffer)
{
	GPUBufferPool *pool;
	int i;

	if (!buffer)
		return;

	pool = gpu_get_global_buffer_pool();

	/* free the last used buffer in the queue if no more space, but only
	 * if we are in the main thread. for e.g. rendering or baking it can
	 * happen that we are in other thread and can't call OpenGL, in that
	 * case cleanup will be done GPU_buffer_pool_free_unused */
	if (BLI_thread_is_main()) {
		/* in main thread, safe to decrease size of pool back
		 * down to MAX_FREE_GPU_BUFFERS */
		while (pool->totbuf >= MAX_FREE_GPU_BUFFERS)
			gpu_buffer_pool_delete_last(pool);
	}
	else {
		/* outside of main thread, can't safely delete the
		 * buffer, so increase pool size */
		if (pool->maxsize == pool->totbuf) {
			pool->maxsize += MAX_FREE_GPU_BUFFERS;
			pool->buffers = MEM_reallocN(pool->buffers,
			                             sizeof(GPUBuffer *) * pool->maxsize);
		}
	}

	/* shift pool entries up by one */
	for (i = pool->totbuf; i > 0; i--)
		pool->buffers[i] = pool->buffers[i - 1];

	/* insert the buffer into the beginning of the pool */
	pool->buffers[0] = buffer;
	pool->totbuf++;
}

/* Same as above, but safe for threading. */
void GPU_buffer_free(GPUBuffer *buffer)
{
	if (!buffer) {
		/* Early output, no need to lock in this case, */
		return;
	}

	BLI_mutex_lock(&buffer_mutex);
	gpu_buffer_free_intern(buffer);
	BLI_mutex_unlock(&buffer_mutex);
}

void GPU_drawobject_free(DerivedMesh *dm)
{
	GPUDrawObject *gdo;
	int i;

	if (!dm || !(gdo = dm->drawObject))
		return;

	for (i = 0; i < gdo->totmaterial; i++) {
		if (gdo->materials[i].polys)
			MEM_freeN(gdo->materials[i].polys);
	}

	MEM_freeN(gdo->materials);
	if (gdo->vert_points)
		MEM_freeN(gdo->vert_points);
#ifdef USE_GPU_POINT_LINK
	MEM_freeN(gdo->vert_points_mem);
#endif
	GPU_buffer_free(gdo->points);
	GPU_buffer_free(gdo->normals);
	GPU_buffer_free(gdo->uv);
	GPU_buffer_free(gdo->uv_tex);
	GPU_buffer_free(gdo->colors);
	GPU_buffer_free(gdo->edges);
	GPU_buffer_free(gdo->uvedges);
	GPU_buffer_free(gdo->triangles);

	MEM_freeN(gdo);
	dm->drawObject = NULL;
}

static GPUBuffer *gpu_try_realloc(GPUBufferPool *pool, GPUBuffer *buffer, size_t size)
{
	/* try freeing an entry from the pool
	 * and reallocating the buffer */
	gpu_buffer_free_intern(buffer);

	buffer = NULL;

	while (pool->totbuf && !buffer) {
		gpu_buffer_pool_delete_last(pool);
		buffer = gpu_buffer_alloc_intern(size);
	}

	return buffer;
}

static GPUBuffer *gpu_buffer_setup(DerivedMesh *dm, GPUDrawObject *object,
                                   int type, void *user, GPUBuffer *buffer)
{
	GPUBufferPool *pool;
	float *varray;
	int *mat_orig_to_new;
	int i;
	const GPUBufferTypeSettings *ts = &gpu_buffer_type_settings[type];
	GLenum target = ts->gl_buffer_type;
	size_t size = gpu_buffer_size_from_type(dm, type);
	GLboolean uploaded;

	pool = gpu_get_global_buffer_pool();

	BLI_mutex_lock(&buffer_mutex);

	/* alloc a GPUBuffer; fall back to legacy mode on failure */
	if (!buffer) {
		if (!(buffer = gpu_buffer_alloc_intern(size))) {
			BLI_mutex_unlock(&buffer_mutex);
			return NULL;
		}
	}

	mat_orig_to_new = MEM_mallocN(sizeof(*mat_orig_to_new) * dm->totmat,
	                              "GPU_buffer_setup.mat_orig_to_new");
	for (i = 0; i < object->totmaterial; i++) {
		/* map from original material index to new
		 * GPUBufferMaterial index */
		mat_orig_to_new[object->materials[i].mat_nr] = i;
	}

	/* bind the buffer and discard previous data,
	 * avoids stalling gpu */
	glBindBuffer(target, buffer->id);
	glBufferData(target, buffer->size, NULL, GL_STATIC_DRAW);

	/* attempt to map the buffer */
	if (!(varray = glMapBuffer(target, GL_WRITE_ONLY))) {
		buffer = gpu_try_realloc(pool, buffer, size);

		/* allocation still failed; unfortunately we need to exit */
		if (!(buffer && (varray = glMapBuffer(target, GL_WRITE_ONLY)))) {
			if (buffer)
				gpu_buffer_free_intern(buffer);
			BLI_mutex_unlock(&buffer_mutex);
			return NULL;
		}
	}

	uploaded = GL_FALSE;

	/* attempt to upload the data to the VBO */
	while (uploaded == GL_FALSE) {
		dm->copy_gpu_data(dm, type, varray, mat_orig_to_new, user);
		/* glUnmapBuffer returns GL_FALSE if
		 * the data store is corrupted; retry
		 * in that case */
		uploaded = glUnmapBuffer(target);
	}
	glBindBuffer(target, 0);

	MEM_freeN(mat_orig_to_new);

	BLI_mutex_unlock(&buffer_mutex);

	return buffer;
}

/* get the GPUDrawObject buffer associated with a type */
static GPUBuffer **gpu_drawobject_buffer_from_type(GPUDrawObject *gdo, GPUBufferType type)
{
	switch (type) {
		case GPU_BUFFER_VERTEX:
			return &gdo->points;
		case GPU_BUFFER_NORMAL:
			return &gdo->normals;
		case GPU_BUFFER_COLOR:
			return &gdo->colors;
		case GPU_BUFFER_UV:
			return &gdo->uv;
		case GPU_BUFFER_UV_TEXPAINT:
			return &gdo->uv_tex;
		case GPU_BUFFER_EDGE:
			return &gdo->edges;
		case GPU_BUFFER_UVEDGE:
			return &gdo->uvedges;
		case GPU_BUFFER_TRIANGLES:
			return &gdo->triangles;
		default:
			return NULL;
	}
}

/* get the amount of space to allocate for a buffer of a particular type */
static size_t gpu_buffer_size_from_type(DerivedMesh *dm, GPUBufferType type)
{
	const int components = gpu_buffer_type_settings[type].num_components;
	switch (type) {
		case GPU_BUFFER_VERTEX:
			return sizeof(float) * components * (dm->drawObject->tot_loop_verts + dm->drawObject->tot_loose_point);
		case GPU_BUFFER_NORMAL:
			return sizeof(short) * components * dm->drawObject->tot_loop_verts;
		case GPU_BUFFER_COLOR:
			return sizeof(char) * components * dm->drawObject->tot_loop_verts;
		case GPU_BUFFER_UV:
			return sizeof(float) * components * dm->drawObject->tot_loop_verts;
		case GPU_BUFFER_UV_TEXPAINT:
			return sizeof(float) * components * dm->drawObject->tot_loop_verts;
		case GPU_BUFFER_EDGE:
			return sizeof(int) * components * dm->drawObject->totedge;
		case GPU_BUFFER_UVEDGE:
			return sizeof(int) * components * dm->drawObject->tot_loop_verts;
		case GPU_BUFFER_TRIANGLES:
			return sizeof(int) * components * dm->drawObject->tot_triangle_point;
		default:
			return -1;
	}
}

/* call gpu_buffer_setup with settings for a particular type of buffer */
static GPUBuffer *gpu_buffer_setup_type(DerivedMesh *dm, GPUBufferType type, GPUBuffer *buf)
{
	void *user_data = NULL;

	/* special handling for MCol and UV buffers */
	if (type == GPU_BUFFER_COLOR) {
		if (!(user_data = DM_get_loop_data_layer(dm, dm->drawObject->colType)))
			return NULL;
	}
	else if (ELEM(type, GPU_BUFFER_UV, GPU_BUFFER_UV_TEXPAINT)) {
		if (!DM_get_loop_data_layer(dm, CD_MLOOPUV))
			return NULL;
	}

	buf = gpu_buffer_setup(dm, dm->drawObject, type, user_data, buf);

	return buf;
}

/* get the buffer of `type', initializing the GPUDrawObject and
 * buffer if needed */
static GPUBuffer *gpu_buffer_setup_common(DerivedMesh *dm, GPUBufferType type, bool update)
{
	GPUBuffer **buf;

	if (!dm->drawObject)
		dm->drawObject = dm->gpuObjectNew(dm);

	buf = gpu_drawobject_buffer_from_type(dm->drawObject, type);
	if (!(*buf))
		*buf = gpu_buffer_setup_type(dm, type, NULL);
	else if (update)
		*buf = gpu_buffer_setup_type(dm, type, *buf);

	return *buf;
}

void GPU_vertex_setup(DerivedMesh *dm)
{
	if (!gpu_buffer_setup_common(dm, GPU_BUFFER_VERTEX, false))
		return;

	glEnableClientState(GL_VERTEX_ARRAY);
	glBindBuffer(GL_ARRAY_BUFFER, dm->drawObject->points->id);
	glVertexPointer(3, GL_FLOAT, 0, 0);

	GLStates |= GPU_BUFFER_VERTEX_STATE;
}

void GPU_normal_setup(DerivedMesh *dm)
{
	if (!gpu_buffer_setup_common(dm, GPU_BUFFER_NORMAL, false))
		return;

	glEnableClientState(GL_NORMAL_ARRAY);
	glBindBuffer(GL_ARRAY_BUFFER, dm->drawObject->normals->id);
	glNormalPointer(GL_SHORT, 4 * sizeof(short), 0);

	GLStates |= GPU_BUFFER_NORMAL_STATE;
}

void GPU_uv_setup(DerivedMesh *dm)
{
	if (!gpu_buffer_setup_common(dm, GPU_BUFFER_UV, false))
		return;

	glEnableClientState(GL_TEXTURE_COORD_ARRAY);
	glBindBuffer(GL_ARRAY_BUFFER, dm->drawObject->uv->id);
	glTexCoordPointer(2, GL_FLOAT, 0, 0);

	GLStates |= GPU_BUFFER_TEXCOORD_UNIT_0_STATE;
}

void GPU_texpaint_uv_setup(DerivedMesh *dm)
{
	if (!gpu_buffer_setup_common(dm, GPU_BUFFER_UV_TEXPAINT, false))
		return;

	glEnableClientState(GL_TEXTURE_COORD_ARRAY);
	glBindBuffer(GL_ARRAY_BUFFER, dm->drawObject->uv_tex->id);
	glTexCoordPointer(2, GL_FLOAT, 4 * sizeof(float), 0);
	glClientActiveTexture(GL_TEXTURE2);
	glEnableClientState(GL_TEXTURE_COORD_ARRAY);
	glTexCoordPointer(2, GL_FLOAT, 4 * sizeof(float), BUFFER_OFFSET(2 * sizeof(float)));
	glClientActiveTexture(GL_TEXTURE0);

	GLStates |= GPU_BUFFER_TEXCOORD_UNIT_0_STATE | GPU_BUFFER_TEXCOORD_UNIT_2_STATE;
}


void GPU_color_setup(DerivedMesh *dm, int colType)
{
	bool update = false;

	if (!dm->drawObject) {
		/* XXX Not really nice, but we need a valid gpu draw object to set the colType...
		 *     Else we would have to add a new param to gpu_buffer_setup_common. */
		dm->drawObject = dm->gpuObjectNew(dm);
		dm->dirty &= ~DM_DIRTY_MCOL_UPDATE_DRAW;
		dm->drawObject->colType = colType;
	}
	/* In paint mode, dm may stay the same during stroke, however we still want to update colors!
	 * Also check in case we changed color type (i.e. which MCol cdlayer we use). */
	else if ((dm->dirty & DM_DIRTY_MCOL_UPDATE_DRAW) || (colType != dm->drawObject->colType)) {
		update = true;
		dm->dirty &= ~DM_DIRTY_MCOL_UPDATE_DRAW;
		dm->drawObject->colType = colType;
	}

	if (!gpu_buffer_setup_common(dm, GPU_BUFFER_COLOR, update))
		return;

	glEnableClientState(GL_COLOR_ARRAY);
	glBindBuffer(GL_ARRAY_BUFFER, dm->drawObject->colors->id);
	glColorPointer(4, GL_UNSIGNED_BYTE, 0, 0);

	GLStates |= GPU_BUFFER_COLOR_STATE;
}

void GPU_buffer_bind_as_color(GPUBuffer *buffer)
{
	glEnableClientState(GL_COLOR_ARRAY);
	glBindBuffer(GL_ARRAY_BUFFER, buffer->id);
	glColorPointer(4, GL_UNSIGNED_BYTE, 0, 0);

	GLStates |= GPU_BUFFER_COLOR_STATE;
}


void GPU_edge_setup(DerivedMesh *dm)
{
	if (!gpu_buffer_setup_common(dm, GPU_BUFFER_EDGE, false))
		return;

	if (!gpu_buffer_setup_common(dm, GPU_BUFFER_VERTEX, false))
		return;

	glEnableClientState(GL_VERTEX_ARRAY);
	glBindBuffer(GL_ARRAY_BUFFER, dm->drawObject->points->id);
	glVertexPointer(3, GL_FLOAT, 0, 0);

	glBindBuffer(GL_ELEMENT_ARRAY_BUFFER, dm->drawObject->edges->id);

	GLStates |= (GPU_BUFFER_VERTEX_STATE | GPU_BUFFER_ELEMENT_STATE);
}

void GPU_uvedge_setup(DerivedMesh *dm)
{
	if (!gpu_buffer_setup_common(dm, GPU_BUFFER_UVEDGE, false))
		return;

	glEnableClientState(GL_VERTEX_ARRAY);
	glBindBuffer(GL_ARRAY_BUFFER, dm->drawObject->uvedges->id);
	glVertexPointer(2, GL_FLOAT, 0, 0);

	GLStates |= GPU_BUFFER_VERTEX_STATE;
}

void GPU_triangle_setup(struct DerivedMesh *dm)
{
	if (!gpu_buffer_setup_common(dm, GPU_BUFFER_TRIANGLES, false))
		return;

	glBindBuffer(GL_ELEMENT_ARRAY_BUFFER, dm->drawObject->triangles->id);
	GLStates |= GPU_BUFFER_ELEMENT_STATE;
}

static int gpu_typesize(int type)
{
	switch (type) {
		case GL_FLOAT:
			return sizeof(float);
		case GL_INT:
			return sizeof(int);
		case GL_UNSIGNED_INT:
			return sizeof(unsigned int);
		case GL_BYTE:
			return sizeof(char);
		case GL_UNSIGNED_BYTE:
			return sizeof(unsigned char);
		default:
			return 0;
	}
}

int GPU_attrib_element_size(GPUAttrib data[], int numdata)
{
	int i, elementsize = 0;

	for (i = 0; i < numdata; i++) {
		int typesize = gpu_typesize(data[i].type);
		if (typesize != 0)
			elementsize += typesize * data[i].size;
	}
	return elementsize;
}

void GPU_interleaved_attrib_setup(GPUBuffer *buffer, GPUAttrib data[], int numdata, int element_size)
{
	int i;
	int elementsize;
	size_t offset = 0;

	for (i = 0; i < MAX_GPU_ATTRIB_DATA; i++) {
		if (attribData[i].index != -1) {
			glDisableVertexAttribArray(attribData[i].index);
		}
		else
			break;
	}
	if (element_size == 0)
		elementsize = GPU_attrib_element_size(data, numdata);
	else
		elementsize = element_size;

	glBindBuffer(GL_ARRAY_BUFFER, buffer->id);

	for (i = 0; i < numdata; i++) {
		glEnableVertexAttribArray(data[i].index);
		int info = 0;
		if (data[i].type == GL_UNSIGNED_BYTE) {
			info |= GPU_ATTR_INFO_SRGB;
		}
		glUniform1i(data[i].info_index, info);

		glVertexAttribPointer(data[i].index, data[i].size, data[i].type,
		                         GL_TRUE, elementsize, BUFFER_OFFSET(offset));
		offset += data[i].size * gpu_typesize(data[i].type);

		attribData[i].index = data[i].index;
		attribData[i].size = data[i].size;
		attribData[i].type = data[i].type;
	}

	attribData[numdata].index = -1;
}

void GPU_interleaved_attrib_unbind(void)
{
	int i;
	for (i = 0; i < MAX_GPU_ATTRIB_DATA; i++) {
		if (attribData[i].index != -1) {
			glDisableVertexAttribArray(attribData[i].index);
		}
		else
			break;
	}
	attribData[0].index = -1;
}

void GPU_buffers_unbind(void)
{
	int i;

	if (GLStates & GPU_BUFFER_VERTEX_STATE)
		glDisableClientState(GL_VERTEX_ARRAY);
	if (GLStates & GPU_BUFFER_NORMAL_STATE)
		glDisableClientState(GL_NORMAL_ARRAY);
	if (GLStates & GPU_BUFFER_TEXCOORD_UNIT_0_STATE)
		glDisableClientState(GL_TEXTURE_COORD_ARRAY);
	if (GLStates & GPU_BUFFER_TEXCOORD_UNIT_2_STATE) {
		glClientActiveTexture(GL_TEXTURE2);
		glDisableClientState(GL_TEXTURE_COORD_ARRAY);
		glClientActiveTexture(GL_TEXTURE0);
	}
	if (GLStates & GPU_BUFFER_COLOR_STATE)
		glDisableClientState(GL_COLOR_ARRAY);
	if (GLStates & GPU_BUFFER_ELEMENT_STATE)
		glBindBuffer(GL_ELEMENT_ARRAY_BUFFER, 0);

	GLStates &= ~(GPU_BUFFER_VERTEX_STATE | GPU_BUFFER_NORMAL_STATE |
	              GPU_BUFFER_TEXCOORD_UNIT_0_STATE | GPU_BUFFER_TEXCOORD_UNIT_2_STATE |
	              GPU_BUFFER_COLOR_STATE | GPU_BUFFER_ELEMENT_STATE);

	for (i = 0; i < MAX_GPU_ATTRIB_DATA; i++) {
		if (attribData[i].index != -1) {
			glDisableVertexAttribArray(attribData[i].index);
		}
		else
			break;
	}
	attribData[0].index = -1;

	glBindBuffer(GL_ARRAY_BUFFER, 0);
}

void GPU_color_switch(int mode)
{
	if (mode) {
		if (!(GLStates & GPU_BUFFER_COLOR_STATE))
			glEnableClientState(GL_COLOR_ARRAY);
		GLStates |= GPU_BUFFER_COLOR_STATE;
	}
	else {
		if (GLStates & GPU_BUFFER_COLOR_STATE)
			glDisableClientState(GL_COLOR_ARRAY);
		GLStates &= ~GPU_BUFFER_COLOR_STATE;
	}
}

static int gpu_binding_type_gl[] =
{
	GL_ARRAY_BUFFER,
	GL_ELEMENT_ARRAY_BUFFER
};

void *GPU_buffer_lock(GPUBuffer *buffer, GPUBindingType binding)
{
	float *varray;
	int bindtypegl;

	if (!buffer)
		return 0;

	bindtypegl = gpu_binding_type_gl[binding];
	glBindBuffer(bindtypegl, buffer->id);
	varray = glMapBuffer(bindtypegl, GL_WRITE_ONLY);
	return varray;
}

void *GPU_buffer_lock_stream(GPUBuffer *buffer, GPUBindingType binding)
{
	float *varray;
	int bindtypegl;

	if (!buffer)
		return 0;

	bindtypegl = gpu_binding_type_gl[binding];
	glBindBuffer(bindtypegl, buffer->id);
	/* discard previous data, avoid stalling gpu */
	glBufferData(bindtypegl, buffer->size, 0, GL_STREAM_DRAW);
	varray = glMapBuffer(bindtypegl, GL_WRITE_ONLY);
	return varray;
}

void GPU_buffer_unlock(GPUBuffer *UNUSED(buffer), GPUBindingType binding)
{
	int bindtypegl = gpu_binding_type_gl[binding];
	/* note: this operation can fail, could return
	 * an error code from this function? */
	glUnmapBuffer(bindtypegl);
	glBindBuffer(bindtypegl, 0);
}

void GPU_buffer_bind(GPUBuffer *buffer, GPUBindingType binding)
{
	int bindtypegl = gpu_binding_type_gl[binding];
	glBindBuffer(bindtypegl, buffer->id);
}

void GPU_buffer_unbind(GPUBuffer *UNUSED(buffer), GPUBindingType binding)
{
	int bindtypegl = gpu_binding_type_gl[binding];
	glBindBuffer(bindtypegl, 0);
}

/* used for drawing edges */
void GPU_buffer_draw_elements(GPUBuffer *UNUSED(elements), unsigned int mode, int start, int count)
{
	glDrawElements(mode, count, GL_UNSIGNED_INT, BUFFER_OFFSET(start * sizeof(unsigned int)));
}


/* XXX: the rest of the code in this file is used for optimized PBVH
 * drawing and doesn't interact at all with the buffer code above */

/* Convenience struct for building the VBO. */
typedef struct {
	float co[3];
	short no[3];

	/* inserting this to align the 'color' field to a four-byte
	 * boundary; drastically increases viewport performance on my
	 * drivers (Gallium/Radeon) --nicholasbishop */
	char pad[2];

	unsigned char color[3];
} VertexBufferFormat;

>>>>>>> 6654e109
struct GPU_PBVH_Buffers {
	Gwn_IndexBuf *index_buf, *index_buf_fast;
	Gwn_VertBuf *vert_buf;

	Gwn_Batch *triangles;
	Gwn_Batch *triangles_fast;

	/* mesh pointers in case buffer allocation fails */
	const MPoly *mpoly;
	const MLoop *mloop;
	const MLoopTri *looptri;
	const MVert *mvert;

	const int *face_indices;
	int        face_indices_len;
	const float *vmask;

	/* grid pointers */
	CCGKey gridkey;
	CCGElem **grids;
	const DMFlagMat *grid_flag_mats;
	BLI_bitmap * const *grid_hidden;
	const int *grid_indices;
	int totgrid;
	bool has_hidden;
	bool is_index_buf_global;  /* Means index_buf uses global bvh's grid_common_gpu_buffer, **DO NOT** free it! */

	bool use_bmesh;

	unsigned int tot_tri, tot_quad;

	/* The PBVH ensures that either all faces in the node are
	 * smooth-shaded or all faces are flat-shaded */
	bool smooth;

	bool show_diffuse_color;
	bool show_mask;

	float diffuse_color[4];
};

static struct {
	uint pos, nor, col;
} g_vbo_id = {0};

static void gpu_material_diffuse_get(int UNUSED(nr), float diff[4])
{
	/* TODO: sculpt diffuse color option not supported in 2.8 yet. */
	diff[0] = 0.8f;
	diff[1] = 0.8f;
	diff[2] = 0.8f;
	diff[3] = 1.0f;
}

/* Allocates a non-initialized buffer to be sent to GPU.
 * Return is false it indicates that the memory map failed. */
static bool gpu_pbvh_vert_buf_data_set(GPU_PBVH_Buffers *buffers, unsigned int vert_ct)
{
	if (buffers->vert_buf == NULL) {
		/* Initialize vertex buffer */
		/* match 'VertexBufferFormat' */

		static Gwn_VertFormat format = {0};
		if (format.attrib_ct == 0) {
			g_vbo_id.pos = GWN_vertformat_attr_add(&format, "pos", GWN_COMP_F32, 3, GWN_FETCH_FLOAT);
			g_vbo_id.nor = GWN_vertformat_attr_add(&format, "nor", GWN_COMP_I16, 3, GWN_FETCH_INT_TO_FLOAT_UNIT);
			g_vbo_id.col = GWN_vertformat_attr_add(&format, "color", GWN_COMP_U8, 3, GWN_FETCH_INT_TO_FLOAT_UNIT);
		}
#if 0
		buffers->vert_buf = GWN_vertbuf_create_with_format_ex(&format, GWN_USAGE_DYNAMIC);
		GWN_vertbuf_data_alloc(buffers->vert_buf, vert_ct);
	}
	else if (vert_ct != buffers->vert_buf->vertex_ct) {
		GWN_vertbuf_data_resize(buffers->vert_buf, vert_ct);
	}
#else
		buffers->vert_buf = GWN_vertbuf_create_with_format_ex(&format, GWN_USAGE_STATIC);
	}
	GWN_vertbuf_data_alloc(buffers->vert_buf, vert_ct);
#endif
	return buffers->vert_buf->data != NULL;
}

static void gpu_pbvh_batch_init(GPU_PBVH_Buffers *buffers)
{
	/* force flushing to the GPU */
	if (buffers->vert_buf->data) {
		GWN_vertbuf_use(buffers->vert_buf);
	}

	if (buffers->triangles == NULL) {
		buffers->triangles = GWN_batch_create(
		        GWN_PRIM_TRIS, buffers->vert_buf,
		        /* can be NULL */
		        buffers->index_buf);
	}

	if ((buffers->triangles_fast == NULL) && buffers->index_buf_fast) {
		buffers->triangles_fast = GWN_batch_create(
		        GWN_PRIM_TRIS, buffers->vert_buf,
		        /* can be NULL */
		        buffers->index_buf_fast);
	}
}

static float gpu_color_from_mask(float mask)
{
	return 1.0f - mask * 0.75f;
}

static void gpu_color_from_mask_copy(float mask, const float diffuse_color[4], unsigned char out[3])
{
	float mask_color;

	mask_color = gpu_color_from_mask(mask) * 255.0f;

	out[0] = diffuse_color[0] * mask_color;
	out[1] = diffuse_color[1] * mask_color;
	out[2] = diffuse_color[2] * mask_color;
}

static void gpu_color_from_mask_quad_copy(const CCGKey *key,
                                          CCGElem *a, CCGElem *b,
                                          CCGElem *c, CCGElem *d,
                                          const float *diffuse_color,
                                          unsigned char out[3])
{
	float mask_color =
	    gpu_color_from_mask((*CCG_elem_mask(key, a) +
	                         *CCG_elem_mask(key, b) +
	                         *CCG_elem_mask(key, c) +
	                         *CCG_elem_mask(key, d)) * 0.25f) * 255.0f;

	out[0] = diffuse_color[0] * mask_color;
	out[1] = diffuse_color[1] * mask_color;
	out[2] = diffuse_color[2] * mask_color;
}

void GPU_pbvh_mesh_buffers_update(
        GPU_PBVH_Buffers *buffers, const MVert *mvert,
        const int *vert_indices, int totvert, const float *vmask,
        const int (*face_vert_indices)[3],
        const int update_flags)
{
	const bool show_diffuse_color = (update_flags & GPU_PBVH_BUFFERS_SHOW_DIFFUSE_COLOR) != 0;
	const bool show_mask = (update_flags & GPU_PBVH_BUFFERS_SHOW_MASK) != 0;

	buffers->vmask = vmask;
	buffers->show_diffuse_color = show_diffuse_color;
	buffers->show_mask = show_mask;

	{
		int totelem = (buffers->smooth ? totvert : (buffers->tot_tri * 3));
		float diffuse_color[4] = {0.8f, 0.8f, 0.8f, 0.8f};

		if (show_diffuse_color) {
			const MLoopTri *lt = &buffers->looptri[buffers->face_indices[0]];
			const MPoly *mp = &buffers->mpoly[lt->poly];

			gpu_material_diffuse_get(mp->mat_nr + 1, diffuse_color);
		}

		copy_v4_v4(buffers->diffuse_color, diffuse_color);

		uchar diffuse_color_ub[4];
		rgba_float_to_uchar(diffuse_color_ub, diffuse_color);

		/* Build VBO */
		if (gpu_pbvh_vert_buf_data_set(buffers, totelem)) {
			/* Vertex data is shared if smooth-shaded, but separate
			 * copies are made for flat shading because normals
			 * shouldn't be shared. */
			if (buffers->smooth) {
				for (uint i = 0; i < totvert; ++i) {
					const MVert *v = &mvert[vert_indices[i]];
					GWN_vertbuf_attr_set(buffers->vert_buf, g_vbo_id.pos, i, v->co);
					GWN_vertbuf_attr_set(buffers->vert_buf, g_vbo_id.nor, i, v->no);
				}

				for (uint i = 0; i < buffers->face_indices_len; i++) {
					const MLoopTri *lt = &buffers->looptri[buffers->face_indices[i]];
					for (uint j = 0; j < 3; j++) {
						int vidx = face_vert_indices[i][j];
						if (vmask && show_mask) {
							int v_index = buffers->mloop[lt->tri[j]].v;
							uchar color_ub[3];
							gpu_color_from_mask_copy(vmask[v_index], diffuse_color, color_ub);
							GWN_vertbuf_attr_set(buffers->vert_buf, g_vbo_id.col, vidx, color_ub);
						}
						else {
							GWN_vertbuf_attr_set(buffers->vert_buf, g_vbo_id.col, vidx, diffuse_color_ub);
						}
					}
				}
			}
			else {
				/* calculate normal for each polygon only once */
				unsigned int mpoly_prev = UINT_MAX;
				short no[3];
				int vbo_index = 0;

				for (uint i = 0; i < buffers->face_indices_len; i++) {
					const MLoopTri *lt = &buffers->looptri[buffers->face_indices[i]];
					const unsigned int vtri[3] = {
					    buffers->mloop[lt->tri[0]].v,
					    buffers->mloop[lt->tri[1]].v,
					    buffers->mloop[lt->tri[2]].v,
					};

					if (paint_is_face_hidden(lt, mvert, buffers->mloop))
						continue;

					/* Face normal and mask */
					if (lt->poly != mpoly_prev) {
						const MPoly *mp = &buffers->mpoly[lt->poly];
						float fno[3];
						BKE_mesh_calc_poly_normal(mp, &buffers->mloop[mp->loopstart], mvert, fno);
						normal_float_to_short_v3(no, fno);
						mpoly_prev = lt->poly;
					}

					uchar color_ub[3];
					if (vmask && show_mask) {
						float fmask = (vmask[vtri[0]] + vmask[vtri[1]] + vmask[vtri[2]]) / 3.0f;
						gpu_color_from_mask_copy(fmask, diffuse_color, color_ub);
					}
					else {
						copy_v3_v3_uchar(color_ub, diffuse_color_ub);
					}

					for (uint j = 0; j < 3; j++) {
						const MVert *v = &mvert[vtri[j]];

						GWN_vertbuf_attr_set(buffers->vert_buf, g_vbo_id.pos, vbo_index, v->co);
						GWN_vertbuf_attr_set(buffers->vert_buf, g_vbo_id.nor, vbo_index, no);
						GWN_vertbuf_attr_set(buffers->vert_buf, g_vbo_id.col, vbo_index, color_ub);

						vbo_index++;
					}
				}
			}

			gpu_pbvh_batch_init(buffers);
		}
	}

	buffers->mvert = mvert;
}

GPU_PBVH_Buffers *GPU_pbvh_mesh_buffers_build(
        const int (*face_vert_indices)[3],
        const MPoly *mpoly, const MLoop *mloop, const MLoopTri *looptri,
        const MVert *mvert,
        const int *face_indices,
        const int  face_indices_len)
{
	GPU_PBVH_Buffers *buffers;
	int i, tottri;

	buffers = MEM_callocN(sizeof(GPU_PBVH_Buffers), "GPU_Buffers");

	/* smooth or flat for all */
#if 0
	buffers->smooth = mpoly[looptri[face_indices[0]].poly].flag & ME_SMOOTH;
#else
	/* for DrawManager we dont support mixed smooth/flat */
	buffers->smooth = (mpoly[0].flag & ME_SMOOTH) != 0;
#endif

	buffers->show_diffuse_color = false;
	buffers->show_mask = true;

	/* Count the number of visible triangles */
	for (i = 0, tottri = 0; i < face_indices_len; ++i) {
		const MLoopTri *lt = &looptri[face_indices[i]];
		if (!paint_is_face_hidden(lt, mvert, mloop))
			tottri++;
	}

	if (tottri == 0) {
		buffers->tot_tri = 0;

		buffers->mpoly = mpoly;
		buffers->mloop = mloop;
		buffers->looptri = looptri;
		buffers->face_indices = face_indices;
		buffers->face_indices_len = 0;

		return buffers;
	}

	/* An element index buffer is used for smooth shading, but flat
	 * shading requires separate vertex normals so an index buffer is
	 * can't be used there. */
	if (buffers->smooth) {
		/* Fill the triangle buffer */
		buffers->index_buf = NULL;
		Gwn_IndexBufBuilder elb;
		GWN_indexbuf_init(&elb, GWN_PRIM_TRIS, tottri, INT_MAX);

		for (i = 0; i < face_indices_len; ++i) {
			const MLoopTri *lt = &looptri[face_indices[i]];

			/* Skip hidden faces */
			if (paint_is_face_hidden(lt, mvert, mloop))
				continue;

			GWN_indexbuf_add_tri_verts(&elb, UNPACK3(face_vert_indices[i]));
		}
		buffers->index_buf = GWN_indexbuf_build(&elb);
	}
	else {
		if (!buffers->is_index_buf_global) {
			GWN_INDEXBUF_DISCARD_SAFE(buffers->index_buf);
		}
		buffers->index_buf = NULL;
		buffers->is_index_buf_global = false;
	}

	buffers->tot_tri = tottri;

	buffers->mpoly = mpoly;
	buffers->mloop = mloop;
	buffers->looptri = looptri;

	buffers->face_indices = face_indices;
	buffers->face_indices_len = face_indices_len;

	return buffers;
}

void GPU_pbvh_grid_buffers_update(
        GPU_PBVH_Buffers *buffers, CCGElem **grids,
        const DMFlagMat *grid_flag_mats, int *grid_indices,
        int totgrid, const CCGKey *key,
        const int update_flags)
{
	const bool show_diffuse_color = (update_flags & GPU_PBVH_BUFFERS_SHOW_DIFFUSE_COLOR) != 0;
	const bool show_mask = (update_flags & GPU_PBVH_BUFFERS_SHOW_MASK) != 0;
	int i, j, k, x, y;

	buffers->show_diffuse_color = show_diffuse_color;
	buffers->show_mask = show_mask;
	buffers->smooth = grid_flag_mats[grid_indices[0]].flag & ME_SMOOTH;

	/* Build VBO */
	if (buffers->index_buf) {
		const int has_mask = key->has_mask;
		float diffuse_color[4] = {0.8f, 0.8f, 0.8f, 1.0f};

		if (show_diffuse_color) {
			const DMFlagMat *flags = &grid_flag_mats[grid_indices[0]];

			gpu_material_diffuse_get(flags->mat_nr + 1, diffuse_color);
		}

		copy_v4_v4(buffers->diffuse_color, diffuse_color);

		uint vbo_index_offset = 0;
		/* Build VBO */
		if (gpu_pbvh_vert_buf_data_set(buffers, totgrid * key->grid_area)) {
			for (i = 0; i < totgrid; ++i) {
				CCGElem *grid = grids[grid_indices[i]];
				int vbo_index = vbo_index_offset;

				for (y = 0; y < key->grid_size; y++) {
					for (x = 0; x < key->grid_size; x++) {
						CCGElem *elem = CCG_grid_elem(key, grid, x, y);
<<<<<<< HEAD
						GWN_vertbuf_attr_set(buffers->vert_buf, g_vbo_id.pos, vbo_index, CCG_elem_co(key, elem));

=======

						copy_v3_v3(vd->co, CCG_elem_co(key, elem));
>>>>>>> 6654e109
						if (buffers->smooth) {
							short no_short[3];
							normal_float_to_short_v3(no_short, CCG_elem_no(key, elem));
							GWN_vertbuf_attr_set(buffers->vert_buf, g_vbo_id.nor, vbo_index, no_short);

							if (has_mask) {
								uchar color_ub[3];
								if (show_mask) {
									gpu_color_from_mask_copy(*CCG_elem_mask(key, elem),
									                         diffuse_color, color_ub);
								}
								else {
									unit_float_to_uchar_clamp_v3(color_ub, diffuse_color);
								}
								GWN_vertbuf_attr_set(buffers->vert_buf, g_vbo_id.col, vbo_index, color_ub);
							}
						}
						vbo_index += 1;
					}
				}

				if (!buffers->smooth) {
					for (j = 0; j < key->grid_size - 1; j++) {
						for (k = 0; k < key->grid_size - 1; k++) {
							CCGElem *elems[4] = {
								CCG_grid_elem(key, grid, k, j + 1),
								CCG_grid_elem(key, grid, k + 1, j + 1),
								CCG_grid_elem(key, grid, k + 1, j),
								CCG_grid_elem(key, grid, k, j)
							};
							float fno[3];

							normal_quad_v3(fno,
							               CCG_elem_co(key, elems[0]),
							               CCG_elem_co(key, elems[1]),
							               CCG_elem_co(key, elems[2]),
							               CCG_elem_co(key, elems[3]));

							vbo_index = vbo_index_offset + ((j + 1) * key->grid_size + k);
							short no_short[3];
							normal_float_to_short_v3(no_short, fno);
							GWN_vertbuf_attr_set(buffers->vert_buf, g_vbo_id.nor, vbo_index, no_short);

							if (has_mask) {
								uchar color_ub[3];
								if (show_mask) {
									gpu_color_from_mask_quad_copy(key,
									                              elems[0],
									                              elems[1],
									                              elems[2],
									                              elems[3],
									                              diffuse_color,
									                              color_ub);
								}
								else {
									unit_float_to_uchar_clamp_v3(color_ub, diffuse_color);
								}
								GWN_vertbuf_attr_set(buffers->vert_buf, g_vbo_id.col, vbo_index, color_ub);
							}
						}
					}
				}

				vbo_index_offset += key->grid_area;
			}

			gpu_pbvh_batch_init(buffers);
		}
	}

	buffers->grids = grids;
	buffers->grid_indices = grid_indices;
	buffers->totgrid = totgrid;
	buffers->grid_flag_mats = grid_flag_mats;
	buffers->gridkey = *key;

	//printf("node updated %p\n", buffers);
}

/* Build the element array buffer of grid indices using either
 * unsigned shorts or unsigned ints. */
#define FILL_QUAD_BUFFER(max_vert_, tot_quad_, buffer_)                 \
    {                                                                   \
        int offset = 0;                                                 \
        int i, j, k;                                                    \
                                                                        \
        Gwn_IndexBufBuilder elb;                                        \
        GWN_indexbuf_init(                                              \
                &elb, GWN_PRIM_TRIS, tot_quad_ * 2, max_vert_);         \
                                                                        \
        /* Fill the buffer */                                           \
        for (i = 0; i < totgrid; ++i) {                                 \
            BLI_bitmap *gh = NULL;                                      \
            if (grid_hidden)                                            \
                gh = grid_hidden[(grid_indices)[i]];                    \
                                                                        \
            for (j = 0; j < gridsize - 1; ++j) {                        \
                for (k = 0; k < gridsize - 1; ++k) {                    \
                    /* Skip hidden grid face */                         \
                    if (gh && paint_is_grid_face_hidden(                \
                            gh, gridsize, k, j))                        \
                    {                                                   \
                        continue;                                       \
                    }                                                   \
                    GWN_indexbuf_add_generic_vert(&elb, offset + j * gridsize + k + 1); \
                    GWN_indexbuf_add_generic_vert(&elb, offset + j * gridsize + k);    \
                    GWN_indexbuf_add_generic_vert(&elb, offset + (j + 1) * gridsize + k); \
                                                                            \
                    GWN_indexbuf_add_generic_vert(&elb, offset + (j + 1) * gridsize + k + 1); \
                    GWN_indexbuf_add_generic_vert(&elb, offset + j * gridsize + k + 1); \
                    GWN_indexbuf_add_generic_vert(&elb, offset + (j + 1) * gridsize + k); \
                }                                                       \
            }                                                           \
                                                                        \
            offset += gridsize * gridsize;                              \
        }                                                               \
        buffer_ = GWN_indexbuf_build(&elb);                             \
    } (void)0
/* end FILL_QUAD_BUFFER */

static Gwn_IndexBuf *gpu_get_grid_buffer(
        int gridsize, unsigned *totquad, GridCommonGPUBuffer **grid_common_gpu_buffer,
        /* remove this arg  when gawain gets base-vertex support! */
        int totgrid)
{
	/* used in the FILL_QUAD_BUFFER macro */
	BLI_bitmap * const *grid_hidden = NULL;
	const int *grid_indices = NULL;
	// int totgrid = 1;

	GridCommonGPUBuffer *gridbuff = *grid_common_gpu_buffer;

	if (gridbuff == NULL) {
		*grid_common_gpu_buffer = gridbuff = MEM_mallocN(sizeof(GridCommonGPUBuffer), __func__);
		gridbuff->mres_buffer = NULL;
		gridbuff->mres_prev_gridsize = -1;
		gridbuff->mres_prev_totquad = 0;
	}

	/* VBO is already built */
	if (gridbuff->mres_buffer && gridbuff->mres_prev_gridsize == gridsize) {
		*totquad = gridbuff->mres_prev_totquad;
		return gridbuff->mres_buffer;
	}
	/* we can't reuse old, delete the existing buffer */
	else if (gridbuff->mres_buffer) {
		GWN_indexbuf_discard(gridbuff->mres_buffer);
		gridbuff->mres_buffer = NULL;
	}

	/* Build new VBO */
	*totquad = (gridsize - 1) * (gridsize - 1) * totgrid;
	int max_vert = gridsize * gridsize * totgrid;

	FILL_QUAD_BUFFER(max_vert, *totquad, gridbuff->mres_buffer);

	gridbuff->mres_prev_gridsize = gridsize;
	gridbuff->mres_prev_totquad = *totquad;
	return gridbuff->mres_buffer;
}

#define FILL_FAST_BUFFER() \
{ \
	Gwn_IndexBufBuilder elb; \
	GWN_indexbuf_init(&elb, GWN_PRIM_TRIS, 6 * totgrid, INT_MAX); \
	for (int i = 0; i < totgrid; i++) { \
		GWN_indexbuf_add_generic_vert(&elb, i * gridsize * gridsize + gridsize - 1); \
		GWN_indexbuf_add_generic_vert(&elb, i * gridsize * gridsize); \
		GWN_indexbuf_add_generic_vert(&elb, (i + 1) * gridsize * gridsize - gridsize); \
		GWN_indexbuf_add_generic_vert(&elb, (i + 1) * gridsize * gridsize - 1); \
		GWN_indexbuf_add_generic_vert(&elb, i * gridsize * gridsize + gridsize - 1); \
		GWN_indexbuf_add_generic_vert(&elb, (i + 1) * gridsize * gridsize - gridsize); \
	} \
	buffers->index_buf_fast = GWN_indexbuf_build(&elb); \
} (void)0

GPU_PBVH_Buffers *GPU_pbvh_grid_buffers_build(
        int *grid_indices, int totgrid, BLI_bitmap **grid_hidden, int gridsize, const CCGKey *UNUSED(key),
        GridCommonGPUBuffer **grid_common_gpu_buffer)
{
	GPU_PBVH_Buffers *buffers;
	int totquad;
	int fully_visible_totquad = (gridsize - 1) * (gridsize - 1) * totgrid;

	buffers = MEM_callocN(sizeof(GPU_PBVH_Buffers), "GPU_Buffers");
	buffers->grid_hidden = grid_hidden;
	buffers->totgrid = totgrid;

	buffers->show_diffuse_color = false;
	buffers->show_mask = true;

	/* Count the number of quads */
	totquad = BKE_pbvh_count_grid_quads(grid_hidden, grid_indices, totgrid, gridsize);

	/* totally hidden node, return here to avoid BufferData with zero below. */
	if (totquad == 0)
		return buffers;

	/* create and fill indices of the fast buffer too */
	FILL_FAST_BUFFER();

	if (totquad == fully_visible_totquad) {
		buffers->index_buf = gpu_get_grid_buffer(
		        gridsize, &buffers->tot_quad, grid_common_gpu_buffer, totgrid);
		buffers->has_hidden = false;
		buffers->is_index_buf_global = true;
	}
	else {
		uint max_vert = totgrid * gridsize * gridsize;
		buffers->tot_quad = totquad;

		FILL_QUAD_BUFFER(max_vert, totquad, buffers->index_buf);

		buffers->has_hidden = false;
		buffers->is_index_buf_global = false;
	}

#ifdef USE_BASE_ELEM
	/* Build coord/normal VBO */
	if (GLEW_ARB_draw_elements_base_vertex /* 3.2 */) {
		int i;
		buffers->baseelemarray = MEM_mallocN(sizeof(int) * totgrid * 2, "GPU_PBVH_Buffers.baseelemarray");
		buffers->baseindex = MEM_mallocN(sizeof(void *) * totgrid, "GPU_PBVH_Buffers.baseindex");
		for (i = 0; i < totgrid; i++) {
			buffers->baseelemarray[i] = buffers->tot_quad * 6;
			buffers->baseelemarray[i + totgrid] = i * key->grid_area;
			buffers->baseindex[i] = NULL;
		}
	}
#endif

	return buffers;
}

#undef FILL_QUAD_BUFFER

/* Output a BMVert into a VertexBufferFormat array
 *
 * The vertex is skipped if hidden, otherwise the output goes into
 * index '*v_index' in the 'vert_data' array and '*v_index' is
 * incremented.
 */
static void gpu_bmesh_vert_to_buffer_copy__gwn(
        BMVert *v,
        Gwn_VertBuf *vert_buf,
        int *v_index,
        const float fno[3],
        const float *fmask,
        const int cd_vert_mask_offset,
        const float diffuse_color[4],
        const bool show_mask)
{
	if (!BM_elem_flag_test(v, BM_ELEM_HIDDEN)) {

		/* Set coord, normal, and mask */
		GWN_vertbuf_attr_set(vert_buf, g_vbo_id.pos, *v_index, v->co);

		{
			short no_short[3];
			normal_float_to_short_v3(no_short, fno ? fno : v->no);
			GWN_vertbuf_attr_set(vert_buf, g_vbo_id.nor, *v_index, no_short);
		}

		{
			uchar color_ub[3];
			float effective_mask;
			if (show_mask) {
				effective_mask = fmask ? *fmask
				                       : BM_ELEM_CD_GET_FLOAT(v, cd_vert_mask_offset);
			}
			else {
				effective_mask = 0.0f;
			}

			gpu_color_from_mask_copy(
			        effective_mask,
			        diffuse_color,
			        color_ub);
			GWN_vertbuf_attr_set(vert_buf, g_vbo_id.col, *v_index, color_ub);
		}

		/* Assign index for use in the triangle index buffer */
		/* note: caller must set:  bm->elem_index_dirty |= BM_VERT; */
		BM_elem_index_set(v, (*v_index)); /* set_dirty! */

		(*v_index)++;
	}
}

/* Return the total number of vertices that don't have BM_ELEM_HIDDEN set */
static int gpu_bmesh_vert_visible_count(GSet *bm_unique_verts,
                                        GSet *bm_other_verts)
{
	GSetIterator gs_iter;
	int totvert = 0;

	GSET_ITER (gs_iter, bm_unique_verts) {
		BMVert *v = BLI_gsetIterator_getKey(&gs_iter);
		if (!BM_elem_flag_test(v, BM_ELEM_HIDDEN))
			totvert++;
	}
	GSET_ITER (gs_iter, bm_other_verts) {
		BMVert *v = BLI_gsetIterator_getKey(&gs_iter);
		if (!BM_elem_flag_test(v, BM_ELEM_HIDDEN))
			totvert++;
	}

	return totvert;
}

/* Return the total number of visible faces */
static int gpu_bmesh_face_visible_count(GSet *bm_faces)
{
	GSetIterator gh_iter;
	int totface = 0;

	GSET_ITER (gh_iter, bm_faces) {
		BMFace *f = BLI_gsetIterator_getKey(&gh_iter);

		if (!BM_elem_flag_test(f, BM_ELEM_HIDDEN))
			totface++;
	}

	return totface;
}

/* Creates a vertex buffer (coordinate, normal, color) and, if smooth
 * shading, an element index buffer. */
void GPU_pbvh_bmesh_buffers_update(
        GPU_PBVH_Buffers *buffers,
        BMesh *bm,
        GSet *bm_faces,
        GSet *bm_unique_verts,
        GSet *bm_other_verts,
        const int update_flags)
{
	const bool show_diffuse_color = (update_flags & GPU_PBVH_BUFFERS_SHOW_DIFFUSE_COLOR) != 0;
	const bool show_mask = (update_flags & GPU_PBVH_BUFFERS_SHOW_MASK) != 0;
	int tottri, totvert, maxvert = 0;
	float diffuse_color[4] = {0.8f, 0.8f, 0.8f, 1.0f};

	/* TODO, make mask layer optional for bmesh buffer */
	const int cd_vert_mask_offset = CustomData_get_offset(&bm->vdata, CD_PAINT_MASK);

	buffers->show_diffuse_color = show_diffuse_color;
	buffers->show_mask = show_mask;

	/* Count visible triangles */
	tottri = gpu_bmesh_face_visible_count(bm_faces);

	if (buffers->smooth) {
		/* Count visible vertices */
		totvert = gpu_bmesh_vert_visible_count(bm_unique_verts, bm_other_verts);
	}
	else
		totvert = tottri * 3;

	if (!tottri) {
		buffers->tot_tri = 0;
		return;
	}

	if (show_diffuse_color) {
		/* due to dynamic nature of dyntopo, only get first material */
		GSetIterator gs_iter;
		BMFace *f;
		BLI_gsetIterator_init(&gs_iter, bm_faces);
		f = BLI_gsetIterator_getKey(&gs_iter);
		gpu_material_diffuse_get(f->mat_nr + 1, diffuse_color);
	}

	copy_v4_v4(buffers->diffuse_color, diffuse_color);

	/* Fill vertex buffer */
	if (gpu_pbvh_vert_buf_data_set(buffers, totvert)) {
		int v_index = 0;

		if (buffers->smooth) {
			GSetIterator gs_iter;

			/* Vertices get an index assigned for use in the triangle
			 * index buffer */
			bm->elem_index_dirty |= BM_VERT;

			GSET_ITER (gs_iter, bm_unique_verts) {
				gpu_bmesh_vert_to_buffer_copy__gwn(
				        BLI_gsetIterator_getKey(&gs_iter),
				        buffers->vert_buf, &v_index, NULL, NULL,
				        cd_vert_mask_offset, diffuse_color,
				        show_mask);
			}

			GSET_ITER (gs_iter, bm_other_verts) {
				gpu_bmesh_vert_to_buffer_copy__gwn(
				        BLI_gsetIterator_getKey(&gs_iter),
				        buffers->vert_buf, &v_index, NULL, NULL,
				        cd_vert_mask_offset, diffuse_color,
				        show_mask);
			}

			maxvert = v_index;
		}
		else {
			GSetIterator gs_iter;

			GSET_ITER (gs_iter, bm_faces) {
				BMFace *f = BLI_gsetIterator_getKey(&gs_iter);

				BLI_assert(f->len == 3);

				if (!BM_elem_flag_test(f, BM_ELEM_HIDDEN)) {
					BMVert *v[3];
					float fmask = 0;
					int i;

#if 0
					BM_iter_as_array(bm, BM_VERTS_OF_FACE, f, (void **)v, 3);
#endif
					BM_face_as_array_vert_tri(f, v);

					/* Average mask value */
					for (i = 0; i < 3; i++) {
						fmask += BM_ELEM_CD_GET_FLOAT(v[i], cd_vert_mask_offset);
					}
					fmask /= 3.0f;

					for (i = 0; i < 3; i++) {
						gpu_bmesh_vert_to_buffer_copy__gwn(
						        v[i], buffers->vert_buf,
						        &v_index, f->no, &fmask,
						        cd_vert_mask_offset, diffuse_color,
						        show_mask);
					}
				}
			}

			buffers->tot_tri = tottri;
		}

		/* gpu_bmesh_vert_to_buffer_copy sets dirty index values */
		bm->elem_index_dirty |= BM_VERT;
	}
	else {
		/* Memory map failed */
		return;
	}

	if (buffers->smooth) {
		/* Fill the triangle buffer */
		buffers->index_buf = NULL;
		Gwn_IndexBufBuilder elb;
		GWN_indexbuf_init(&elb, GWN_PRIM_TRIS, tottri, maxvert);

		/* Initialize triangle index buffer */
		buffers->is_index_buf_global = false;

		/* Fill triangle index buffer */

		{
			GSetIterator gs_iter;

			GSET_ITER (gs_iter, bm_faces) {
				BMFace *f = BLI_gsetIterator_getKey(&gs_iter);

				if (!BM_elem_flag_test(f, BM_ELEM_HIDDEN)) {
					BMLoop *l_iter;
					BMLoop *l_first;

					l_iter = l_first = BM_FACE_FIRST_LOOP(f);
					do {
						GWN_indexbuf_add_generic_vert(&elb, BM_elem_index_get(l_iter->v));
					} while ((l_iter = l_iter->next) != l_first);
				}
			}

			buffers->tot_tri = tottri;

			if (buffers->index_buf == NULL) {
				buffers->index_buf = GWN_indexbuf_build(&elb);
			}
			else {
				GWN_indexbuf_build_in_place(&elb, buffers->index_buf);
			}
		}
	}
	else if (buffers->index_buf) {
		if (!buffers->is_index_buf_global) {
			GWN_INDEXBUF_DISCARD_SAFE(buffers->index_buf);
		}
		buffers->index_buf = NULL;
		buffers->is_index_buf_global = false;
	}

	gpu_pbvh_batch_init(buffers);
}

GPU_PBVH_Buffers *GPU_pbvh_bmesh_buffers_build(bool smooth_shading)
{
	GPU_PBVH_Buffers *buffers;

	buffers = MEM_callocN(sizeof(GPU_PBVH_Buffers), "GPU_Buffers");
	buffers->use_bmesh = true;
	buffers->smooth = smooth_shading;
	buffers->show_diffuse_color = false;
	buffers->show_mask = true;

	return buffers;
}

Gwn_Batch *GPU_pbvh_buffers_batch_get(GPU_PBVH_Buffers *buffers, bool fast)
{
	return (fast && buffers->triangles_fast) ?
	        buffers->triangles_fast : buffers->triangles;
}

bool GPU_pbvh_buffers_diffuse_changed(GPU_PBVH_Buffers *buffers, GSet *bm_faces, bool show_diffuse_color)
{
	float diffuse_color[4];

	if (buffers->show_diffuse_color != show_diffuse_color)
		return true;

	if (buffers->show_diffuse_color == false)
		return false;

	if (buffers->looptri) {
		const MLoopTri *lt = &buffers->looptri[buffers->face_indices[0]];
		const MPoly *mp = &buffers->mpoly[lt->poly];

		gpu_material_diffuse_get(mp->mat_nr + 1, diffuse_color);
	}
	else if (buffers->use_bmesh) {
		/* due to dynamic nature of dyntopo, only get first material */
		if (BLI_gset_len(bm_faces) > 0) {
			GSetIterator gs_iter;
			BMFace *f;

			BLI_gsetIterator_init(&gs_iter, bm_faces);
			f = BLI_gsetIterator_getKey(&gs_iter);
			gpu_material_diffuse_get(f->mat_nr + 1, diffuse_color);
		}
		else {
			return false;
		}
	}
	else {
		const DMFlagMat *flags = &buffers->grid_flag_mats[buffers->grid_indices[0]];

		gpu_material_diffuse_get(flags->mat_nr + 1, diffuse_color);
	}

	return !equals_v3v3(diffuse_color, buffers->diffuse_color);
}

bool GPU_pbvh_buffers_mask_changed(GPU_PBVH_Buffers *buffers, bool show_mask)
{
	return (buffers->show_mask != show_mask);
}

void GPU_pbvh_buffers_free(GPU_PBVH_Buffers *buffers)
{
	if (buffers) {
		GWN_BATCH_DISCARD_SAFE(buffers->triangles);
		GWN_BATCH_DISCARD_SAFE(buffers->triangles_fast);
		if (!buffers->is_index_buf_global) {
			GWN_INDEXBUF_DISCARD_SAFE(buffers->index_buf);
		}
		GWN_INDEXBUF_DISCARD_SAFE(buffers->index_buf_fast);
		GWN_VERTBUF_DISCARD_SAFE(buffers->vert_buf);

#ifdef USE_BASE_ELEM
		if (buffers->baseelemarray)
			MEM_freeN(buffers->baseelemarray);
		if (buffers->baseindex)
			MEM_freeN(buffers->baseindex);
#endif

		MEM_freeN(buffers);
	}
}

void GPU_pbvh_multires_buffers_free(GridCommonGPUBuffer **grid_common_gpu_buffer)
{
	GridCommonGPUBuffer *gridbuff = *grid_common_gpu_buffer;

	if (gridbuff) {
		if (gridbuff->mres_buffer) {
			BLI_mutex_lock(&buffer_mutex);
			GWN_INDEXBUF_DISCARD_SAFE(gridbuff->mres_buffer);
			BLI_mutex_unlock(&buffer_mutex);
		}
		MEM_freeN(gridbuff);
		*grid_common_gpu_buffer = NULL;
	}
}

/* debug function, draws the pbvh BB */
void GPU_pbvh_BB_draw(float min[3], float max[3], bool leaf, unsigned int pos)
{
	if (leaf)
		immUniformColor4f(0.0, 1.0, 0.0, 0.5);
	else
		immUniformColor4f(1.0, 0.0, 0.0, 0.5);

	/* TODO(merwin): revisit this after we have mutable VertexBuffers
	 * could keep a static batch & index buffer, change the VBO contents per draw
	 */

	immBegin(GWN_PRIM_LINES, 24);

	/* top */
	immVertex3f(pos, min[0], min[1], max[2]);
	immVertex3f(pos, min[0], max[1], max[2]);

	immVertex3f(pos, min[0], max[1], max[2]);
	immVertex3f(pos, max[0], max[1], max[2]);

	immVertex3f(pos, max[0], max[1], max[2]);
	immVertex3f(pos, max[0], min[1], max[2]);

	immVertex3f(pos, max[0], min[1], max[2]);
	immVertex3f(pos, min[0], min[1], max[2]);

	/* bottom */
	immVertex3f(pos, min[0], min[1], min[2]);
	immVertex3f(pos, min[0], max[1], min[2]);

	immVertex3f(pos, min[0], max[1], min[2]);
	immVertex3f(pos, max[0], max[1], min[2]);

	immVertex3f(pos, max[0], max[1], min[2]);
	immVertex3f(pos, max[0], min[1], min[2]);

	immVertex3f(pos, max[0], min[1], min[2]);
	immVertex3f(pos, min[0], min[1], min[2]);

	/* sides */
	immVertex3f(pos, min[0], min[1], min[2]);
	immVertex3f(pos, min[0], min[1], max[2]);

	immVertex3f(pos, min[0], max[1], min[2]);
	immVertex3f(pos, min[0], max[1], max[2]);

	immVertex3f(pos, max[0], max[1], min[2]);
	immVertex3f(pos, max[0], max[1], max[2]);

	immVertex3f(pos, max[0], min[1], min[2]);
	immVertex3f(pos, max[0], min[1], max[2]);

	immEnd();
}

void GPU_pbvh_fix_linking()
{
}<|MERGE_RESOLUTION|>--- conflicted
+++ resolved
@@ -67,856 +67,9 @@
 	unsigned mres_prev_totquad;
 } GridCommonGPUBuffer;
 
-<<<<<<< HEAD
 /* XXX: the rest of the code in this file is used for optimized PBVH
  * drawing and doesn't interact at all with the buffer code above */
 
-=======
-void GPU_buffer_material_finalize(GPUDrawObject *gdo, GPUBufferMaterial *matinfo, int totmat)
-{
-	int i, curmat, curelement;
-
-	/* count the number of materials used by this DerivedMesh */
-	for (i = 0; i < totmat; i++) {
-		if (matinfo[i].totelements > 0)
-			gdo->totmaterial++;
-	}
-
-	/* allocate an array of materials used by this DerivedMesh */
-	gdo->materials = MEM_mallocN(sizeof(GPUBufferMaterial) * gdo->totmaterial,
-	                             "GPUDrawObject.materials");
-
-	/* initialize the materials array */
-	for (i = 0, curmat = 0, curelement = 0; i < totmat; i++) {
-		if (matinfo[i].totelements > 0) {
-			gdo->materials[curmat] = matinfo[i];
-			gdo->materials[curmat].start = curelement;
-			gdo->materials[curmat].mat_nr = i;
-			gdo->materials[curmat].polys = MEM_mallocN(sizeof(int) * matinfo[i].totpolys, "GPUBufferMaterial.polys");
-
-			curelement += matinfo[i].totelements;
-			curmat++;
-		}
-	}
-
-	MEM_freeN(matinfo);
-}
-
-
-/* stores recently-deleted buffers so that new buffers won't have to
- * be recreated as often
- *
- * only one instance of this pool is created, stored in
- * gpu_buffer_pool
- *
- * note that the number of buffers in the pool is usually limited to
- * MAX_FREE_GPU_BUFFERS, but this limit may be exceeded temporarily
- * when a GPUBuffer is released outside the main thread; due to OpenGL
- * restrictions it cannot be immediately released
- */
-typedef struct GPUBufferPool {
-	/* number of allocated buffers stored */
-	int totbuf;
-	/* actual allocated length of the arrays */
-	int maxsize;
-	GPUBuffer **buffers;
-} GPUBufferPool;
-#define MAX_FREE_GPU_BUFFERS 8
-
-/* create a new GPUBufferPool */
-static GPUBufferPool *gpu_buffer_pool_new(void)
-{
-	GPUBufferPool *pool;
-
-	pool = MEM_callocN(sizeof(GPUBufferPool), "GPUBuffer_Pool");
-
-	pool->maxsize = MAX_FREE_GPU_BUFFERS;
-	pool->buffers = MEM_mallocN(sizeof(*pool->buffers) * pool->maxsize,
-	                            "GPUBufferPool.buffers");
-	return pool;
-}
-
-/* remove a GPUBuffer from the pool (does not free the GPUBuffer) */
-static void gpu_buffer_pool_remove_index(GPUBufferPool *pool, int index)
-{
-	int i;
-
-	if (!pool || index < 0 || index >= pool->totbuf)
-		return;
-
-	/* shift entries down, overwriting the buffer at `index' */
-	for (i = index; i < pool->totbuf - 1; i++)
-		pool->buffers[i] = pool->buffers[i + 1];
-
-	/* clear the last entry */
-	if (pool->totbuf > 0)
-		pool->buffers[pool->totbuf - 1] = NULL;
-
-	pool->totbuf--;
-}
-
-/* delete the last entry in the pool */
-static void gpu_buffer_pool_delete_last(GPUBufferPool *pool)
-{
-	GPUBuffer *last;
-
-	if (pool->totbuf <= 0)
-		return;
-
-	/* get the last entry */
-	if (!(last = pool->buffers[pool->totbuf - 1]))
-		return;
-
-	/* delete the buffer's data */
-	glDeleteBuffers(1, &last->id);
-
-	/* delete the buffer and remove from pool */
-	MEM_freeN(last);
-	pool->totbuf--;
-	pool->buffers[pool->totbuf] = NULL;
-}
-
-/* free a GPUBufferPool; also frees the data in the pool's
- * GPUBuffers */
-static void gpu_buffer_pool_free(GPUBufferPool *pool)
-{
-	if (!pool)
-		return;
-
-	while (pool->totbuf)
-		gpu_buffer_pool_delete_last(pool);
-
-	MEM_freeN(pool->buffers);
-	MEM_freeN(pool);
-}
-
-static void gpu_buffer_pool_free_unused(GPUBufferPool *pool)
-{
-	if (!pool)
-		return;
-
-	BLI_mutex_lock(&buffer_mutex);
-
-	while (pool->totbuf)
-		gpu_buffer_pool_delete_last(pool);
-
-	BLI_mutex_unlock(&buffer_mutex);
-}
-
-static GPUBufferPool *gpu_buffer_pool = NULL;
-static GPUBufferPool *gpu_get_global_buffer_pool(void)
-{
-	/* initialize the pool */
-	if (!gpu_buffer_pool)
-		gpu_buffer_pool = gpu_buffer_pool_new();
-
-	return gpu_buffer_pool;
-}
-
-void GPU_global_buffer_pool_free(void)
-{
-	gpu_buffer_pool_free(gpu_buffer_pool);
-	gpu_buffer_pool = NULL;
-}
-
-void GPU_global_buffer_pool_free_unused(void)
-{
-	gpu_buffer_pool_free_unused(gpu_buffer_pool);
-}
-
-/* get a GPUBuffer of at least `size' bytes; uses one from the buffer
- * pool if possible, otherwise creates a new one
- *
- * Thread-unsafe version for internal usage only.
- */
-static GPUBuffer *gpu_buffer_alloc_intern(size_t size)
-{
-	GPUBufferPool *pool;
-	GPUBuffer *buf;
-	int i, bestfit = -1;
-	size_t bufsize;
-
-	/* bad case, leads to leak of buf since buf->pointer will allocate
-	 * NULL, leading to return without cleanup. In any case better detect early
-	 * psy-fi */
-	if (size == 0)
-		return NULL;
-
-	pool = gpu_get_global_buffer_pool();
-
-	/* not sure if this buffer pool code has been profiled much,
-	 * seems to me that the graphics driver and system memory
-	 * management might do this stuff anyway. --nicholas
-	 */
-
-	/* check the global buffer pool for a recently-deleted buffer
-	 * that is at least as big as the request, but not more than
-	 * twice as big */
-	for (i = 0; i < pool->totbuf; i++) {
-		bufsize = pool->buffers[i]->size;
-
-		/* check for an exact size match */
-		if (bufsize == size) {
-			bestfit = i;
-			break;
-		}
-		/* smaller buffers won't fit data and buffers at least
-		 * twice as big are a waste of memory */
-		else if (bufsize > size && size > (bufsize / 2)) {
-			/* is it closer to the required size than the
-			 * last appropriate buffer found. try to save
-			 * memory */
-			if (bestfit == -1 || pool->buffers[bestfit]->size > bufsize) {
-				bestfit = i;
-			}
-		}
-	}
-
-	/* if an acceptable buffer was found in the pool, remove it
-	 * from the pool and return it */
-	if (bestfit != -1) {
-		buf = pool->buffers[bestfit];
-		gpu_buffer_pool_remove_index(pool, bestfit);
-		return buf;
-	}
-
-	/* no acceptable buffer found in the pool, create a new one */
-	buf = MEM_callocN(sizeof(GPUBuffer), "GPUBuffer");
-	buf->size = size;
-
-	glGenBuffers(1, &buf->id);
-	glBindBuffer(GL_ARRAY_BUFFER, buf->id);
-	glBufferData(GL_ARRAY_BUFFER, size, NULL, GL_STATIC_DRAW);
-	glBindBuffer(GL_ARRAY_BUFFER, 0);
-
-	return buf;
-}
-
-/* Same as above, but safe for threading. */
-GPUBuffer *GPU_buffer_alloc(size_t size)
-{
-	GPUBuffer *buffer;
-
-	if (size == 0) {
-		/* Early out, no lock needed in this case. */
-		return NULL;
-	}
-
-	BLI_mutex_lock(&buffer_mutex);
-	buffer = gpu_buffer_alloc_intern(size);
-	BLI_mutex_unlock(&buffer_mutex);
-
-	return buffer;
-}
-
-/* release a GPUBuffer; does not free the actual buffer or its data,
- * but rather moves it to the pool of recently-freed buffers for
- * possible re-use
- *
- * Thread-unsafe version for internal usage only.
- */
-static void gpu_buffer_free_intern(GPUBuffer *buffer)
-{
-	GPUBufferPool *pool;
-	int i;
-
-	if (!buffer)
-		return;
-
-	pool = gpu_get_global_buffer_pool();
-
-	/* free the last used buffer in the queue if no more space, but only
-	 * if we are in the main thread. for e.g. rendering or baking it can
-	 * happen that we are in other thread and can't call OpenGL, in that
-	 * case cleanup will be done GPU_buffer_pool_free_unused */
-	if (BLI_thread_is_main()) {
-		/* in main thread, safe to decrease size of pool back
-		 * down to MAX_FREE_GPU_BUFFERS */
-		while (pool->totbuf >= MAX_FREE_GPU_BUFFERS)
-			gpu_buffer_pool_delete_last(pool);
-	}
-	else {
-		/* outside of main thread, can't safely delete the
-		 * buffer, so increase pool size */
-		if (pool->maxsize == pool->totbuf) {
-			pool->maxsize += MAX_FREE_GPU_BUFFERS;
-			pool->buffers = MEM_reallocN(pool->buffers,
-			                             sizeof(GPUBuffer *) * pool->maxsize);
-		}
-	}
-
-	/* shift pool entries up by one */
-	for (i = pool->totbuf; i > 0; i--)
-		pool->buffers[i] = pool->buffers[i - 1];
-
-	/* insert the buffer into the beginning of the pool */
-	pool->buffers[0] = buffer;
-	pool->totbuf++;
-}
-
-/* Same as above, but safe for threading. */
-void GPU_buffer_free(GPUBuffer *buffer)
-{
-	if (!buffer) {
-		/* Early output, no need to lock in this case, */
-		return;
-	}
-
-	BLI_mutex_lock(&buffer_mutex);
-	gpu_buffer_free_intern(buffer);
-	BLI_mutex_unlock(&buffer_mutex);
-}
-
-void GPU_drawobject_free(DerivedMesh *dm)
-{
-	GPUDrawObject *gdo;
-	int i;
-
-	if (!dm || !(gdo = dm->drawObject))
-		return;
-
-	for (i = 0; i < gdo->totmaterial; i++) {
-		if (gdo->materials[i].polys)
-			MEM_freeN(gdo->materials[i].polys);
-	}
-
-	MEM_freeN(gdo->materials);
-	if (gdo->vert_points)
-		MEM_freeN(gdo->vert_points);
-#ifdef USE_GPU_POINT_LINK
-	MEM_freeN(gdo->vert_points_mem);
-#endif
-	GPU_buffer_free(gdo->points);
-	GPU_buffer_free(gdo->normals);
-	GPU_buffer_free(gdo->uv);
-	GPU_buffer_free(gdo->uv_tex);
-	GPU_buffer_free(gdo->colors);
-	GPU_buffer_free(gdo->edges);
-	GPU_buffer_free(gdo->uvedges);
-	GPU_buffer_free(gdo->triangles);
-
-	MEM_freeN(gdo);
-	dm->drawObject = NULL;
-}
-
-static GPUBuffer *gpu_try_realloc(GPUBufferPool *pool, GPUBuffer *buffer, size_t size)
-{
-	/* try freeing an entry from the pool
-	 * and reallocating the buffer */
-	gpu_buffer_free_intern(buffer);
-
-	buffer = NULL;
-
-	while (pool->totbuf && !buffer) {
-		gpu_buffer_pool_delete_last(pool);
-		buffer = gpu_buffer_alloc_intern(size);
-	}
-
-	return buffer;
-}
-
-static GPUBuffer *gpu_buffer_setup(DerivedMesh *dm, GPUDrawObject *object,
-                                   int type, void *user, GPUBuffer *buffer)
-{
-	GPUBufferPool *pool;
-	float *varray;
-	int *mat_orig_to_new;
-	int i;
-	const GPUBufferTypeSettings *ts = &gpu_buffer_type_settings[type];
-	GLenum target = ts->gl_buffer_type;
-	size_t size = gpu_buffer_size_from_type(dm, type);
-	GLboolean uploaded;
-
-	pool = gpu_get_global_buffer_pool();
-
-	BLI_mutex_lock(&buffer_mutex);
-
-	/* alloc a GPUBuffer; fall back to legacy mode on failure */
-	if (!buffer) {
-		if (!(buffer = gpu_buffer_alloc_intern(size))) {
-			BLI_mutex_unlock(&buffer_mutex);
-			return NULL;
-		}
-	}
-
-	mat_orig_to_new = MEM_mallocN(sizeof(*mat_orig_to_new) * dm->totmat,
-	                              "GPU_buffer_setup.mat_orig_to_new");
-	for (i = 0; i < object->totmaterial; i++) {
-		/* map from original material index to new
-		 * GPUBufferMaterial index */
-		mat_orig_to_new[object->materials[i].mat_nr] = i;
-	}
-
-	/* bind the buffer and discard previous data,
-	 * avoids stalling gpu */
-	glBindBuffer(target, buffer->id);
-	glBufferData(target, buffer->size, NULL, GL_STATIC_DRAW);
-
-	/* attempt to map the buffer */
-	if (!(varray = glMapBuffer(target, GL_WRITE_ONLY))) {
-		buffer = gpu_try_realloc(pool, buffer, size);
-
-		/* allocation still failed; unfortunately we need to exit */
-		if (!(buffer && (varray = glMapBuffer(target, GL_WRITE_ONLY)))) {
-			if (buffer)
-				gpu_buffer_free_intern(buffer);
-			BLI_mutex_unlock(&buffer_mutex);
-			return NULL;
-		}
-	}
-
-	uploaded = GL_FALSE;
-
-	/* attempt to upload the data to the VBO */
-	while (uploaded == GL_FALSE) {
-		dm->copy_gpu_data(dm, type, varray, mat_orig_to_new, user);
-		/* glUnmapBuffer returns GL_FALSE if
-		 * the data store is corrupted; retry
-		 * in that case */
-		uploaded = glUnmapBuffer(target);
-	}
-	glBindBuffer(target, 0);
-
-	MEM_freeN(mat_orig_to_new);
-
-	BLI_mutex_unlock(&buffer_mutex);
-
-	return buffer;
-}
-
-/* get the GPUDrawObject buffer associated with a type */
-static GPUBuffer **gpu_drawobject_buffer_from_type(GPUDrawObject *gdo, GPUBufferType type)
-{
-	switch (type) {
-		case GPU_BUFFER_VERTEX:
-			return &gdo->points;
-		case GPU_BUFFER_NORMAL:
-			return &gdo->normals;
-		case GPU_BUFFER_COLOR:
-			return &gdo->colors;
-		case GPU_BUFFER_UV:
-			return &gdo->uv;
-		case GPU_BUFFER_UV_TEXPAINT:
-			return &gdo->uv_tex;
-		case GPU_BUFFER_EDGE:
-			return &gdo->edges;
-		case GPU_BUFFER_UVEDGE:
-			return &gdo->uvedges;
-		case GPU_BUFFER_TRIANGLES:
-			return &gdo->triangles;
-		default:
-			return NULL;
-	}
-}
-
-/* get the amount of space to allocate for a buffer of a particular type */
-static size_t gpu_buffer_size_from_type(DerivedMesh *dm, GPUBufferType type)
-{
-	const int components = gpu_buffer_type_settings[type].num_components;
-	switch (type) {
-		case GPU_BUFFER_VERTEX:
-			return sizeof(float) * components * (dm->drawObject->tot_loop_verts + dm->drawObject->tot_loose_point);
-		case GPU_BUFFER_NORMAL:
-			return sizeof(short) * components * dm->drawObject->tot_loop_verts;
-		case GPU_BUFFER_COLOR:
-			return sizeof(char) * components * dm->drawObject->tot_loop_verts;
-		case GPU_BUFFER_UV:
-			return sizeof(float) * components * dm->drawObject->tot_loop_verts;
-		case GPU_BUFFER_UV_TEXPAINT:
-			return sizeof(float) * components * dm->drawObject->tot_loop_verts;
-		case GPU_BUFFER_EDGE:
-			return sizeof(int) * components * dm->drawObject->totedge;
-		case GPU_BUFFER_UVEDGE:
-			return sizeof(int) * components * dm->drawObject->tot_loop_verts;
-		case GPU_BUFFER_TRIANGLES:
-			return sizeof(int) * components * dm->drawObject->tot_triangle_point;
-		default:
-			return -1;
-	}
-}
-
-/* call gpu_buffer_setup with settings for a particular type of buffer */
-static GPUBuffer *gpu_buffer_setup_type(DerivedMesh *dm, GPUBufferType type, GPUBuffer *buf)
-{
-	void *user_data = NULL;
-
-	/* special handling for MCol and UV buffers */
-	if (type == GPU_BUFFER_COLOR) {
-		if (!(user_data = DM_get_loop_data_layer(dm, dm->drawObject->colType)))
-			return NULL;
-	}
-	else if (ELEM(type, GPU_BUFFER_UV, GPU_BUFFER_UV_TEXPAINT)) {
-		if (!DM_get_loop_data_layer(dm, CD_MLOOPUV))
-			return NULL;
-	}
-
-	buf = gpu_buffer_setup(dm, dm->drawObject, type, user_data, buf);
-
-	return buf;
-}
-
-/* get the buffer of `type', initializing the GPUDrawObject and
- * buffer if needed */
-static GPUBuffer *gpu_buffer_setup_common(DerivedMesh *dm, GPUBufferType type, bool update)
-{
-	GPUBuffer **buf;
-
-	if (!dm->drawObject)
-		dm->drawObject = dm->gpuObjectNew(dm);
-
-	buf = gpu_drawobject_buffer_from_type(dm->drawObject, type);
-	if (!(*buf))
-		*buf = gpu_buffer_setup_type(dm, type, NULL);
-	else if (update)
-		*buf = gpu_buffer_setup_type(dm, type, *buf);
-
-	return *buf;
-}
-
-void GPU_vertex_setup(DerivedMesh *dm)
-{
-	if (!gpu_buffer_setup_common(dm, GPU_BUFFER_VERTEX, false))
-		return;
-
-	glEnableClientState(GL_VERTEX_ARRAY);
-	glBindBuffer(GL_ARRAY_BUFFER, dm->drawObject->points->id);
-	glVertexPointer(3, GL_FLOAT, 0, 0);
-
-	GLStates |= GPU_BUFFER_VERTEX_STATE;
-}
-
-void GPU_normal_setup(DerivedMesh *dm)
-{
-	if (!gpu_buffer_setup_common(dm, GPU_BUFFER_NORMAL, false))
-		return;
-
-	glEnableClientState(GL_NORMAL_ARRAY);
-	glBindBuffer(GL_ARRAY_BUFFER, dm->drawObject->normals->id);
-	glNormalPointer(GL_SHORT, 4 * sizeof(short), 0);
-
-	GLStates |= GPU_BUFFER_NORMAL_STATE;
-}
-
-void GPU_uv_setup(DerivedMesh *dm)
-{
-	if (!gpu_buffer_setup_common(dm, GPU_BUFFER_UV, false))
-		return;
-
-	glEnableClientState(GL_TEXTURE_COORD_ARRAY);
-	glBindBuffer(GL_ARRAY_BUFFER, dm->drawObject->uv->id);
-	glTexCoordPointer(2, GL_FLOAT, 0, 0);
-
-	GLStates |= GPU_BUFFER_TEXCOORD_UNIT_0_STATE;
-}
-
-void GPU_texpaint_uv_setup(DerivedMesh *dm)
-{
-	if (!gpu_buffer_setup_common(dm, GPU_BUFFER_UV_TEXPAINT, false))
-		return;
-
-	glEnableClientState(GL_TEXTURE_COORD_ARRAY);
-	glBindBuffer(GL_ARRAY_BUFFER, dm->drawObject->uv_tex->id);
-	glTexCoordPointer(2, GL_FLOAT, 4 * sizeof(float), 0);
-	glClientActiveTexture(GL_TEXTURE2);
-	glEnableClientState(GL_TEXTURE_COORD_ARRAY);
-	glTexCoordPointer(2, GL_FLOAT, 4 * sizeof(float), BUFFER_OFFSET(2 * sizeof(float)));
-	glClientActiveTexture(GL_TEXTURE0);
-
-	GLStates |= GPU_BUFFER_TEXCOORD_UNIT_0_STATE | GPU_BUFFER_TEXCOORD_UNIT_2_STATE;
-}
-
-
-void GPU_color_setup(DerivedMesh *dm, int colType)
-{
-	bool update = false;
-
-	if (!dm->drawObject) {
-		/* XXX Not really nice, but we need a valid gpu draw object to set the colType...
-		 *     Else we would have to add a new param to gpu_buffer_setup_common. */
-		dm->drawObject = dm->gpuObjectNew(dm);
-		dm->dirty &= ~DM_DIRTY_MCOL_UPDATE_DRAW;
-		dm->drawObject->colType = colType;
-	}
-	/* In paint mode, dm may stay the same during stroke, however we still want to update colors!
-	 * Also check in case we changed color type (i.e. which MCol cdlayer we use). */
-	else if ((dm->dirty & DM_DIRTY_MCOL_UPDATE_DRAW) || (colType != dm->drawObject->colType)) {
-		update = true;
-		dm->dirty &= ~DM_DIRTY_MCOL_UPDATE_DRAW;
-		dm->drawObject->colType = colType;
-	}
-
-	if (!gpu_buffer_setup_common(dm, GPU_BUFFER_COLOR, update))
-		return;
-
-	glEnableClientState(GL_COLOR_ARRAY);
-	glBindBuffer(GL_ARRAY_BUFFER, dm->drawObject->colors->id);
-	glColorPointer(4, GL_UNSIGNED_BYTE, 0, 0);
-
-	GLStates |= GPU_BUFFER_COLOR_STATE;
-}
-
-void GPU_buffer_bind_as_color(GPUBuffer *buffer)
-{
-	glEnableClientState(GL_COLOR_ARRAY);
-	glBindBuffer(GL_ARRAY_BUFFER, buffer->id);
-	glColorPointer(4, GL_UNSIGNED_BYTE, 0, 0);
-
-	GLStates |= GPU_BUFFER_COLOR_STATE;
-}
-
-
-void GPU_edge_setup(DerivedMesh *dm)
-{
-	if (!gpu_buffer_setup_common(dm, GPU_BUFFER_EDGE, false))
-		return;
-
-	if (!gpu_buffer_setup_common(dm, GPU_BUFFER_VERTEX, false))
-		return;
-
-	glEnableClientState(GL_VERTEX_ARRAY);
-	glBindBuffer(GL_ARRAY_BUFFER, dm->drawObject->points->id);
-	glVertexPointer(3, GL_FLOAT, 0, 0);
-
-	glBindBuffer(GL_ELEMENT_ARRAY_BUFFER, dm->drawObject->edges->id);
-
-	GLStates |= (GPU_BUFFER_VERTEX_STATE | GPU_BUFFER_ELEMENT_STATE);
-}
-
-void GPU_uvedge_setup(DerivedMesh *dm)
-{
-	if (!gpu_buffer_setup_common(dm, GPU_BUFFER_UVEDGE, false))
-		return;
-
-	glEnableClientState(GL_VERTEX_ARRAY);
-	glBindBuffer(GL_ARRAY_BUFFER, dm->drawObject->uvedges->id);
-	glVertexPointer(2, GL_FLOAT, 0, 0);
-
-	GLStates |= GPU_BUFFER_VERTEX_STATE;
-}
-
-void GPU_triangle_setup(struct DerivedMesh *dm)
-{
-	if (!gpu_buffer_setup_common(dm, GPU_BUFFER_TRIANGLES, false))
-		return;
-
-	glBindBuffer(GL_ELEMENT_ARRAY_BUFFER, dm->drawObject->triangles->id);
-	GLStates |= GPU_BUFFER_ELEMENT_STATE;
-}
-
-static int gpu_typesize(int type)
-{
-	switch (type) {
-		case GL_FLOAT:
-			return sizeof(float);
-		case GL_INT:
-			return sizeof(int);
-		case GL_UNSIGNED_INT:
-			return sizeof(unsigned int);
-		case GL_BYTE:
-			return sizeof(char);
-		case GL_UNSIGNED_BYTE:
-			return sizeof(unsigned char);
-		default:
-			return 0;
-	}
-}
-
-int GPU_attrib_element_size(GPUAttrib data[], int numdata)
-{
-	int i, elementsize = 0;
-
-	for (i = 0; i < numdata; i++) {
-		int typesize = gpu_typesize(data[i].type);
-		if (typesize != 0)
-			elementsize += typesize * data[i].size;
-	}
-	return elementsize;
-}
-
-void GPU_interleaved_attrib_setup(GPUBuffer *buffer, GPUAttrib data[], int numdata, int element_size)
-{
-	int i;
-	int elementsize;
-	size_t offset = 0;
-
-	for (i = 0; i < MAX_GPU_ATTRIB_DATA; i++) {
-		if (attribData[i].index != -1) {
-			glDisableVertexAttribArray(attribData[i].index);
-		}
-		else
-			break;
-	}
-	if (element_size == 0)
-		elementsize = GPU_attrib_element_size(data, numdata);
-	else
-		elementsize = element_size;
-
-	glBindBuffer(GL_ARRAY_BUFFER, buffer->id);
-
-	for (i = 0; i < numdata; i++) {
-		glEnableVertexAttribArray(data[i].index);
-		int info = 0;
-		if (data[i].type == GL_UNSIGNED_BYTE) {
-			info |= GPU_ATTR_INFO_SRGB;
-		}
-		glUniform1i(data[i].info_index, info);
-
-		glVertexAttribPointer(data[i].index, data[i].size, data[i].type,
-		                         GL_TRUE, elementsize, BUFFER_OFFSET(offset));
-		offset += data[i].size * gpu_typesize(data[i].type);
-
-		attribData[i].index = data[i].index;
-		attribData[i].size = data[i].size;
-		attribData[i].type = data[i].type;
-	}
-
-	attribData[numdata].index = -1;
-}
-
-void GPU_interleaved_attrib_unbind(void)
-{
-	int i;
-	for (i = 0; i < MAX_GPU_ATTRIB_DATA; i++) {
-		if (attribData[i].index != -1) {
-			glDisableVertexAttribArray(attribData[i].index);
-		}
-		else
-			break;
-	}
-	attribData[0].index = -1;
-}
-
-void GPU_buffers_unbind(void)
-{
-	int i;
-
-	if (GLStates & GPU_BUFFER_VERTEX_STATE)
-		glDisableClientState(GL_VERTEX_ARRAY);
-	if (GLStates & GPU_BUFFER_NORMAL_STATE)
-		glDisableClientState(GL_NORMAL_ARRAY);
-	if (GLStates & GPU_BUFFER_TEXCOORD_UNIT_0_STATE)
-		glDisableClientState(GL_TEXTURE_COORD_ARRAY);
-	if (GLStates & GPU_BUFFER_TEXCOORD_UNIT_2_STATE) {
-		glClientActiveTexture(GL_TEXTURE2);
-		glDisableClientState(GL_TEXTURE_COORD_ARRAY);
-		glClientActiveTexture(GL_TEXTURE0);
-	}
-	if (GLStates & GPU_BUFFER_COLOR_STATE)
-		glDisableClientState(GL_COLOR_ARRAY);
-	if (GLStates & GPU_BUFFER_ELEMENT_STATE)
-		glBindBuffer(GL_ELEMENT_ARRAY_BUFFER, 0);
-
-	GLStates &= ~(GPU_BUFFER_VERTEX_STATE | GPU_BUFFER_NORMAL_STATE |
-	              GPU_BUFFER_TEXCOORD_UNIT_0_STATE | GPU_BUFFER_TEXCOORD_UNIT_2_STATE |
-	              GPU_BUFFER_COLOR_STATE | GPU_BUFFER_ELEMENT_STATE);
-
-	for (i = 0; i < MAX_GPU_ATTRIB_DATA; i++) {
-		if (attribData[i].index != -1) {
-			glDisableVertexAttribArray(attribData[i].index);
-		}
-		else
-			break;
-	}
-	attribData[0].index = -1;
-
-	glBindBuffer(GL_ARRAY_BUFFER, 0);
-}
-
-void GPU_color_switch(int mode)
-{
-	if (mode) {
-		if (!(GLStates & GPU_BUFFER_COLOR_STATE))
-			glEnableClientState(GL_COLOR_ARRAY);
-		GLStates |= GPU_BUFFER_COLOR_STATE;
-	}
-	else {
-		if (GLStates & GPU_BUFFER_COLOR_STATE)
-			glDisableClientState(GL_COLOR_ARRAY);
-		GLStates &= ~GPU_BUFFER_COLOR_STATE;
-	}
-}
-
-static int gpu_binding_type_gl[] =
-{
-	GL_ARRAY_BUFFER,
-	GL_ELEMENT_ARRAY_BUFFER
-};
-
-void *GPU_buffer_lock(GPUBuffer *buffer, GPUBindingType binding)
-{
-	float *varray;
-	int bindtypegl;
-
-	if (!buffer)
-		return 0;
-
-	bindtypegl = gpu_binding_type_gl[binding];
-	glBindBuffer(bindtypegl, buffer->id);
-	varray = glMapBuffer(bindtypegl, GL_WRITE_ONLY);
-	return varray;
-}
-
-void *GPU_buffer_lock_stream(GPUBuffer *buffer, GPUBindingType binding)
-{
-	float *varray;
-	int bindtypegl;
-
-	if (!buffer)
-		return 0;
-
-	bindtypegl = gpu_binding_type_gl[binding];
-	glBindBuffer(bindtypegl, buffer->id);
-	/* discard previous data, avoid stalling gpu */
-	glBufferData(bindtypegl, buffer->size, 0, GL_STREAM_DRAW);
-	varray = glMapBuffer(bindtypegl, GL_WRITE_ONLY);
-	return varray;
-}
-
-void GPU_buffer_unlock(GPUBuffer *UNUSED(buffer), GPUBindingType binding)
-{
-	int bindtypegl = gpu_binding_type_gl[binding];
-	/* note: this operation can fail, could return
-	 * an error code from this function? */
-	glUnmapBuffer(bindtypegl);
-	glBindBuffer(bindtypegl, 0);
-}
-
-void GPU_buffer_bind(GPUBuffer *buffer, GPUBindingType binding)
-{
-	int bindtypegl = gpu_binding_type_gl[binding];
-	glBindBuffer(bindtypegl, buffer->id);
-}
-
-void GPU_buffer_unbind(GPUBuffer *UNUSED(buffer), GPUBindingType binding)
-{
-	int bindtypegl = gpu_binding_type_gl[binding];
-	glBindBuffer(bindtypegl, 0);
-}
-
-/* used for drawing edges */
-void GPU_buffer_draw_elements(GPUBuffer *UNUSED(elements), unsigned int mode, int start, int count)
-{
-	glDrawElements(mode, count, GL_UNSIGNED_INT, BUFFER_OFFSET(start * sizeof(unsigned int)));
-}
-
-
-/* XXX: the rest of the code in this file is used for optimized PBVH
- * drawing and doesn't interact at all with the buffer code above */
-
-/* Convenience struct for building the VBO. */
-typedef struct {
-	float co[3];
-	short no[3];
-
-	/* inserting this to align the 'color' field to a four-byte
-	 * boundary; drastically increases viewport performance on my
-	 * drivers (Gallium/Radeon) --nicholasbishop */
-	char pad[2];
-
-	unsigned char color[3];
-} VertexBufferFormat;
-
->>>>>>> 6654e109
 struct GPU_PBVH_Buffers {
 	Gwn_IndexBuf *index_buf, *index_buf_fast;
 	Gwn_VertBuf *vert_buf;
@@ -1285,13 +438,8 @@
 				for (y = 0; y < key->grid_size; y++) {
 					for (x = 0; x < key->grid_size; x++) {
 						CCGElem *elem = CCG_grid_elem(key, grid, x, y);
-<<<<<<< HEAD
 						GWN_vertbuf_attr_set(buffers->vert_buf, g_vbo_id.pos, vbo_index, CCG_elem_co(key, elem));
 
-=======
-
-						copy_v3_v3(vd->co, CCG_elem_co(key, elem));
->>>>>>> 6654e109
 						if (buffers->smooth) {
 							short no_short[3];
 							normal_float_to_short_v3(no_short, CCG_elem_no(key, elem));
