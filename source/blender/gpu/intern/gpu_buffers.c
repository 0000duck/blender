--- conflicted
+++ resolved
@@ -402,189 +402,6 @@
 	BLI_mutex_unlock(&buffer_mutex);
 }
 
-<<<<<<< HEAD
-=======
-#if 0 /* currently unused */
-#  define USE_GPU_POINT_LINK
-#endif
-
-typedef struct GPUVertPointLink {
-#ifdef USE_GPU_POINT_LINK
-	struct GPUVertPointLink *next;
-#endif
-	/* -1 means uninitialized */
-	int point_index;
-} GPUVertPointLink;
-
-
-/* add a new point to the list of points related to a particular
- * vertex */
-#ifdef USE_GPU_POINT_LINK
-
-static void gpu_drawobject_add_vert_point(GPUDrawObject *gdo, int vert_index, int point_index)
-{
-	GPUVertPointLink *lnk;
-
-	lnk = &gdo->vert_points[vert_index];
-
-	/* if first link is in use, add a new link at the end */
-	if (lnk->point_index != -1) {
-		/* get last link */
-		for (; lnk->next; lnk = lnk->next) ;
-
-		/* add a new link from the pool */
-		lnk = lnk->next = &gdo->vert_points_mem[gdo->vert_points_usage];
-		gdo->vert_points_usage++;
-	}
-
-	lnk->point_index = point_index;
-}
-
-#else
-
-static void gpu_drawobject_add_vert_point(GPUDrawObject *gdo, int vert_index, int point_index)
-{
-	GPUVertPointLink *lnk;
-	lnk = &gdo->vert_points[vert_index];
-	if (lnk->point_index == -1) {
-		lnk->point_index = point_index;
-	}
-}
-
-#endif  /* USE_GPU_POINT_LINK */
-
-/* update the vert_points and triangle_to_mface fields with a new
- * triangle */
-static void gpu_drawobject_add_triangle(GPUDrawObject *gdo,
-                                        int base_point_index,
-                                        int face_index,
-                                        int v1, int v2, int v3)
-{
-	int i, v[3] = {v1, v2, v3};
-	for (i = 0; i < 3; i++)
-		gpu_drawobject_add_vert_point(gdo, v[i], base_point_index + i);
-	gdo->triangle_to_mface[base_point_index / 3] = face_index;
-}
-
-/* for each vertex, build a list of points related to it; these lists
- * are stored in an array sized to the number of vertices */
-static void gpu_drawobject_init_vert_points(GPUDrawObject *gdo, MFace *f, int totface, int totmat)
-{
-	GPUBufferMaterial *mat;
-	int i, *mat_orig_to_new;
-
-	mat_orig_to_new = MEM_callocN(sizeof(*mat_orig_to_new) * totmat,
-	                              "GPUDrawObject.mat_orig_to_new");
-	/* allocate the array and space for links */
-	gdo->vert_points = MEM_mallocN(sizeof(GPUVertPointLink) * gdo->totvert,
-	                               "GPUDrawObject.vert_points");
-#ifdef USE_GPU_POINT_LINK
-	gdo->vert_points_mem = MEM_callocN(sizeof(GPUVertPointLink) * gdo->tot_triangle_point,
-	                                   "GPUDrawObject.vert_points_mem");
-	gdo->vert_points_usage = 0;
-#endif
-
-	/* build a map from the original material indices to the new
-	 * GPUBufferMaterial indices */
-	for (i = 0; i < gdo->totmaterial; i++)
-		mat_orig_to_new[gdo->materials[i].mat_nr] = i;
-
-	/* -1 indicates the link is not yet used */
-	for (i = 0; i < gdo->totvert; i++) {
-#ifdef USE_GPU_POINT_LINK
-		gdo->vert_points[i].link = NULL;
-#endif
-		gdo->vert_points[i].point_index = -1;
-	}
-
-	for (i = 0; i < totface; i++, f++) {
-		mat = &gdo->materials[mat_orig_to_new[f->mat_nr]];
-
-		/* add triangle */
-		gpu_drawobject_add_triangle(gdo, mat->start + mat->totpoint,
-		                            i, f->v1, f->v2, f->v3);
-		mat->totpoint += 3;
-
-		/* add second triangle for quads */
-		if (f->v4) {
-			gpu_drawobject_add_triangle(gdo, mat->start + mat->totpoint,
-			                            i, f->v3, f->v4, f->v1);
-			mat->totpoint += 3;
-		}
-	}
-
-	/* map any unused vertices to loose points */
-	for (i = 0; i < gdo->totvert; i++) {
-		if (gdo->vert_points[i].point_index == -1) {
-			gdo->vert_points[i].point_index = gdo->tot_triangle_point + gdo->tot_loose_point;
-			gdo->tot_loose_point++;
-		}
-	}
-
-	MEM_freeN(mat_orig_to_new);
-}
-
-/* see GPUDrawObject's structure definition for a description of the
- * data being initialized here */
-GPUDrawObject *GPU_drawobject_new(DerivedMesh *dm)
-{
-	GPUDrawObject *gdo;
-	MFace *mface;
-	int totmat = dm->totmat;
-	int *points_per_mat;
-	int i, curmat, curpoint, totface;
-
-	/* object contains at least one material (default included) so zero means uninitialized dm */
-	BLI_assert(totmat != 0);
-
-	mface = dm->getTessFaceArray(dm);
-	totface = dm->getNumTessFaces(dm);
-
-	/* get the number of points used by each material, treating
-	 * each quad as two triangles */
-	points_per_mat = MEM_callocN(sizeof(*points_per_mat) * totmat, "GPU_drawobject_new.mat_orig_to_new");
-	for (i = 0; i < totface; i++)
-		points_per_mat[mface[i].mat_nr] += mface[i].v4 ? 6 : 3;
-
-	/* create the GPUDrawObject */
-	gdo = MEM_callocN(sizeof(GPUDrawObject), "GPUDrawObject");
-	gdo->totvert = dm->getNumVerts(dm);
-	gdo->totedge = dm->getNumEdges(dm);
-
-	/* count the number of materials used by this DerivedMesh */
-	for (i = 0; i < totmat; i++) {
-		if (points_per_mat[i] > 0)
-			gdo->totmaterial++;
-	}
-
-	/* allocate an array of materials used by this DerivedMesh */
-	gdo->materials = MEM_mallocN(sizeof(GPUBufferMaterial) * gdo->totmaterial,
-	                             "GPUDrawObject.materials");
-
-	/* initialize the materials array */
-	for (i = 0, curmat = 0, curpoint = 0; i < totmat; i++) {
-		if (points_per_mat[i] > 0) {
-			gdo->materials[curmat].start = curpoint;
-			gdo->materials[curmat].totpoint = 0;
-			gdo->materials[curmat].mat_nr = i;
-
-			curpoint += points_per_mat[i];
-			curmat++;
-		}
-	}
-
-	/* store total number of points used for triangles */
-	gdo->tot_triangle_point = curpoint;
-
-	gdo->triangle_to_mface = MEM_mallocN(sizeof(int) * (gdo->tot_triangle_point / 3),
-	                                     "GPUDrawObject.triangle_to_mface");
-
-	gpu_drawobject_init_vert_points(gdo, mface, totface, totmat);
-	MEM_freeN(points_per_mat);
-
-	return gdo;
-}
->>>>>>> 9b4172cc
 
 void GPU_drawobject_free(DerivedMesh *dm)
 {
@@ -734,119 +551,6 @@
 
 
 
-<<<<<<< HEAD
-=======
-static void copy_mcol_uc3(unsigned char *v, unsigned char *col)
-{
-	v[0] = col[3];
-	v[1] = col[2];
-	v[2] = col[1];
-}
-
-/* treat varray_ as an array of MCol, four MCol's per face */
-static void GPU_buffer_copy_mcol(DerivedMesh *dm, float *varray_, int *index, int *mat_orig_to_new, void *user)
-{
-	int i, totface;
-	unsigned char *varray = (unsigned char *)varray_;
-	unsigned char *mcol = (unsigned char *)user;
-	MFace *f = dm->getTessFaceArray(dm);
-
-	totface = dm->getNumTessFaces(dm);
-	for (i = 0; i < totface; i++, f++) {
-		int start = index[mat_orig_to_new[f->mat_nr]];
-
-		/* v1 v2 v3 */
-		copy_mcol_uc3(&varray[start], &mcol[i * 16]);
-		copy_mcol_uc3(&varray[start + 3], &mcol[i * 16 + 4]);
-		copy_mcol_uc3(&varray[start + 6], &mcol[i * 16 + 8]);
-		index[mat_orig_to_new[f->mat_nr]] += 9;
-
-		if (f->v4) {
-			/* v3 v4 v1 */
-			copy_mcol_uc3(&varray[start + 9], &mcol[i * 16 + 8]);
-			copy_mcol_uc3(&varray[start + 12], &mcol[i * 16 + 12]);
-			copy_mcol_uc3(&varray[start + 15], &mcol[i * 16]);
-			index[mat_orig_to_new[f->mat_nr]] += 9;
-		}
-	}
-}
-
-static void GPU_buffer_copy_edge(DerivedMesh *dm, float *varray_, int *UNUSED(index), int *UNUSED(mat_orig_to_new), void *UNUSED(user))
-{
-	MEdge *medge;
-	unsigned int *varray = (unsigned int *)varray_;
-	int i, totedge;
-
-	medge = dm->getEdgeArray(dm);
-	totedge = dm->getNumEdges(dm);
-
-	for (i = 0; i < totedge; i++, medge++) {
-		varray[i * 2] = dm->drawObject->vert_points[medge->v1].point_index;
-		varray[i * 2 + 1] = dm->drawObject->vert_points[medge->v2].point_index;
-	}
-}
-
-static void GPU_buffer_copy_uvedge(DerivedMesh *dm, float *varray, int *UNUSED(index), int *UNUSED(mat_orig_to_new), void *UNUSED(user))
-{
-	MTFace *tf = DM_get_tessface_data_layer(dm, CD_MTFACE);
-	int i, j = 0;
-
-	if (!tf)
-		return;
-
-	for (i = 0; i < dm->numTessFaceData; i++, tf++) {
-		MFace mf;
-		dm->getTessFace(dm, i, &mf);
-
-		copy_v2_v2(&varray[j], tf->uv[0]);
-		copy_v2_v2(&varray[j + 2], tf->uv[1]);
-
-		copy_v2_v2(&varray[j + 4], tf->uv[1]);
-		copy_v2_v2(&varray[j + 6], tf->uv[2]);
-
-		if (!mf.v4) {
-			copy_v2_v2(&varray[j + 8], tf->uv[2]);
-			copy_v2_v2(&varray[j + 10], tf->uv[0]);
-			j += 12;
-		}
-		else {
-			copy_v2_v2(&varray[j + 8], tf->uv[2]);
-			copy_v2_v2(&varray[j + 10], tf->uv[3]);
-
-			copy_v2_v2(&varray[j + 12], tf->uv[3]);
-			copy_v2_v2(&varray[j + 14], tf->uv[0]);
-			j += 16;
-		}
-	}
-}
-
-typedef enum {
-	GPU_BUFFER_VERTEX = 0,
-	GPU_BUFFER_NORMAL,
-	GPU_BUFFER_COLOR,
-	GPU_BUFFER_UV,
-	GPU_BUFFER_UV_TEXPAINT,
-	GPU_BUFFER_EDGE,
-	GPU_BUFFER_UVEDGE,
-} GPUBufferType;
-
-typedef struct {
-	GPUBufferCopyFunc copy;
-	GLenum gl_buffer_type;
-	int vector_size;
-} GPUBufferTypeSettings;
-
-const GPUBufferTypeSettings gpu_buffer_type_settings[] = {
-	{GPU_buffer_copy_vertex, GL_ARRAY_BUFFER_ARB, 3},
-	{GPU_buffer_copy_normal, GL_ARRAY_BUFFER_ARB, 3},
-	{GPU_buffer_copy_mcol, GL_ARRAY_BUFFER_ARB, 3},
-	{GPU_buffer_copy_uv, GL_ARRAY_BUFFER_ARB, 2},
-	{GPU_buffer_copy_uv_texpaint, GL_ARRAY_BUFFER_ARB, 4},
-	{GPU_buffer_copy_edge, GL_ELEMENT_ARRAY_BUFFER_ARB, 2},
-	{GPU_buffer_copy_uvedge, GL_ELEMENT_ARRAY_BUFFER_ARB, 4}
-};
-
->>>>>>> 9b4172cc
 /* get the GPUDrawObject buffer associated with a type */
 static GPUBuffer **gpu_drawobject_buffer_from_type(GPUDrawObject *gdo, GPUBufferType type)
 {
