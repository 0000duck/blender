--- conflicted
+++ resolved
@@ -55,11 +55,10 @@
 
 #include "GPU_buffers.h"
 #include "GPU_draw.h"
-<<<<<<< HEAD
 #include "GPU_immediate.h"
-=======
 #include "GPU_basic_shader.h"
->>>>>>> 7da189b4
+
+#include "GPU_matrix.h"
 
 #include "bmesh.h"
 
@@ -940,14 +939,7 @@
 /* used for drawing edges */
 void GPU_buffer_draw_elements(GPUBuffer *UNUSED(elements), unsigned int mode, int start, int count)
 {
-<<<<<<< HEAD
-	GPUDrawElements(mode, count, GL_UNSIGNED_INT,
-	               (elements->use_vbo ?
-	                (void *)(start * sizeof(unsigned int)) :
-	                ((int *)elements->pointer) + start));
-=======
-	glDrawElements(mode, count, GL_UNSIGNED_INT, BUFFER_OFFSET(start * sizeof(unsigned int)));
->>>>>>> 7da189b4
+	GPUDrawElements(mode, count, GL_UNSIGNED_INT, BUFFER_OFFSET(start * sizeof(unsigned int)));
 }
 
 
@@ -1827,211 +1819,6 @@
 	return buffers;
 }
 
-<<<<<<< HEAD
-static void gpu_draw_buffers_legacy_mesh(GPU_PBVH_Buffers *buffers)
-{
-	const MVert *mvert = buffers->mvert;
-	int i, j;
-	const int has_mask = (buffers->vmask != NULL);
-	const MFace *face = &buffers->mface[buffers->face_indices[0]];
-	float diffuse_color[4] = {0.8f, 0.8f, 0.8f, 1.0f};
-
-	if (buffers->use_matcaps)
-		diffuse_color[0] = diffuse_color[1] = diffuse_color[2] = 1.0;
-	else if (buffers->show_diffuse_color)
-		GPU_material_diffuse_get(face->mat_nr + 1, diffuse_color);
-
-	if (has_mask) {
-		gpu_colors_enable(VBO_DISABLED);
-	}
-
-	for (i = 0; i < buffers->totface; ++i) {
-		MFace *f = buffers->mface + buffers->face_indices[i];
-		int S = f->v4 ? 4 : 3;
-		unsigned int *fv = &f->v1;
-
-		if (paint_is_face_hidden(f, buffers->mvert))
-			continue;
-
-		GPUBegin((f->v4) ? GL_QUADS : GL_TRIANGLES);
-
-		if (buffers->smooth) {
-			for (j = 0; j < S; j++) {
-				if (has_mask) {
-					gpu_color_from_mask_set(buffers->vmask[fv[j]], diffuse_color);
-				}
-				glNormal3sv(mvert[fv[j]].no);
-				glVertex3fv(mvert[fv[j]].co);
-			}
-		}
-		else {
-			float fno[3];
-
-			/* calculate face normal */
-			if (f->v4) {
-				normal_quad_v3(fno, mvert[fv[0]].co, mvert[fv[1]].co,
-				               mvert[fv[2]].co, mvert[fv[3]].co);
-			}
-			else
-				normal_tri_v3(fno, mvert[fv[0]].co, mvert[fv[1]].co, mvert[fv[2]].co);
-			glNormal3fv(fno);
-
-			if (has_mask) {
-				float fmask;
-
-				/* calculate face mask color */
-				fmask = (buffers->vmask[fv[0]] +
-				         buffers->vmask[fv[1]] +
-				         buffers->vmask[fv[2]]);
-				if (f->v4)
-					fmask = (fmask + buffers->vmask[fv[3]]) * 0.25f;
-				else
-					fmask /= 3.0f;
-				gpu_color_from_mask_set(fmask, diffuse_color);
-			}
-			
-			for (j = 0; j < S; j++)
-				glVertex3fv(mvert[fv[j]].co);
-		}
-		
-		glEnd();
-	}
-
-	if (has_mask) {
-		gpu_colors_disable(VBO_DISABLED);
-	}
-}
-
-static void gpu_draw_buffers_legacy_grids(GPU_PBVH_Buffers *buffers)
-{
-	const CCGKey *key = &buffers->gridkey;
-	int i, j, x, y, gridsize = buffers->gridkey.grid_size;
-	const int has_mask = key->has_mask;
-	const DMFlagMat *flags = &buffers->grid_flag_mats[buffers->grid_indices[0]];
-	float diffuse_color[4] = {0.8f, 0.8f, 0.8f, 1.0f};
-
-	if (buffers->use_matcaps)
-		diffuse_color[0] = diffuse_color[1] = diffuse_color[2] = 1.0;
-	else if (buffers->show_diffuse_color)
-		GPU_material_diffuse_get(flags->mat_nr + 1, diffuse_color);
-
-	if (has_mask) {
-		gpu_colors_enable(VBO_DISABLED);
-	}
-
-	for (i = 0; i < buffers->totgrid; ++i) {
-		int g = buffers->grid_indices[i];
-		CCGElem *grid = buffers->grids[g];
-		BLI_bitmap *gh = buffers->grid_hidden[g];
-
-		/* TODO: could use strips with hiding as well */
-
-		if (gh) {
-			GPUBegin(GL_QUADS);
-			
-			for (y = 0; y < gridsize - 1; y++) {
-				for (x = 0; x < gridsize - 1; x++) {
-					CCGElem *e[4] = {
-						CCG_grid_elem(key, grid, x + 1, y + 1),
-						CCG_grid_elem(key, grid, x + 1, y),
-						CCG_grid_elem(key, grid, x, y),
-						CCG_grid_elem(key, grid, x, y + 1)
-					};
-
-					/* skip face if any of its corners are hidden */
-					if (paint_is_grid_face_hidden(gh, gridsize, x, y))
-						continue;
-
-					if (buffers->smooth) {
-						for (j = 0; j < 4; j++) {
-							if (has_mask) {
-								gpu_color_from_mask_set(*CCG_elem_mask(key, e[j]), diffuse_color);
-							}
-							glNormal3fv(CCG_elem_no(key, e[j]));
-							glVertex3fv(CCG_elem_co(key, e[j]));
-						}
-					}
-					else {
-						float fno[3];
-						normal_quad_v3(fno,
-						               CCG_elem_co(key, e[0]),
-						               CCG_elem_co(key, e[1]),
-						               CCG_elem_co(key, e[2]),
-						               CCG_elem_co(key, e[3]));
-						glNormal3fv(fno);
-
-						if (has_mask) {
-							gpu_color_from_mask_quad_set(key, e[0], e[1], e[2], e[3], diffuse_color);
-						}
-
-						for (j = 0; j < 4; j++)
-							glVertex3fv(CCG_elem_co(key, e[j]));
-					}
-				}
-			}
-
-			glEnd();
-		}
-		else if (buffers->smooth) {
-			for (y = 0; y < gridsize - 1; y++) {
-				GPUBegin(GL_QUAD_STRIP);
-				for (x = 0; x < gridsize; x++) {
-					CCGElem *a = CCG_grid_elem(key, grid, x, y);
-					CCGElem *b = CCG_grid_elem(key, grid, x, y + 1);
-
-					if (has_mask) {
-						gpu_color_from_mask_set(*CCG_elem_mask(key, a), diffuse_color);
-					}
-					glNormal3fv(CCG_elem_no(key, a));
-					glVertex3fv(CCG_elem_co(key, a));
-					if (has_mask) {
-						gpu_color_from_mask_set(*CCG_elem_mask(key, b), diffuse_color);
-					}
-					glNormal3fv(CCG_elem_no(key, b));
-					glVertex3fv(CCG_elem_co(key, b));
-				}
-				glEnd();
-			}
-		}
-		else {
-			for (y = 0; y < gridsize - 1; y++) {
-				GPUBegin(GL_QUAD_STRIP);
-				for (x = 0; x < gridsize; x++) {
-					CCGElem *a = CCG_grid_elem(key, grid, x, y);
-					CCGElem *b = CCG_grid_elem(key, grid, x, y + 1);
-
-					if (x > 0) {
-						CCGElem *c = CCG_grid_elem(key, grid, x - 1, y);
-						CCGElem *d = CCG_grid_elem(key, grid, x - 1, y + 1);
-
-						float fno[3];
-						normal_quad_v3(fno,
-						               CCG_elem_co(key, d),
-						               CCG_elem_co(key, b),
-						               CCG_elem_co(key, a),
-						               CCG_elem_co(key, c));
-						glNormal3fv(fno);
-
-						if (has_mask) {
-							gpu_color_from_mask_quad_set(key, a, b, c, d, diffuse_color);
-						}
-					}
-
-					glVertex3fv(CCG_elem_co(key, a));
-					glVertex3fv(CCG_elem_co(key, b));
-				}
-				glEnd();
-			}
-		}
-	}
-
-	if (has_mask) {
-		gpu_colors_disable(VBO_DISABLED);
-	}
-}
-
-=======
->>>>>>> 7da189b4
 void GPU_draw_pbvh_buffers(GPU_PBVH_Buffers *buffers, DMSetMaterial setMaterial,
                            bool wireframe, bool fast)
 {
@@ -2100,14 +1887,6 @@
 
 				glVertexPointer(3, GL_FLOAT, sizeof(VertexBufferFormat),
 				                offset + offsetof(VertexBufferFormat, co));
-<<<<<<< HEAD
-				glNormalPointer(GL_SHORT, sizeof(VertexBufferFormat),
-				                offset + offsetof(VertexBufferFormat, no));
-				glColorPointer(3, GL_UNSIGNED_BYTE, sizeof(VertexBufferFormat),
-				               offset + offsetof(VertexBufferFormat, color));
-				
-				GPUDrawElements(GL_TRIANGLES, buffers->tot_quad * 6, buffers->index_type, 0);
-=======
 				if (!wireframe) {
 					glNormalPointer(GL_SHORT, sizeof(VertexBufferFormat),
 					                offset + offsetof(VertexBufferFormat, no));
@@ -2115,6 +1894,7 @@
 					               offset + offsetof(VertexBufferFormat, color));
 				}
 
+				gpu_commit_matrix();
 				glMultiDrawElementsBaseVertex(GL_TRIANGLES, buffers->baseelemarray, buffers->index_type,
 				                              (const void * const *)buffers->baseindex,
 				                              buffers->totgrid, &buffers->baseelemarray[buffers->totgrid]);
@@ -2132,12 +1912,11 @@
 						glColorPointer(3, GL_UNSIGNED_BYTE, sizeof(VertexBufferFormat),
 						               offset + offsetof(VertexBufferFormat, color));
 					}
->>>>>>> 7da189b4
 
 					if (do_fast)
-						glDrawElements(GL_TRIANGLES, buffers->totgrid * 6, buffers->index_type, index_base);
+						GPUDrawElements(GL_TRIANGLES, buffers->totgrid * 6, buffers->index_type, index_base);
 					else
-						glDrawElements(GL_TRIANGLES, buffers->tot_quad * 6, buffers->index_type, index_base);
+						GPUDrawElements(GL_TRIANGLES, buffers->tot_quad * 6, buffers->index_type, index_base);
 
 					offset += buffers->gridkey.grid_area * sizeof(VertexBufferFormat);
 				}
@@ -2157,11 +1936,7 @@
 			}
 
 			if (buffers->index_buf)
-<<<<<<< HEAD
-				GPUDrawElements(GL_TRIANGLES, totelem, buffers->index_type, 0);
-=======
-				glDrawElements(GL_TRIANGLES, totelem, buffers->index_type, index_base);
->>>>>>> 7da189b4
+				GPUDrawElements(GL_TRIANGLES, totelem, buffers->index_type, index_base);
 			else
 				GPUDrawArrays(GL_TRIANGLES, 0, totelem);
 		}
