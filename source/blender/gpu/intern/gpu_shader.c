/*
 * ***** BEGIN GPL LICENSE BLOCK *****
 *
 * This program is free software; you can redistribute it and/or
 * modify it under the terms of the GNU General Public License
 * as published by the Free Software Foundation; either version 2
 * of the License, or (at your option) any later version.
 *
 * This program is distributed in the hope that it will be useful,
 * but WITHOUT ANY WARRANTY; without even the implied warranty of
 * MERCHANTABILITY or FITNESS FOR A PARTICULAR PURPOSE.  See the
 * GNU General Public License for more details.
 *
 * You should have received a copy of the GNU General Public License
 * along with this program; if not, write to the Free Software Foundation,
 * Inc., 51 Franklin Street, Fifth Floor, Boston, MA 02110-1301, USA.
 *
 * The Original Code is Copyright (C) 2005 Blender Foundation.
 * All rights reserved.
 *
 * The Original Code is: all of this file.
 *
 * Contributor(s): Brecht Van Lommel.
 *
 * ***** END GPL LICENSE BLOCK *****
 */

#include "MEM_guardedalloc.h"

#include "BLI_utildefines.h"
#include "BLI_math_base.h"
#include "BLI_math_vector.h"

#include "BKE_global.h"

#include "GPU_compositing.h"
#include "GPU_debug.h"
#include "GPU_extensions.h"
#include "GPU_shader.h"
#include "GPU_texture.h"

#include "gpu_shader_private.h"

/* TODO(sergey): Find better default values for this constants. */
#define MAX_DEFINE_LENGTH 1024
#define MAX_EXT_DEFINE_LENGTH 1024

/* Non-generated shaders */
extern char datatoc_gpu_shader_depth_only_frag_glsl[];
extern char datatoc_gpu_shader_uniform_color_frag_glsl[];
extern char datatoc_gpu_shader_flat_color_frag_glsl[];
extern char datatoc_gpu_shader_2D_vert_glsl[];
extern char datatoc_gpu_shader_2D_flat_color_vert_glsl[];
extern char datatoc_gpu_shader_2D_smooth_color_vert_glsl[];
extern char datatoc_gpu_shader_2D_smooth_color_frag_glsl[];
extern char datatoc_gpu_shader_3D_image_vert_glsl[];
extern char datatoc_gpu_shader_image_modulate_alpha_frag_glsl[];
extern char datatoc_gpu_shader_image_rect_modulate_alpha_frag_glsl[];
extern char datatoc_gpu_shader_3D_vert_glsl[];
extern char datatoc_gpu_shader_3D_flat_color_vert_glsl[];
extern char datatoc_gpu_shader_3D_smooth_color_vert_glsl[];
extern char datatoc_gpu_shader_3D_smooth_color_frag_glsl[];

extern char datatoc_gpu_shader_point_uniform_color_frag_glsl[];
extern char datatoc_gpu_shader_point_uniform_color_smooth_frag_glsl[];
extern char datatoc_gpu_shader_point_uniform_color_outline_smooth_frag_glsl[];
extern char datatoc_gpu_shader_point_varying_color_outline_smooth_frag_glsl[];
extern char datatoc_gpu_shader_point_varying_color_frag_glsl[];
extern char datatoc_gpu_shader_3D_point_fixed_size_varying_color_vert_glsl[];
extern char datatoc_gpu_shader_3D_point_varying_size_vert_glsl[];
extern char datatoc_gpu_shader_3D_point_varying_size_varying_color_vert_glsl[];
extern char datatoc_gpu_shader_3D_point_uniform_size_smooth_vert_glsl[];
extern char datatoc_gpu_shader_3D_point_uniform_size_outline_smooth_vert_glsl[];
extern char datatoc_gpu_shader_2D_point_varying_size_varying_color_vert_glsl[];
extern char datatoc_gpu_shader_2D_point_uniform_size_smooth_vert_glsl[];
extern char datatoc_gpu_shader_2D_point_uniform_size_outline_smooth_vert_glsl[];
extern char datatoc_gpu_shader_2D_point_uniform_size_varying_color_outline_smooth_vert_glsl[];

extern char datatoc_gpu_shader_text_vert_glsl[];
extern char datatoc_gpu_shader_text_frag_glsl[];

extern char datatoc_gpu_shader_fire_frag_glsl[];
extern char datatoc_gpu_shader_smoke_vert_glsl[];
extern char datatoc_gpu_shader_smoke_frag_glsl[];
extern char datatoc_gpu_shader_vsm_store_vert_glsl[];
extern char datatoc_gpu_shader_vsm_store_frag_glsl[];
extern char datatoc_gpu_shader_sep_gaussian_blur_vert_glsl[];
extern char datatoc_gpu_shader_sep_gaussian_blur_frag_glsl[];
extern char datatoc_gpu_shader_fx_vert_glsl[];
extern char datatoc_gpu_shader_fx_ssao_frag_glsl[];
extern char datatoc_gpu_shader_fx_dof_frag_glsl[];
extern char datatoc_gpu_shader_fx_dof_vert_glsl[];
extern char datatoc_gpu_shader_fx_dof_hq_frag_glsl[];
extern char datatoc_gpu_shader_fx_dof_hq_vert_glsl[];
extern char datatoc_gpu_shader_fx_dof_hq_geo_glsl[];
extern char datatoc_gpu_shader_fx_depth_resolve_glsl[];
extern char datatoc_gpu_shader_fx_lib_glsl[];
extern char datatoc_gpu_shader_fx_colormanage_frag_glsl[];
extern char datatoc_gpu_shader_probe_sh_compute_frag_glsl[];
extern char datatoc_gpu_shader_probe_sh_compute_vert_glsl[];
extern char datatoc_gpu_shader_display_sh_frag_glsl[];
extern char datatoc_gpu_shader_display_sh_vert_glsl[];
extern char datatoc_gpu_shader_downsample_maxz_frag_glsl[];
extern char datatoc_gpu_shader_downsample_maxz_vert_glsl[];

static struct GPUShadersGlobal {
	struct {
		GPUShader *vsm_store;
		GPUShader *sep_gaussian_blur;
		GPUShader *smoke;
		GPUShader *smoke_fire;
		GPUShader *compute_sh[MAX_SH_SAMPLES];
		GPUShader *display_sh;
		GPUShader *maxz_downsample;
		GPUShader *minz_downsample;
		/* cache for shader fx. Those can exist in combinations so store them here */
		GPUShader *fx_shaders[MAX_FX_SHADERS * 2];
		/* for drawing text */
		GPUShader *text;
		/* for drawing images */
		GPUShader *image_modulate_alpha_3D;
		GPUShader *image_rect_modulate_alpha_3D;
		/* for simple 2D drawing */
		GPUShader *uniform_color_2D;
		GPUShader *flat_color_2D;
		GPUShader *smooth_color_2D;
		/* for simple 3D drawing */
		GPUShader *uniform_color_3D;
		GPUShader *flat_color_3D;
		GPUShader *smooth_color_3D;
		GPUShader *depth_only_3D;
		/* points */
		GPUShader *point_fixed_size_uniform_color_2D;
		GPUShader *point_varying_size_varying_color_2D;
		GPUShader *point_uniform_size_uniform_color_smooth_2D;
		GPUShader *point_uniform_size_uniform_color_outline_smooth_2D;
		GPUShader *point_uniform_size_varying_color_outline_smooth_2D;
		GPUShader *point_fixed_size_uniform_color_3D;
		GPUShader *point_fixed_size_varying_color_3D;
		GPUShader *point_varying_size_uniform_color_3D;
		GPUShader *point_varying_size_varying_color_3D;
		GPUShader *point_uniform_size_uniform_color_smooth_3D;
		GPUShader *point_uniform_size_uniform_color_outline_smooth_3D;
	} shaders;
} GG = {{NULL}};


static void shader_print_errors(const char *task, const char *log, const char **code, int totcode)
{
	int line = 1;

	fprintf(stderr, "GPUShader: %s error:\n", task);

	for (int i = 0; i < totcode; i++) {
		const char *c, *pos, *end = code[i] + strlen(code[i]);

		if (G.debug & G_DEBUG) {
			fprintf(stderr, "===== shader string %d ====\n", i + 1);

			c = code[i];
			while ((c < end) && (pos = strchr(c, '\n'))) {
				fprintf(stderr, "%2d  ", line);
				fwrite(c, (pos + 1) - c, 1, stderr);
				c = pos + 1;
				line++;
			}
			
			fprintf(stderr, "%s", c);
		}
	}
	
	fprintf(stderr, "%s\n", log);
}

static const char *gpu_shader_version(void)
{
	if (GLEW_VERSION_3_3) {
		if (GPU_legacy_support()) {
			return "#version 330 compatibility\n";
			/* highest version that is widely supported
			 * gives us native geometry shaders!
			 * use compatibility profile so we can continue using builtin shader input/output names
			 */
		}
		else {
			return "#version 130\n";
			/* latest version that is compatible with existing shaders */
		}
	}
	else if (GLEW_VERSION_3_0) {
		return "#version 130\n";
		/* GLSL 1.3 has modern syntax/keywords/datatypes so use if available
		 * older features are deprecated but still available without compatibility extension or profile
		 */
	}
	else {
		return "#version 120\n";
		/* minimum supported */
	}
}


static void gpu_shader_standard_extensions(char defines[MAX_EXT_DEFINE_LENGTH], bool use_geometry_shader)
{
	/* enable extensions for features that are not part of our base GLSL version
	 * don't use an extension for something already available!
	 */

	if (GLEW_ARB_texture_query_lod) {
		/* a #version 400 feature, but we use #version 150 maximum so use extension */
		strcat(defines, "#extension GL_ARB_texture_query_lod: enable\n");
	}

	if (GLEW_ARB_shader_texture_lod) {
		strcat(defines, "#extension GL_ARB_shader_texture_lod: enable\n");
	}

	if (use_geometry_shader && GPU_geometry_shader_support_via_extension()) {
		strcat(defines, "#extension GL_EXT_geometry_shader4: enable\n");
	}

	if (GLEW_VERSION_3_1 && !GLEW_VERSION_3_2 && GLEW_ARB_compatibility) {
		strcat(defines, "#extension GL_ARB_compatibility: enable\n");
	}

	if (!GLEW_VERSION_3_1) {
		if (GLEW_ARB_draw_instanced) {
			strcat(defines, "#extension GL_ARB_draw_instanced: enable\n");
		}

		if (!GLEW_VERSION_3_0) {
			strcat(defines, "#extension GL_EXT_gpu_shader4: require\n");
		}
	}
}

static void gpu_shader_standard_defines(char defines[MAX_DEFINE_LENGTH],
                                        bool use_opensubdiv,
                                        bool use_new_shading,
                                        bool use_box_correction,
                                        bool use_ellipsoid_correction,
                                        bool use_planar_probe,
                                        bool use_alpha_as_depth,
                                        bool use_backface_depth,
                                        bool use_ssr,
                                        bool use_ssao)
{
	/* some useful defines to detect GPU type */
	if (GPU_type_matches(GPU_DEVICE_ATI, GPU_OS_ANY, GPU_DRIVER_ANY)) {
		strcat(defines, "#define GPU_ATI\n");
		if (GLEW_VERSION_3_0) {
			/* TODO(merwin): revisit this version check; GLEW_VERSION_3_0 means GL 3.0 or newer */
			strcat(defines, "#define CLIP_WORKAROUND\n");
		}
	}
	else if (GPU_type_matches(GPU_DEVICE_NVIDIA, GPU_OS_ANY, GPU_DRIVER_ANY))
		strcat(defines, "#define GPU_NVIDIA\n");
	else if (GPU_type_matches(GPU_DEVICE_INTEL, GPU_OS_ANY, GPU_DRIVER_ANY))
		strcat(defines, "#define GPU_INTEL\n");

	if (GPU_bicubic_bump_support())
		strcat(defines, "#define BUMP_BICUBIC\n");

	if (GLEW_VERSION_3_0) {
		strcat(defines, "#define BIT_OPERATIONS\n");
	}

#ifdef WITH_OPENSUBDIV
	/* TODO(sergey): Check whether we actually compiling shader for
	 * the OpenSubdiv mesh.
	 */
	if (use_opensubdiv) {
		strcat(defines, "#define USE_OPENSUBDIV\n");

		/* TODO(sergey): not strictly speaking a define, but this is
		 * a global typedef which we don't have better place to define
		 * in yet.
		 */
		strcat(defines, "struct VertexData {\n"
		                "  vec4 position;\n"
		                "  vec3 normal;\n"
		                "  vec2 uv;"
		                "};\n");
	}
#else
	UNUSED_VARS(use_opensubdiv);
#endif

	if (use_new_shading)
		strcat(defines, "#define USE_NEW_SHADING\n");

	if (use_box_correction)
		strcat(defines, "#define CORRECTION_BOX\n");
	else if (use_ellipsoid_correction)
		strcat(defines, "#define CORRECTION_ELLIPSOID\n");
	else
		strcat(defines, "#define CORRECTION_NONE\n");

	if (use_planar_probe)
		strcat(defines, "#define PLANAR_PROBE\n");

	if (use_ssr && !use_planar_probe)
		strcat(defines, "#define USE_SSR\n");

	if (use_ssao)
		strcat(defines, "#define USE_SSAO\n");

	if (use_backface_depth)
		strcat(defines, "#define USE_BACKFACE\n");

	if (use_alpha_as_depth)
		strcat(defines, "#define ALPHA_AS_DEPTH\n");

	/* XXX : this must be here for the BSDF_SAMPLES to work */
	strcat(defines, "#if __VERSION__ < 130\n"
		            "#define uint unsigned int\n"
		            "#endif\n");

	return;
}

GPUShader *GPU_shader_create(const char *vertexcode,
                             const char *fragcode,
                             const char *geocode,
                             const char *libcode,
                             const char *defines,
                             int input,
                             int output,
                             int number)
{
	return GPU_shader_create_ex(vertexcode,
	                            fragcode,
	                            geocode,
	                            libcode,
	                            defines,
	                            input,
	                            output,
	                            number,
	                            GPU_SHADER_FLAGS_NONE);
}

GPUShader *GPU_shader_create_ex(const char *vertexcode,
                                const char *fragcode,
                                const char *geocode,
                                const char *libcode,
                                const char *defines,
                                int input,
                                int output,
                                int number,
                                const int flags)
{
#ifdef WITH_OPENSUBDIV
	/* TODO(sergey): used to add #version 150 to the geometry shader.
	 * Could safely be renamed to "use_geometry_code" since it's very
	 * likely any of geometry code will want to use GLSL 1.5.
	 */
	bool use_opensubdiv = (flags & GPU_SHADER_FLAGS_SPECIAL_OPENSUBDIV) != 0;
#else
	UNUSED_VARS(flags);
	bool use_opensubdiv = false;
#endif
	GLint status;
	GLchar log[5000];
	GLsizei length = 0;
	GPUShader *shader;
	char standard_defines[MAX_DEFINE_LENGTH] = "";
	char standard_extensions[MAX_EXT_DEFINE_LENGTH] = "";

	if (geocode && !GPU_geometry_shader_support())
		return NULL;

	shader = MEM_callocN(sizeof(GPUShader), "GPUShader");

	if (vertexcode)
		shader->vertex = glCreateShader(GL_VERTEX_SHADER);
	if (fragcode)
		shader->fragment = glCreateShader(GL_FRAGMENT_SHADER);
	if (geocode)
		shader->geometry = glCreateShader(GL_GEOMETRY_SHADER_EXT);

	shader->program = glCreateProgram();

	if (!shader->program ||
	    (vertexcode && !shader->vertex) ||
	    (fragcode && !shader->fragment) ||
	    (geocode && !shader->geometry))
	{
		fprintf(stderr, "GPUShader, object creation failed.\n");
		GPU_shader_free(shader);
		return NULL;
	}

	gpu_shader_standard_defines(standard_defines,
	                            use_opensubdiv,
	                            (flags & GPU_SHADER_FLAGS_NEW_SHADING) != 0,
	                            (flags & GPU_SHADER_FLAGS_PROBE_BOX_CORREC) != 0,
	                            (flags & GPU_SHADER_FLAGS_PROBE_ELIPS_CORREC) != 0,
	                            (flags & GPU_SHADER_FLAGS_PROBE_PLANAR) != 0,
	                            (flags & GPU_SHADER_FLAGS_ALPHA_DEPTH) != 0,
	                            (flags & GPU_SHADER_FLAGS_BACKFACE_DEPTH) != 0,
	                            (flags & GPU_SHADER_FLAGS_SSR) != 0,
	                            (flags & GPU_SHADER_FLAGS_SSAO) != 0);
	gpu_shader_standard_extensions(standard_extensions, geocode != NULL);

	if (vertexcode) {
		const char *source[5];
		/* custom limit, may be too small, beware */
		int num_source = 0;

		source[num_source++] = gpu_shader_version();
		source[num_source++] = standard_extensions;
		source[num_source++] = standard_defines;

		if (defines) source[num_source++] = defines;
		source[num_source++] = vertexcode;

		glAttachShader(shader->program, shader->vertex);
		glShaderSource(shader->vertex, num_source, source, NULL);

		glCompileShader(shader->vertex);
		glGetShaderiv(shader->vertex, GL_COMPILE_STATUS, &status);

		if (!status) {
			glGetShaderInfoLog(shader->vertex, sizeof(log), &length, log);
			shader_print_errors("compile", log, source, num_source);

			GPU_shader_free(shader);
			return NULL;
		}
	}

	if (fragcode) {
		const char *source[7];
		int num_source = 0;

		source[num_source++] = gpu_shader_version();
		source[num_source++] = standard_extensions;
		source[num_source++] = standard_defines;

#ifdef WITH_OPENSUBDIV
		/* TODO(sergey): Move to fragment shader source code generation. */
		if (use_opensubdiv) {
			source[num_source++] =
			        "#ifdef USE_OPENSUBDIV\n"
			        "in block {\n"
			        "	VertexData v;\n"
			        "} inpt;\n"
			        "#endif\n";
		}
#endif

		if (defines) source[num_source++] = defines;
		if (libcode) source[num_source++] = libcode;
		source[num_source++] = fragcode;

		glAttachShader(shader->program, shader->fragment);
		glShaderSource(shader->fragment, num_source, source, NULL);

		glCompileShader(shader->fragment);
		glGetShaderiv(shader->fragment, GL_COMPILE_STATUS, &status);

		if (!status) {
			glGetShaderInfoLog(shader->fragment, sizeof(log), &length, log);
			shader_print_errors("compile", log, source, num_source);

			GPU_shader_free(shader);
			return NULL;
		}
	}

	if (geocode) {
		const char *source[6];
		int num_source = 0;

		source[num_source++] = gpu_shader_version();
		source[num_source++] = standard_extensions;
		source[num_source++] = standard_defines;

		if (defines) source[num_source++] = defines;
		source[num_source++] = geocode;

		glAttachShader(shader->program, shader->geometry);
		glShaderSource(shader->geometry, num_source, source, NULL);

		glCompileShader(shader->geometry);
		glGetShaderiv(shader->geometry, GL_COMPILE_STATUS, &status);

		if (!status) {
			glGetShaderInfoLog(shader->geometry, sizeof(log), &length, log);
			shader_print_errors("compile", log, source, num_source);

			GPU_shader_free(shader);
			return NULL;
		}
		
		if (!use_opensubdiv) {
			GPU_shader_geometry_stage_primitive_io(shader, input, output, number);
		}
	}

#ifdef WITH_OPENSUBDIV
	if (use_opensubdiv) {
		glBindAttribLocation(shader->program, 0, "position");
		glBindAttribLocation(shader->program, 1, "normal");
		GPU_shader_geometry_stage_primitive_io(shader,
		                                       GL_LINES_ADJACENCY_EXT,
		                                       GL_TRIANGLE_STRIP,
		                                       4);
	}
#endif

	glLinkProgram(shader->program);
	glGetProgramiv(shader->program, GL_LINK_STATUS, &status);
	if (!status) {
		glGetProgramInfoLog(shader->program, sizeof(log), &length, log);
		/* print attached shaders in pipeline order */
		if (vertexcode) shader_print_errors("linking", log, &vertexcode, 1);
		if (geocode) shader_print_errors("linking", log, &geocode, 1);
		if (libcode) shader_print_errors("linking", log, &libcode, 1);
		if (fragcode) shader_print_errors("linking", log, &fragcode, 1);

		GPU_shader_free(shader);
		return NULL;
	}

#ifdef WITH_OPENSUBDIV
	/* TODO(sergey): Find a better place for this. */
	if (use_opensubdiv && GLEW_VERSION_4_1) {
		glProgramUniform1i(shader->program,
		                   glGetUniformLocation(shader->program, "FVarDataOffsetBuffer"),
		                   30);  /* GL_TEXTURE30 */

		glProgramUniform1i(shader->program,
		                   glGetUniformLocation(shader->program, "FVarDataBuffer"),
		                   31);  /* GL_TEXTURE31 */
	}
#endif

	return shader;
}

void GPU_shader_bind(GPUShader *shader)
{
	BLI_assert(shader && shader->program);

	glUseProgram(shader->program);
}

void GPU_shader_unbind(void)
{
	glUseProgram(0);
}

void GPU_shader_free(GPUShader *shader)
{
	BLI_assert(shader);

	if (shader->vertex)
		glDeleteShader(shader->vertex);
	if (shader->geometry)
		glDeleteShader(shader->geometry);
	if (shader->fragment)
		glDeleteShader(shader->fragment);
	if (shader->program)
		glDeleteProgram(shader->program);

	if (shader->uniform_interface)
		MEM_freeN(shader->uniform_interface);

	MEM_freeN(shader);
}

int GPU_shader_get_uniform(GPUShader *shader, const char *name)
{
	BLI_assert(shader && shader->program);

	return glGetUniformLocation(shader->program, name);
}

void *GPU_shader_get_interface(GPUShader *shader)
{
	return shader->uniform_interface;
}

void GPU_shader_set_interface(GPUShader *shader, void *interface)
{
	shader->uniform_interface = interface;
}

void GPU_shader_uniform_vector(GPUShader *UNUSED(shader), int location, int length, int arraysize, const float *value)
{
	if (location == -1 || value == NULL)
		return;

	if (length == 1) glUniform1fv(location, arraysize, value);
	else if (length == 2) glUniform2fv(location, arraysize, value);
	else if (length == 3) glUniform3fv(location, arraysize, value);
	else if (length == 4) glUniform4fv(location, arraysize, value);
	else if (length == 9) glUniformMatrix3fv(location, arraysize, 0, value);
	else if (length == 16) glUniformMatrix4fv(location, arraysize, 0, value);
}

void GPU_shader_uniform_vector_int(GPUShader *UNUSED(shader), int location, int length, int arraysize, const int *value)
{
	if (location == -1)
		return;

	if (length == 1) glUniform1iv(location, arraysize, value);
	else if (length == 2) glUniform2iv(location, arraysize, value);
	else if (length == 3) glUniform3iv(location, arraysize, value);
	else if (length == 4) glUniform4iv(location, arraysize, value);
}

void GPU_shader_uniform_int(GPUShader *UNUSED(shader), int location, int value)
{
	if (location == -1)
		return;

	glUniform1i(location, value);
}

void GPU_shader_geometry_stage_primitive_io(GPUShader *shader, int input, int output, int number)
{
	if (GPU_geometry_shader_support_via_extension()) {
		/* geometry shaders must provide this info themselves for #version 150 and up */
		glProgramParameteriEXT(shader->program, GL_GEOMETRY_INPUT_TYPE_EXT, input);
		glProgramParameteriEXT(shader->program, GL_GEOMETRY_OUTPUT_TYPE_EXT, output);
		glProgramParameteriEXT(shader->program, GL_GEOMETRY_VERTICES_OUT_EXT, number);
	}
}

void GPU_shader_uniform_texture(GPUShader *UNUSED(shader), int location, GPUTexture *tex)
{
	GLenum arbnumber;
	int number = GPU_texture_bound_number(tex);
	int bindcode = GPU_texture_opengl_bindcode(tex);
	int target = GPU_texture_target(tex);

	if (number >= GPU_max_textures()) {
		fprintf(stderr, "Not enough texture slots.\n");
		return;
	}
		
	if (number == -1)
		return;

	if (location == -1)
		return;

	arbnumber = (GLenum)((GLuint)GL_TEXTURE0 + number);

	if (number != 0) glActiveTexture(arbnumber);
	if (bindcode != 0)
		glBindTexture(target, bindcode);
	else
		GPU_invalid_tex_bind(target);
	glUniform1i(location, number);
	glEnable(target);
	if (number != 0) glActiveTexture(GL_TEXTURE0);
}

int GPU_shader_get_attribute(GPUShader *shader, const char *name)
{
	BLI_assert(shader && shader->program);

	return glGetAttribLocation(shader->program, name);
}

GPUShader *GPU_shader_get_builtin_shader(GPUBuiltinShader shader)
{
	GPUShader *retval = NULL;

<<<<<<< HEAD
	if (shader >= GPU_SHADER_COMPUTE_SH && shader < GPU_SHADER_COMPUTE_SH + MAX_SH_SAMPLES) {
		int shadn = shader - GPU_SHADER_COMPUTE_SH;

		if (!GG.shaders.compute_sh[shadn]) {
			char buf[32];
			int samples = (1 << shadn);

			CLAMP_MIN(samples, 1);
			sprintf(buf, "#define CUBEMAP_RES %d \n", samples);

			GG.shaders.compute_sh[shadn] = GPU_shader_create(
			        datatoc_gpu_shader_probe_sh_compute_vert_glsl, datatoc_gpu_shader_probe_sh_compute_frag_glsl,
			        NULL, NULL, buf, 0, 0, 0);
		}
		retval = GG.shaders.compute_sh[shadn];
	}
	else {
		switch (shader) {
			case GPU_SHADER_VSM_STORE:
				if (!GG.shaders.vsm_store)
					GG.shaders.vsm_store = GPU_shader_create(
					        datatoc_gpu_shader_vsm_store_vert_glsl, datatoc_gpu_shader_vsm_store_frag_glsl,
					        NULL, NULL, NULL, 0, 0, 0);
				retval = GG.shaders.vsm_store;
				break;
			case GPU_SHADER_SEP_GAUSSIAN_BLUR:
				if (!GG.shaders.sep_gaussian_blur)
					GG.shaders.sep_gaussian_blur = GPU_shader_create(
					        datatoc_gpu_shader_sep_gaussian_blur_vert_glsl,
					        datatoc_gpu_shader_sep_gaussian_blur_frag_glsl,
					        NULL, NULL, NULL, 0, 0, 0);
				retval = GG.shaders.sep_gaussian_blur;
				break;
			case GPU_SHADER_SMOKE:
				if (!GG.shaders.smoke)
					GG.shaders.smoke = GPU_shader_create(
					        datatoc_gpu_shader_smoke_vert_glsl, datatoc_gpu_shader_smoke_frag_glsl,
					        NULL, NULL, NULL, 0, 0, 0);
				retval = GG.shaders.smoke;
				break;
			case GPU_SHADER_SMOKE_FIRE:
				if (!GG.shaders.smoke_fire)
					GG.shaders.smoke_fire = GPU_shader_create(
					        datatoc_gpu_shader_smoke_vert_glsl, datatoc_gpu_shader_fire_frag_glsl,
					        NULL, NULL, NULL, 0, 0, 0);
				retval = GG.shaders.smoke_fire;
				break;
			case GPU_SHADER_DISPLAY_SH:
				if (!GG.shaders.display_sh)
					GG.shaders.display_sh = GPU_shader_create(
					        datatoc_gpu_shader_display_sh_vert_glsl, datatoc_gpu_shader_display_sh_frag_glsl,
					        NULL, NULL, NULL, 0, 0, 0);
				retval = GG.shaders.display_sh;
				break;
			case GPU_SHADER_MAXZ_DOWNSAMPLE:
				if (!GG.shaders.maxz_downsample)
					GG.shaders.maxz_downsample = GPU_shader_create(
					        datatoc_gpu_shader_downsample_maxz_vert_glsl, datatoc_gpu_shader_downsample_maxz_frag_glsl,
					        NULL, NULL, NULL, 0, 0, 0);
			case GPU_SHADER_MINZ_DOWNSAMPLE:
				if (!GG.shaders.minz_downsample)
					GG.shaders.minz_downsample = GPU_shader_create(
					        datatoc_gpu_shader_downsample_maxz_vert_glsl, datatoc_gpu_shader_downsample_maxz_frag_glsl,
					        NULL, NULL, "#define MIN;\n", 0, 0, 0);
				retval = GG.shaders.minz_downsample;
				break;
		}
=======
	switch (shader) {
		case GPU_SHADER_VSM_STORE:
			if (!GG.shaders.vsm_store)
				GG.shaders.vsm_store = GPU_shader_create(
				        datatoc_gpu_shader_vsm_store_vert_glsl, datatoc_gpu_shader_vsm_store_frag_glsl,
				        NULL, NULL, NULL, 0, 0, 0);
			retval = GG.shaders.vsm_store;
			break;
		case GPU_SHADER_SEP_GAUSSIAN_BLUR:
			if (!GG.shaders.sep_gaussian_blur)
				GG.shaders.sep_gaussian_blur = GPU_shader_create(
				        datatoc_gpu_shader_sep_gaussian_blur_vert_glsl,
				        datatoc_gpu_shader_sep_gaussian_blur_frag_glsl,
				        NULL, NULL, NULL, 0, 0, 0);
			retval = GG.shaders.sep_gaussian_blur;
			break;
		case GPU_SHADER_SMOKE:
			if (!GG.shaders.smoke)
				GG.shaders.smoke = GPU_shader_create(
				        datatoc_gpu_shader_smoke_vert_glsl, datatoc_gpu_shader_smoke_frag_glsl,
				        NULL, NULL, NULL, 0, 0, 0);
			retval = GG.shaders.smoke;
			break;
		case GPU_SHADER_SMOKE_FIRE:
			if (!GG.shaders.smoke_fire)
				GG.shaders.smoke_fire = GPU_shader_create(
				        datatoc_gpu_shader_smoke_vert_glsl, datatoc_gpu_shader_smoke_frag_glsl,
				        NULL, NULL, NULL, 0, 0, 0);
			retval = GG.shaders.smoke_fire;
			break;
		case GPU_SHADER_TEXT:
			if (!GG.shaders.text)
				GG.shaders.text = GPU_shader_create(
				        datatoc_gpu_shader_text_vert_glsl,
				        datatoc_gpu_shader_text_frag_glsl,
				        NULL, NULL, NULL, 0, 0, 0);
			retval = GG.shaders.text;
			break;
		case GPU_SHADER_3D_IMAGE_MODULATE_ALPHA:
			if (!GG.shaders.image_modulate_alpha_3D)
				GG.shaders.image_modulate_alpha_3D = GPU_shader_create(
				        datatoc_gpu_shader_3D_image_vert_glsl,
				        datatoc_gpu_shader_image_modulate_alpha_frag_glsl,
				        NULL, NULL, NULL, 0, 0, 0);
			retval = GG.shaders.image_modulate_alpha_3D;
			break;
		case GPU_SHADER_3D_IMAGE_RECT_MODULATE_ALPHA:
			if (!GG.shaders.image_rect_modulate_alpha_3D)
				GG.shaders.image_rect_modulate_alpha_3D = GPU_shader_create(
				datatoc_gpu_shader_3D_image_vert_glsl,
				datatoc_gpu_shader_image_rect_modulate_alpha_frag_glsl,
				NULL, NULL, NULL, 0, 0, 0);
			retval = GG.shaders.image_rect_modulate_alpha_3D;
			break;
		case GPU_SHADER_2D_UNIFORM_COLOR:
			if (!GG.shaders.uniform_color_2D)
				GG.shaders.uniform_color_2D = GPU_shader_create(
				        datatoc_gpu_shader_2D_vert_glsl,
				        datatoc_gpu_shader_uniform_color_frag_glsl,
				        NULL, NULL, NULL, 0, 0, 0);
			retval = GG.shaders.uniform_color_2D;
			break;
		case GPU_SHADER_2D_FLAT_COLOR:
			if (!GG.shaders.flat_color_2D)
				GG.shaders.flat_color_2D = GPU_shader_create(
				        datatoc_gpu_shader_2D_flat_color_vert_glsl,
				        datatoc_gpu_shader_flat_color_frag_glsl,
				        NULL, NULL, NULL, 0, 0, 0);
			retval = GG.shaders.flat_color_2D;
			break;
		case GPU_SHADER_2D_SMOOTH_COLOR:
			if (!GG.shaders.smooth_color_2D)
				GG.shaders.smooth_color_2D = GPU_shader_create(
				        datatoc_gpu_shader_2D_smooth_color_vert_glsl,
				        datatoc_gpu_shader_2D_smooth_color_frag_glsl,
				        NULL, NULL, NULL, 0, 0, 0);
			retval = GG.shaders.smooth_color_2D;
			break;
		case GPU_SHADER_3D_UNIFORM_COLOR:
			if (!GG.shaders.uniform_color_3D)
				GG.shaders.uniform_color_3D = GPU_shader_create(
				        datatoc_gpu_shader_3D_vert_glsl,
				        datatoc_gpu_shader_uniform_color_frag_glsl,
				        NULL, NULL, NULL, 0, 0, 0);
			retval = GG.shaders.uniform_color_3D;
			break;
		case GPU_SHADER_3D_FLAT_COLOR:
			if (!GG.shaders.flat_color_3D)
				GG.shaders.flat_color_3D = GPU_shader_create(
				        datatoc_gpu_shader_3D_flat_color_vert_glsl,
				        datatoc_gpu_shader_flat_color_frag_glsl,
				        NULL, NULL, NULL, 0, 0, 0);
			retval = GG.shaders.flat_color_3D;
			break;
		case GPU_SHADER_3D_SMOOTH_COLOR:
			if (!GG.shaders.smooth_color_3D)
				GG.shaders.smooth_color_3D = GPU_shader_create(
				        datatoc_gpu_shader_3D_smooth_color_vert_glsl,
				        datatoc_gpu_shader_3D_smooth_color_frag_glsl,
				        NULL, NULL, NULL, 0, 0, 0);
			retval = GG.shaders.smooth_color_3D;
			break;
		case GPU_SHADER_3D_DEPTH_ONLY:
			if (!GG.shaders.depth_only_3D)
				GG.shaders.depth_only_3D = GPU_shader_create(
				        datatoc_gpu_shader_3D_vert_glsl,
				        datatoc_gpu_shader_depth_only_frag_glsl,
				        NULL, NULL, NULL, 0, 0, 0);
			retval = GG.shaders.depth_only_3D;
			break;
		case GPU_SHADER_2D_POINT_FIXED_SIZE_UNIFORM_COLOR:
			if (!GG.shaders.point_fixed_size_uniform_color_2D)
				GG.shaders.point_fixed_size_uniform_color_2D = GPU_shader_create(
				        datatoc_gpu_shader_2D_vert_glsl,
				        datatoc_gpu_shader_point_uniform_color_frag_glsl,
				        NULL, NULL, NULL, 0, 0, 0);
			retval = GG.shaders.point_fixed_size_uniform_color_2D;
			break;
		case GPU_SHADER_2D_POINT_VARYING_SIZE_VARYING_COLOR:
			if (!GG.shaders.point_varying_size_varying_color_2D)
				GG.shaders.point_varying_size_varying_color_2D = GPU_shader_create(
				        datatoc_gpu_shader_2D_point_varying_size_varying_color_vert_glsl,
				        datatoc_gpu_shader_point_varying_color_frag_glsl,
				        NULL, NULL, NULL, 0, 0, 0);
			retval = GG.shaders.point_varying_size_varying_color_2D;
			break;
		case GPU_SHADER_2D_POINT_UNIFORM_SIZE_UNIFORM_COLOR_SMOOTH:
			if (!GG.shaders.point_uniform_size_uniform_color_smooth_2D)
				GG.shaders.point_uniform_size_uniform_color_smooth_2D = GPU_shader_create(
				        datatoc_gpu_shader_2D_point_uniform_size_smooth_vert_glsl,
				        datatoc_gpu_shader_point_uniform_color_smooth_frag_glsl,
				        NULL, NULL, NULL, 0, 0, 0);
			retval = GG.shaders.point_uniform_size_uniform_color_smooth_2D;
			break;
		case GPU_SHADER_2D_POINT_UNIFORM_SIZE_UNIFORM_COLOR_OUTLINE_SMOOTH:
			if (!GG.shaders.point_uniform_size_uniform_color_outline_smooth_2D)
				GG.shaders.point_uniform_size_uniform_color_outline_smooth_2D = GPU_shader_create(
				        datatoc_gpu_shader_2D_point_uniform_size_outline_smooth_vert_glsl,
				        datatoc_gpu_shader_point_uniform_color_outline_smooth_frag_glsl,
				        NULL, NULL, NULL, 0, 0, 0);
			retval = GG.shaders.point_uniform_size_uniform_color_outline_smooth_2D;
			break;
		case GPU_SHADER_2D_POINT_UNIFORM_SIZE_VARYING_COLOR_OUTLINE_SMOOTH:
			if (!GG.shaders.point_uniform_size_varying_color_outline_smooth_2D)
				GG.shaders.point_uniform_size_varying_color_outline_smooth_2D = GPU_shader_create(
				        datatoc_gpu_shader_2D_point_uniform_size_varying_color_outline_smooth_vert_glsl,
				        datatoc_gpu_shader_point_varying_color_outline_smooth_frag_glsl,
				        NULL, NULL, NULL, 0, 0, 0);
			retval = GG.shaders.point_uniform_size_varying_color_outline_smooth_2D;
			break;
		case GPU_SHADER_3D_POINT_FIXED_SIZE_UNIFORM_COLOR:
			if (!GG.shaders.point_fixed_size_uniform_color_3D)
				GG.shaders.point_fixed_size_uniform_color_3D = GPU_shader_create(
				        datatoc_gpu_shader_3D_vert_glsl,
				        datatoc_gpu_shader_point_uniform_color_frag_glsl,
				        NULL, NULL, NULL, 0, 0, 0);
			retval = GG.shaders.point_fixed_size_uniform_color_3D;
			break;
		case GPU_SHADER_3D_POINT_FIXED_SIZE_VARYING_COLOR:
			if (!GG.shaders.point_fixed_size_varying_color_3D)
				GG.shaders.point_fixed_size_varying_color_3D = GPU_shader_create(
				        datatoc_gpu_shader_3D_point_fixed_size_varying_color_vert_glsl,
				        datatoc_gpu_shader_point_varying_color_frag_glsl,
				        NULL, NULL, NULL, 0, 0, 0);
			retval = GG.shaders.point_fixed_size_varying_color_3D;
			break;
		case GPU_SHADER_3D_POINT_VARYING_SIZE_UNIFORM_COLOR:
			if (!GG.shaders.point_varying_size_uniform_color_3D)
				GG.shaders.point_varying_size_uniform_color_3D = GPU_shader_create(
				        datatoc_gpu_shader_3D_point_varying_size_vert_glsl,
				        datatoc_gpu_shader_point_uniform_color_frag_glsl,
				        NULL, NULL, NULL, 0, 0, 0);
			retval = GG.shaders.point_varying_size_uniform_color_3D;
			break;
		case GPU_SHADER_3D_POINT_VARYING_SIZE_VARYING_COLOR:
			if (!GG.shaders.point_varying_size_varying_color_3D)
				GG.shaders.point_varying_size_varying_color_3D = GPU_shader_create(
				        datatoc_gpu_shader_3D_point_varying_size_varying_color_vert_glsl,
				        datatoc_gpu_shader_point_varying_color_frag_glsl,
				        NULL, NULL, NULL, 0, 0, 0);
			retval = GG.shaders.point_varying_size_varying_color_3D;
			break;
		case GPU_SHADER_3D_POINT_UNIFORM_SIZE_UNIFORM_COLOR_SMOOTH:
			if (!GG.shaders.point_uniform_size_uniform_color_smooth_3D)
				GG.shaders.point_uniform_size_uniform_color_smooth_3D = GPU_shader_create(
				        datatoc_gpu_shader_3D_point_uniform_size_smooth_vert_glsl,
				        datatoc_gpu_shader_point_uniform_color_smooth_frag_glsl,
				        NULL, NULL, NULL, 0, 0, 0);
			retval = GG.shaders.point_uniform_size_uniform_color_smooth_3D;
			break;
		case GPU_SHADER_3D_POINT_UNIFORM_SIZE_UNIFORM_COLOR_OUTLINE_SMOOTH:
			if (!GG.shaders.point_uniform_size_uniform_color_outline_smooth_3D)
				GG.shaders.point_uniform_size_uniform_color_outline_smooth_3D = GPU_shader_create(
				        datatoc_gpu_shader_3D_point_uniform_size_outline_smooth_vert_glsl,
				        datatoc_gpu_shader_point_uniform_color_outline_smooth_frag_glsl,
				        NULL, NULL, NULL, 0, 0, 0);
			retval = GG.shaders.point_uniform_size_uniform_color_outline_smooth_3D;
			break;
>>>>>>> 225edf4e
	}

	if (retval == NULL)
		printf("Unable to create a GPUShader for builtin shader: %u\n", shader);

	return retval;
}

#define MAX_DEFINES 100

GPUShader *GPU_shader_get_builtin_fx_shader(int effect, bool persp)
{
	int offset;
	char defines[MAX_DEFINES] = "";
	/* avoid shaders out of range */
	if (effect >= MAX_FX_SHADERS)
		return NULL;

	offset = 2 * effect;

	if (persp) {
		offset += 1;
		strcat(defines, "#define PERSP_MATRIX\n");
	}

	if (!GG.shaders.fx_shaders[offset]) {
		GPUShader *shader = NULL;

		switch (effect) {
			case GPU_SHADER_FX_SSAO:
				shader = GPU_shader_create(datatoc_gpu_shader_fx_vert_glsl, datatoc_gpu_shader_fx_ssao_frag_glsl, NULL, datatoc_gpu_shader_fx_lib_glsl, defines, 0, 0, 0);
				break;

			case GPU_SHADER_FX_DEPTH_OF_FIELD_PASS_ONE:
				strcat(defines, "#define FIRST_PASS\n");
				shader = GPU_shader_create(datatoc_gpu_shader_fx_dof_vert_glsl, datatoc_gpu_shader_fx_dof_frag_glsl, NULL, datatoc_gpu_shader_fx_lib_glsl, defines, 0, 0, 0);
				break;

			case GPU_SHADER_FX_DEPTH_OF_FIELD_PASS_TWO:
				strcat(defines, "#define SECOND_PASS\n");
				shader = GPU_shader_create(datatoc_gpu_shader_fx_dof_vert_glsl, datatoc_gpu_shader_fx_dof_frag_glsl, NULL, datatoc_gpu_shader_fx_lib_glsl, defines, 0, 0, 0);
				break;

			case GPU_SHADER_FX_DEPTH_OF_FIELD_PASS_THREE:
				strcat(defines, "#define THIRD_PASS\n");
				shader = GPU_shader_create(datatoc_gpu_shader_fx_dof_vert_glsl, datatoc_gpu_shader_fx_dof_frag_glsl, NULL, datatoc_gpu_shader_fx_lib_glsl, defines, 0, 0, 0);
				break;

			case GPU_SHADER_FX_DEPTH_OF_FIELD_PASS_FOUR:
				strcat(defines, "#define FOURTH_PASS\n");
				shader = GPU_shader_create(datatoc_gpu_shader_fx_dof_vert_glsl, datatoc_gpu_shader_fx_dof_frag_glsl, NULL, datatoc_gpu_shader_fx_lib_glsl, defines, 0, 0, 0);
				break;

			case GPU_SHADER_FX_DEPTH_OF_FIELD_PASS_FIVE:
				strcat(defines, "#define FIFTH_PASS\n");
				shader = GPU_shader_create(datatoc_gpu_shader_fx_dof_vert_glsl, datatoc_gpu_shader_fx_dof_frag_glsl, NULL, datatoc_gpu_shader_fx_lib_glsl, defines, 0, 0, 0);
				break;

			case GPU_SHADER_FX_DEPTH_OF_FIELD_HQ_PASS_ONE:
				strcat(defines, "#define FIRST_PASS\n");
				shader = GPU_shader_create(datatoc_gpu_shader_fx_dof_hq_vert_glsl, datatoc_gpu_shader_fx_dof_hq_frag_glsl, NULL, datatoc_gpu_shader_fx_lib_glsl, defines, 0, 0, 0);
				break;

			case GPU_SHADER_FX_DEPTH_OF_FIELD_HQ_PASS_TWO:
				strcat(defines, "#define SECOND_PASS\n");
				shader = GPU_shader_create(datatoc_gpu_shader_fx_dof_hq_vert_glsl, datatoc_gpu_shader_fx_dof_hq_frag_glsl, datatoc_gpu_shader_fx_dof_hq_geo_glsl, datatoc_gpu_shader_fx_lib_glsl,
				                           defines, GL_POINTS, GL_TRIANGLE_STRIP, 4);
				break;

			case GPU_SHADER_FX_DEPTH_OF_FIELD_HQ_PASS_THREE:
				strcat(defines, "#define THIRD_PASS\n");
				shader = GPU_shader_create(datatoc_gpu_shader_fx_dof_hq_vert_glsl, datatoc_gpu_shader_fx_dof_hq_frag_glsl, NULL, datatoc_gpu_shader_fx_lib_glsl, defines, 0, 0, 0);
				break;

			case GPU_SHADER_FX_DEPTH_RESOLVE:
				shader = GPU_shader_create(datatoc_gpu_shader_fx_vert_glsl, datatoc_gpu_shader_fx_depth_resolve_glsl, NULL, NULL, defines, 0, 0, 0);
				break;

			case GPU_SHADER_FX_COLORMANAGE:
				shader = GPU_shader_create(datatoc_gpu_shader_fx_vert_glsl, datatoc_gpu_shader_fx_colormanage_frag_glsl, NULL, datatoc_gpu_shader_fx_lib_glsl, defines, 0, 0, 0);
				break;
		}

		GG.shaders.fx_shaders[offset] = shader;
		GPU_fx_shader_init_interface(shader, effect);
	}

	return GG.shaders.fx_shaders[offset];
}


void GPU_shader_free_builtin_shaders(void)
{
	if (GG.shaders.vsm_store) {
		GPU_shader_free(GG.shaders.vsm_store);
		GG.shaders.vsm_store = NULL;
	}

	if (GG.shaders.sep_gaussian_blur) {
		GPU_shader_free(GG.shaders.sep_gaussian_blur);
		GG.shaders.sep_gaussian_blur = NULL;
	}

	if (GG.shaders.smoke) {
		GPU_shader_free(GG.shaders.smoke);
		GG.shaders.smoke = NULL;
	}

	if (GG.shaders.smoke_fire) {
		GPU_shader_free(GG.shaders.smoke_fire);
		GG.shaders.smoke_fire = NULL;
	}

<<<<<<< HEAD
	for (i = 0; i < MAX_SH_SAMPLES; ++i) {
		if (GG.shaders.compute_sh[i]) {
			GPU_shader_free(GG.shaders.compute_sh[i]);
			GG.shaders.compute_sh[i] = NULL;
		}
	}

	if (GG.shaders.display_sh) {
		GPU_shader_free(GG.shaders.display_sh);
		GG.shaders.display_sh = NULL;
	}

	if (GG.shaders.maxz_downsample) {
		GPU_shader_free(GG.shaders.maxz_downsample);
		GG.shaders.maxz_downsample = NULL;
	}

	if (GG.shaders.minz_downsample) {
		GPU_shader_free(GG.shaders.minz_downsample);
		GG.shaders.minz_downsample = NULL;
	}

	for (i = 0; i < 2 * MAX_FX_SHADERS; ++i) {
=======
	if (GG.shaders.text) {
		GPU_shader_free(GG.shaders.text);
		GG.shaders.text = NULL;
	}

	if (GG.shaders.image_modulate_alpha_3D) {
		GPU_shader_free(GG.shaders.image_modulate_alpha_3D);
		GG.shaders.image_modulate_alpha_3D = NULL;
	}

	if (GG.shaders.image_rect_modulate_alpha_3D) {
		GPU_shader_free(GG.shaders.image_rect_modulate_alpha_3D);
		GG.shaders.image_rect_modulate_alpha_3D = NULL;
	}

	if (GG.shaders.uniform_color_2D) {
		GPU_shader_free(GG.shaders.uniform_color_2D);
		GG.shaders.uniform_color_2D = NULL;
	}

	if (GG.shaders.flat_color_2D) {
		GPU_shader_free(GG.shaders.flat_color_2D);
		GG.shaders.flat_color_2D = NULL;
	}

	if (GG.shaders.smooth_color_2D) {
		GPU_shader_free(GG.shaders.smooth_color_2D);
		GG.shaders.smooth_color_2D = NULL;
	}

	if (GG.shaders.uniform_color_3D) {
		GPU_shader_free(GG.shaders.uniform_color_3D);
		GG.shaders.uniform_color_3D = NULL;
	}

	if (GG.shaders.flat_color_3D) {
		GPU_shader_free(GG.shaders.flat_color_3D);
		GG.shaders.flat_color_3D = NULL;
	}

	if (GG.shaders.smooth_color_3D) {
		GPU_shader_free(GG.shaders.smooth_color_3D);
		GG.shaders.smooth_color_3D = NULL;
	}

	if (GG.shaders.point_fixed_size_uniform_color_2D) {
		GPU_shader_free(GG.shaders.point_fixed_size_uniform_color_2D);
		GG.shaders.point_fixed_size_uniform_color_2D = NULL;
	}

	if (GG.shaders.point_varying_size_varying_color_2D) {
		GPU_shader_free(GG.shaders.point_varying_size_varying_color_2D);
		GG.shaders.point_varying_size_varying_color_2D = NULL;
	}

	if (GG.shaders.point_uniform_size_uniform_color_smooth_2D) {
		GPU_shader_free(GG.shaders.point_uniform_size_uniform_color_smooth_2D);
		GG.shaders.point_uniform_size_uniform_color_smooth_2D = NULL;
	}

	if (GG.shaders.point_uniform_size_uniform_color_outline_smooth_2D) {
		GPU_shader_free(GG.shaders.point_uniform_size_uniform_color_outline_smooth_2D);
		GG.shaders.point_uniform_size_uniform_color_outline_smooth_2D = NULL;
	}

	if (GG.shaders.point_uniform_size_varying_color_outline_smooth_2D) {
		GPU_shader_free(GG.shaders.point_uniform_size_varying_color_outline_smooth_2D);
		GG.shaders.point_uniform_size_varying_color_outline_smooth_2D = NULL;
	}

	if (GG.shaders.point_fixed_size_uniform_color_3D) {
		GPU_shader_free(GG.shaders.point_fixed_size_uniform_color_3D);
		GG.shaders.point_fixed_size_uniform_color_3D = NULL;
	}

	if (GG.shaders.point_fixed_size_varying_color_3D) {
		GPU_shader_free(GG.shaders.point_fixed_size_varying_color_3D);
		GG.shaders.point_fixed_size_varying_color_3D = NULL;
	}

	if (GG.shaders.point_varying_size_uniform_color_3D) {
		GPU_shader_free(GG.shaders.point_varying_size_uniform_color_3D);
		GG.shaders.point_varying_size_uniform_color_3D = NULL;
	}

	if (GG.shaders.point_varying_size_varying_color_3D) {
		GPU_shader_free(GG.shaders.point_varying_size_varying_color_3D);
		GG.shaders.point_varying_size_varying_color_3D = NULL;
	}

	if (GG.shaders.point_uniform_size_uniform_color_smooth_3D) {
		GPU_shader_free(GG.shaders.point_uniform_size_uniform_color_smooth_3D);
		GG.shaders.point_uniform_size_uniform_color_smooth_3D = NULL;
	}

	if (GG.shaders.point_uniform_size_uniform_color_outline_smooth_3D) {
		GPU_shader_free(GG.shaders.point_uniform_size_uniform_color_outline_smooth_3D);
		GG.shaders.point_uniform_size_uniform_color_outline_smooth_3D = NULL;
	}

	for (int i = 0; i < 2 * MAX_FX_SHADERS; ++i) {
>>>>>>> 225edf4e
		if (GG.shaders.fx_shaders[i]) {
			GPU_shader_free(GG.shaders.fx_shaders[i]);
			GG.shaders.fx_shaders[i] = NULL;
		}
	}
}<|MERGE_RESOLUTION|>--- conflicted
+++ resolved
@@ -670,7 +670,6 @@
 {
 	GPUShader *retval = NULL;
 
-<<<<<<< HEAD
 	if (shader >= GPU_SHADER_COMPUTE_SH && shader < GPU_SHADER_COMPUTE_SH + MAX_SH_SAMPLES) {
 		int shadn = shader - GPU_SHADER_COMPUTE_SH;
 
@@ -682,63 +681,14 @@
 			sprintf(buf, "#define CUBEMAP_RES %d \n", samples);
 
 			GG.shaders.compute_sh[shadn] = GPU_shader_create(
-			        datatoc_gpu_shader_probe_sh_compute_vert_glsl, datatoc_gpu_shader_probe_sh_compute_frag_glsl,
+			        datatoc_gpu_shader_probe_sh_compute_vert_glsl,
+			        datatoc_gpu_shader_probe_sh_compute_frag_glsl,
 			        NULL, NULL, buf, 0, 0, 0);
 		}
 		retval = GG.shaders.compute_sh[shadn];
-	}
-	else {
-		switch (shader) {
-			case GPU_SHADER_VSM_STORE:
-				if (!GG.shaders.vsm_store)
-					GG.shaders.vsm_store = GPU_shader_create(
-					        datatoc_gpu_shader_vsm_store_vert_glsl, datatoc_gpu_shader_vsm_store_frag_glsl,
-					        NULL, NULL, NULL, 0, 0, 0);
-				retval = GG.shaders.vsm_store;
-				break;
-			case GPU_SHADER_SEP_GAUSSIAN_BLUR:
-				if (!GG.shaders.sep_gaussian_blur)
-					GG.shaders.sep_gaussian_blur = GPU_shader_create(
-					        datatoc_gpu_shader_sep_gaussian_blur_vert_glsl,
-					        datatoc_gpu_shader_sep_gaussian_blur_frag_glsl,
-					        NULL, NULL, NULL, 0, 0, 0);
-				retval = GG.shaders.sep_gaussian_blur;
-				break;
-			case GPU_SHADER_SMOKE:
-				if (!GG.shaders.smoke)
-					GG.shaders.smoke = GPU_shader_create(
-					        datatoc_gpu_shader_smoke_vert_glsl, datatoc_gpu_shader_smoke_frag_glsl,
-					        NULL, NULL, NULL, 0, 0, 0);
-				retval = GG.shaders.smoke;
-				break;
-			case GPU_SHADER_SMOKE_FIRE:
-				if (!GG.shaders.smoke_fire)
-					GG.shaders.smoke_fire = GPU_shader_create(
-					        datatoc_gpu_shader_smoke_vert_glsl, datatoc_gpu_shader_fire_frag_glsl,
-					        NULL, NULL, NULL, 0, 0, 0);
-				retval = GG.shaders.smoke_fire;
-				break;
-			case GPU_SHADER_DISPLAY_SH:
-				if (!GG.shaders.display_sh)
-					GG.shaders.display_sh = GPU_shader_create(
-					        datatoc_gpu_shader_display_sh_vert_glsl, datatoc_gpu_shader_display_sh_frag_glsl,
-					        NULL, NULL, NULL, 0, 0, 0);
-				retval = GG.shaders.display_sh;
-				break;
-			case GPU_SHADER_MAXZ_DOWNSAMPLE:
-				if (!GG.shaders.maxz_downsample)
-					GG.shaders.maxz_downsample = GPU_shader_create(
-					        datatoc_gpu_shader_downsample_maxz_vert_glsl, datatoc_gpu_shader_downsample_maxz_frag_glsl,
-					        NULL, NULL, NULL, 0, 0, 0);
-			case GPU_SHADER_MINZ_DOWNSAMPLE:
-				if (!GG.shaders.minz_downsample)
-					GG.shaders.minz_downsample = GPU_shader_create(
-					        datatoc_gpu_shader_downsample_maxz_vert_glsl, datatoc_gpu_shader_downsample_maxz_frag_glsl,
-					        NULL, NULL, "#define MIN;\n", 0, 0, 0);
-				retval = GG.shaders.minz_downsample;
-				break;
-		}
-=======
+		goto exit;
+	}
+
 	switch (shader) {
 		case GPU_SHADER_VSM_STORE:
 			if (!GG.shaders.vsm_store)
@@ -937,9 +887,9 @@
 				        NULL, NULL, NULL, 0, 0, 0);
 			retval = GG.shaders.point_uniform_size_uniform_color_outline_smooth_3D;
 			break;
->>>>>>> 225edf4e
-	}
-
+	}
+
+exit:
 	if (retval == NULL)
 		printf("Unable to create a GPUShader for builtin shader: %u\n", shader);
 
@@ -1051,133 +1001,129 @@
 		GG.shaders.smoke_fire = NULL;
 	}
 
-<<<<<<< HEAD
-	for (i = 0; i < MAX_SH_SAMPLES; ++i) {
+	if (GG.shaders.display_sh) {
+		GPU_shader_free(GG.shaders.display_sh);
+		GG.shaders.display_sh = NULL;
+	}
+
+	if (GG.shaders.maxz_downsample) {
+		GPU_shader_free(GG.shaders.maxz_downsample);
+		GG.shaders.maxz_downsample = NULL;
+	}
+
+	if (GG.shaders.minz_downsample) {
+		GPU_shader_free(GG.shaders.minz_downsample);
+		GG.shaders.minz_downsample = NULL;
+	}
+
+	if (GG.shaders.text) {
+		GPU_shader_free(GG.shaders.text);
+		GG.shaders.text = NULL;
+	}
+
+	if (GG.shaders.image_modulate_alpha_3D) {
+		GPU_shader_free(GG.shaders.image_modulate_alpha_3D);
+		GG.shaders.image_modulate_alpha_3D = NULL;
+	}
+
+	if (GG.shaders.image_rect_modulate_alpha_3D) {
+		GPU_shader_free(GG.shaders.image_rect_modulate_alpha_3D);
+		GG.shaders.image_rect_modulate_alpha_3D = NULL;
+	}
+
+	if (GG.shaders.uniform_color_2D) {
+		GPU_shader_free(GG.shaders.uniform_color_2D);
+		GG.shaders.uniform_color_2D = NULL;
+	}
+
+	if (GG.shaders.flat_color_2D) {
+		GPU_shader_free(GG.shaders.flat_color_2D);
+		GG.shaders.flat_color_2D = NULL;
+	}
+
+	if (GG.shaders.smooth_color_2D) {
+		GPU_shader_free(GG.shaders.smooth_color_2D);
+		GG.shaders.smooth_color_2D = NULL;
+	}
+
+	if (GG.shaders.uniform_color_3D) {
+		GPU_shader_free(GG.shaders.uniform_color_3D);
+		GG.shaders.uniform_color_3D = NULL;
+	}
+
+	if (GG.shaders.flat_color_3D) {
+		GPU_shader_free(GG.shaders.flat_color_3D);
+		GG.shaders.flat_color_3D = NULL;
+	}
+
+	if (GG.shaders.smooth_color_3D) {
+		GPU_shader_free(GG.shaders.smooth_color_3D);
+		GG.shaders.smooth_color_3D = NULL;
+	}
+
+	if (GG.shaders.point_fixed_size_uniform_color_2D) {
+		GPU_shader_free(GG.shaders.point_fixed_size_uniform_color_2D);
+		GG.shaders.point_fixed_size_uniform_color_2D = NULL;
+	}
+
+	if (GG.shaders.point_varying_size_varying_color_2D) {
+		GPU_shader_free(GG.shaders.point_varying_size_varying_color_2D);
+		GG.shaders.point_varying_size_varying_color_2D = NULL;
+	}
+
+	if (GG.shaders.point_uniform_size_uniform_color_smooth_2D) {
+		GPU_shader_free(GG.shaders.point_uniform_size_uniform_color_smooth_2D);
+		GG.shaders.point_uniform_size_uniform_color_smooth_2D = NULL;
+	}
+
+	if (GG.shaders.point_uniform_size_uniform_color_outline_smooth_2D) {
+		GPU_shader_free(GG.shaders.point_uniform_size_uniform_color_outline_smooth_2D);
+		GG.shaders.point_uniform_size_uniform_color_outline_smooth_2D = NULL;
+	}
+
+	if (GG.shaders.point_uniform_size_varying_color_outline_smooth_2D) {
+		GPU_shader_free(GG.shaders.point_uniform_size_varying_color_outline_smooth_2D);
+		GG.shaders.point_uniform_size_varying_color_outline_smooth_2D = NULL;
+	}
+
+	if (GG.shaders.point_fixed_size_uniform_color_3D) {
+		GPU_shader_free(GG.shaders.point_fixed_size_uniform_color_3D);
+		GG.shaders.point_fixed_size_uniform_color_3D = NULL;
+	}
+
+	if (GG.shaders.point_fixed_size_varying_color_3D) {
+		GPU_shader_free(GG.shaders.point_fixed_size_varying_color_3D);
+		GG.shaders.point_fixed_size_varying_color_3D = NULL;
+	}
+
+	if (GG.shaders.point_varying_size_uniform_color_3D) {
+		GPU_shader_free(GG.shaders.point_varying_size_uniform_color_3D);
+		GG.shaders.point_varying_size_uniform_color_3D = NULL;
+	}
+
+	if (GG.shaders.point_varying_size_varying_color_3D) {
+		GPU_shader_free(GG.shaders.point_varying_size_varying_color_3D);
+		GG.shaders.point_varying_size_varying_color_3D = NULL;
+	}
+
+	if (GG.shaders.point_uniform_size_uniform_color_smooth_3D) {
+		GPU_shader_free(GG.shaders.point_uniform_size_uniform_color_smooth_3D);
+		GG.shaders.point_uniform_size_uniform_color_smooth_3D = NULL;
+	}
+
+	if (GG.shaders.point_uniform_size_uniform_color_outline_smooth_3D) {
+		GPU_shader_free(GG.shaders.point_uniform_size_uniform_color_outline_smooth_3D);
+		GG.shaders.point_uniform_size_uniform_color_outline_smooth_3D = NULL;
+	}
+
+	for (int i = 0; i < MAX_SH_SAMPLES; ++i) {
 		if (GG.shaders.compute_sh[i]) {
 			GPU_shader_free(GG.shaders.compute_sh[i]);
 			GG.shaders.compute_sh[i] = NULL;
 		}
 	}
 
-	if (GG.shaders.display_sh) {
-		GPU_shader_free(GG.shaders.display_sh);
-		GG.shaders.display_sh = NULL;
-	}
-
-	if (GG.shaders.maxz_downsample) {
-		GPU_shader_free(GG.shaders.maxz_downsample);
-		GG.shaders.maxz_downsample = NULL;
-	}
-
-	if (GG.shaders.minz_downsample) {
-		GPU_shader_free(GG.shaders.minz_downsample);
-		GG.shaders.minz_downsample = NULL;
-	}
-
-	for (i = 0; i < 2 * MAX_FX_SHADERS; ++i) {
-=======
-	if (GG.shaders.text) {
-		GPU_shader_free(GG.shaders.text);
-		GG.shaders.text = NULL;
-	}
-
-	if (GG.shaders.image_modulate_alpha_3D) {
-		GPU_shader_free(GG.shaders.image_modulate_alpha_3D);
-		GG.shaders.image_modulate_alpha_3D = NULL;
-	}
-
-	if (GG.shaders.image_rect_modulate_alpha_3D) {
-		GPU_shader_free(GG.shaders.image_rect_modulate_alpha_3D);
-		GG.shaders.image_rect_modulate_alpha_3D = NULL;
-	}
-
-	if (GG.shaders.uniform_color_2D) {
-		GPU_shader_free(GG.shaders.uniform_color_2D);
-		GG.shaders.uniform_color_2D = NULL;
-	}
-
-	if (GG.shaders.flat_color_2D) {
-		GPU_shader_free(GG.shaders.flat_color_2D);
-		GG.shaders.flat_color_2D = NULL;
-	}
-
-	if (GG.shaders.smooth_color_2D) {
-		GPU_shader_free(GG.shaders.smooth_color_2D);
-		GG.shaders.smooth_color_2D = NULL;
-	}
-
-	if (GG.shaders.uniform_color_3D) {
-		GPU_shader_free(GG.shaders.uniform_color_3D);
-		GG.shaders.uniform_color_3D = NULL;
-	}
-
-	if (GG.shaders.flat_color_3D) {
-		GPU_shader_free(GG.shaders.flat_color_3D);
-		GG.shaders.flat_color_3D = NULL;
-	}
-
-	if (GG.shaders.smooth_color_3D) {
-		GPU_shader_free(GG.shaders.smooth_color_3D);
-		GG.shaders.smooth_color_3D = NULL;
-	}
-
-	if (GG.shaders.point_fixed_size_uniform_color_2D) {
-		GPU_shader_free(GG.shaders.point_fixed_size_uniform_color_2D);
-		GG.shaders.point_fixed_size_uniform_color_2D = NULL;
-	}
-
-	if (GG.shaders.point_varying_size_varying_color_2D) {
-		GPU_shader_free(GG.shaders.point_varying_size_varying_color_2D);
-		GG.shaders.point_varying_size_varying_color_2D = NULL;
-	}
-
-	if (GG.shaders.point_uniform_size_uniform_color_smooth_2D) {
-		GPU_shader_free(GG.shaders.point_uniform_size_uniform_color_smooth_2D);
-		GG.shaders.point_uniform_size_uniform_color_smooth_2D = NULL;
-	}
-
-	if (GG.shaders.point_uniform_size_uniform_color_outline_smooth_2D) {
-		GPU_shader_free(GG.shaders.point_uniform_size_uniform_color_outline_smooth_2D);
-		GG.shaders.point_uniform_size_uniform_color_outline_smooth_2D = NULL;
-	}
-
-	if (GG.shaders.point_uniform_size_varying_color_outline_smooth_2D) {
-		GPU_shader_free(GG.shaders.point_uniform_size_varying_color_outline_smooth_2D);
-		GG.shaders.point_uniform_size_varying_color_outline_smooth_2D = NULL;
-	}
-
-	if (GG.shaders.point_fixed_size_uniform_color_3D) {
-		GPU_shader_free(GG.shaders.point_fixed_size_uniform_color_3D);
-		GG.shaders.point_fixed_size_uniform_color_3D = NULL;
-	}
-
-	if (GG.shaders.point_fixed_size_varying_color_3D) {
-		GPU_shader_free(GG.shaders.point_fixed_size_varying_color_3D);
-		GG.shaders.point_fixed_size_varying_color_3D = NULL;
-	}
-
-	if (GG.shaders.point_varying_size_uniform_color_3D) {
-		GPU_shader_free(GG.shaders.point_varying_size_uniform_color_3D);
-		GG.shaders.point_varying_size_uniform_color_3D = NULL;
-	}
-
-	if (GG.shaders.point_varying_size_varying_color_3D) {
-		GPU_shader_free(GG.shaders.point_varying_size_varying_color_3D);
-		GG.shaders.point_varying_size_varying_color_3D = NULL;
-	}
-
-	if (GG.shaders.point_uniform_size_uniform_color_smooth_3D) {
-		GPU_shader_free(GG.shaders.point_uniform_size_uniform_color_smooth_3D);
-		GG.shaders.point_uniform_size_uniform_color_smooth_3D = NULL;
-	}
-
-	if (GG.shaders.point_uniform_size_uniform_color_outline_smooth_3D) {
-		GPU_shader_free(GG.shaders.point_uniform_size_uniform_color_outline_smooth_3D);
-		GG.shaders.point_uniform_size_uniform_color_outline_smooth_3D = NULL;
-	}
-
 	for (int i = 0; i < 2 * MAX_FX_SHADERS; ++i) {
->>>>>>> 225edf4e
 		if (GG.shaders.fx_shaders[i]) {
 			GPU_shader_free(GG.shaders.fx_shaders[i]);
 			GG.shaders.fx_shaders[i] = NULL;
