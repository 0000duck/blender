
uniform mat4 ModelMatrix;
uniform mat4 ModelViewMatrix;
uniform mat4 ModelViewMatrixInverse;
uniform mat3 NormalMatrix;

#ifndef ATTRIB
uniform mat4 ModelMatrixInverse;
#endif

/* Converters */

float convert_rgba_to_float(vec4 color)
{
	return dot(color.rgb, vec3(0.2126, 0.7152, 0.0722));
}

float exp_blender(float f)
{
	return pow(2.71828182846, f);
}

float compatible_pow(float x, float y)
{
	if (y == 0.0) /* x^0 -> 1, including 0^0 */
		return 1.0;

	/* glsl pow doesn't accept negative x */
	if (x < 0.0) {
		if (mod(-y, 2.0) == 0.0)
			return pow(-x, y);
		else
			return -pow(-x, y);
	}
	else if (x == 0.0)
		return 0.0;

	return pow(x, y);
}

void rgb_to_hsv(vec4 rgb, out vec4 outcol)
{
	float cmax, cmin, h, s, v, cdelta;
	vec3 c;

	cmax = max(rgb[0], max(rgb[1], rgb[2]));
	cmin = min(rgb[0], min(rgb[1], rgb[2]));
	cdelta = cmax - cmin;

	v = cmax;
	if (cmax != 0.0)
		s = cdelta / cmax;
	else {
		s = 0.0;
		h = 0.0;
	}

	if (s == 0.0) {
		h = 0.0;
	}
	else {
		c = (vec3(cmax) - rgb.xyz) / cdelta;

		if (rgb.x == cmax) h = c[2] - c[1];
		else if (rgb.y == cmax) h = 2.0 + c[0] -  c[2];
		else h = 4.0 + c[1] - c[0];

		h /= 6.0;

		if (h < 0.0)
			h += 1.0;
	}

	outcol = vec4(h, s, v, rgb.w);
}

void hsv_to_rgb(vec4 hsv, out vec4 outcol)
{
	float i, f, p, q, t, h, s, v;
	vec3 rgb;

	h = hsv[0];
	s = hsv[1];
	v = hsv[2];

	if (s == 0.0) {
		rgb = vec3(v, v, v);
	}
	else {
		if (h == 1.0)
			h = 0.0;

		h *= 6.0;
		i = floor(h);
		f = h - i;
		rgb = vec3(f, f, f);
		p = v * (1.0 - s);
		q = v * (1.0 - (s * f));
		t = v * (1.0 - (s * (1.0 - f)));

		if (i == 0.0) rgb = vec3(v, t, p);
		else if (i == 1.0) rgb = vec3(q, v, p);
		else if (i == 2.0) rgb = vec3(p, v, t);
		else if (i == 3.0) rgb = vec3(p, q, v);
		else if (i == 4.0) rgb = vec3(t, p, v);
		else rgb = vec3(v, p, q);
	}

	outcol = vec4(rgb, hsv.w);
}

float srgb_to_linearrgb(float c)
{
	if (c < 0.04045)
		return (c < 0.0) ? 0.0 : c * (1.0 / 12.92);
	else
		return pow((c + 0.055) * (1.0 / 1.055), 2.4);
}

float linearrgb_to_srgb(float c)
{
	if (c < 0.0031308)
		return (c < 0.0) ? 0.0 : c * 12.92;
	else
		return 1.055 * pow(c, 1.0 / 2.4) - 0.055;
}

void srgb_to_linearrgb(vec4 col_from, out vec4 col_to)
{
	col_to.r = srgb_to_linearrgb(col_from.r);
	col_to.g = srgb_to_linearrgb(col_from.g);
	col_to.b = srgb_to_linearrgb(col_from.b);
	col_to.a = col_from.a;
}

void linearrgb_to_srgb(vec4 col_from, out vec4 col_to)
{
	col_to.r = linearrgb_to_srgb(col_from.r);
	col_to.g = linearrgb_to_srgb(col_from.g);
	col_to.b = linearrgb_to_srgb(col_from.b);
	col_to.a = col_from.a;
}

void color_to_normal(vec3 color, out vec3 normal)
{
	normal.x =  2.0 * ((color.r) - 0.5);
	normal.y = -2.0 * ((color.g) - 0.5);
	normal.z =  2.0 * ((color.b) - 0.5);
}

void color_to_normal_new_shading(vec3 color, out vec3 normal)
{
	normal.x =  2.0 * ((color.r) - 0.5);
	normal.y =  2.0 * ((color.g) - 0.5);
	normal.z =  2.0 * ((color.b) - 0.5);
}

void color_to_blender_normal_new_shading(vec3 color, out vec3 normal)
{
	normal.x =  2.0 * ((color.r) - 0.5);
	normal.y = -2.0 * ((color.g) - 0.5);
	normal.z = -2.0 * ((color.b) - 0.5);
}
#ifndef M_PI
#define M_PI 3.14159265358979323846
#endif
#ifndef M_1_PI
#define M_1_PI 0.318309886183790671538
#endif

/*********** SHADER NODES ***************/

void particle_info(
        vec4 sprops, vec4 loc, vec3 vel, vec3 avel,
        out float index, out float random, out float age,
        out float life_time, out vec3 location,
        out float size, out vec3 velocity, out vec3 angular_velocity)
{
	index = sprops.x;
	random = loc.w;
	age = sprops.y;
	life_time = sprops.z;
	size = sprops.w;

	location = loc.xyz;
	velocity = vel;
	angular_velocity = avel;
}

void vect_normalize(vec3 vin, out vec3 vout)
{
	vout = normalize(vin);
}

void direction_transform_m4v3(vec3 vin, mat4 mat, out vec3 vout)
{
	vout = (mat * vec4(vin, 0.0)).xyz;
}

void point_transform_m4v3(vec3 vin, mat4 mat, out vec3 vout)
{
	vout = (mat * vec4(vin, 1.0)).xyz;
}

void point_texco_remap_square(vec3 vin, out vec3 vout)
{
	vout = vec3(vin - vec3(0.5, 0.5, 0.5)) * 2.0;
}

void point_map_to_sphere(vec3 vin, out vec3 vout)
{
	float len = length(vin);
	float v, u;
	if (len > 0.0) {
		if (vin.x == 0.0 && vin.y == 0.0)
			u = 0.0;
		else
			u = (1.0 - atan(vin.x, vin.y) / M_PI) / 2.0;

		v = 1.0 - acos(vin.z / len) / M_PI;
	}
	else
		v = u = 0.0;

	vout = vec3(u, v, 0.0);
}

void point_map_to_tube(vec3 vin, out vec3 vout)
{
	float u, v;
	v = (vin.z + 1.0) * 0.5;
	float len = sqrt(vin.x * vin.x + vin.y * vin[1]);
	if (len > 0.0)
		u = (1.0 - (atan(vin.x / len, vin.y / len) / M_PI)) * 0.5;
	else
		v = u = 0.0;

	vout = vec3(u, v, 0.0);
}

void mapping(vec3 vec, mat4 mat, vec3 minvec, vec3 maxvec, float domin, float domax, out vec3 outvec)
{
	outvec = (mat * vec4(vec, 1.0)).xyz;
	if (domin == 1.0)
		outvec = max(outvec, minvec);
	if (domax == 1.0)
		outvec = min(outvec, maxvec);
}

void camera(vec3 co, out vec3 outview, out float outdepth, out float outdist)
{
	outdepth = abs(co.z);
	outdist = length(co);
	outview = normalize(co);
}

void math_add(float val1, float val2, out float outval)
{
	outval = val1 + val2;
}

void math_subtract(float val1, float val2, out float outval)
{
	outval = val1 - val2;
}

void math_multiply(float val1, float val2, out float outval)
{
	outval = val1 * val2;
}

void math_divide(float val1, float val2, out float outval)
{
	if (val2 == 0.0)
		outval = 0.0;
	else
		outval = val1 / val2;
}

void math_sine(float val, out float outval)
{
	outval = sin(val);
}

void math_cosine(float val, out float outval)
{
	outval = cos(val);
}

void math_tangent(float val, out float outval)
{
	outval = tan(val);
}

void math_asin(float val, out float outval)
{
	if (val <= 1.0 && val >= -1.0)
		outval = asin(val);
	else
		outval = 0.0;
}

void math_acos(float val, out float outval)
{
	if (val <= 1.0 && val >= -1.0)
		outval = acos(val);
	else
		outval = 0.0;
}

void math_atan(float val, out float outval)
{
	outval = atan(val);
}

void math_pow(float val1, float val2, out float outval)
{
	if (val1 >= 0.0) {
		outval = compatible_pow(val1, val2);
	}
	else {
		float val2_mod_1 = mod(abs(val2), 1.0);

		if (val2_mod_1 > 0.999 || val2_mod_1 < 0.001)
			outval = compatible_pow(val1, floor(val2 + 0.5));
		else
			outval = 0.0;
	}
}

void math_log(float val1, float val2, out float outval)
{
	if (val1 > 0.0  && val2 > 0.0)
		outval = log2(val1) / log2(val2);
	else
		outval = 0.0;
}

void math_max(float val1, float val2, out float outval)
{
	outval = max(val1, val2);
}

void math_min(float val1, float val2, out float outval)
{
	outval = min(val1, val2);
}

void math_round(float val, out float outval)
{
	outval = floor(val + 0.5);
}

void math_less_than(float val1, float val2, out float outval)
{
	if (val1 < val2)
		outval = 1.0;
	else
		outval = 0.0;
}

void math_greater_than(float val1, float val2, out float outval)
{
	if (val1 > val2)
		outval = 1.0;
	else
		outval = 0.0;
}

void math_modulo(float val1, float val2, out float outval)
{
	if (val2 == 0.0)
		outval = 0.0;
	else
		outval = mod(val1, val2);

	/* change sign to match C convention, mod in GLSL will take absolute for negative numbers,
	 * see https://www.opengl.org/sdk/docs/man/html/mod.xhtml */
	outval = (val1 > 0.0) ? outval : outval - val2;
}

void math_abs(float val1, out float outval)
{
	outval = abs(val1);
}

void math_atan2(float val1, float val2, out float outval)
{
	outval = atan(val1, val2);
}

void math_floor(float val, out float outval)
{
	outval = floor(val);
}

void math_ceil(float val, out float outval)
{
	outval = ceil(val);
}

void math_fract(float val, out float outval)
{
	outval = val - floor(val);
}

void math_sqrt(float val, out float outval)
{
	if (val > 0.0)
		outval = sqrt(val);
	else
		outval = 0.0;
}

void squeeze(float val, float width, float center, out float outval)
{
	outval = 1.0 / (1.0 + pow(2.71828183, -((val - center) * width)));
}

void vec_math_add(vec3 v1, vec3 v2, out vec3 outvec, out float outval)
{
	outvec = v1 + v2;
	outval = (abs(outvec[0]) + abs(outvec[1]) + abs(outvec[2])) * 0.333333;
}

void vec_math_sub(vec3 v1, vec3 v2, out vec3 outvec, out float outval)
{
	outvec = v1 - v2;
	outval = (abs(outvec[0]) + abs(outvec[1]) + abs(outvec[2])) * 0.333333;
}

void vec_math_average(vec3 v1, vec3 v2, out vec3 outvec, out float outval)
{
	outvec = v1 + v2;
	outval = length(outvec);
	outvec = normalize(outvec);
}
void vec_math_mix(float strength, vec3 v1, vec3 v2, out vec3 outvec)
{
	outvec = strength * v1 + (1 - strength) * v2;
}

void vec_math_dot(vec3 v1, vec3 v2, out vec3 outvec, out float outval)
{
	outvec = vec3(0);
	outval = dot(v1, v2);
}

void vec_math_cross(vec3 v1, vec3 v2, out vec3 outvec, out float outval)
{
	outvec = cross(v1, v2);
	outval = length(outvec);
	outvec /= outval;
}

void vec_math_normalize(vec3 v, out vec3 outvec, out float outval)
{
	outval = length(v);
	outvec = normalize(v);
}

void vec_math_negate(vec3 v, out vec3 outv)
{
	outv = -v;
}

void invert_z(vec3 v, out vec3 outv)
{
	v.z = -v.z;
	outv = v;
}

void normal(vec3 dir, vec3 nor, out vec3 outnor, out float outdot)
{
	outnor = nor;
	outdot = -dot(dir, nor);
}

void normal_new_shading(vec3 dir, vec3 nor, out vec3 outnor, out float outdot)
{
	outnor = normalize(nor);
	outdot = dot(normalize(dir), nor);
}

void curves_vec(float fac, vec3 vec, sampler2D curvemap, out vec3 outvec)
{
	outvec.x = texture(curvemap, vec2((vec.x + 1.0) * 0.5, 0.0)).x;
	outvec.y = texture(curvemap, vec2((vec.y + 1.0) * 0.5, 0.0)).y;
	outvec.z = texture(curvemap, vec2((vec.z + 1.0) * 0.5, 0.0)).z;

	if (fac != 1.0)
		outvec = (outvec * fac) + (vec * (1.0 - fac));

}

void curves_rgb(float fac, vec4 col, sampler2D curvemap, out vec4 outcol)
{
	outcol.r = texture(curvemap, vec2(texture(curvemap, vec2(col.r, 0.0)).a, 0.0)).r;
	outcol.g = texture(curvemap, vec2(texture(curvemap, vec2(col.g, 0.0)).a, 0.0)).g;
	outcol.b = texture(curvemap, vec2(texture(curvemap, vec2(col.b, 0.0)).a, 0.0)).b;

	if (fac != 1.0)
		outcol = (outcol * fac) + (col * (1.0 - fac));

	outcol.a = col.a;
}

void set_value(float val, out float outval)
{
	outval = val;
}

void set_rgb(vec3 col, out vec3 outcol)
{
	outcol = col;
}

void set_rgba(vec4 col, out vec4 outcol)
{
	outcol = col;
}

void set_value_zero(out float outval)
{
	outval = 0.0;
}

void set_value_one(out float outval)
{
	outval = 1.0;
}

void set_rgb_zero(out vec3 outval)
{
	outval = vec3(0.0);
}

void set_rgb_one(out vec3 outval)
{
	outval = vec3(1.0);
}

void set_rgba_zero(out vec4 outval)
{
	outval = vec4(0.0);
}

void set_rgba_one(out vec4 outval)
{
	outval = vec4(1.0);
}

void brightness_contrast(vec4 col, float brightness, float contrast, out vec4 outcol)
{
	float a = 1.0 + contrast;
	float b = brightness - contrast * 0.5;

	outcol.r = max(a * col.r + b, 0.0);
	outcol.g = max(a * col.g + b, 0.0);
	outcol.b = max(a * col.b + b, 0.0);
	outcol.a = col.a;
}

void mix_blend(float fac, vec4 col1, vec4 col2, out vec4 outcol)
{
	fac = clamp(fac, 0.0, 1.0);
	outcol = mix(col1, col2, fac);
	outcol.a = col1.a;
}

void mix_add(float fac, vec4 col1, vec4 col2, out vec4 outcol)
{
	fac = clamp(fac, 0.0, 1.0);
	outcol = mix(col1, col1 + col2, fac);
	outcol.a = col1.a;
}

void mix_mult(float fac, vec4 col1, vec4 col2, out vec4 outcol)
{
	fac = clamp(fac, 0.0, 1.0);
	outcol = mix(col1, col1 * col2, fac);
	outcol.a = col1.a;
}

void mix_screen(float fac, vec4 col1, vec4 col2, out vec4 outcol)
{
	fac = clamp(fac, 0.0, 1.0);
	float facm = 1.0 - fac;

	outcol = vec4(1.0) - (vec4(facm) + fac * (vec4(1.0) - col2)) * (vec4(1.0) - col1);
	outcol.a = col1.a;
}

void mix_overlay(float fac, vec4 col1, vec4 col2, out vec4 outcol)
{
	fac = clamp(fac, 0.0, 1.0);
	float facm = 1.0 - fac;

	outcol = col1;

	if (outcol.r < 0.5)
		outcol.r *= facm + 2.0 * fac * col2.r;
	else
		outcol.r = 1.0 - (facm + 2.0 * fac * (1.0 - col2.r)) * (1.0 - outcol.r);

	if (outcol.g < 0.5)
		outcol.g *= facm + 2.0 * fac * col2.g;
	else
		outcol.g = 1.0 - (facm + 2.0 * fac * (1.0 - col2.g)) * (1.0 - outcol.g);

	if (outcol.b < 0.5)
		outcol.b *= facm + 2.0 * fac * col2.b;
	else
		outcol.b = 1.0 - (facm + 2.0 * fac * (1.0 - col2.b)) * (1.0 - outcol.b);
}

void mix_sub(float fac, vec4 col1, vec4 col2, out vec4 outcol)
{
	fac = clamp(fac, 0.0, 1.0);
	outcol = mix(col1, col1 - col2, fac);
	outcol.a = col1.a;
}

void mix_div(float fac, vec4 col1, vec4 col2, out vec4 outcol)
{
	fac = clamp(fac, 0.0, 1.0);
	float facm = 1.0 - fac;

	outcol = col1;

	if (col2.r != 0.0) outcol.r = facm * outcol.r + fac * outcol.r / col2.r;
	if (col2.g != 0.0) outcol.g = facm * outcol.g + fac * outcol.g / col2.g;
	if (col2.b != 0.0) outcol.b = facm * outcol.b + fac * outcol.b / col2.b;
}

void mix_diff(float fac, vec4 col1, vec4 col2, out vec4 outcol)
{
	fac = clamp(fac, 0.0, 1.0);
	outcol = mix(col1, abs(col1 - col2), fac);
	outcol.a = col1.a;
}

void mix_dark(float fac, vec4 col1, vec4 col2, out vec4 outcol)
{
	fac = clamp(fac, 0.0, 1.0);
	outcol.rgb = min(col1.rgb, col2.rgb * fac);
	outcol.a = col1.a;
}

void mix_light(float fac, vec4 col1, vec4 col2, out vec4 outcol)
{
	fac = clamp(fac, 0.0, 1.0);
	outcol.rgb = max(col1.rgb, col2.rgb * fac);
	outcol.a = col1.a;
}

void mix_dodge(float fac, vec4 col1, vec4 col2, out vec4 outcol)
{
	fac = clamp(fac, 0.0, 1.0);
	outcol = col1;

	if (outcol.r != 0.0) {
		float tmp = 1.0 - fac * col2.r;
		if (tmp <= 0.0)
			outcol.r = 1.0;
		else if ((tmp = outcol.r / tmp) > 1.0)
			outcol.r = 1.0;
		else
			outcol.r = tmp;
	}
	if (outcol.g != 0.0) {
		float tmp = 1.0 - fac * col2.g;
		if (tmp <= 0.0)
			outcol.g = 1.0;
		else if ((tmp = outcol.g / tmp) > 1.0)
			outcol.g = 1.0;
		else
			outcol.g = tmp;
	}
	if (outcol.b != 0.0) {
		float tmp = 1.0 - fac * col2.b;
		if (tmp <= 0.0)
			outcol.b = 1.0;
		else if ((tmp = outcol.b / tmp) > 1.0)
			outcol.b = 1.0;
		else
			outcol.b = tmp;
	}
}

void mix_burn(float fac, vec4 col1, vec4 col2, out vec4 outcol)
{
	fac = clamp(fac, 0.0, 1.0);
	float tmp, facm = 1.0 - fac;

	outcol = col1;

	tmp = facm + fac * col2.r;
	if (tmp <= 0.0)
		outcol.r = 0.0;
	else if ((tmp = (1.0 - (1.0 - outcol.r) / tmp)) < 0.0)
		outcol.r = 0.0;
	else if (tmp > 1.0)
		outcol.r = 1.0;
	else
		outcol.r = tmp;

	tmp = facm + fac * col2.g;
	if (tmp <= 0.0)
		outcol.g = 0.0;
	else if ((tmp = (1.0 - (1.0 - outcol.g) / tmp)) < 0.0)
		outcol.g = 0.0;
	else if (tmp > 1.0)
		outcol.g = 1.0;
	else
		outcol.g = tmp;

	tmp = facm + fac * col2.b;
	if (tmp <= 0.0)
		outcol.b = 0.0;
	else if ((tmp = (1.0 - (1.0 - outcol.b) / tmp)) < 0.0)
		outcol.b = 0.0;
	else if (tmp > 1.0)
		outcol.b = 1.0;
	else
		outcol.b = tmp;
}

void mix_hue(float fac, vec4 col1, vec4 col2, out vec4 outcol)
{
	fac = clamp(fac, 0.0, 1.0);
	float facm = 1.0 - fac;

	outcol = col1;

	vec4 hsv, hsv2, tmp;
	rgb_to_hsv(col2, hsv2);

	if (hsv2.y != 0.0) {
		rgb_to_hsv(outcol, hsv);
		hsv.x = hsv2.x;
		hsv_to_rgb(hsv, tmp);

		outcol = mix(outcol, tmp, fac);
		outcol.a = col1.a;
	}
}

void mix_sat(float fac, vec4 col1, vec4 col2, out vec4 outcol)
{
	fac = clamp(fac, 0.0, 1.0);
	float facm = 1.0 - fac;

	outcol = col1;

	vec4 hsv, hsv2;
	rgb_to_hsv(outcol, hsv);

	if (hsv.y != 0.0) {
		rgb_to_hsv(col2, hsv2);

		hsv.y = facm * hsv.y + fac * hsv2.y;
		hsv_to_rgb(hsv, outcol);
	}
}

void mix_val(float fac, vec4 col1, vec4 col2, out vec4 outcol)
{
	fac = clamp(fac, 0.0, 1.0);
	float facm = 1.0 - fac;

	vec4 hsv, hsv2;
	rgb_to_hsv(col1, hsv);
	rgb_to_hsv(col2, hsv2);

	hsv.z = facm * hsv.z + fac * hsv2.z;
	hsv_to_rgb(hsv, outcol);
}

void mix_color(float fac, vec4 col1, vec4 col2, out vec4 outcol)
{
	fac = clamp(fac, 0.0, 1.0);
	float facm = 1.0 - fac;

	outcol = col1;

	vec4 hsv, hsv2, tmp;
	rgb_to_hsv(col2, hsv2);

	if (hsv2.y != 0.0) {
		rgb_to_hsv(outcol, hsv);
		hsv.x = hsv2.x;
		hsv.y = hsv2.y;
		hsv_to_rgb(hsv, tmp);

		outcol = mix(outcol, tmp, fac);
		outcol.a = col1.a;
	}
}

void mix_soft(float fac, vec4 col1, vec4 col2, out vec4 outcol)
{
	fac = clamp(fac, 0.0, 1.0);
	float facm = 1.0 - fac;

	vec4 one = vec4(1.0);
	vec4 scr = one - (one - col2) * (one - col1);
	outcol = facm * col1 + fac * ((one - col1) * col2 * col1 + col1 * scr);
}

void mix_linear(float fac, vec4 col1, vec4 col2, out vec4 outcol)
{
	fac = clamp(fac, 0.0, 1.0);

	outcol = col1 + fac * (2.0 * (col2 - vec4(0.5)));
}

void valtorgb(float fac, sampler2D colormap, out vec4 outcol, out float outalpha)
{
	outcol = texture(colormap, vec2(fac, 0.0));
	outalpha = outcol.a;
}

void rgbtobw(vec4 color, out float outval)
{
	vec3 factors = vec3(0.2126, 0.7152, 0.0722);
	outval = dot(color.rgb, factors);
}

void invert(float fac, vec4 col, out vec4 outcol)
{
	outcol.xyz = mix(col.xyz, vec3(1.0) - col.xyz, fac);
	outcol.w = col.w;
}

void clamp_vec3(vec3 vec, vec3 min, vec3 max, out vec3 out_vec)
{
	out_vec = clamp(vec, min, max);
}

void clamp_val(float value, float min, float max, out float out_value)
{
	out_value = clamp(value, min, max);
}

void hue_sat(float hue, float sat, float value, float fac, vec4 col, out vec4 outcol)
{
	vec4 hsv;

	rgb_to_hsv(col, hsv);

	hsv[0] += (hue - 0.5);
	if (hsv[0] > 1.0) hsv[0] -= 1.0; else if (hsv[0] < 0.0) hsv[0] += 1.0;
	hsv[1] *= sat;
	if (hsv[1] > 1.0) hsv[1] = 1.0; else if (hsv[1] < 0.0) hsv[1] = 0.0;
	hsv[2] *= value;
	if (hsv[2] > 1.0) hsv[2] = 1.0; else if (hsv[2] < 0.0) hsv[2] = 0.0;

	hsv_to_rgb(hsv, outcol);

	outcol = mix(col, outcol, fac);
}

void separate_rgb(vec4 col, out float r, out float g, out float b)
{
	r = col.r;
	g = col.g;
	b = col.b;
}

void combine_rgb(float r, float g, float b, out vec4 col)
{
	col = vec4(r, g, b, 1.0);
}

void separate_xyz(vec3 vec, out float x, out float y, out float z)
{
	x = vec.r;
	y = vec.g;
	z = vec.b;
}

void combine_xyz(float x, float y, float z, out vec3 vec)
{
	vec = vec3(x, y, z);
}

void separate_hsv(vec4 col, out float h, out float s, out float v)
{
	vec4 hsv;

	rgb_to_hsv(col, hsv);
	h = hsv[0];
	s = hsv[1];
	v = hsv[2];
}

void combine_hsv(float h, float s, float v, out vec4 col)
{
	hsv_to_rgb(vec4(h, s, v, 1.0), col);
}

void output_node(vec4 rgb, float alpha, out vec4 outrgb)
{
	outrgb = vec4(rgb.rgb, alpha);
}

/*********** TEXTURES ***************/

void texco_norm(vec3 normal, out vec3 outnormal)
{
	/* corresponds to shi->orn, which is negated so cancels
	   out blender normal negation */
	outnormal = normalize(normal);
}

vec3 mtex_2d_mapping(vec3 vec)
{
	return vec3(vec.xy * 0.5 + vec2(0.5), vec.z);
}

/** helper method to extract the upper left 3x3 matrix from a 4x4 matrix */
mat3 to_mat3(mat4 m4)
{
	mat3 m3;
	m3[0] = m4[0].xyz;
	m3[1] = m4[1].xyz;
	m3[2] = m4[2].xyz;
	return m3;
}

/*********** NEW SHADER UTILITIES **************/

float fresnel_dielectric_0(float eta)
{
	/* compute fresnel reflactance at normal incidence => cosi = 1.0 */
	float A = (eta - 1.0) / (eta + 1.0);

	return A * A;
}

float fresnel_dielectric_cos(float cosi, float eta)
{
	/* compute fresnel reflectance without explicitly computing
	 * the refracted direction */
	float c = abs(cosi);
	float g = eta * eta - 1.0 + c * c;
	float result;

	if (g > 0.0) {
		g = sqrt(g);
		float A = (g - c) / (g + c);
		float B = (c * (g + c) - 1.0) / (c * (g - c) + 1.0);
		result = 0.5 * A * A * (1.0 + B * B);
	}
	else {
		result = 1.0;  /* TIR (no refracted component) */
	}

	return result;
}

float fresnel_dielectric(vec3 Incoming, vec3 Normal, float eta)
{
	/* compute fresnel reflectance without explicitly computing
	 * the refracted direction */
	return fresnel_dielectric_cos(dot(Incoming, Normal), eta);
}

float hypot(float x, float y)
{
	return sqrt(x * x + y * y);
}

void generated_from_orco(vec3 orco, out vec3 generated)
{
#ifdef VOLUMETRICS
#ifdef MESH_SHADER
	generated = volumeObjectLocalCoord;
#else
	generated = worldPosition;
#endif
#else
	generated = orco;
#endif
}

int floor_to_int(float x)
{
	return int(floor(x));
}

int quick_floor(float x)
{
	return int(x) - ((x < 0) ? 1 : 0);
}

float integer_noise(int n)
{
	int nn;
	n = (n + 1013) & 0x7fffffff;
	n = (n >> 13) ^ n;
	nn = (n * (n * n * 60493 + 19990303) + 1376312589) & 0x7fffffff;
	return 0.5 * (float(nn) / 1073741824.0);
}

uint hash(uint kx, uint ky, uint kz)
{
#define rot(x, k) (((x) << (k)) | ((x) >> (32 - (k))))
#define final(a, b, c) \
{ \
	c ^= b; c -= rot(b, 14); \
	a ^= c; a -= rot(c, 11); \
	b ^= a; b -= rot(a, 25); \
	c ^= b; c -= rot(b, 16); \
	a ^= c; a -= rot(c, 4);  \
	b ^= a; b -= rot(a, 14); \
	c ^= b; c -= rot(b, 24); \
}
	// now hash the data!
	uint a, b, c, len = 3u;
	a = b = c = 0xdeadbeefu + (len << 2u) + 13u;

	c += kz;
	b += ky;
	a += kx;
	final (a, b, c);

	return c;
#undef rot
#undef final
}

uint hash(int kx, int ky, int kz)
{
	return hash(uint(kx), uint(ky), uint(kz));
}

float bits_to_01(uint bits)
{
	return (float(bits) / 4294967295.0);
}

float cellnoise(vec3 p)
{
	int ix = quick_floor(p.x);
	int iy = quick_floor(p.y);
	int iz = quick_floor(p.z);

	return bits_to_01(hash(uint(ix), uint(iy), uint(iz)));
}

vec3 cellnoise_color(vec3 p)
{
	float r = cellnoise(p);
	float g = cellnoise(vec3(p.y, p.x, p.z));
	float b = cellnoise(vec3(p.y, p.z, p.x));

	return vec3(r, g, b);
}

float floorfrac(float x, out int i)
{
	i = floor_to_int(x);
	return x - i;
}

/* bsdfs */

void convert_metallic_to_specular_tinted(
        vec3 basecol, float metallic, float specular_fac, float specular_tint,
        out vec3 diffuse, out vec3 f0)
{
	vec3 dielectric = vec3(0.034) * specular_fac * 2.0;
	float lum = dot(basecol, vec3(0.3, 0.6, 0.1)); /* luminance approx. */
	vec3 tint = lum > 0 ? basecol / lum : vec3(1.0); /* normalize lum. to isolate hue+sat */
	f0 = mix(dielectric * mix(vec3(1.0), tint, specular_tint), basecol, metallic);
	diffuse = mix(basecol, vec3(0.0), metallic);
}

#ifndef VOLUMETRICS
void node_bsdf_diffuse(vec4 color, float roughness, vec3 N, out Closure result)
{
	vec3 vN = normalize(mat3(ViewMatrix) * N);
	result = CLOSURE_DEFAULT;
	result.ssr_normal = normal_encode(vN, viewCameraVec);
	eevee_closure_diffuse(N, color.rgb, 1.0, result.radiance);
	result.radiance *= color.rgb;
}

void node_bsdf_glossy(vec4 color, float roughness, vec3 N, float ssr_id, out Closure result)
{
	vec3 out_spec, ssr_spec;
	eevee_closure_glossy(N, vec3(1.0), int(ssr_id), roughness, 1.0, out_spec, ssr_spec);
	vec3 vN = normalize(mat3(ViewMatrix) * N);
	result = CLOSURE_DEFAULT;
	result.radiance = out_spec * color.rgb;
	result.ssr_data = vec4(ssr_spec * color.rgb, roughness);
	result.ssr_normal = normal_encode(vN, viewCameraVec);
	result.ssr_id = int(ssr_id);
}

void node_bsdf_anisotropic(
        vec4 color, float roughness, float anisotropy, float rotation, vec3 N, vec3 T,
        out Closure result)
{
	node_bsdf_diffuse(color, 0.0, N, result);
}

void node_bsdf_glass(vec4 color, float roughness, float ior, vec3 N, float ssr_id, out Closure result)
{
	vec3 out_spec, out_refr, ssr_spec;
	vec3 refr_color = (refractionDepth > 0.0) ? color.rgb * color.rgb : color.rgb; /* Simulate 2 transmission event */
	eevee_closure_glass(N, vec3(1.0), int(ssr_id), roughness, 1.0, ior, out_spec, out_refr, ssr_spec);
	out_refr *= refr_color;
	out_spec *= color.rgb;
	float fresnel = F_eta(ior, dot(N, cameraVec));
	vec3 vN = normalize(mat3(ViewMatrix) * N);
	result = CLOSURE_DEFAULT;
	result.radiance = mix(out_refr, out_spec, fresnel);
	result.ssr_data = vec4(ssr_spec * color.rgb * fresnel, roughness);
	result.ssr_normal = normal_encode(vN, viewCameraVec);
	result.ssr_id = int(ssr_id);
}

void node_bsdf_toon(vec4 color, float size, float tsmooth, vec3 N, out Closure result)
{
	node_bsdf_diffuse(color, 0.0, N, result);
}

void node_bsdf_principled_clearcoat(vec4 base_color, float subsurface, vec3 subsurface_radius, vec4 subsurface_color, float metallic, float specular,
	float specular_tint, float roughness, float anisotropic, float anisotropic_rotation, float sheen, float sheen_tint, float clearcoat,
	float clearcoat_roughness, float ior, float transmission, float transmission_roughness, vec3 N, vec3 CN, vec3 T, vec3 I, float ssr_id,
	float sss_id, vec3 sss_scale, out Closure result)
{
	metallic = saturate(metallic);
	transmission = saturate(transmission);

	vec3 diffuse, f0, out_diff, out_spec, out_trans, out_refr, ssr_spec;
	convert_metallic_to_specular_tinted(base_color.rgb, metallic, specular, specular_tint, diffuse, f0);

	transmission *= 1.0 - metallic;
	subsurface *= 1.0 - metallic;

	clearcoat *= 0.25;
	clearcoat *= 1.0 - transmission;

	vec3 mixed_ss_base_color = mix(diffuse, subsurface_color.rgb, subsurface);

#ifdef USE_SSS
	diffuse = vec3(0.0);
#else
	diffuse = mixed_ss_base_color;
#endif

	f0 = mix(f0, vec3(1.0), transmission);

	float sss_scalef = dot(sss_scale, vec3(1.0 / 3.0)) * subsurface;
	eevee_closure_principled(N, mixed_ss_base_color, f0, int(ssr_id), roughness,
	                         CN, clearcoat, clearcoat_roughness, 1.0, sss_scalef, ior,
	                         out_diff, out_trans, out_spec, out_refr, ssr_spec);

	vec3 refr_color = base_color.rgb;
	refr_color *= (refractionDepth > 0.0) ? refr_color : vec3(1.0); /* Simulate 2 transmission event */

	float fresnel = F_eta(ior, dot(N, cameraVec));
	vec3 refr_spec_color = base_color.rgb * fresnel;
	/* This bit maybe innacurate. */
	out_refr = out_refr * refr_color * (1.0 - fresnel) + out_spec * refr_spec_color;

	ssr_spec = mix(ssr_spec, refr_spec_color, transmission);

	vec3 vN = normalize(mat3(ViewMatrix) * N);
	result = CLOSURE_DEFAULT;
	result.radiance = out_spec + out_diff * diffuse;
	result.radiance = mix(result.radiance, out_refr, transmission);
	result.ssr_data = vec4(ssr_spec, roughness);
	result.ssr_normal = normal_encode(vN, viewCameraVec);
	result.ssr_id = int(ssr_id);
#ifdef USE_SSS
	result.sss_data.a = sss_scalef;
	result.sss_data.rgb = out_diff + out_trans;
#  ifdef USE_SSS_ALBEDO
	result.sss_albedo.rgb = mixed_ss_base_color;
#  else
	result.sss_data.rgb *= mixed_ss_base_color;
#  endif
	result.sss_data.rgb *= (1.0 - transmission);
#endif
}

void node_bsdf_translucent(vec4 color, vec3 N, out Closure result)
{
	node_bsdf_diffuse(color, 0.0, -N, result);
}

void node_bsdf_transparent(vec4 color, out Closure result)
{
	/* this isn't right */
	result = CLOSURE_DEFAULT;
	result.radiance = vec3(0.0);
	result.opacity = 0.0;
	result.ssr_id = TRANSPARENT_CLOSURE_FLAG;
}

void node_bsdf_velvet(vec4 color, float sigma, vec3 N, out Closure result)
{
	node_bsdf_diffuse(color, 0.0, N, result);
}

void node_subsurface_scattering(
        vec4 color, float scale, vec3 radius, float sharpen, float texture_blur, vec3 N, float sss_id,
        out Closure result)
{
#if defined(USE_SSS)
	vec3 out_diff, out_trans;
	vec3 vN = normalize(mat3(ViewMatrix) * N);
	result = CLOSURE_DEFAULT;
	result.ssr_data = vec4(0.0);
	result.ssr_normal = normal_encode(vN, viewCameraVec);
	result.ssr_id = -1;
	result.sss_data.a = scale;
	eevee_closure_subsurface(N, color.rgb, 1.0, scale, out_diff, out_trans);
	result.sss_data.rgb = out_diff + out_trans;
#ifdef USE_SSS_ALBEDO
	/* Not perfect for texture_blur not exaclty equal to 0.0 or 1.0. */
	result.sss_albedo.rgb = mix(color.rgb, vec3(1.0), texture_blur);
	result.sss_data.rgb *= mix(vec3(1.0), color.rgb, texture_blur);
#else
	result.sss_data.rgb *= color.rgb;
#endif
#else
	node_bsdf_diffuse(color, 0.0, N, result);
#endif
}

void node_bsdf_refraction(vec4 color, float roughness, float ior, vec3 N, out Closure result)
{
	vec3 out_refr;
	color.rgb *= (refractionDepth > 0.0) ? color.rgb : vec3(1.0); /* Simulate 2 absorption event. */
	eevee_closure_refraction(N, roughness, ior, out_refr);
	vec3 vN = normalize(mat3(ViewMatrix) * N);
	result = CLOSURE_DEFAULT;
	result.ssr_normal = normal_encode(vN, viewCameraVec);
	result.radiance = out_refr * color.rgb;
	result.ssr_id = REFRACT_CLOSURE_FLAG;
}

void node_ambient_occlusion(vec4 color, float distance, vec3 normal, out vec4 result_color, out float result_ao)
{
	vec3 bent_normal;
	vec4 rand = texelFetch(utilTex, ivec3(ivec2(gl_FragCoord.xy) % LUT_SIZE, 2.0), 0);
	result_ao = occlusion_compute(normalize(normal), viewPosition, 1.0, rand, bent_normal);
	result_color = result_ao * color;
}

#endif /* VOLUMETRICS */

/* emission */

void node_emission(vec4 color, float strength, vec3 vN, out Closure result)
{
#ifndef VOLUMETRICS
	color *= strength;
	result = CLOSURE_DEFAULT;
	result.radiance = color.rgb;
	result.opacity = color.a;
	result.ssr_normal = normal_encode(vN, viewCameraVec);
#else
	result = Closure(vec3(0.0), vec3(0.0), color.rgb * strength, 0.0);
#endif
}

/* background */

void background_transform_to_world(vec3 viewvec, out vec3 worldvec)
{
	vec4 v = (ProjectionMatrix[3][3] == 0.0) ? vec4(viewvec, 1.0) : vec4(0.0, 0.0, 1.0, 1.0);
	vec4 co_homogenous = (ProjectionMatrixInverse * v);

	vec4 co = vec4(co_homogenous.xyz / co_homogenous.w, 0.0);
#if defined(WORLD_BACKGROUND) || defined(PROBE_CAPTURE)
	worldvec = (ViewMatrixInverse * co).xyz;
#else
	worldvec = (ModelViewMatrixInverse * co).xyz;
#endif
}

void node_background(vec4 color, float strength, out Closure result)
{
#ifndef VOLUMETRICS
	color *= strength;
	result = CLOSURE_DEFAULT;
	result.radiance = color.rgb;
	result.opacity = color.a;
#else
	result = CLOSURE_DEFAULT;
#endif
}

/* volumes */

void node_volume_scatter(vec4 color, float density, float anisotropy, out Closure result)
{
#ifdef VOLUMETRICS
	result = Closure(vec3(0.0), color.rgb * density, vec3(0.0), anisotropy);
#else
	result = CLOSURE_DEFAULT;
#endif
}

void node_volume_absorption(vec4 color, float density, out Closure result)
{
#ifdef VOLUMETRICS
	result = Closure((1.0 - color.rgb) * density, vec3(0.0), vec3(0.0), 0.0);
#else
	result = CLOSURE_DEFAULT;
#endif
}

void node_blackbody(float temperature, sampler2D spectrummap, out vec4 color)
{
    if(temperature >= 12000.0) {
        color = vec4(0.826270103, 0.994478524, 1.56626022, 1.0);
    }
    else if(temperature < 965.0) {
        color = vec4(4.70366907, 0.0, 0.0, 1.0);
    }
	else {
		float t = (temperature - 965.0) / (12000.0 - 965.0);
		color = vec4(texture(spectrummap, vec2(t, 0.0)).rgb, 1.0);
	}
}

void node_volume_principled(
	vec4 color,
	float density,
	float anisotropy,
	vec4 absorption_color,
	float emission_strength,
	vec4 emission_color,
	float blackbody_intensity,
	vec4 blackbody_tint,
	float temperature,
	float density_attribute,
	vec4 color_attribute,
	float temperature_attribute,
	sampler2D spectrummap,
	out Closure result)
{
#ifdef VOLUMETRICS
	vec3 absorption_coeff = vec3(0.0);
	vec3 scatter_coeff = vec3(0.0);
	vec3 emission_coeff = vec3(0.0);

	/* Compute density. */
	density = max(density, 0.0);

	if(density > 1e-5) {
		density = max(density * density_attribute, 0.0);
	}

	if(density > 1e-5) {
		/* Compute scattering and absorption coefficients. */
		vec3 scatter_color = color.rgb * color_attribute.rgb;

		scatter_coeff = scatter_color * density;
		absorption_color.rgb = sqrt(max(absorption_color.rgb, 0.0));
		absorption_coeff = max(1.0 - scatter_color, 0.0) * max(1.0 - absorption_color.rgb, 0.0) * density;
	}

	/* Compute emission. */
	emission_strength = max(emission_strength, 0.0);

	if(emission_strength > 1e-5) {
		emission_coeff += emission_strength * emission_color.rgb;
	}

	if(blackbody_intensity > 1e-3) {
		/* Add temperature from attribute. */
		float T = max(temperature * max(temperature_attribute, 0.0), 0.0);

		/* Stefan-Boltzman law. */
		float T4 = (T * T) * (T * T);
		float sigma = 5.670373e-8 * 1e-6 / M_PI;
		float intensity = sigma * mix(1.0, T4, blackbody_intensity);

		if(intensity > 1e-5) {
			vec4 bb;
			node_blackbody(T, spectrummap, bb);
			emission_coeff += bb.rgb * blackbody_tint.rgb * intensity;
		}
	}

	result = Closure(absorption_coeff, scatter_coeff, emission_coeff, anisotropy);
#else
	result = CLOSURE_DEFAULT;
#endif
}

/* closures */

void node_mix_shader(float fac, Closure shader1, Closure shader2, out Closure shader)
{
	shader = closure_mix(shader1, shader2, fac);
}

void node_add_shader(Closure shader1, Closure shader2, out Closure shader)
{
	shader = closure_add(shader1, shader2);
}

/* fresnel */

void node_fresnel(float ior, vec3 N, vec3 I, out float result)
{
	/* handle perspective/orthographic */
	vec3 I_view = (ProjectionMatrix[3][3] == 0.0) ? normalize(I) : vec3(0.0, 0.0, -1.0);

	float eta = max(ior, 0.00001);
	result = fresnel_dielectric(I_view, N, (gl_FrontFacing) ? eta : 1.0 / eta);
}

/* layer_weight */

void node_layer_weight(float blend, vec3 N, vec3 I, out float fresnel, out float facing)
{
	/* fresnel */
	float eta = max(1.0 - blend, 0.00001);
	vec3 I_view = (ProjectionMatrix[3][3] == 0.0) ? normalize(I) : vec3(0.0, 0.0, -1.0);

	fresnel = fresnel_dielectric(I_view, N, (gl_FrontFacing) ? 1.0 / eta : eta);

	/* facing */
	facing = abs(dot(I_view, N));
	if (blend != 0.5) {
		blend = clamp(blend, 0.0, 0.99999);
		blend = (blend < 0.5) ? 2.0 * blend : 0.5 / (1.0 - blend);
		facing = pow(facing, blend);
	}
	facing = 1.0 - facing;
}

/* gamma */

void node_gamma(vec4 col, float gamma, out vec4 outcol)
{
	outcol = col;

	if (col.r > 0.0)
		outcol.r = compatible_pow(col.r, gamma);
	if (col.g > 0.0)
		outcol.g = compatible_pow(col.g, gamma);
	if (col.b > 0.0)
		outcol.b = compatible_pow(col.b, gamma);
}

/* geometry */

void node_attribute_volume_density(sampler3D tex, out vec4 outcol, out vec3 outvec, out float outf)
{
#if defined(MESH_SHADER) && defined(VOLUMETRICS)
	vec3 cos = volumeObjectLocalCoord;
#else
	vec3 cos = vec3(0.0);
#endif
	outvec = texture(tex, cos).aaa;
	outcol = vec4(outvec, 1.0);
	outf = dot(vec3(1.0 / 3.0), outvec);
}

void node_attribute_volume_color(sampler3D tex, out vec4 outcol, out vec3 outvec, out float outf)
{
#if defined(MESH_SHADER) && defined(VOLUMETRICS)
	vec3 cos = volumeObjectLocalCoord;
#else
	vec3 cos = vec3(0.0);
#endif

	vec4 value = texture(tex, cos).rgba;
	/* Density is premultiplied for interpolation, divide it out here. */
	if (value.a > 1e-8)
		value.rgb /= value.a;

	outvec = value.rgb;
	outcol = vec4(outvec, 1.0);
	outf = dot(vec3(1.0 / 3.0), outvec);
}

void node_attribute_volume_flame(sampler3D tex, out vec4 outcol, out vec3 outvec, out float outf)
{
#if defined(MESH_SHADER) && defined(VOLUMETRICS)
	vec3 cos = volumeObjectLocalCoord;
#else
	vec3 cos = vec3(0.0);
#endif
	outf = texture(tex, cos).r;
	outvec = vec3(outf, outf, outf);
	outcol = vec4(outf, outf, outf, 1.0);
}

void node_attribute_volume_temperature(sampler3D tex, vec2 temperature, out vec4 outcol, out vec3 outvec, out float outf)
{
#if defined(MESH_SHADER) && defined(VOLUMETRICS)
	vec3 cos = volumeObjectLocalCoord;
#else
	vec3 cos = vec3(0.0);
#endif
	float flame = texture(tex, cos).r;

	outf = (flame > 0.01) ? temperature.x + flame * (temperature.y - temperature.x): 0.0;
	outvec = vec3(outf, outf, outf);
	outcol = vec4(outf, outf, outf, 1.0);
}

void node_attribute(vec3 attr, out vec4 outcol, out vec3 outvec, out float outf)
{
	outcol = vec4(attr, 1.0);
	outvec = attr;
	outf =  dot(vec3(1.0 / 3.0), attr);
}

void node_uvmap(vec3 attr_uv, out vec3 outvec)
{
	outvec = attr_uv;
}

void tangent_orco_x(vec3 orco_in, out vec3 orco_out)
{
	orco_out = vec3(0.0, (orco_in.z - 0.5) * -0.5, (orco_in.y - 0.5) * 0.5);
}

void tangent_orco_y(vec3 orco_in, out vec3 orco_out)
{
	orco_out = vec3((orco_in.z - 0.5) * -0.5, 0.0, (orco_in.x - 0.5) * 0.5);
}

void tangent_orco_z(vec3 orco_in, out vec3 orco_out)
{
	orco_out = vec3((orco_in.y - 0.5) * -0.5, (orco_in.x - 0.5) * 0.5, 0.0);
}

void node_tangentmap(vec4 attr_tangent, mat4 toworld, out vec3 tangent)
{
	tangent = (toworld * vec4(attr_tangent.xyz, 0.0)).xyz;
}

void node_tangent(vec3 N, vec3 orco, mat4 objmat, mat4 toworld, out vec3 T)
{
	N = (toworld * vec4(N, 0.0)).xyz;
	T = (objmat * vec4(orco, 0.0)).xyz;
	T = cross(N, normalize(cross(T, N)));
}

void node_geometry(
        vec3 I, vec3 N, vec3 orco, mat4 objmat, mat4 toworld,
        out vec3 position, out vec3 normal, out vec3 tangent,
        out vec3 true_normal, out vec3 incoming, out vec3 parametric,
        out float backfacing, out float pointiness)
{
	position = worldPosition;
	normal = (toworld * vec4(N, 0.0)).xyz;
	tangent_orco_z(orco, orco);
	node_tangent(N, orco, objmat, toworld, tangent);
	true_normal = normal;

	/* handle perspective/orthographic */
	vec3 I_view = (ProjectionMatrix[3][3] == 0.0) ? normalize(I) : vec3(0.0, 0.0, -1.0);
	incoming = -(toworld * vec4(I_view, 0.0)).xyz;

	parametric = vec3(0.0);
	backfacing = (gl_FrontFacing) ? 0.0 : 1.0;
	pointiness = 0.5;
}

void node_tex_coord(
        vec3 I, vec3 N, mat4 viewinvmat, mat4 obinvmat, vec4 camerafac,
        vec3 attr_orco, vec3 attr_uv,
        out vec3 generated, out vec3 normal, out vec3 uv, out vec3 object,
        out vec3 camera, out vec3 window, out vec3 reflection)
{
	generated = attr_orco;
	normal = normalize((obinvmat * (viewinvmat * vec4(N, 0.0))).xyz);
	uv = attr_uv;
	object = (obinvmat * (viewinvmat * vec4(I, 1.0))).xyz;
	camera = vec3(I.xy, -I.z);
	vec4 projvec = ProjectionMatrix * vec4(I, 1.0);
	window = vec3(mtex_2d_mapping(projvec.xyz / projvec.w).xy * camerafac.xy + camerafac.zw, 0.0);

	vec3 shade_I = (ProjectionMatrix[3][3] == 0.0) ? normalize(I) : vec3(0.0, 0.0, -1.0);
	vec3 view_reflection = reflect(shade_I, normalize(N));
	reflection = (viewinvmat * vec4(view_reflection, 0.0)).xyz;
}

void node_tex_coord_background(
        vec3 I, vec3 N, mat4 viewinvmat, mat4 obinvmat, vec4 camerafac,
        vec3 attr_orco, vec3 attr_uv,
        out vec3 generated, out vec3 normal, out vec3 uv, out vec3 object,
        out vec3 camera, out vec3 window, out vec3 reflection)
{
	vec4 v = (ProjectionMatrix[3][3] == 0.0) ? vec4(I, 1.0) : vec4(0.0, 0.0, 1.0, 1.0);
	vec4 co_homogenous = (ProjectionMatrixInverse * v);

	vec4 co = vec4(co_homogenous.xyz / co_homogenous.w, 0.0);

	co = normalize(co);

#if defined(WORLD_BACKGROUND) || defined(PROBE_CAPTURE)
	vec3 coords = (ViewMatrixInverse * co).xyz;
#else
	vec3 coords = (ModelViewMatrixInverse * co).xyz;
#endif

	generated = coords;
	normal = -coords;
	uv = vec3(attr_uv.xy, 0.0);
	object = coords;

	camera = vec3(co.xy, -co.z);
	window = (ProjectionMatrix[3][3] == 0.0) ?
	         vec3(mtex_2d_mapping(I).xy * camerafac.xy + camerafac.zw, 0.0) :
	         vec3(vec2(0.5) * camerafac.xy + camerafac.zw, 0.0);

	reflection = -coords;
}

#if defined(WORLD_BACKGROUND) || (defined(PROBE_CAPTURE) && !defined(MESH_SHADER))
#define node_tex_coord node_tex_coord_background
#endif

/* textures */

float calc_gradient(vec3 p, int gradient_type)
{
	float x, y, z;
	x = p.x;
	y = p.y;
	z = p.z;
	if (gradient_type == 0) {  /* linear */
		return x;
	}
	else if (gradient_type == 1) {  /* quadratic */
		float r = max(x, 0.0);
		return r * r;
	}
	else if (gradient_type == 2) {  /* easing */
		float r = min(max(x, 0.0), 1.0);
		float t = r * r;
		return (3.0 * t - 2.0 * t * r);
	}
	else if (gradient_type == 3) {  /* diagonal */
		return (x + y) * 0.5;
	}
	else if (gradient_type == 4) {  /* radial */
		return atan(y, x) / (M_PI * 2) + 0.5;
	}
	else {
		/* Bias a little bit for the case where p is a unit length vector,
		 * to get exactly zero instead of a small random value depending
		 * on float precision. */
		float r = max(0.999999 - sqrt(x * x + y * y + z * z), 0.0);
		if (gradient_type == 5) {  /* quadratic sphere */
			return r * r;
		}
		else if (gradient_type == 6) {  /* sphere */
			return r;
		}
	}
	return 0.0;
}

void node_tex_gradient(vec3 co, float gradient_type, out vec4 color, out float fac)
{
	float f = calc_gradient(co, int(gradient_type));
	f = clamp(f, 0.0, 1.0);

	color = vec4(f, f, f, 1.0);
	fac = f;
}

void node_tex_checker(vec3 co, vec4 color1, vec4 color2, float scale, out vec4 color, out float fac)
{
	vec3 p = co * scale;

	/* Prevent precision issues on unit coordinates. */
	p.x = (p.x + 0.000001) * 0.999999;
	p.y = (p.y + 0.000001) * 0.999999;
	p.z = (p.z + 0.000001) * 0.999999;

	int xi = int(abs(floor(p.x)));
	int yi = int(abs(floor(p.y)));
	int zi = int(abs(floor(p.z)));

	bool check = ((mod(xi, 2) == mod(yi, 2)) == bool(mod(zi, 2)));

	color = check ? color1 : color2;
	fac = check ? 1.0 : 0.0;
}

vec2 calc_brick_texture(vec3 p, float mortar_size, float mortar_smooth, float bias,
                        float brick_width, float row_height,
                        float offset_amount, int offset_frequency,
                        float squash_amount, int squash_frequency)
{
	int bricknum, rownum;
	float offset = 0.0;
	float x, y;

	rownum = floor_to_int(p.y / row_height);

	if (offset_frequency != 0 && squash_frequency != 0) {
		brick_width *= (rownum % squash_frequency != 0) ? 1.0 : squash_amount; /* squash */
		offset = (rownum % offset_frequency != 0) ? 0.0 : (brick_width * offset_amount); /* offset */
	}

	bricknum = floor_to_int((p.x + offset) / brick_width);

	x = (p.x + offset) - brick_width * bricknum;
	y = p.y - row_height * rownum;

	float tint = clamp((integer_noise((rownum << 16) + (bricknum & 0xFFFF)) + bias), 0.0, 1.0);

	float min_dist = min(min(x, y), min(brick_width - x, row_height - y));
	if (min_dist >= mortar_size) {
		return vec2(tint, 0.0);
	}
	else if (mortar_smooth == 0.0) {
		return vec2(tint, 1.0);
	}
	else {
		min_dist = 1.0 - min_dist/mortar_size;
		return vec2(tint, smoothstep(0.0, mortar_smooth, min_dist));
	}
}

void node_tex_brick(vec3 co,
                    vec4 color1, vec4 color2,
                    vec4 mortar, float scale,
                    float mortar_size, float mortar_smooth, float bias,
                    float brick_width, float row_height,
                    float offset_amount, float offset_frequency,
                    float squash_amount, float squash_frequency,
                    out vec4 color, out float fac)
{
	vec2 f2 = calc_brick_texture(co * scale,
	                             mortar_size, mortar_smooth, bias,
	                             brick_width, row_height,
	                             offset_amount, int(offset_frequency),
	                             squash_amount, int(squash_frequency));
	float tint = f2.x;
	float f = f2.y;
	if (f != 1.0) {
		float facm = 1.0 - tint;
		color1 = facm * color1 + tint * color2;
	}
	color = mix(color1, mortar, f);
	fac = f;
}

void node_tex_clouds(vec3 co, float size, out vec4 color, out float fac)
{
	color = vec4(1.0);
	fac = 1.0;
}

void node_tex_environment_equirectangular(vec3 co, sampler2D ima, out vec4 color)
{
	vec3 nco = normalize(co);
	float u = -atan(nco.y, nco.x) / (2.0 * M_PI) + 0.5;
	float v = atan(nco.z, hypot(nco.x, nco.y)) / M_PI + 0.5;

	/* Fix pole bleeding */
	float half_width = 0.5 / float(textureSize(ima, 0).x);
	v = clamp(v, half_width, 1.0 - half_width);

	/* Fix u = 0 seam */
	/* This is caused by texture filtering, since uv don't have smooth derivatives
	 * at u = 0 or 2PI, hardware filtering is using the smallest mipmap for certain
	 * texels. So we force the highest mipmap and don't do anisotropic filtering. */
	color = textureLod(ima, vec2(u, v), 0.0);
}

void node_tex_environment_mirror_ball(vec3 co, sampler2D ima, out vec4 color)
{
	vec3 nco = normalize(co);

	nco.y -= 1.0;

	float div = 2.0 * sqrt(max(-0.5 * nco.y, 0.0));
	if (div > 0.0)
		nco /= div;

	float u = 0.5 * (nco.x + 1.0);
	float v = 0.5 * (nco.z + 1.0);

	color = texture(ima, vec2(u, v));
}

void node_tex_environment_empty(vec3 co, out vec4 color)
{
	color = vec4(1.0, 0.0, 1.0, 1.0);
}

<<<<<<< HEAD
void node_tex_image_tiled_map(vec3 co, out vec4 color, out vec3 map)
{
	float tx = floor(co.x);
	float ty = floor(co.y);

	if (tx < 0 || ty < 0 || tx >= 10)
		map = vec3(0, 0, -1);
	else
		map = vec3(co.x - tx, co.y - ty, 10*ty + tx);

	color = vec4(1.0, 0.0, 1.0, 1.0);
}

void node_tex_image_tile(vec3 map, float tile_id, sampler2D ima, vec4 in_color, out vec4 color, out float alpha)
{
	if (map.z == tile_id)
		color = texture(ima, map.xy);
	else
		color = in_color;

	alpha = color.a;
}

void node_tex_image(vec3 co, sampler2D ima, out vec4 color, out float alpha)
=======
void node_tex_image_linear(vec3 co, sampler2D ima, out vec4 color, out float alpha)
>>>>>>> f0714094
{
	color = texture(ima, co.xy);
	alpha = color.a;
}

void node_tex_image_nearest(vec3 co, sampler2D ima, out vec4 color, out float alpha)
{
	ivec2 pix = ivec2(co.xy * textureSize(ima, 0).xy);
	color = texelFetch(ima, pix, 0);
	alpha = color.a;
}

void node_tex_image_cubic(vec3 co, sampler2D ima, out vec4 color, out float alpha)
{
	vec2 tex_size = vec2(textureSize(ima, 0).xy);

	co.xy *= tex_size;
	/* texel center */
	vec2 tc = floor(co.xy - 0.5) + 0.5;
	vec2 f = co.xy - tc;
	vec2 f2 = f * f;
	vec2 f3 = f2 * f;
	/* Bspline coefs (optimized) */
	vec2 w3 =  f3 / 6.0;
	vec2 w0 = -w3       + f2 * 0.5 - f * 0.5 + 1.0 / 6.0;
	vec2 w1 =  f3 * 0.5 - f2 * 1.0           + 2.0 / 3.0;
	vec2 w2 = 1.0 - w0 - w1 - w3;

#if 1 /* Optimized version using 4 filtered tap. */
	vec2 s0 = w0 + w1;
	vec2 s1 = w2 + w3;

	vec2 f0 = w1 / (w0 + w1);
	vec2 f1 = w3 / (w2 + w3);

	vec4 final_co;
	final_co.xy = tc - 1.0 + f0;
	final_co.zw = tc + 1.0 + f1;

	final_co /= tex_size.xyxy;

	color  = texture(ima, final_co.xy) * s0.x * s0.y;
	color += texture(ima, final_co.zy) * s1.x * s0.y;
	color += texture(ima, final_co.xw) * s0.x * s1.y;
	color += texture(ima, final_co.zw) * s1.x * s1.y;

#else /* Reference bruteforce 16 tap. */
	color  = texelFetch(ima, ivec2(tc + vec2(-1.0, -1.0)), 0) * w0.x * w0.y;
	color += texelFetch(ima, ivec2(tc + vec2( 0.0, -1.0)), 0) * w1.x * w0.y;
	color += texelFetch(ima, ivec2(tc + vec2( 1.0, -1.0)), 0) * w2.x * w0.y;
	color += texelFetch(ima, ivec2(tc + vec2( 2.0, -1.0)), 0) * w3.x * w0.y;

	color += texelFetch(ima, ivec2(tc + vec2(-1.0, 0.0)), 0) * w0.x * w1.y;
	color += texelFetch(ima, ivec2(tc + vec2( 0.0, 0.0)), 0) * w1.x * w1.y;
	color += texelFetch(ima, ivec2(tc + vec2( 1.0, 0.0)), 0) * w2.x * w1.y;
	color += texelFetch(ima, ivec2(tc + vec2( 2.0, 0.0)), 0) * w3.x * w1.y;

	color += texelFetch(ima, ivec2(tc + vec2(-1.0, 1.0)), 0) * w0.x * w2.y;
	color += texelFetch(ima, ivec2(tc + vec2( 0.0, 1.0)), 0) * w1.x * w2.y;
	color += texelFetch(ima, ivec2(tc + vec2( 1.0, 1.0)), 0) * w2.x * w2.y;
	color += texelFetch(ima, ivec2(tc + vec2( 2.0, 1.0)), 0) * w3.x * w2.y;

	color += texelFetch(ima, ivec2(tc + vec2(-1.0, 2.0)), 0) * w0.x * w3.y;
	color += texelFetch(ima, ivec2(tc + vec2( 0.0, 2.0)), 0) * w1.x * w3.y;
	color += texelFetch(ima, ivec2(tc + vec2( 1.0, 2.0)), 0) * w2.x * w3.y;
	color += texelFetch(ima, ivec2(tc + vec2( 2.0, 2.0)), 0) * w3.x * w3.y;
#endif

	alpha = color.a;
}

void node_tex_image_smart(vec3 co, sampler2D ima, out vec4 color, out float alpha)
{
	/* use cubic for now */
	node_tex_image_cubic(co, ima, color, alpha);
}

void tex_box_sample_linear(vec3 texco,
                    vec3 N,
                    sampler2D ima,
                    out vec4 color1,
                    out vec4 color2,
                    out vec4 color3)
{
	/* X projection */
	vec2 uv = texco.yz;
	if (N.x < 0.0) {
		uv.x = 1.0 - uv.x;
	}
	color1 = texture(ima, uv);
	/* Y projection */
	uv = texco.xz;
	if (N.y > 0.0) {
		uv.x = 1.0 - uv.x;
	}
	color2 = texture(ima, uv);
	/* Z projection */
	uv = texco.yx;
	if (N.z > 0.0) {
		uv.x = 1.0 - uv.x;
	}
	color3 = texture(ima, uv);
}

void tex_box_sample_nearest(vec3 texco,
                    vec3 N,
                    sampler2D ima,
                    out vec4 color1,
                    out vec4 color2,
                    out vec4 color3)
{
	/* X projection */
	vec2 uv = texco.yz;
	if (N.x < 0.0) {
		uv.x = 1.0 - uv.x;
	}
	ivec2 pix = ivec2(uv.xy * textureSize(ima, 0).xy);
	color1 = texelFetch(ima, pix, 0);
	/* Y projection */
	uv = texco.xz;
	if (N.y > 0.0) {
		uv.x = 1.0 - uv.x;
	}
	pix = ivec2(uv.xy * textureSize(ima, 0).xy);
	color2 = texelFetch(ima, pix, 0);
	/* Z projection */
	uv = texco.yx;
	if (N.z > 0.0) {
		uv.x = 1.0 - uv.x;
	}
	pix = ivec2(uv.xy * textureSize(ima, 0).xy);
	color3 = texelFetch(ima, pix, 0);
}

void tex_box_sample_cubic(vec3 texco,
                    vec3 N,
                    sampler2D ima,
                    out vec4 color1,
                    out vec4 color2,
                    out vec4 color3)
{
	float alpha;
	/* X projection */
	vec2 uv = texco.yz;
	if (N.x < 0.0) {
		uv.x = 1.0 - uv.x;
	}
	node_tex_image_cubic(uv.xyy, ima, color1, alpha);
	/* Y projection */
	uv = texco.xz;
	if (N.y > 0.0) {
		uv.x = 1.0 - uv.x;
	}
	node_tex_image_cubic(uv.xyy, ima, color2, alpha);
	/* Z projection */
	uv = texco.yx;
	if (N.z > 0.0) {
		uv.x = 1.0 - uv.x;
	}
	node_tex_image_cubic(uv.xyy, ima, color3, alpha);
}

void tex_box_sample_smart(vec3 texco,
                    vec3 N,
                    sampler2D ima,
                    out vec4 color1,
                    out vec4 color2,
                    out vec4 color3)
{
	tex_box_sample_cubic(texco, N, ima, color1, color2, color3);
}

void node_tex_image_box(vec3 texco,
                        vec3 N,
                        vec4 color1,
                        vec4 color2,
                        vec4 color3,
                        sampler2D ima,
                        float blend,
                        out vec4 color,
                        out float alpha)
{
	/* project from direction vector to barycentric coordinates in triangles */
	N = abs(N);
	N /= dot(N, vec3(1.0));

	/* basic idea is to think of this as a triangle, each corner representing
	 * one of the 3 faces of the cube. in the corners we have single textures,
	 * in between we blend between two textures, and in the middle we a blend
	 * between three textures.
	 *
	 * the Nxyz values are the barycentric coordinates in an equilateral
	 * triangle, which in case of blending, in the middle has a smaller
	 * equilateral triangle where 3 textures blend. this divides things into
	 * 7 zones, with an if () test for each zone
	 * EDIT: Now there is only 4 if's. */

	float limit = 0.5 + 0.5 * blend;

	vec3 weight;
	weight.x = N.x / (N.x + N.y);
	weight.y = N.y / (N.y + N.z);
	weight.z = N.z / (N.x + N.z);
	weight = clamp((weight - 0.5 * (1.0 - blend)) / max(1e-8, blend), 0.0, 1.0);

	/* test for mixes between two textures */
	if (N.z < (1.0 - limit) * (N.y + N.x)) {
		weight.z = 0.0;
		weight.y = 1.0 - weight.x;
	}
	else if (N.x < (1.0 - limit) * (N.y + N.z)) {
		weight.x = 0.0;
		weight.z = 1.0 - weight.y;
	}
	else if (N.y < (1.0 - limit) * (N.x + N.z)) {
		weight.y = 0.0;
		weight.x = 1.0 - weight.z;
	}
	else {
		/* last case, we have a mix between three */
		weight = ((2.0 - limit) * N + (limit - 1.0)) / max(1e-8, 2.0 * limit - 1.0);
	}

	color = weight.x * color1 + weight.y * color2 + weight.z * color3;
	alpha = color.a;
}

void node_tex_image_empty(vec3 co, out vec4 color, out float alpha)
{
	color = vec4(0.0);
	alpha = 0.0;
}

void node_tex_magic(vec3 co, float scale, float distortion, float depth, out vec4 color, out float fac)
{
	vec3 p = co * scale;
	float x = sin((p.x + p.y + p.z) * 5.0);
	float y = cos((-p.x + p.y - p.z) * 5.0);
	float z = -cos((-p.x - p.y + p.z) * 5.0);

	if (depth > 0) {
		x *= distortion;
		y *= distortion;
		z *= distortion;
		y = -cos(x - y + z);
		y *= distortion;
		if (depth > 1) {
			x = cos(x - y - z);
			x *= distortion;
			if (depth > 2) {
				z = sin(-x - y - z);
				z *= distortion;
				if (depth > 3) {
					x = -cos(-x + y - z);
					x *= distortion;
					if (depth > 4) {
						y = -sin(-x + y + z);
						y *= distortion;
						if (depth > 5) {
							y = -cos(-x + y + z);
							y *= distortion;
							if (depth > 6) {
								x = cos(x + y + z);
								x *= distortion;
								if (depth > 7) {
									z = sin(x + y - z);
									z *= distortion;
									if (depth > 8) {
										x = -cos(-x - y + z);
										x *= distortion;
										if (depth > 9) {
											y = -sin(x - y + z);
											y *= distortion;
										}
									}
								}
							}
						}
					}
				}
			}
		}
	}
	if (distortion != 0.0) {
		distortion *= 2.0;
		x /= distortion;
		y /= distortion;
		z /= distortion;
	}

	color = vec4(0.5 - x, 0.5 - y, 0.5 - z, 1.0);
	fac = (color.x + color.y + color.z) / 3.0;
}

float noise_fade(float t)
{
	return t * t * t * (t * (t * 6.0 - 15.0) + 10.0);
}

float noise_scale3(float result)
{
	return 0.9820 * result;
}

float noise_nerp(float t, float a, float b)
{
	return (1.0 - t) * a + t * b;
}

float noise_grad(uint hash, float x, float y, float z)
{
	uint h = hash & 15u;
	float u = h < 8u ? x : y;
	float vt = ((h == 12u) || (h == 14u)) ? x : z;
	float v = h < 4u ? y : vt;
	return (((h & 1u) != 0u) ? -u : u) + (((h & 2u) != 0u) ? -v : v);
}

float noise_perlin(float x, float y, float z)
{
	int X; float fx = floorfrac(x, X);
	int Y; float fy = floorfrac(y, Y);
	int Z; float fz = floorfrac(z, Z);

	float u = noise_fade(fx);
	float v = noise_fade(fy);
	float w = noise_fade(fz);

	float noise_u[2], noise_v[2];

	noise_u[0] = noise_nerp(u,
	        noise_grad(hash(X, Y, Z), fx, fy, fz),
	        noise_grad(hash(X + 1, Y, Z), fx - 1.0, fy, fz));

	noise_u[1] = noise_nerp(u,
	        noise_grad(hash(X, Y + 1, Z), fx, fy - 1.0, fz),
	        noise_grad(hash(X + 1, Y + 1, Z), fx - 1.0, fy - 1.0, fz));

	noise_v[0] = noise_nerp(v, noise_u[0], noise_u[1]);

	noise_u[0] = noise_nerp(u,
	        noise_grad(hash(X, Y, Z + 1), fx, fy, fz - 1.0),
	        noise_grad(hash(X + 1, Y, Z + 1), fx - 1.0, fy, fz - 1.0));

	noise_u[1] = noise_nerp(u,
	        noise_grad(hash(X, Y + 1, Z + 1), fx, fy - 1.0, fz - 1.0),
	        noise_grad(hash(X + 1, Y + 1, Z + 1), fx - 1.0, fy - 1.0, fz - 1.0));

	noise_v[1] = noise_nerp(v, noise_u[0], noise_u[1]);

	return noise_scale3(noise_nerp(w, noise_v[0], noise_v[1]));
}

float noise(vec3 p)
{
	return 0.5 * noise_perlin(p.x, p.y, p.z) + 0.5;
}

float snoise(vec3 p)
{
	return noise_perlin(p.x, p.y, p.z);
}

float noise_turbulence(vec3 p, float octaves, int hard)
{
	float fscale = 1.0;
	float amp = 1.0;
	float sum = 0.0;
	octaves = clamp(octaves, 0.0, 16.0);
	int n = int(octaves);
	for (int i = 0; i <= n; i++) {
		float t = noise(fscale * p);
		if (hard != 0) {
			t = abs(2.0 * t - 1.0);
		}
		sum += t * amp;
		amp *= 0.5;
		fscale *= 2.0;
	}
	float rmd = octaves - floor(octaves);
	if (rmd != 0.0) {
		float t = noise(fscale * p);
		if (hard != 0) {
			t = abs(2.0 * t - 1.0);
		}
		float sum2 = sum + t * amp;
		sum *= (float(1 << n) / float((1 << (n + 1)) - 1));
		sum2 *= (float(1 << (n + 1)) / float((1 << (n + 2)) - 1));
		return (1.0 - rmd) * sum + rmd * sum2;
	}
	else {
		sum *= (float(1 << n) / float((1 << (n + 1)) - 1));
		return sum;
	}
}

void node_tex_noise(vec3 co, float scale, float detail, float distortion, out vec4 color, out float fac)
{
	vec3 p = co * scale;
	int hard = 0;
	if (distortion != 0.0) {
		vec3 r, offset = vec3(13.5, 13.5, 13.5);
		r.x = noise(p + offset) * distortion;
		r.y = noise(p) * distortion;
		r.z = noise(p - offset) * distortion;
		p += r;
	}

	fac = noise_turbulence(p, detail, hard);
	color = vec4(fac,
	             noise_turbulence(vec3(p.y, p.x, p.z), detail, hard),
	             noise_turbulence(vec3(p.y, p.z, p.x), detail, hard),
	             1);
}

/* Musgrave fBm
 *
 * H: fractal increment parameter
 * lacunarity: gap between successive frequencies
 * octaves: number of frequencies in the fBm
 *
 * from "Texturing and Modelling: A procedural approach"
 */

float noise_musgrave_fBm(vec3 p, float H, float lacunarity, float octaves)
{
	float rmd;
	float value = 0.0;
	float pwr = 1.0;
	float pwHL = pow(lacunarity, -H);

	for (int i = 0; i < int(octaves); i++) {
		value += snoise(p) * pwr;
		pwr *= pwHL;
		p *= lacunarity;
	}

	rmd = octaves - floor(octaves);
	if (rmd != 0.0)
		value += rmd * snoise(p) * pwr;

	return value;
}

/* Musgrave Multifractal
 *
 * H: highest fractal dimension
 * lacunarity: gap between successive frequencies
 * octaves: number of frequencies in the fBm
 */

float noise_musgrave_multi_fractal(vec3 p, float H, float lacunarity, float octaves)
{
	float rmd;
	float value = 1.0;
	float pwr = 1.0;
	float pwHL = pow(lacunarity, -H);

	for (int i = 0; i < int(octaves); i++) {
		value *= (pwr * snoise(p) + 1.0);
		pwr *= pwHL;
		p *= lacunarity;
	}

	rmd = octaves - floor(octaves);
	if (rmd != 0.0)
		value *= (rmd * pwr * snoise(p) + 1.0); /* correct? */

	return value;
}

/* Musgrave Heterogeneous Terrain
 *
 * H: fractal dimension of the roughest area
 * lacunarity: gap between successive frequencies
 * octaves: number of frequencies in the fBm
 * offset: raises the terrain from `sea level'
 */

float noise_musgrave_hetero_terrain(vec3 p, float H, float lacunarity, float octaves, float offset)
{
	float value, increment, rmd;
	float pwHL = pow(lacunarity, -H);
	float pwr = pwHL;

	/* first unscaled octave of function; later octaves are scaled */
	value = offset + snoise(p);
	p *= lacunarity;

	for (int i = 1; i < int(octaves); i++) {
		increment = (snoise(p) + offset) * pwr * value;
		value += increment;
		pwr *= pwHL;
		p *= lacunarity;
	}

	rmd = octaves - floor(octaves);
	if (rmd != 0.0) {
		increment = (snoise(p) + offset) * pwr * value;
		value += rmd * increment;
	}

	return value;
}

/* Hybrid Additive/Multiplicative Multifractal Terrain
 *
 * H: fractal dimension of the roughest area
 * lacunarity: gap between successive frequencies
 * octaves: number of frequencies in the fBm
 * offset: raises the terrain from `sea level'
 */

float noise_musgrave_hybrid_multi_fractal(vec3 p, float H, float lacunarity, float octaves, float offset, float gain)
{
	float result, signal, weight, rmd;
	float pwHL = pow(lacunarity, -H);
	float pwr = pwHL;

	result = snoise(p) + offset;
	weight = gain * result;
	p *= lacunarity;

	for (int i = 1; (weight > 0.001f) && (i < int(octaves)); i++) {
		if (weight > 1.0)
			weight = 1.0;

		signal = (snoise(p) + offset) * pwr;
		pwr *= pwHL;
		result += weight * signal;
		weight *= gain * signal;
		p *= lacunarity;
	}

	rmd = octaves - floor(octaves);
	if (rmd != 0.0)
		result += rmd * ((snoise(p) + offset) * pwr);

	return result;
}

/* Ridged Multifractal Terrain
 *
 * H: fractal dimension of the roughest area
 * lacunarity: gap between successive frequencies
 * octaves: number of frequencies in the fBm
 * offset: raises the terrain from `sea level'
 */

float noise_musgrave_ridged_multi_fractal(vec3 p, float H, float lacunarity, float octaves, float offset, float gain)
{
	float result, signal, weight;
	float pwHL = pow(lacunarity, -H);
	float pwr = pwHL;

	signal = offset - abs(snoise(p));
	signal *= signal;
	result = signal;
	weight = 1.0;

	for (int i = 1; i < int(octaves); i++) {
		p *= lacunarity;
		weight = clamp(signal * gain, 0.0, 1.0);
		signal = offset - abs(snoise(p));
		signal *= signal;
		signal *= weight;
		result += signal * pwr;
		pwr *= pwHL;
	}

	return result;
}

float svm_musgrave(int type,
                   float dimension,
                   float lacunarity,
                   float octaves,
                   float offset,
                   float intensity,
                   float gain,
                   vec3 p)
{
	if (type == 0 /* NODE_MUSGRAVE_MULTIFRACTAL */)
		return intensity * noise_musgrave_multi_fractal(p, dimension, lacunarity, octaves);
	else if (type == 1 /* NODE_MUSGRAVE_FBM */)
		return intensity * noise_musgrave_fBm(p, dimension, lacunarity, octaves);
	else if (type == 2 /* NODE_MUSGRAVE_HYBRID_MULTIFRACTAL */)
		return intensity * noise_musgrave_hybrid_multi_fractal(p, dimension, lacunarity, octaves, offset, gain);
	else if (type == 3 /* NODE_MUSGRAVE_RIDGED_MULTIFRACTAL */)
		return intensity * noise_musgrave_ridged_multi_fractal(p, dimension, lacunarity, octaves, offset, gain);
	else if (type == 4 /* NODE_MUSGRAVE_HETERO_TERRAIN */)
		return intensity * noise_musgrave_hetero_terrain(p, dimension, lacunarity, octaves, offset);
	return 0.0;
}

void node_tex_musgrave(vec3 co,
                       float scale,
                       float detail,
                       float dimension,
                       float lacunarity,
                       float offset,
                       float gain,
                       float type,
                       out vec4 color,
                       out float fac)
{
	fac = svm_musgrave(int(type),
	                   dimension,
	                   lacunarity,
	                   detail,
	                   offset,
	                   1.0,
	                   gain,
	                   co * scale);

	color = vec4(fac, fac, fac, 1.0);
}

void node_tex_sky(vec3 co, out vec4 color)
{
	color = vec4(1.0);
}

void node_tex_voronoi(vec3 co, float scale, float exponent, float coloring, out vec4 color, out float fac)
{
	vec3 p = co * scale;
	int xx, yy, zz, xi, yi, zi;
	float da[4];
	vec3 pa[4];

	xi = floor_to_int(p[0]);
	yi = floor_to_int(p[1]);
	zi = floor_to_int(p[2]);

	da[0] = 1e+10;
	da[1] = 1e+10;
	da[2] = 1e+10;
	da[3] = 1e+10;

	for (xx = xi - 1; xx <= xi + 1; xx++) {
		for (yy = yi - 1; yy <= yi + 1; yy++) {
			for (zz = zi - 1; zz <= zi + 1; zz++) {
				vec3 ip = vec3(xx, yy, zz);
				vec3 vp = cellnoise_color(ip);
				vec3 pd = p - (vp + ip);
				float d = dot(pd, pd);
				vp += vec3(xx, yy, zz);
				if (d < da[0]) {
					da[3] = da[2];
					da[2] = da[1];
					da[1] = da[0];
					da[0] = d;
					pa[3] = pa[2];
					pa[2] = pa[1];
					pa[1] = pa[0];
					pa[0] = vp;
				}
				else if (d < da[1]) {
					da[3] = da[2];
					da[2] = da[1];
					da[1] = d;

					pa[3] = pa[2];
					pa[2] = pa[1];
					pa[1] = vp;
				}
				else if (d < da[2]) {
					da[3] = da[2];
					da[2] = d;

					pa[3] = pa[2];
					pa[2] = vp;
				}
				else if (d < da[3]) {
					da[3] = d;
					pa[3] = vp;
				}
			}
		}
	}

	if (coloring == 0.0) {
		fac = abs(da[0]);
		color = vec4(fac, fac, fac, 1);
	}
	else {
		color = vec4(cellnoise_color(pa[0]), 1);
		fac = (color.x + color.y + color.z) * (1.0 / 3.0);
	}
}

float calc_wave(vec3 p, float distortion, float detail, float detail_scale, int wave_type, int wave_profile)
{
	float n;

	if (wave_type == 0) /* type bands */
		n = (p.x + p.y + p.z) * 10.0;
	else /* type rings */
		n = length(p) * 20.0;

	if (distortion != 0.0)
		n += distortion * noise_turbulence(p * detail_scale, detail, 0);

	if (wave_profile == 0) { /* profile sin */
		return 0.5 + 0.5 * sin(n);
	}
	else { /* profile saw */
		n /= 2.0 * M_PI;
		n -= int(n);
		return (n < 0.0) ? n + 1.0 : n;
	}
}

void node_tex_wave(
        vec3 co, float scale, float distortion, float detail, float detail_scale, float wave_type, float wave_profile,
        out vec4 color, out float fac)
{
	float f;
	f = calc_wave(co * scale, distortion, detail, detail_scale, int(wave_type), int(wave_profile));

	color = vec4(f, f, f, 1.0);
	fac = f;
}

/* light path */

void node_light_path(
	out float is_camera_ray,
	out float is_shadow_ray,
	out float is_diffuse_ray,
	out float is_glossy_ray,
	out float is_singular_ray,
	out float is_reflection_ray,
	out float is_transmission_ray,
	out float ray_length,
	out float ray_depth,
	out float diffuse_depth,
	out float glossy_depth,
	out float transparent_depth,
	out float transmission_depth)
{
#ifndef PROBE_CAPTURE
	is_camera_ray = 1.0;
	is_glossy_ray = 0.0;
	is_diffuse_ray = 0.0;
	is_reflection_ray = 0.0;
	is_transmission_ray = 0.0;
#else
	is_camera_ray = 0.0;
	is_glossy_ray = 1.0;
	is_diffuse_ray = 1.0;
	is_reflection_ray = 1.0;
	is_transmission_ray = 1.0;
#endif
	is_shadow_ray = 0.0;
	is_singular_ray = 0.0;
	ray_length = 1.0;
	ray_depth = 1.0;
	diffuse_depth = 1.0;
	glossy_depth = 1.0;
	transparent_depth = 1.0;
	transmission_depth = 1.0;
}

void node_light_falloff(float strength, float tsmooth, out float quadratic, out float linear, out float constant)
{
	quadratic = strength;
	linear = strength;
	constant = strength;
}

void node_object_info(mat4 obmat, vec3 info, out vec3 location, out float object_index, out float material_index, out float random)
{
	location = obmat[3].xyz;
	object_index = info.x;
	material_index = info.y;
	random = info.z;
}

void node_normal_map(vec4 tangent, vec3 normal, vec3 texnormal, out vec3 outnormal)
{
	vec3 B = tangent.w * cross(normal, tangent.xyz);

	outnormal = texnormal.x * tangent.xyz + texnormal.y * B + texnormal.z * normal;
	outnormal = normalize(outnormal);
}

void node_bump(float strength, float dist, float height, vec3 N, vec3 surf_pos, float invert, out vec3 result)
{
	if (invert != 0.0) {
		dist *= -1.0;
	}
	vec3 dPdx = dFdx(surf_pos);
	vec3 dPdy = dFdy(surf_pos);

	/* Get surface tangents from normal. */
	vec3 Rx = cross(dPdy, N);
	vec3 Ry = cross(N, dPdx);

	/* Compute surface gradient and determinant. */
	float det = dot(dPdx, Rx);
	float absdet = abs(det);

	float dHdx = dFdx(height);
	float dHdy = dFdy(height);
	vec3 surfgrad = dHdx * Rx + dHdy * Ry;

	strength = max(strength, 0.0);

	result = normalize(absdet * N - dist * sign(det) * surfgrad);
	result = normalize(strength * result + (1.0 - strength) * N);
}

void node_bevel(float radius, vec3 N, out vec3 result)
{
	result = N;
}

void node_hair_info(out float is_strand, out float intercept, out float thickness, out vec3 tangent, out float random)
{
#ifdef HAIR_SHADER
	is_strand = 1.0;
	intercept = hairTime;
	thickness = hairThickness;
	tangent = normalize(hairTangent);
	random = wang_hash_noise(uint(hairStrandID)); /* TODO: could be precomputed per strand instead. */
#else
	is_strand = 0.0;
	intercept = 0.0;
	thickness = 0.0;
	tangent = vec3(1.0);
	random = 0.0;
#endif
}

void node_displacement_object(float height, float midlevel, float scale, vec3 N, mat4 obmat, out vec3 result)
{
	N = (vec4(N, 0.0) * obmat).xyz;
	result = (height - midlevel) * scale * normalize(N);
	result = (obmat * vec4(result, 0.0)).xyz;
}

void node_displacement_world(float height, float midlevel, float scale, vec3 N, out vec3 result)
{
	result = (height - midlevel) * scale * normalize(N);
}

void node_vector_displacement_tangent(vec4 vector, float midlevel, float scale, vec4 tangent, vec3 normal, mat4 obmat, mat4 viewmat, out vec3 result)
{
	vec3 N_object = normalize(((vec4(normal, 0.0) * viewmat) * obmat).xyz);
	vec3 T_object = normalize(((vec4(tangent.xyz, 0.0) * viewmat) * obmat).xyz);
	vec3 B_object = tangent.w * normalize(cross(N_object, T_object));

	vec3 offset = (vector.xyz - vec3(midlevel)) * scale;
	result = offset.x * T_object + offset.y * N_object + offset.z * B_object;
	result = (obmat * vec4(result, 0.0)).xyz;
}

void node_vector_displacement_object(vec4 vector, float midlevel, float scale, mat4 obmat, out vec3 result)
{
	result = (vector.xyz - vec3(midlevel)) * scale;
	result = (obmat * vec4(result, 0.0)).xyz;
}

void node_vector_displacement_world(vec4 vector, float midlevel, float scale, out vec3 result)
{
	result = (vector.xyz - vec3(midlevel)) * scale;
}

/* output */

void node_output_material(Closure surface, Closure volume, vec3 displacement, out Closure result)
{
#ifdef VOLUMETRICS
	result = volume;
#else
	result = surface;
#endif
}

uniform float backgroundAlpha;

void node_output_world(Closure surface, Closure volume, out Closure result)
{
#ifndef VOLUMETRICS
	result.radiance = surface.radiance;
	result.opacity = backgroundAlpha;
#else
	result = volume;
#endif /* VOLUMETRICS */
}

#ifndef VOLUMETRICS
/* TODO : clean this ifdef mess */
/* EEVEE output */
void world_normals_get(out vec3 N)
{
#ifdef HAIR_SHADER
	vec3 B = normalize(cross(worldNormal, hairTangent));
	float cos_theta;
	if (hairThicknessRes == 1) {
		vec4 rand = texelFetch(utilTex, ivec3(ivec2(gl_FragCoord.xy) % LUT_SIZE, 2.0), 0);
		/* Random cosine normal distribution on the hair surface. */
		cos_theta = rand.x * 2.0 - 1.0;
	}
	else {
		/* Shade as a cylinder. */
		cos_theta = hairThickTime / hairThickness;
	}
	float sin_theta = sqrt(max(0.0, 1.0f - cos_theta*cos_theta));;
	N = normalize(worldNormal * sin_theta + B * cos_theta);
#else
	N = gl_FrontFacing ? worldNormal : -worldNormal;
#endif
}

void node_eevee_specular(
        vec4 diffuse, vec4 specular, float roughness, vec4 emissive, float transp, vec3 normal,
        float clearcoat, float clearcoat_roughness, vec3 clearcoat_normal,
        float occlusion, float ssr_id, out Closure result)
{
	vec3 out_diff, out_spec, ssr_spec;
	eevee_closure_default(normal, diffuse.rgb, specular.rgb, int(ssr_id), roughness, occlusion,
	                      out_diff, out_spec, ssr_spec);

	vec3 vN = normalize(mat3(ViewMatrix) * normal);
	result = CLOSURE_DEFAULT;
	result.radiance = out_diff * diffuse.rgb + out_spec + emissive.rgb;
	result.opacity = 1.0 - transp;
	result.ssr_data = vec4(ssr_spec, roughness);
	result.ssr_normal = normal_encode(vN, viewCameraVec);
	result.ssr_id = int(ssr_id);
}

void node_shader_to_rgba(Closure cl, out vec4 outcol, out float outalpha)
{
	vec4 spec_accum = vec4(0.0);
	if (ssrToggle && cl.ssr_id == outputSsrId) {
		vec3 V = cameraVec;
		vec3 vN = normal_decode(cl.ssr_normal, viewCameraVec);
		vec3 N = transform_direction(ViewMatrixInverse, vN);
		float roughness = cl.ssr_data.a;
		float roughnessSquared = max(1e-3, roughness * roughness);
		fallback_cubemap(N, V, worldPosition, viewPosition, roughness, roughnessSquared, spec_accum);
	}

	outalpha = cl.opacity;
	outcol = vec4((spec_accum.rgb * cl.ssr_data.rgb) + cl.radiance, 1.0);

#   ifdef USE_SSS
#		ifdef USE_SSS_ALBEDO
	outcol.rgb += cl.sss_data.rgb * cl.sss_albedo;
#   	else
	outcol.rgb += cl.sss_data.rgb;
#		endif
#	endif
}

#endif /* VOLUMETRICS */<|MERGE_RESOLUTION|>--- conflicted
+++ resolved
@@ -1801,34 +1801,7 @@
 	color = vec4(1.0, 0.0, 1.0, 1.0);
 }
 
-<<<<<<< HEAD
-void node_tex_image_tiled_map(vec3 co, out vec4 color, out vec3 map)
-{
-	float tx = floor(co.x);
-	float ty = floor(co.y);
-
-	if (tx < 0 || ty < 0 || tx >= 10)
-		map = vec3(0, 0, -1);
-	else
-		map = vec3(co.x - tx, co.y - ty, 10*ty + tx);
-
-	color = vec4(1.0, 0.0, 1.0, 1.0);
-}
-
-void node_tex_image_tile(vec3 map, float tile_id, sampler2D ima, vec4 in_color, out vec4 color, out float alpha)
-{
-	if (map.z == tile_id)
-		color = texture(ima, map.xy);
-	else
-		color = in_color;
-
-	alpha = color.a;
-}
-
-void node_tex_image(vec3 co, sampler2D ima, out vec4 color, out float alpha)
-=======
 void node_tex_image_linear(vec3 co, sampler2D ima, out vec4 color, out float alpha)
->>>>>>> f0714094
 {
 	color = texture(ima, co.xy);
 	alpha = color.a;
@@ -1904,6 +1877,59 @@
 {
 	/* use cubic for now */
 	node_tex_image_cubic(co, ima, color, alpha);
+}
+
+void node_tex_image_tiled_map(vec3 co, out vec4 color, out vec3 map)
+{
+	float tx = floor(co.x);
+	float ty = floor(co.y);
+
+	if (tx < 0 || ty < 0 || tx >= 10)
+		map = vec3(0, 0, -1);
+	else
+		map = vec3(co.x - tx, co.y - ty, 10*ty + tx);
+
+	color = vec4(1.0, 0.0, 1.0, 1.0);
+}
+
+void node_tex_image_tile_linear(vec3 map, float tile_id, sampler2D ima, vec4 in_color, out vec4 color, out float alpha)
+{
+	if (map.z == tile_id)
+		vec3 co = map.xyy;
+		node_tex_image_linear(co, ima, color, alpha);
+	else
+		color = in_color;
+		alpha = color.a;
+}
+
+void node_tex_image_tile_nearest(vec3 map, float tile_id, sampler2D ima, vec4 in_color, out vec4 color, out float alpha)
+{
+	if (map.z == tile_id)
+		vec3 co = map.xyy;
+		node_tex_image_nearest(co, ima, color, alpha);
+	else
+		color = in_color;
+		alpha = color.a;
+}
+
+void node_tex_image_tile_cubic(vec3 map, float tile_id, sampler2D ima, vec4 in_color, out vec4 color, out float alpha)
+{
+	if (map.z == tile_id)
+		vec3 co = map.xyy;
+		node_tex_image_cubic(co, ima, color, alpha);
+	else
+		color = in_color;
+		alpha = color.a;
+}
+
+void node_tex_image_tile_smart(vec3 map, float tile_id, sampler2D ima, vec4 in_color, out vec4 color, out float alpha)
+{
+	if (map.z == tile_id)
+		vec3 co = map.xyy;
+		node_tex_image_smart(co, ima, color, alpha);
+	else
+		color = in_color;
+		alpha = color.a;
 }
 
 void tex_box_sample_linear(vec3 texco,
