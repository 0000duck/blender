--- conflicted
+++ resolved
@@ -266,10 +266,7 @@
 	ID_PC   = MAKE_ID2('P', 'C'), /* PaintCurve  */
 	ID_CF   = MAKE_ID2('C', 'F'), /* CacheFile */
 	ID_WS   = MAKE_ID2('W', 'S'), /* WorkSpace */
-<<<<<<< HEAD
-=======
 	ID_PRB  = MAKE_ID2('P', 'R'), /* Probe */
->>>>>>> c2f6ca31
 } ID_Type;
 
 /* Only used as 'placeholder' in .blend files for directly linked datablocks. */
@@ -404,10 +401,7 @@
 	FILTER_ID_PA        = (1 << 27),
 	FILTER_ID_CF        = (1 << 28),
 	FILTER_ID_WS        = (1 << 29),
-<<<<<<< HEAD
-=======
 	FILTER_ID_PRB       = (1 << 30),
->>>>>>> c2f6ca31
 };
 
 /* IMPORTANT: this enum matches the order currently use in set_listbasepointers,
