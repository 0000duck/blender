/*
 * This program is free software; you can redistribute it and/or
 * modify it under the terms of the GNU General Public License
 * as published by the Free Software Foundation; either version 2
 * of the License, or (at your option) any later version.
 *
 * This program is distributed in the hope that it will be useful,
 * but WITHOUT ANY WARRANTY; without even the implied warranty of
 * MERCHANTABILITY or FITNESS FOR A PARTICULAR PURPOSE.  See the
 * GNU General Public License for more details.
 *
 * You should have received a copy of the GNU General Public License
 * along with this program; if not, write to the Free Software Foundation,
 * Inc., 51 Franklin Street, Fifth Floor, Boston, MA 02110-1301, USA.
 */

/** \file
 * \ingroup DNA
 */

#ifndef __DNA_MODIFIER_TYPES_H__
#define __DNA_MODIFIER_TYPES_H__

#include "DNA_defs.h"
#include "DNA_listBase.h"

/* WARNING ALERT! TYPEDEF VALUES ARE WRITTEN IN FILES! SO DO NOT CHANGE!
 * (ONLY ADD NEW ITEMS AT THE END)
 */

struct Mesh;
struct Scene;
struct Subdiv;

typedef enum ModifierType {
<<<<<<< HEAD
	eModifierType_None              = 0,
	eModifierType_Subsurf           = 1,
	eModifierType_Lattice           = 2,
	eModifierType_Curve             = 3,
	eModifierType_Build             = 4,
	eModifierType_Mirror            = 5,
	eModifierType_Decimate          = 6,
	eModifierType_Wave              = 7,
	eModifierType_Armature          = 8,
	eModifierType_Hook              = 9,
	eModifierType_Softbody          = 10,
	eModifierType_Boolean           = 11,
	eModifierType_Array             = 12,
	eModifierType_EdgeSplit         = 13,
	eModifierType_Displace          = 14,
	eModifierType_UVProject         = 15,
	eModifierType_Smooth            = 16,
	eModifierType_Cast              = 17,
	eModifierType_MeshDeform        = 18,
	eModifierType_ParticleSystem    = 19,
	eModifierType_ParticleInstance  = 20,
	eModifierType_Explode           = 21,
	eModifierType_Cloth             = 22,
	eModifierType_Collision         = 23,
	eModifierType_Bevel             = 24,
	eModifierType_Shrinkwrap        = 25,
	eModifierType_Fluidsim          = 26,
	eModifierType_Mask              = 27,
	eModifierType_SimpleDeform      = 28,
	eModifierType_Multires          = 29,
	eModifierType_Surface           = 30,
	eModifierType_Smoke             = 31,
	eModifierType_ShapeKey          = 32,
	eModifierType_Solidify          = 33,
	eModifierType_Screw             = 34,
	eModifierType_Warp              = 35,
	eModifierType_WeightVGEdit      = 36,
	eModifierType_WeightVGMix       = 37,
	eModifierType_WeightVGProximity = 38,
	eModifierType_Ocean             = 39,
	eModifierType_DynamicPaint      = 40,
	eModifierType_Remesh            = 41,
	eModifierType_Skin              = 42,
	eModifierType_LaplacianSmooth   = 43,
	eModifierType_Triangulate       = 44,
	eModifierType_UVWarp            = 45,
	eModifierType_MeshCache         = 46,
	eModifierType_LaplacianDeform   = 47,
	eModifierType_Wireframe         = 48,
	eModifierType_DataTransfer      = 49,
	eModifierType_NormalEdit        = 50,
	eModifierType_CorrectiveSmooth  = 51,
	eModifierType_MeshSequenceCache = 52,
	eModifierType_SurfaceDeform     = 53,
	eModifierType_WeightedNormal	= 54,
	eModifierType_FunctionDeform    = 55,
	eModifierType_FunctionPoints    = 56,
	NUM_MODIFIER_TYPES
=======
  eModifierType_None = 0,
  eModifierType_Subsurf = 1,
  eModifierType_Lattice = 2,
  eModifierType_Curve = 3,
  eModifierType_Build = 4,
  eModifierType_Mirror = 5,
  eModifierType_Decimate = 6,
  eModifierType_Wave = 7,
  eModifierType_Armature = 8,
  eModifierType_Hook = 9,
  eModifierType_Softbody = 10,
  eModifierType_Boolean = 11,
  eModifierType_Array = 12,
  eModifierType_EdgeSplit = 13,
  eModifierType_Displace = 14,
  eModifierType_UVProject = 15,
  eModifierType_Smooth = 16,
  eModifierType_Cast = 17,
  eModifierType_MeshDeform = 18,
  eModifierType_ParticleSystem = 19,
  eModifierType_ParticleInstance = 20,
  eModifierType_Explode = 21,
  eModifierType_Cloth = 22,
  eModifierType_Collision = 23,
  eModifierType_Bevel = 24,
  eModifierType_Shrinkwrap = 25,
  eModifierType_Fluidsim = 26,
  eModifierType_Mask = 27,
  eModifierType_SimpleDeform = 28,
  eModifierType_Multires = 29,
  eModifierType_Surface = 30,
  eModifierType_Smoke = 31,
  eModifierType_ShapeKey = 32,
  eModifierType_Solidify = 33,
  eModifierType_Screw = 34,
  eModifierType_Warp = 35,
  eModifierType_WeightVGEdit = 36,
  eModifierType_WeightVGMix = 37,
  eModifierType_WeightVGProximity = 38,
  eModifierType_Ocean = 39,
  eModifierType_DynamicPaint = 40,
  eModifierType_Remesh = 41,
  eModifierType_Skin = 42,
  eModifierType_LaplacianSmooth = 43,
  eModifierType_Triangulate = 44,
  eModifierType_UVWarp = 45,
  eModifierType_MeshCache = 46,
  eModifierType_LaplacianDeform = 47,
  eModifierType_Wireframe = 48,
  eModifierType_DataTransfer = 49,
  eModifierType_NormalEdit = 50,
  eModifierType_CorrectiveSmooth = 51,
  eModifierType_MeshSequenceCache = 52,
  eModifierType_SurfaceDeform = 53,
  eModifierType_WeightedNormal = 54,
  NUM_MODIFIER_TYPES,
>>>>>>> e12c08e8
} ModifierType;

typedef enum ModifierMode {
  eModifierMode_Realtime = (1 << 0),
  eModifierMode_Render = (1 << 1),
  eModifierMode_Editmode = (1 << 2),
  eModifierMode_OnCage = (1 << 3),
  eModifierMode_Expanded = (1 << 4),
  eModifierMode_Virtual = (1 << 5),
  eModifierMode_ApplyOnSpline = (1 << 6),
  eModifierMode_DisableTemporary = (1u << 31),
} ModifierMode;

typedef struct ModifierData {
  struct ModifierData *next, *prev;

  int type, mode;
  int stackindex;
  short flag;
  char _pad[2];
  /** MAX_NAME. */
  char name[64];

  char *error;

  /* Pointer to a ModifierData in the original domain. */
  struct ModifierData *orig_modifier_data;
  void *runtime;
} ModifierData;

typedef enum {
  /* This modifier has been inserted in local override, and hence can be fully edited. */
  eModifierFlag_StaticOverride_Local = (1 << 0),
  /* This modifier does not own its caches, but instead shares them with another modifier. */
  eModifierFlag_SharedCaches = (1 << 1),
} ModifierFlag;

/* not a real modifier */
typedef struct MappingInfoModifierData {
  ModifierData modifier;

  struct Tex *texture;
  struct Object *map_object;
  /** MAX_CUSTOMDATA_LAYER_NAME. */
  char uvlayer_name[64];
  int uvlayer_tmp;
  int texmapping;
} MappingInfoModifierData;

typedef enum {
  eSubsurfModifierFlag_Incremental = (1 << 0),
  eSubsurfModifierFlag_DebugIncr = (1 << 1),
  eSubsurfModifierFlag_ControlEdges = (1 << 2),
  /* DEPRECATED, ONLY USED FOR DO-VERSIONS */
  eSubsurfModifierFlag_SubsurfUv_DEPRECATED = (1 << 3),
  eSubsurfModifierFlag_UseCrease = (1 << 4),
} SubsurfModifierFlag;

typedef enum {
  SUBSURF_TYPE_CATMULL_CLARK = 0,
  SUBSURF_TYPE_SIMPLE = 1,
} eSubsurfModifierType;

typedef enum {
  SUBSURF_UV_SMOOTH_NONE = 0,
  SUBSURF_UV_SMOOTH_PRESERVE_CORNERS = 1,
  SUBSURF_UV_SMOOTH_PRESERVE_CORNERS_AND_JUNCTIONS = 2,
  SUBSURF_UV_SMOOTH_PRESERVE_CORNERS_JUNCTIONS_AND_CONCAVE = 3,
  SUBSURF_UV_SMOOTH_PRESERVE_BOUNDARIES = 4,
  SUBSURF_UV_SMOOTH_ALL = 5,
} eSubsurfUVSmooth;

typedef struct SubsurfModifierData {
  ModifierData modifier;

  short subdivType, levels, renderLevels, flags;
  short uv_smooth;
  short quality;
  char _pad[4];

  /* TODO(sergey): Get rid of those with the old CCG subdivision code. */
  void *emCache, *mCache;
} SubsurfModifierData;

typedef struct LatticeModifierData {
  ModifierData modifier;

  struct Object *object;
  /** Optional vertexgroup name, MAX_VGROUP_NAME. */
  char name[64];
  float strength;
  char _pad[4];
} LatticeModifierData;

typedef struct CurveModifierData {
  ModifierData modifier;

  struct Object *object;
  /** Optional vertexgroup name, MAX_VGROUP_NAME. */
  char name[64];
  /** Axis along which curve deforms. */
  short defaxis;
  char _pad[6];
} CurveModifierData;

/* CurveModifierData->defaxis */
enum {
  MOD_CURVE_POSX = 1,
  MOD_CURVE_POSY = 2,
  MOD_CURVE_POSZ = 3,
  MOD_CURVE_NEGX = 4,
  MOD_CURVE_NEGY = 5,
  MOD_CURVE_NEGZ = 6,
};

typedef struct BuildModifierData {
  ModifierData modifier;

  float start, length;
  short flag;

  /** (bool) whether order of vertices is randomized - legacy files (for readfile conversion). */
  short randomize;
  /** (int) random seed. */
  int seed;
} BuildModifierData;

/* Build Modifier -> flag */
enum {
  /** order of vertices is randomized */
  MOD_BUILD_FLAG_RANDOMIZE = (1 << 0),
  /** frame range is reversed, resulting in a deconstruction effect */
  MOD_BUILD_FLAG_REVERSE = (1 << 1),
};

/* Mask Modifier */
typedef struct MaskModifierData {
  ModifierData modifier;

  /** Armature to use to in place of hardcoded vgroup. */
  struct Object *ob_arm;
  /** Name of vertex group to use to mask, MAX_VGROUP_NAME. */
  char vgroup[64];

  /** Using armature or hardcoded vgroup. */
  short mode;
  /** Flags for various things. */
  short flag;
  float threshold;
} MaskModifierData;

/* Mask Modifier -> mode */
enum {
  MOD_MASK_MODE_VGROUP = 0,
  MOD_MASK_MODE_ARM = 1,
};

/* Mask Modifier -> flag */
enum {
  MOD_MASK_INV = (1 << 0),
};

typedef struct ArrayModifierData {
  ModifierData modifier;

  /* the object with which to cap the start of the array  */
  struct Object *start_cap;
  /* the object with which to cap the end of the array  */
  struct Object *end_cap;
  /* the curve object to use for MOD_ARR_FITCURVE */
  struct Object *curve_ob;
  /* the object to use for object offset */
  struct Object *offset_ob;
  /* a constant duplicate offset;
   * 1 means the duplicates are 1 unit apart
   */
  float offset[3];
  /* a scaled factor for duplicate offsets;
   * 1 means the duplicates are 1 object-width apart
   */
  float scale[3];
  /* the length over which to distribute the duplicates */
  float length;
  /* the limit below which to merge vertices in adjacent duplicates */
  float merge_dist;
  /* determines how duplicate count is calculated; one of:
   * - MOD_ARR_FIXEDCOUNT -> fixed
   * - MOD_ARR_FITLENGTH  -> calculated to fit a set length
   * - MOD_ARR_FITCURVE   -> calculated to fit the length of a Curve object
   */
  int fit_type;
  /* flags specifying how total offset is calculated; binary OR of:
   * - MOD_ARR_OFF_CONST    -> total offset += offset
   * - MOD_ARR_OFF_RELATIVE -> total offset += relative * object width
   * - MOD_ARR_OFF_OBJ      -> total offset += offset_ob's matrix
   * total offset is the sum of the individual enabled offsets
   */
  int offset_type;
  /* general flags:
   * MOD_ARR_MERGE -> merge vertices in adjacent duplicates
   */
  int flags;
  /* the number of duplicates to generate for MOD_ARR_FIXEDCOUNT */
  int count;
  float uv_offset[2];
} ArrayModifierData;

/* ArrayModifierData->fit_type */
enum {
  MOD_ARR_FIXEDCOUNT = 0,
  MOD_ARR_FITLENGTH = 1,
  MOD_ARR_FITCURVE = 2,
};

/* ArrayModifierData->offset_type */
enum {
  MOD_ARR_OFF_CONST = (1 << 0),
  MOD_ARR_OFF_RELATIVE = (1 << 1),
  MOD_ARR_OFF_OBJ = (1 << 2),
};

/* ArrayModifierData->flags */
enum {
  MOD_ARR_MERGE = (1 << 0),
  MOD_ARR_MERGEFINAL = (1 << 1),
};

typedef struct MirrorModifierData {
  ModifierData modifier;

  /** Deprecated, use flag instead. */
  short axis DNA_DEPRECATED;
  short flag;
  float tolerance;
  float uv_offset[2];
  float uv_offset_copy[2];
  struct Object *mirror_ob;
} MirrorModifierData;

/* MirrorModifierData->flag */
enum {
  MOD_MIR_CLIPPING = (1 << 0),
  MOD_MIR_MIRROR_U = (1 << 1),
  MOD_MIR_MIRROR_V = (1 << 2),
  MOD_MIR_AXIS_X = (1 << 3),
  MOD_MIR_AXIS_Y = (1 << 4),
  MOD_MIR_AXIS_Z = (1 << 5),
  MOD_MIR_VGROUP = (1 << 6),
  MOD_MIR_NO_MERGE = (1 << 7),
  MOD_MIR_BISECT_AXIS_X = (1 << 8),
  MOD_MIR_BISECT_AXIS_Y = (1 << 9),
  MOD_MIR_BISECT_AXIS_Z = (1 << 10),
  MOD_MIR_BISECT_FLIP_AXIS_X = (1 << 11),
  MOD_MIR_BISECT_FLIP_AXIS_Y = (1 << 12),
  MOD_MIR_BISECT_FLIP_AXIS_Z = (1 << 13),
};

typedef struct EdgeSplitModifierData {
  ModifierData modifier;

  /** Angle above which edges should be split. */
  float split_angle;
  int flags;
} EdgeSplitModifierData;

/* EdgeSplitModifierData->flags */
enum {
  MOD_EDGESPLIT_FROMANGLE = (1 << 1),
  MOD_EDGESPLIT_FROMFLAG = (1 << 2),
};

typedef struct BevelModifierData {
  ModifierData modifier;

  /** The "raw" bevel value (distance/amount to bevel). */
  float value;
  /** The resolution (as originally coded, it is the number of recursive bevels). */
  int res;
  /** General option flags. */
  short flags;
  /** Used to interpret the bevel value. */
  short val_flags;
  /** Flags to tell the tool how to limit the bevel. */
  short lim_flags;
  /** Flags to direct how edge weights are applied to verts. */
  short e_flags;
  /** Material index if >= 0, else material inherited from surrounding faces. */
  short mat;
  short edge_flags;
  short face_str_mode;
  /* patterns to use for mitering non-reflex and reflex miter edges */
  short miter_inner;
  short miter_outer;
  char _pad0[2];
  /** Controls profile shape (0->1, .5 is round). */
  float profile;
  /** if the MOD_BEVEL_ANGLE is set,
   * this will be how "sharp" an edge must be before it gets beveled */
  float bevel_angle;
  float spread;
  /** if the MOD_BEVEL_VWEIGHT option is set,
   * this will be the name of the vert group, MAX_VGROUP_NAME */
  char defgrp_name[64];
} BevelModifierData;

/* BevelModifierData->flags and BevelModifierData->lim_flags */
enum {
  MOD_BEVEL_VERT = (1 << 1),
  /*  unused                  = (1 << 2), */
  MOD_BEVEL_ANGLE = (1 << 3),
  MOD_BEVEL_WEIGHT = (1 << 4),
  MOD_BEVEL_VGROUP = (1 << 5),
  /*  unused                  = (1 << 7), */
  /*  unused                  = (1 << 8), */
  /*  unused                  = (1 << 9), */
  /*  unused                  = (1 << 10), */
  /*  unused                  = (1 << 11), */
  /*  unused                  = (1 << 12), */
  MOD_BEVEL_OVERLAP_OK = (1 << 13),
  MOD_BEVEL_EVEN_WIDTHS = (1 << 14),
  MOD_BEVEL_HARDEN_NORMALS = (1 << 15),
};

/* BevelModifierData->val_flags (not used as flags any more) */
enum {
  MOD_BEVEL_AMT_OFFSET = 0,
  MOD_BEVEL_AMT_WIDTH = 1,
  MOD_BEVEL_AMT_DEPTH = 2,
  MOD_BEVEL_AMT_PERCENT = 3,
};

/* BevelModifierData->edge_flags */
enum {
  MOD_BEVEL_MARK_SEAM = (1 << 0),
  MOD_BEVEL_MARK_SHARP = (1 << 1),
};

/* BevelModifierData->face_str_mode */
enum {
  MOD_BEVEL_FACE_STRENGTH_NONE,
  MOD_BEVEL_FACE_STRENGTH_NEW,
  MOD_BEVEL_FACE_STRENGTH_AFFECTED,
  MOD_BEVEL_FACE_STRENGTH_ALL,
};

/* BevelModifier->miter_inner and ->miter_outer */
enum {
  MOD_BEVEL_MITER_SHARP,
  MOD_BEVEL_MITER_PATCH,
  MOD_BEVEL_MITER_ARC,
};

typedef struct SmokeModifierData {
  ModifierData modifier;

  struct SmokeDomainSettings *domain;
  /** Inflow, outflow, smoke objects. */
  struct SmokeFlowSettings *flow;
  /** Collision objects. */
  struct SmokeCollSettings *coll;
  float time;
  /** Domain, inflow, outflow, .... */
  int type;
} SmokeModifierData;

/* Smoke modifier flags */
enum {
  MOD_SMOKE_TYPE_DOMAIN = (1 << 0),
  MOD_SMOKE_TYPE_FLOW = (1 << 1),
  MOD_SMOKE_TYPE_COLL = (1 << 2),
};

typedef struct DisplaceModifierData {
<<<<<<< HEAD
	ModifierData modifier;

	/* keep in sync with MappingInfoModifierData */
	struct Tex *texture;
	struct Object *map_object;
	/** MAX_CUSTOMDATA_LAYER_NAME. */
	char uvlayer_name[64];
	int uvlayer_tmp;
	int texmapping;
	/* end MappingInfoModifierData */

	float strength;
	int direction;
	/** MAX_VGROUP_NAME. */
	char defgrp_name[64];
	float midlevel;
	int space;
	struct bNodeTree *function_tree;
=======
  ModifierData modifier;

  /* keep in sync with MappingInfoModifierData */
  struct Tex *texture;
  struct Object *map_object;
  /** MAX_CUSTOMDATA_LAYER_NAME. */
  char uvlayer_name[64];
  int uvlayer_tmp;
  int texmapping;
  /* end MappingInfoModifierData */

  float strength;
  int direction;
  /** MAX_VGROUP_NAME. */
  char defgrp_name[64];
  float midlevel;
  int space;
>>>>>>> e12c08e8
} DisplaceModifierData;

/* DisplaceModifierData->direction */
enum {
  MOD_DISP_DIR_X = 0,
  MOD_DISP_DIR_Y = 1,
  MOD_DISP_DIR_Z = 2,
  MOD_DISP_DIR_NOR = 3,
  MOD_DISP_DIR_RGB_XYZ = 4,
  MOD_DISP_DIR_CLNOR = 5,
};

/* DisplaceModifierData->texmapping */
enum {
  MOD_DISP_MAP_LOCAL = 0,
  MOD_DISP_MAP_GLOBAL = 1,
  MOD_DISP_MAP_OBJECT = 2,
  MOD_DISP_MAP_UV = 3,
};

/* DisplaceModifierData->space */
enum {
  MOD_DISP_SPACE_LOCAL = 0,
  MOD_DISP_SPACE_GLOBAL = 1,
};

typedef struct UVProjectModifierData {
  ModifierData modifier;

  /* the objects which do the projecting */
  /** MOD_UVPROJECT_MAXPROJECTORS. */
  struct Object *projectors[10];
  char _pad2[4];
  int num_projectors;
  float aspectx, aspecty;
  float scalex, scaley;
  /** MAX_CUSTOMDATA_LAYER_NAME. */
  char uvlayer_name[64];
  int uvlayer_tmp;
  char _pad[4];
} UVProjectModifierData;

#define MOD_UVPROJECT_MAXPROJECTORS 10

/* UVProjectModifierData->flags */
enum {
  MOD_UVPROJECT_OVERRIDEIMAGE = (1 << 0),
};

typedef struct DecimateModifierData {
  ModifierData modifier;

  /** (mode == MOD_DECIM_MODE_COLLAPSE). */
  float percent;
  /** (mode == MOD_DECIM_MODE_UNSUBDIV). */
  short iter;
  /** (mode == MOD_DECIM_MODE_DISSOLVE). */
  char delimit;
  /** (mode == MOD_DECIM_MODE_COLLAPSE). */
  char symmetry_axis;
  /** (mode == MOD_DECIM_MODE_DISSOLVE). */
  float angle;

  /** MAX_VGROUP_NAME. */
  char defgrp_name[64];
  float defgrp_factor;
  short flag, mode;

  /* runtime only */
  int face_count;
} DecimateModifierData;

enum {
  MOD_DECIM_FLAG_INVERT_VGROUP = (1 << 0),
  /** for collapse only. dont convert tri pairs back to quads */
  MOD_DECIM_FLAG_TRIANGULATE = (1 << 1),
  /** for dissolve only. collapse all verts between 2 faces */
  MOD_DECIM_FLAG_ALL_BOUNDARY_VERTS = (1 << 2),
  MOD_DECIM_FLAG_SYMMETRY = (1 << 3),
};

enum {
  MOD_DECIM_MODE_COLLAPSE,
  MOD_DECIM_MODE_UNSUBDIV,
  /** called planar in the UI */
  MOD_DECIM_MODE_DISSOLVE,
};

typedef struct SmoothModifierData {
  ModifierData modifier;
  float fac;
  /** MAX_VGROUP_NAME. */
  char defgrp_name[64];
  short flag, repeat;

} SmoothModifierData;

/* Smooth modifier flags */
enum {
  MOD_SMOOTH_X = (1 << 1),
  MOD_SMOOTH_Y = (1 << 2),
  MOD_SMOOTH_Z = (1 << 3),
};

typedef struct CastModifierData {
  ModifierData modifier;

  struct Object *object;
  float fac;
  float radius;
  float size;
  /** MAX_VGROUP_NAME. */
  char defgrp_name[64];
  short flag, type;
} CastModifierData;

/* Cast modifier flags */
enum {
  /* And what bout (1 << 0) flag? ;) */
  MOD_CAST_X = (1 << 1),
  MOD_CAST_Y = (1 << 2),
  MOD_CAST_Z = (1 << 3),
  MOD_CAST_USE_OB_TRANSFORM = (1 << 4),
  MOD_CAST_SIZE_FROM_RADIUS = (1 << 5),
};

/* Cast modifier projection types */
enum {
  MOD_CAST_TYPE_SPHERE = 0,
  MOD_CAST_TYPE_CYLINDER = 1,
  MOD_CAST_TYPE_CUBOID = 2,
};

typedef struct WaveModifierData {
  ModifierData modifier;

  /* keep in sync with MappingInfoModifierData */
  struct Tex *texture;
  struct Object *map_object;
  /** MAX_CUSTOMDATA_LAYER_NAME. */
  char uvlayer_name[64];
  int uvlayer_tmp;
  int texmapping;
  /* end MappingInfoModifierData */

  struct Object *objectcenter;
  /** MAX_VGROUP_NAME. */
  char defgrp_name[64];

  short flag;
  char _pad[2];

  float startx, starty, height, width;
  float narrow, speed, damp, falloff;

  float timeoffs, lifetime;
  char _pad1[4];
} WaveModifierData;

/* WaveModifierData.flag */
enum {
  /* And what bout (1 << 0) flag? ;) */
  MOD_WAVE_X = (1 << 1),
  MOD_WAVE_Y = (1 << 2),
  MOD_WAVE_CYCL = (1 << 3),
  MOD_WAVE_NORM = (1 << 4),
  MOD_WAVE_NORM_X = (1 << 5),
  MOD_WAVE_NORM_Y = (1 << 6),
  MOD_WAVE_NORM_Z = (1 << 7),
};

typedef struct ArmatureModifierData {
  ModifierData modifier;

  /** Deformflag replaces armature->deformflag. */
  short deformflag, multi;
  char _pad2[4];
  struct Object *object;
  /** Stored input of previous modifier, for vertexgroup blending. */
  float *prevCos;
  /** MAX_VGROUP_NAME. */
  char defgrp_name[64];
} ArmatureModifierData;

enum {
  MOD_HOOK_UNIFORM_SPACE = (1 << 0),
};

/* same as WarpModifierFalloff */
typedef enum {
  eHook_Falloff_None = 0,
  eHook_Falloff_Curve = 1,
  eHook_Falloff_Sharp = 2,     /* PROP_SHARP */
  eHook_Falloff_Smooth = 3,    /* PROP_SMOOTH */
  eHook_Falloff_Root = 4,      /* PROP_ROOT */
  eHook_Falloff_Linear = 5,    /* PROP_LIN */
  eHook_Falloff_Const = 6,     /* PROP_CONST */
  eHook_Falloff_Sphere = 7,    /* PROP_SPHERE */
  eHook_Falloff_InvSquare = 8, /* PROP_INVSQUARE */
  /* PROP_RANDOM not used */
} HookModifierFalloff;

typedef struct HookModifierData {
  ModifierData modifier;

  struct Object *object;
  /** Optional name of bone target, MAX_ID_NAME-2. */
  char subtarget[64];

  char flag;
  /** Use enums from WarpModifier (exact same functionality). */
  char falloff_type;
  char _pad[6];
  /** Matrix making current transform unmodified. */
  float parentinv[4][4];
  /** Visualization of hook. */
  float cent[3];
  /** If not zero, falloff is distance where influence zero. */
  float falloff;

  struct CurveMapping *curfalloff;

  /** If NULL, it's using vertexgroup. */
  int *indexar;
  int totindex;
  float force;
  /** Optional vertexgroup name, MAX_VGROUP_NAME. */
  char name[64];
} HookModifierData;

typedef struct SoftbodyModifierData {
  ModifierData modifier;
} SoftbodyModifierData;

typedef struct ClothModifierData {
  ModifierData modifier;

  /** The internal data structure for cloth. */
  struct Cloth *clothObject;
  /** Definition is in DNA_cloth_types.h. */
  struct ClothSimSettings *sim_parms;
  /** Definition is in DNA_cloth_types.h. */
  struct ClothCollSettings *coll_parms;

  /* PointCache can be shared with other instances of ClothModifierData.
   * Inspect (modifier.flag & eModifierFlag_SharedCaches) to find out. */
  /** Definition is in DNA_object_force_types.h. */
  struct PointCache *point_cache;
  struct ListBase ptcaches;

  /* XXX nasty hack, remove once hair can be separated from cloth modifier data */
  struct ClothHairData *hairdata;
  /* grid geometry values of hair continuum */
  float hair_grid_min[3];
  float hair_grid_max[3];
  int hair_grid_res[3];
  float hair_grid_cellsize;

  struct ClothSolverResult *solver_result;
} ClothModifierData;

typedef struct CollisionModifierData {
  ModifierData modifier;

  /** Position at the beginning of the frame. */
  struct MVert *x;
  /** Position at the end of the frame. */
  struct MVert *xnew;
  /** Unused atm, but was discussed during sprint. */
  struct MVert *xold;
  /** New position at the actual inter-frame step. */
  struct MVert *current_xnew;
  /** Position at the actual inter-frame step. */
  struct MVert *current_x;
  /** (xnew - x) at the actual inter-frame step. */
  struct MVert *current_v;

  struct MVertTri *tri;

  unsigned int mvert_num;
  unsigned int tri_num;
  /** Cfra time of modifier. */
  float time_x, time_xnew;
  /** Collider doesn't move this frame, i.e. x[].co==xnew[].co. */
  char is_static;
  char _pad[7];

  /** Bounding volume hierarchy for this cloth object. */
  struct BVHTree *bvhtree;
} CollisionModifierData;

typedef struct SurfaceModifierData {
  ModifierData modifier;

  /** Old position. */
  struct MVert *x;
  /** Velocity. */
  struct MVert *v;

  struct Mesh *mesh;

  /** Bounding volume hierarchy of the mesh faces. */
  struct BVHTreeFromMesh *bvhtree;

  int cfra, numverts;
} SurfaceModifierData;

typedef struct BooleanModifierData {
  ModifierData modifier;

  struct Object *object;
  char operation;
  char _pad[2];
  char bm_flag;
  float double_threshold;
} BooleanModifierData;

typedef enum {
  eBooleanModifierOp_Intersect = 0,
  eBooleanModifierOp_Union = 1,
  eBooleanModifierOp_Difference = 2,
} BooleanModifierOp;

/* bm_flag (only used when G_DEBUG) */
enum {
  eBooleanModifierBMeshFlag_BMesh_Separate = (1 << 0),
  eBooleanModifierBMeshFlag_BMesh_NoDissolve = (1 << 1),
  eBooleanModifierBMeshFlag_BMesh_NoConnectRegions = (1 << 2),
};

typedef struct MDefInfluence {
  int vertex;
  float weight;
} MDefInfluence;

typedef struct MDefCell {
  int offset;
  int totinfluence;
} MDefCell;

typedef struct MeshDeformModifierData {
  ModifierData modifier;

  /** Mesh object. */
  struct Object *object;
  /** Optional vertexgroup name, MAX_VGROUP_NAME. */
  char defgrp_name[64];

  short gridsize, flag;
  char _pad[4];

  /* result of static binding */
  /** Influences. */
  MDefInfluence *bindinfluences;
  /** Offsets into influences array. */
  int *bindoffsets;
  /** Coordinates that cage was bound with. */
  float *bindcagecos;
  /** Total vertices in mesh and cage. */
  int totvert, totcagevert;

  /* result of dynamic binding */
  /** Grid with dynamic binding cell points. */
  MDefCell *dyngrid;
  /** Dynamic binding vertex influences. */
  MDefInfluence *dyninfluences;
  /** Is this vertex bound or not?. */
  int *dynverts;
  /** Size of the dynamic bind grid. */
  int dyngridsize;
  /** Total number of vertex influences. */
  int totinfluence;
  /** Offset of the dynamic bind grid. */
  float dyncellmin[3];
  /** Width of dynamic bind cell. */
  float dyncellwidth;
  /** Matrix of cage at binding time. */
  float bindmat[4][4];

  /* deprecated storage */
  /** Deprecated inefficient storage. */
  float *bindweights;
  /** Deprecated storage of cage coords. */
  float *bindcos;

  /* runtime */
  void (*bindfunc)(struct MeshDeformModifierData *mmd,
                   struct Mesh *cagemesh,
                   float *vertexcos,
                   int totvert,
                   float cagemat[4][4]);
} MeshDeformModifierData;

enum {
  MOD_MDEF_INVERT_VGROUP = (1 << 0),
  MOD_MDEF_DYNAMIC_BIND = (1 << 1),
};

enum {
  MOD_MDEF_VOLUME = 0,
  MOD_MDEF_SURFACE = 1,
};

typedef struct ParticleSystemModifierData {
  ModifierData modifier;

  struct ParticleSystem *psys;
  /** Final Mesh - its topology may differ from orig mesh. */
  struct Mesh *mesh_final;
  /** Original mesh that particles are attached to. */
  struct Mesh *mesh_original;
  int totdmvert, totdmedge, totdmface;
  short flag;
  char _pad[2];
} ParticleSystemModifierData;

typedef enum {
  eParticleSystemFlag_Pars = (1 << 0),
  eParticleSystemFlag_psys_updated = (1 << 1),
  eParticleSystemFlag_file_loaded = (1 << 2),
} ParticleSystemModifierFlag;

typedef enum {
  eParticleInstanceFlag_Parents = (1 << 0),
  eParticleInstanceFlag_Children = (1 << 1),
  eParticleInstanceFlag_Path = (1 << 2),
  eParticleInstanceFlag_Unborn = (1 << 3),
  eParticleInstanceFlag_Alive = (1 << 4),
  eParticleInstanceFlag_Dead = (1 << 5),
  eParticleInstanceFlag_KeepShape = (1 << 6),
  eParticleInstanceFlag_UseSize = (1 << 7),
} ParticleInstanceModifierFlag;

typedef enum {
  eParticleInstanceSpace_World = 0,
  eParticleInstanceSpace_Local = 1,
} ParticleInstanceModifierSpace;

typedef struct ParticleInstanceModifierData {
  ModifierData modifier;

  struct Object *ob;
  short psys, flag, axis, space;
  float position, random_position;
  float rotation, random_rotation;
  float particle_amount, particle_offset;
  /** MAX_CUSTOMDATA_LAYER_NAME. */
  char index_layer_name[64];
  /** MAX_CUSTOMDATA_LAYER_NAME. */
  char value_layer_name[64];
} ParticleInstanceModifierData;

typedef enum {
  eExplodeFlag_CalcFaces = (1 << 0),
  eExplodeFlag_PaSize = (1 << 1),
  eExplodeFlag_EdgeCut = (1 << 2),
  eExplodeFlag_Unborn = (1 << 3),
  eExplodeFlag_Alive = (1 << 4),
  eExplodeFlag_Dead = (1 << 5),
} ExplodeModifierFlag;

typedef struct ExplodeModifierData {
  ModifierData modifier;

  int *facepa;
  short flag, vgroup;
  float protect;
  /** MAX_CUSTOMDATA_LAYER_NAME. */
  char uvname[64];
} ExplodeModifierData;

typedef struct MultiresModifierData {
  ModifierData modifier;

  char lvl, sculptlvl, renderlvl, totlvl;
  char simple, flags, _pad[2];
  short quality;
  short uv_smooth;
  char _pad2[4];
} MultiresModifierData;

typedef enum {
  eMultiresModifierFlag_ControlEdges = (1 << 0),
  /* DEPRECATED, only used for versioning. */
  eMultiresModifierFlag_PlainUv_DEPRECATED = (1 << 1),
  eMultiresModifierFlag_UseCrease = (1 << 2),
} MultiresModifierFlag;

typedef struct FluidsimModifierData {
  ModifierData modifier;

  /** Definition is in DNA_object_fluidsim_types.h. */
  struct FluidsimSettings *fss;
} FluidsimModifierData;

typedef struct ShrinkwrapModifierData {
  ModifierData modifier;

  /** Shrink target. */
  struct Object *target;
  /** Additional shrink target. */
  struct Object *auxTarget;
  /** Optional vertexgroup name, MAX_VGROUP_NAME. */
  char vgroup_name[64];
  /** Distance offset to keep from mesh/projection point. */
  float keepDist;
  /** Shrink type projection. */
  short shrinkType;
  /** Shrink options. */
  char shrinkOpts;
  /** Shrink to surface mode. */
  char shrinkMode;
  /** Limit the projection ray cast. */
  float projLimit;
  /** Axis to project over. */
  char projAxis;

  /** If using projection over vertex normal this controls the level of subsurface that must be
   * done before getting the vertex coordinates and normal
   */
  char subsurfLevels;

  char _pad[2];
} ShrinkwrapModifierData;

/* Shrinkwrap->shrinkType */
enum {
  MOD_SHRINKWRAP_NEAREST_SURFACE = 0,
  MOD_SHRINKWRAP_PROJECT = 1,
  MOD_SHRINKWRAP_NEAREST_VERTEX = 2,
  MOD_SHRINKWRAP_TARGET_PROJECT = 3,
};

/* Shrinkwrap->shrinkMode */
enum {
  /** Move vertex to the surface of the target object (keepDist towards original position) */
  MOD_SHRINKWRAP_ON_SURFACE = 0,
  /** Move the vertex inside the target object; don't change if already inside */
  MOD_SHRINKWRAP_INSIDE = 1,
  /** Move the vertex outside the target object; don't change if already outside */
  MOD_SHRINKWRAP_OUTSIDE = 2,
  /** Move vertex to the surface of the target object, with keepDist towards the outside */
  MOD_SHRINKWRAP_OUTSIDE_SURFACE = 3,
  /** Move vertex to the surface of the target object, with keepDist along the normal */
  MOD_SHRINKWRAP_ABOVE_SURFACE = 4,
};

/* Shrinkwrap->shrinkOpts */
enum {
  /** allow shrinkwrap to move the vertex in the positive direction of axis */
  MOD_SHRINKWRAP_PROJECT_ALLOW_POS_DIR = (1 << 0),
  /** allow shrinkwrap to move the vertex in the negative direction of axis */
  MOD_SHRINKWRAP_PROJECT_ALLOW_NEG_DIR = (1 << 1),

  /** ignore vertex moves if a vertex ends projected on a front face of the target */
  MOD_SHRINKWRAP_CULL_TARGET_FRONTFACE = (1 << 3),
  /** ignore vertex moves if a vertex ends projected on a back face of the target */
  MOD_SHRINKWRAP_CULL_TARGET_BACKFACE = (1 << 4),

#ifdef DNA_DEPRECATED_ALLOW
  /** distance is measure to the front face of the target */
  MOD_SHRINKWRAP_KEEP_ABOVE_SURFACE = (1 << 5),
#endif

  MOD_SHRINKWRAP_INVERT_VGROUP = (1 << 6),
  MOD_SHRINKWRAP_INVERT_CULL_TARGET = (1 << 7),
};

#define MOD_SHRINKWRAP_CULL_TARGET_MASK \
  (MOD_SHRINKWRAP_CULL_TARGET_FRONTFACE | MOD_SHRINKWRAP_CULL_TARGET_BACKFACE)

/* Shrinkwrap->projAxis */
enum {
  /** projection over normal is used if no axis is selected */
  MOD_SHRINKWRAP_PROJECT_OVER_NORMAL = 0,
  MOD_SHRINKWRAP_PROJECT_OVER_X_AXIS = (1 << 0),
  MOD_SHRINKWRAP_PROJECT_OVER_Y_AXIS = (1 << 1),
  MOD_SHRINKWRAP_PROJECT_OVER_Z_AXIS = (1 << 2),
};

typedef struct SimpleDeformModifierData {
  ModifierData modifier;

  /** Object to control the origin of modifier space coordinates. */
  struct Object *origin;
  /** Optional vertexgroup name, MAX_VGROUP_NAME. */
  char vgroup_name[64];
  /** Factors to control simple deforms. */
  float factor;
  /** Lower and upper limit. */
  float limit[2];

  /** Deform function. */
  char mode;
  /** Lock axis (for taper and stretch). */
  char axis;
  /** Axis to perform the deform on (default is X, but can be overridden by origin. */
  char deform_axis;
  char flag;

} SimpleDeformModifierData;

/* SimpleDeform->flag */
enum {
  MOD_SIMPLEDEFORM_FLAG_INVERT_VGROUP = (1 << 0),
};

enum {
  MOD_SIMPLEDEFORM_MODE_TWIST = 1,
  MOD_SIMPLEDEFORM_MODE_BEND = 2,
  MOD_SIMPLEDEFORM_MODE_TAPER = 3,
  MOD_SIMPLEDEFORM_MODE_STRETCH = 4,
};

enum {
  MOD_SIMPLEDEFORM_LOCK_AXIS_X = (1 << 0),
  MOD_SIMPLEDEFORM_LOCK_AXIS_Y = (1 << 1),
  MOD_SIMPLEDEFORM_LOCK_AXIS_Z = (1 << 2),
};

typedef struct ShapeKeyModifierData {
  ModifierData modifier;
} ShapeKeyModifierData;

typedef struct SolidifyModifierData {
  ModifierData modifier;

  /** Name of vertex group to use, MAX_VGROUP_NAME. */
  char defgrp_name[64];
  /** New surface offset leve.l*/
  float offset;
  /** Midpoint of the offset . */
  float offset_fac;
  /** factor for the minimum weight to use when vgroups are used,
   * avoids 0.0 weights giving duplicate geometry */
  float offset_fac_vg;
  /** Clamp offset based on surrounding geometry. */
  float offset_clamp;
  char _pad[4];
  float crease_inner;
  float crease_outer;
  float crease_rim;
  int flag;
  short mat_ofs;
  short mat_ofs_rim;
} SolidifyModifierData;

enum {
  MOD_SOLIDIFY_RIM = (1 << 0),
  MOD_SOLIDIFY_EVEN = (1 << 1),
  MOD_SOLIDIFY_NORMAL_CALC = (1 << 2),
  MOD_SOLIDIFY_VGROUP_INV = (1 << 3),
#ifdef DNA_DEPRECATED
  MOD_SOLIDIFY_RIM_MATERIAL = (1 << 4), /* deprecated, used in do_versions */
#endif
  MOD_SOLIDIFY_FLIP = (1 << 5),
  MOD_SOLIDIFY_NOSHELL = (1 << 6),
};

typedef struct ScrewModifierData {
  ModifierData modifier;

  struct Object *ob_axis;
  unsigned int steps;
  unsigned int render_steps;
  unsigned int iter;
  float screw_ofs;
  float angle;
  float merge_dist;
  short flag;
  char axis;
  char _pad[5];
} ScrewModifierData;

enum {
  MOD_SCREW_NORMAL_FLIP = (1 << 0),
  MOD_SCREW_NORMAL_CALC = (1 << 1),
  MOD_SCREW_OBJECT_OFFSET = (1 << 2),
  /*  MOD_SCREW_OBJECT_ANGLE   = (1 << 4), */
  MOD_SCREW_SMOOTH_SHADING = (1 << 5),
  MOD_SCREW_UV_STRETCH_U = (1 << 6),
  MOD_SCREW_UV_STRETCH_V = (1 << 7),
  MOD_SCREW_MERGE = (1 << 8),
};

typedef struct OceanModifierData {
  ModifierData modifier;

  struct Ocean *ocean;
  struct OceanCache *oceancache;

  int resolution;
  int spatial_size;

  float wind_velocity;

  float damp;
  float smallest_wave;
  float depth;

  float wave_alignment;
  float wave_direction;
  float wave_scale;

  float chop_amount;
  float foam_coverage;
  float time;

  int bakestart;
  int bakeend;

  /** FILE_MAX. */
  char cachepath[1024];
  /** MAX_CUSTOMDATA_LAYER_NAME. */
  char foamlayername[64];
  char cached;
  char geometry_mode;

  char flag;
  char _pad2;

  short repeat_x;
  short repeat_y;

  int seed;

  float size;

  float foam_fade;

  char _pad[4];
} OceanModifierData;

enum {
  MOD_OCEAN_GEOM_GENERATE = 0,
  MOD_OCEAN_GEOM_DISPLACE = 1,
  MOD_OCEAN_GEOM_SIM_ONLY = 2,
};

enum {
  MOD_OCEAN_GENERATE_FOAM = (1 << 0),
  MOD_OCEAN_GENERATE_NORMALS = (1 << 1),
};

typedef struct WarpModifierData {
  ModifierData modifier;
  /* keep in sync with MappingInfoModifierData */
  struct Tex *texture;
  struct Object *map_object;
  /** MAX_CUSTOMDATA_LAYER_NAME. */
  char uvlayer_name[64];
  int uvlayer_tmp;
  int texmapping;
  /* end MappingInfoModifierData */

  struct Object *object_from;
  struct Object *object_to;
  struct CurveMapping *curfalloff;
  /** Optional vertexgroup name, MAX_VGROUP_NAME. */
  char defgrp_name[64];
  float strength;
  float falloff_radius;
  /** Not used yet. */
  char flag;
  char falloff_type;
  char _pad[6];
} WarpModifierData;

#define MOD_WARP_VOLUME_PRESERVE 1

typedef enum {
  eWarp_Falloff_None = 0,
  eWarp_Falloff_Curve = 1,
  eWarp_Falloff_Sharp = 2,     /* PROP_SHARP */
  eWarp_Falloff_Smooth = 3,    /* PROP_SMOOTH */
  eWarp_Falloff_Root = 4,      /* PROP_ROOT */
  eWarp_Falloff_Linear = 5,    /* PROP_LIN */
  eWarp_Falloff_Const = 6,     /* PROP_CONST */
  eWarp_Falloff_Sphere = 7,    /* PROP_SPHERE */
  eWarp_Falloff_InvSquare = 8, /* PROP_INVSQUARE */
  /* PROP_RANDOM not used */
} WarpModifierFalloff;

typedef struct WeightVGEditModifierData {
  ModifierData modifier;

  /** Name of vertex group to edit. MAX_VGROUP_NAME. */
  char defgrp_name[64];

  /** Using MOD_WVG_EDIT_* flags. */
  short edit_flags;
  /** Using MOD_WVG_MAPPING_* defines. */
  short falloff_type;
  /** Weight for vertices not in vgroup. */
  float default_weight;

  /* Mapping stuff. */
  /** The custom mapping curve!. */
  struct CurveMapping *cmap_curve;

  /* The add/remove vertices weight thresholds. */
  float add_threshold, rem_threshold;

  /* Masking options. */
  /** The global "influence", if no vgroup nor tex is used as mask. */
  float mask_constant;
  /** Name of mask vertex group from which to get weight factors. MAX_VGROUP_NAME. */
  char mask_defgrp_name[64];

  /* Texture masking. */
  /** Which channel to use as weightf. */
  int mask_tex_use_channel;
  /** The texture. */
  struct Tex *mask_texture;
  /** Name of the map object. */
  struct Object *mask_tex_map_obj;
  /** How to map the texture (using MOD_DISP_MAP_* enums). */
  int mask_tex_mapping;
  /** Name of the UV map. MAX_CUSTOMDATA_LAYER_NAME. */
  char mask_tex_uvlayer_name[64];

  /* Padding... */
  char _pad0[4];
} WeightVGEditModifierData;

/* WeightVGEdit flags. */
enum {
  /* (1 << 0), (1 << 1) and (1 << 2) are free for future use! */
  /** Add vertices with higher weight than threshold to vgroup. */
  MOD_WVG_EDIT_ADD2VG = (1 << 3),
  /** Remove vertices with lower weight than threshold from vgroup. */
  MOD_WVG_EDIT_REMFVG = (1 << 4),
};

typedef struct WeightVGMixModifierData {
  ModifierData modifier;

  /** Name of vertex group to modify/weight. MAX_VGROUP_NAME. */
  char defgrp_name_a[64];
  /** Name of other vertex group to mix in. MAX_VGROUP_NAME. */
  char defgrp_name_b[64];
  /** Default weight value for first vgroup. */
  float default_weight_a;
  /** Default weight value to mix in. */
  float default_weight_b;
  /** How second vgroups weights affect first ones. */
  char mix_mode;
  /** What vertices to affect. */
  char mix_set;

  char _pad0[6];

  /* Masking options. */
  /** The global "influence", if no vgroup nor tex is used as mask. */
  float mask_constant;
  /** Name of mask vertex group from which to get weight factors. MAX_VGROUP_NAME. */
  char mask_defgrp_name[64];

  /* Texture masking. */
  /** Which channel to use as weightf. */
  int mask_tex_use_channel;
  /** The texture. */
  struct Tex *mask_texture;
  /** Name of the map object. */
  struct Object *mask_tex_map_obj;
  /** How to map the texture!. */
  int mask_tex_mapping;
  /** Name of the UV map. MAX_CUSTOMDATA_LAYER_NAME. */
  char mask_tex_uvlayer_name[64];

  /* Padding... */
  char _pad1[4];
} WeightVGMixModifierData;

/* How second vgroup's weights affect first ones. */
enum {
  /** Second weights replace weights. */
  MOD_WVG_MIX_SET = 1,
  /** Second weights are added to weights. */
  MOD_WVG_MIX_ADD = 2,
  /** Second weights are subtracted from weights. */
  MOD_WVG_MIX_SUB = 3,
  /** Second weights are multiplied with weights. */
  MOD_WVG_MIX_MUL = 4,
  /** Second weights divide weights. */
  MOD_WVG_MIX_DIV = 5,
  /** Difference between second weights and weights. */
  MOD_WVG_MIX_DIF = 6,
  /** Average of both weights. */
  MOD_WVG_MIX_AVG = 7,
};

/* What vertices to affect. */
enum {
  /** Affect all vertices. */
  MOD_WVG_SET_ALL = 1,
  /** Affect only vertices in first vgroup. */
  MOD_WVG_SET_A = 2,
  /** Affect only vertices in second vgroup. */
  MOD_WVG_SET_B = 3,
  /** Affect only vertices in one vgroup or the other. */
  MOD_WVG_SET_OR = 4,
  /** Affect only vertices in both vgroups. */
  MOD_WVG_SET_AND = 5,
};

typedef struct WeightVGProximityModifierData {
  ModifierData modifier;

  /** Name of vertex group to modify/weight. MAX_VGROUP_NAME. */
  char defgrp_name[64];

  /* Proximity modes. */
  int proximity_mode;
  int proximity_flags;

  /* Target object from which to calculate vertices distances. */
  struct Object *proximity_ob_target;

  /* Masking options. */
  /** The global "influence", if no vgroup nor tex is used as mask. */
  float mask_constant;
  /** Name of mask vertex group from which to get weight factors. MAX_VGROUP_NAME. */
  char mask_defgrp_name[64];

  /* Texture masking. */
  /** Which channel to use as weightf. */
  int mask_tex_use_channel;
  /** The texture. */
  struct Tex *mask_texture;
  /** Name of the map object. */
  struct Object *mask_tex_map_obj;
  /** How to map the texture!. */
  int mask_tex_mapping;
  /** Name of the UV Map. MAX_CUSTOMDATA_LAYER_NAME. */
  char mask_tex_uvlayer_name[64];

  /** Distances mapping to 0.0/1.0 weights. */
  float min_dist, max_dist;

  /* Put here to avoid breaking existing struct... */
  /** Using MOD_WVG_MAPPING_* enums. */
  short falloff_type;

  /* Padding... */
  char _pad0[2];
} WeightVGProximityModifierData;

/* Modes of proximity weighting. */
enum {
  MOD_WVG_PROXIMITY_OBJECT = 1,   /* source vertex to other location */
  MOD_WVG_PROXIMITY_GEOMETRY = 2, /* source vertex to other geometry */
};

/* Flags options for proximity weighting. */
enum {
  /* Use nearest vertices of target obj, in MOD_WVG_PROXIMITY_GEOMETRY mode. */
  MOD_WVG_PROXIMITY_GEOM_VERTS = (1 << 0),
  /* Use nearest edges of target obj, in MOD_WVG_PROXIMITY_GEOMETRY mode. */
  MOD_WVG_PROXIMITY_GEOM_EDGES = (1 << 1),
  /* Use nearest faces of target obj, in MOD_WVG_PROXIMITY_GEOMETRY mode. */
  MOD_WVG_PROXIMITY_GEOM_FACES = (1 << 2),
};

/* Defines common to all WeightVG modifiers. */
/* Mapping modes. */
enum {
  MOD_WVG_MAPPING_NONE = 0,
  MOD_WVG_MAPPING_CURVE = 1,
  MOD_WVG_MAPPING_SHARP = 2,  /* PROP_SHARP */
  MOD_WVG_MAPPING_SMOOTH = 3, /* PROP_SMOOTH */
  MOD_WVG_MAPPING_ROOT = 4,   /* PROP_ROOT */
  /* PROP_LIN not used (same as NONE, here...). */
  /* PROP_CONST not used. */
  MOD_WVG_MAPPING_SPHERE = 7, /* PROP_SPHERE */
  MOD_WVG_MAPPING_RANDOM = 8, /* PROP_RANDOM */
  MOD_WVG_MAPPING_STEP = 9,   /* Median Step. */
};

/* Tex channel to be used as mask. */
enum {
  MOD_WVG_MASK_TEX_USE_INT = 1,
  MOD_WVG_MASK_TEX_USE_RED = 2,
  MOD_WVG_MASK_TEX_USE_GREEN = 3,
  MOD_WVG_MASK_TEX_USE_BLUE = 4,
  MOD_WVG_MASK_TEX_USE_HUE = 5,
  MOD_WVG_MASK_TEX_USE_SAT = 6,
  MOD_WVG_MASK_TEX_USE_VAL = 7,
  MOD_WVG_MASK_TEX_USE_ALPHA = 8,
};

typedef struct DynamicPaintModifierData {
  ModifierData modifier;

  struct DynamicPaintCanvasSettings *canvas;
  struct DynamicPaintBrushSettings *brush;
  /** UI display: canvas / brush. */
  int type;
  char _pad[4];
} DynamicPaintModifierData;

/* Dynamic paint modifier flags */
enum {
  MOD_DYNAMICPAINT_TYPE_CANVAS = (1 << 0),
  MOD_DYNAMICPAINT_TYPE_BRUSH = (1 << 1),
};

/* Remesh modifier */
typedef enum eRemeshModifierFlags {
  MOD_REMESH_FLOOD_FILL = (1 << 0),
  MOD_REMESH_SMOOTH_SHADING = (1 << 1),
} RemeshModifierFlags;

typedef enum eRemeshModifierMode {
  /* blocky */
  MOD_REMESH_CENTROID = 0,
  /* smooth */
  MOD_REMESH_MASS_POINT = 1,
  /* keeps sharp edges */
  MOD_REMESH_SHARP_FEATURES = 2,
} eRemeshModifierMode;

typedef struct RemeshModifierData {
  ModifierData modifier;

  /* floodfill option, controls how small components can be before they are removed */
  float threshold;

  /* ratio between size of model and grid */
  float scale;

  float hermite_num;

  /* octree depth */
  char depth;

  char flag;
  char mode;
  char _pad;
} RemeshModifierData;

/* Skin modifier */
typedef struct SkinModifierData {
  ModifierData modifier;

  float branch_smoothing;

  char flag;

  char symmetry_axes;

  char _pad[2];
} SkinModifierData;

/* SkinModifierData.symmetry_axes */
enum {
  MOD_SKIN_SYMM_X = (1 << 0),
  MOD_SKIN_SYMM_Y = (1 << 1),
  MOD_SKIN_SYMM_Z = (1 << 2),
};

/* SkinModifierData.flag */
enum {
  MOD_SKIN_SMOOTH_SHADING = 1,
};

/* Triangulate modifier */
typedef struct TriangulateModifierData {
  ModifierData modifier;

  int flag;
  int quad_method;
  int ngon_method;
  int min_vertices;
} TriangulateModifierData;

/* TriangulateModifierData.flag */
enum {
#ifdef DNA_DEPRECATED
  MOD_TRIANGULATE_BEAUTY = (1 << 0), /* deprecated */
#endif
  MOD_TRIANGULATE_KEEP_CUSTOMLOOP_NORMALS = 1 << 1,
};

/* Triangulate methods - NGons */
enum {
  MOD_TRIANGULATE_NGON_BEAUTY = 0,
  MOD_TRIANGULATE_NGON_EARCLIP,
};

/* Triangulate methods - Quads */
enum {
  MOD_TRIANGULATE_QUAD_BEAUTY = 0,
  MOD_TRIANGULATE_QUAD_FIXED,
  MOD_TRIANGULATE_QUAD_ALTERNATE,
  MOD_TRIANGULATE_QUAD_SHORTEDGE,
};

typedef struct LaplacianSmoothModifierData {
  ModifierData modifier;

  float lambda, lambda_border;
  char _pad1[4];
  /** MAX_VGROUP_NAME. */
  char defgrp_name[64];
  short flag, repeat;
} LaplacianSmoothModifierData;

/* Smooth modifier flags */
enum {
  MOD_LAPLACIANSMOOTH_X = (1 << 1),
  MOD_LAPLACIANSMOOTH_Y = (1 << 2),
  MOD_LAPLACIANSMOOTH_Z = (1 << 3),
  MOD_LAPLACIANSMOOTH_PRESERVE_VOLUME = (1 << 4),
  MOD_LAPLACIANSMOOTH_NORMALIZED = (1 << 5),
};

typedef struct CorrectiveSmoothModifierData {
  ModifierData modifier;

  /* positions set during 'bind' operator
   * use for MOD_CORRECTIVESMOOTH_RESTSOURCE_BIND */
  float (*bind_coords)[3];

  /* note: -1 is used to bind */
  unsigned int bind_coords_num;

  float lambda;
  short repeat, flag;
  char smooth_type, rest_source;
  char _pad[2];

  /** MAX_VGROUP_NAME. */
  char defgrp_name[64];

  /* runtime-only cache (delta's between),
   * delta's between the original positions and the smoothed positions */
  float (*delta_cache)[3];
  unsigned int delta_cache_num;
  char _pad2[4];
} CorrectiveSmoothModifierData;

enum {
  MOD_CORRECTIVESMOOTH_SMOOTH_SIMPLE = 0,
  MOD_CORRECTIVESMOOTH_SMOOTH_LENGTH_WEIGHT = 1,
};

enum {
  MOD_CORRECTIVESMOOTH_RESTSOURCE_ORCO = 0,
  MOD_CORRECTIVESMOOTH_RESTSOURCE_BIND = 1,
};

/* Corrective Smooth modifier flags */
enum {
  MOD_CORRECTIVESMOOTH_INVERT_VGROUP = (1 << 0),
  MOD_CORRECTIVESMOOTH_ONLY_SMOOTH = (1 << 1),
  MOD_CORRECTIVESMOOTH_PIN_BOUNDARY = (1 << 2),
};

typedef struct UVWarpModifierData {
  ModifierData modifier;

  char axis_u, axis_v;
  char _pad[6];
  /** Used for rotate/scale. */
  float center[2];

  /** Source. */
  struct Object *object_src;
  /** Optional name of bone target, MAX_ID_NAME-2. */
  char bone_src[64];
  /** Target. */
  struct Object *object_dst;
  /** Optional name of bone target, MAX_ID_NAME-2. */
  char bone_dst[64];

  /** Optional vertexgroup name, MAX_VGROUP_NAME. */
  char vgroup_name[64];
  /** MAX_CUSTOMDATA_LAYER_NAME. */
  char uvlayer_name[64];
} UVWarpModifierData;

/* cache modifier */
typedef struct MeshCacheModifierData {
  ModifierData modifier;

  char flag;
  /** File format. */
  char type;
  char time_mode;
  char play_mode;

  /* axis conversion */
  char forward_axis;
  char up_axis;
  char flip_axis;

  char interp;

  float factor;
  char deform_mode;
  char _pad[7];

  /* play_mode == MOD_MESHCACHE_PLAY_CFEA */
  float frame_start;
  float frame_scale;

  /* play_mode == MOD_MESHCACHE_PLAY_EVAL */
  /* we could use one float for all these but their purpose is very different */
  float eval_frame;
  float eval_time;
  float eval_factor;

  /** FILE_MAX. */
  char filepath[1024];
} MeshCacheModifierData;

enum {
  MOD_MESHCACHE_TYPE_MDD = 1,
  MOD_MESHCACHE_TYPE_PC2 = 2,
};

enum {
  MOD_MESHCACHE_DEFORM_OVERWRITE = 0,
  MOD_MESHCACHE_DEFORM_INTEGRATE = 1,
};

enum {
  MOD_MESHCACHE_INTERP_NONE = 0,
  MOD_MESHCACHE_INTERP_LINEAR = 1,
  /*  MOD_MESHCACHE_INTERP_CARDINAL  = 2, */
};

enum {
  MOD_MESHCACHE_TIME_FRAME = 0,
  MOD_MESHCACHE_TIME_SECONDS = 1,
  MOD_MESHCACHE_TIME_FACTOR = 2,
};

enum {
  MOD_MESHCACHE_PLAY_CFEA = 0,
  MOD_MESHCACHE_PLAY_EVAL = 1,
};

typedef struct LaplacianDeformModifierData {
  ModifierData modifier;
  /** MAX_VGROUP_NAME. */
  char anchor_grp_name[64];
  int total_verts, repeat;
  float *vertexco;
  /** Runtime only. */
  void *cache_system;
  short flag;
  char _pad[6];

} LaplacianDeformModifierData;

/* Laplacian Deform modifier flags */
enum {
  MOD_LAPLACIANDEFORM_BIND = 1 << 0,
};

/* many of these options match 'solidify' */
typedef struct WireframeModifierData {
  ModifierData modifier;
  /** MAX_VGROUP_NAME. */
  char defgrp_name[64];
  float offset;
  float offset_fac;
  float offset_fac_vg;
  float crease_weight;
  short flag, mat_ofs;
  char _pad[4];
} WireframeModifierData;

enum {
  MOD_WIREFRAME_INVERT_VGROUP = (1 << 0),
  MOD_WIREFRAME_REPLACE = (1 << 1),
  MOD_WIREFRAME_BOUNDARY = (1 << 2),
  MOD_WIREFRAME_OFS_EVEN = (1 << 3),
  MOD_WIREFRAME_OFS_RELATIVE = (1 << 4),
  MOD_WIREFRAME_CREASE = (1 << 5),
};

typedef struct DataTransferModifierData {
  ModifierData modifier;

  struct Object *ob_source;

  /** See DT_TYPE_ enum in ED_object.h. */
  int data_types;

  /* See MREMAP_MODE_ enum in BKE_mesh_mapping.h */
  int vmap_mode;
  int emap_mode;
  int lmap_mode;
  int pmap_mode;

  float map_max_distance;
  float map_ray_radius;
  float islands_precision;

  char _pad1[4];

  /** DT_MULTILAYER_INDEX_MAX; See DT_FROMLAYERS_ enum in ED_object.h. */
  int layers_select_src[4];
  /** DT_MULTILAYER_INDEX_MAX; See DT_TOLAYERS_ enum in ED_object.h. */
  int layers_select_dst[4];

  /** See CDT_MIX_ enum in BKE_customdata.h. */
  int mix_mode;
  float mix_factor;
  /** MAX_VGROUP_NAME. */
  char defgrp_name[64];

  int flags;
} DataTransferModifierData;

/* DataTransferModifierData.flags */
enum {
  MOD_DATATRANSFER_OBSRC_TRANSFORM = 1 << 0,
  MOD_DATATRANSFER_MAP_MAXDIST = 1 << 1,
  MOD_DATATRANSFER_INVERT_VGROUP = 1 << 2,

  /* Only for UI really. */
  MOD_DATATRANSFER_USE_VERT = 1 << 28,
  MOD_DATATRANSFER_USE_EDGE = 1 << 29,
  MOD_DATATRANSFER_USE_LOOP = 1 << 30,
  MOD_DATATRANSFER_USE_POLY = 1u << 31,
};

/* Set Split Normals modifier */
typedef struct NormalEditModifierData {
  ModifierData modifier;
  /** MAX_VGROUP_NAME. */
  char defgrp_name[64];
  /** Source of normals, or center of ellipsoid. */
  struct Object *target;
  short mode;
  short flag;
  short mix_mode;
  char _pad[2];
  float mix_factor;
  float mix_limit;
  float offset[3];
  char _pad0[4];
} NormalEditModifierData;

/* NormalEditModifierData.mode */
enum {
  MOD_NORMALEDIT_MODE_RADIAL = 0,
  MOD_NORMALEDIT_MODE_DIRECTIONAL = 1,
};

/* NormalEditModifierData.flags */
enum {
  MOD_NORMALEDIT_INVERT_VGROUP = (1 << 0),
  MOD_NORMALEDIT_USE_DIRECTION_PARALLEL = (1 << 1),
  MOD_NORMALEDIT_NO_POLYNORS_FIX = (1 << 2),
};

/* NormalEditModifierData.mix_mode */
enum {
  MOD_NORMALEDIT_MIX_COPY = 0,
  MOD_NORMALEDIT_MIX_ADD = 1,
  MOD_NORMALEDIT_MIX_SUB = 2,
  MOD_NORMALEDIT_MIX_MUL = 3,
};

typedef struct MeshSeqCacheModifierData {
  ModifierData modifier;

  struct CacheFile *cache_file;
  struct CacheReader *reader;
  /** 1024 = FILE_MAX. */
  char object_path[1024];

  char read_flag;
  char _pad[7];
} MeshSeqCacheModifierData;

/* MeshSeqCacheModifierData.read_flag */
enum {
  MOD_MESHSEQ_READ_VERT = (1 << 0),
  MOD_MESHSEQ_READ_POLY = (1 << 1),
  MOD_MESHSEQ_READ_UV = (1 << 2),
  MOD_MESHSEQ_READ_COLOR = (1 << 3),
};

typedef struct SDefBind {
  unsigned int *vert_inds;
  unsigned int numverts;
  int mode;
  float *vert_weights;
  float normal_dist;
  float influence;
} SDefBind;

typedef struct SDefVert {
  SDefBind *binds;
  unsigned int numbinds;
  char _pad[4];
} SDefVert;

typedef struct SurfaceDeformModifierData {
  ModifierData modifier;

  struct Depsgraph *depsgraph;
  /** Bind target object. */
  struct Object *target;
  /** Vertex bind data. */
  SDefVert *verts;
  float falloff;
  unsigned int numverts, numpoly;
  int flags;
  float mat[4][4];
} SurfaceDeformModifierData;

/* Surface Deform modifier flags */
enum {
  /* This indicates "do bind on next modifier evaluation" as well as "is bound". */
  MOD_SDEF_BIND = (1 << 0),

  MOD_SDEF_USES_LOOPTRI = (1 << 1),
  MOD_SDEF_HAS_CONCAVE = (1 << 2),
};

/* Surface Deform vertex bind modes */
enum {
  MOD_SDEF_MODE_LOOPTRI = 0,
  MOD_SDEF_MODE_NGON = 1,
  MOD_SDEF_MODE_CENTROID = 2,
};

typedef struct WeightedNormalModifierData {
  ModifierData modifier;

  /** MAX_VGROUP_NAME. */
  char defgrp_name[64];
  char mode, flag;
  short weight;
  float thresh;
} WeightedNormalModifierData;

/* Name/id of the generic PROP_INT cdlayer storing face weights. */
#define MOD_WEIGHTEDNORMALS_FACEWEIGHT_CDLAYER_ID "__mod_weightednormals_faceweight"

/* WeightedNormalModifierData.mode */
enum {
  MOD_WEIGHTEDNORMAL_MODE_FACE = 0,
  MOD_WEIGHTEDNORMAL_MODE_ANGLE = 1,
  MOD_WEIGHTEDNORMAL_MODE_FACE_ANGLE = 2,
};

/* WeightedNormalModifierData.flag */
enum {
  MOD_WEIGHTEDNORMAL_KEEP_SHARP = (1 << 0),
  MOD_WEIGHTEDNORMAL_INVERT_VGROUP = (1 << 1),
  MOD_WEIGHTEDNORMAL_FACE_INFLUENCE = (1 << 2),
};

#define MOD_MESHSEQ_READ_ALL \
  (MOD_MESHSEQ_READ_VERT | MOD_MESHSEQ_READ_POLY | MOD_MESHSEQ_READ_UV | MOD_MESHSEQ_READ_COLOR)

<<<<<<< HEAD
typedef struct FunctionDeformModifierData {
	ModifierData modifier;
	float control1;
	int control2;
	struct bNodeTree *function_tree;
} FunctionDeformModifierData;

typedef struct FunctionPointsModifierData {
	ModifierData modifier;
	float control1;
	int control2;
	struct bNodeTree *function_tree;
} FunctionPointsModifierData;

#endif  /* __DNA_MODIFIER_TYPES_H__ */
=======
#endif /* __DNA_MODIFIER_TYPES_H__ */
>>>>>>> e12c08e8
<|MERGE_RESOLUTION|>--- conflicted
+++ resolved
@@ -33,66 +33,6 @@
 struct Subdiv;
 
 typedef enum ModifierType {
-<<<<<<< HEAD
-	eModifierType_None              = 0,
-	eModifierType_Subsurf           = 1,
-	eModifierType_Lattice           = 2,
-	eModifierType_Curve             = 3,
-	eModifierType_Build             = 4,
-	eModifierType_Mirror            = 5,
-	eModifierType_Decimate          = 6,
-	eModifierType_Wave              = 7,
-	eModifierType_Armature          = 8,
-	eModifierType_Hook              = 9,
-	eModifierType_Softbody          = 10,
-	eModifierType_Boolean           = 11,
-	eModifierType_Array             = 12,
-	eModifierType_EdgeSplit         = 13,
-	eModifierType_Displace          = 14,
-	eModifierType_UVProject         = 15,
-	eModifierType_Smooth            = 16,
-	eModifierType_Cast              = 17,
-	eModifierType_MeshDeform        = 18,
-	eModifierType_ParticleSystem    = 19,
-	eModifierType_ParticleInstance  = 20,
-	eModifierType_Explode           = 21,
-	eModifierType_Cloth             = 22,
-	eModifierType_Collision         = 23,
-	eModifierType_Bevel             = 24,
-	eModifierType_Shrinkwrap        = 25,
-	eModifierType_Fluidsim          = 26,
-	eModifierType_Mask              = 27,
-	eModifierType_SimpleDeform      = 28,
-	eModifierType_Multires          = 29,
-	eModifierType_Surface           = 30,
-	eModifierType_Smoke             = 31,
-	eModifierType_ShapeKey          = 32,
-	eModifierType_Solidify          = 33,
-	eModifierType_Screw             = 34,
-	eModifierType_Warp              = 35,
-	eModifierType_WeightVGEdit      = 36,
-	eModifierType_WeightVGMix       = 37,
-	eModifierType_WeightVGProximity = 38,
-	eModifierType_Ocean             = 39,
-	eModifierType_DynamicPaint      = 40,
-	eModifierType_Remesh            = 41,
-	eModifierType_Skin              = 42,
-	eModifierType_LaplacianSmooth   = 43,
-	eModifierType_Triangulate       = 44,
-	eModifierType_UVWarp            = 45,
-	eModifierType_MeshCache         = 46,
-	eModifierType_LaplacianDeform   = 47,
-	eModifierType_Wireframe         = 48,
-	eModifierType_DataTransfer      = 49,
-	eModifierType_NormalEdit        = 50,
-	eModifierType_CorrectiveSmooth  = 51,
-	eModifierType_MeshSequenceCache = 52,
-	eModifierType_SurfaceDeform     = 53,
-	eModifierType_WeightedNormal	= 54,
-	eModifierType_FunctionDeform    = 55,
-	eModifierType_FunctionPoints    = 56,
-	NUM_MODIFIER_TYPES
-=======
   eModifierType_None = 0,
   eModifierType_Subsurf = 1,
   eModifierType_Lattice = 2,
@@ -148,8 +88,9 @@
   eModifierType_MeshSequenceCache = 52,
   eModifierType_SurfaceDeform = 53,
   eModifierType_WeightedNormal = 54,
-  NUM_MODIFIER_TYPES,
->>>>>>> e12c08e8
+  eModifierType_FunctionDeform = 55,
+  eModifierType_FunctionPoints = 56,
+  NUM_MODIFIER_TYPES
 } ModifierType;
 
 typedef enum ModifierMode {
@@ -523,26 +464,6 @@
 };
 
 typedef struct DisplaceModifierData {
-<<<<<<< HEAD
-	ModifierData modifier;
-
-	/* keep in sync with MappingInfoModifierData */
-	struct Tex *texture;
-	struct Object *map_object;
-	/** MAX_CUSTOMDATA_LAYER_NAME. */
-	char uvlayer_name[64];
-	int uvlayer_tmp;
-	int texmapping;
-	/* end MappingInfoModifierData */
-
-	float strength;
-	int direction;
-	/** MAX_VGROUP_NAME. */
-	char defgrp_name[64];
-	float midlevel;
-	int space;
-	struct bNodeTree *function_tree;
-=======
   ModifierData modifier;
 
   /* keep in sync with MappingInfoModifierData */
@@ -560,7 +481,7 @@
   char defgrp_name[64];
   float midlevel;
   int space;
->>>>>>> e12c08e8
+  struct bNodeTree *function_tree;
 } DisplaceModifierData;
 
 /* DisplaceModifierData->direction */
@@ -2025,22 +1946,18 @@
 #define MOD_MESHSEQ_READ_ALL \
   (MOD_MESHSEQ_READ_VERT | MOD_MESHSEQ_READ_POLY | MOD_MESHSEQ_READ_UV | MOD_MESHSEQ_READ_COLOR)
 
-<<<<<<< HEAD
 typedef struct FunctionDeformModifierData {
-	ModifierData modifier;
-	float control1;
-	int control2;
-	struct bNodeTree *function_tree;
+  ModifierData modifier;
+  float control1;
+  int control2;
+  struct bNodeTree *function_tree;
 } FunctionDeformModifierData;
 
 typedef struct FunctionPointsModifierData {
-	ModifierData modifier;
-	float control1;
-	int control2;
-	struct bNodeTree *function_tree;
+  ModifierData modifier;
+  float control1;
+  int control2;
+  struct bNodeTree *function_tree;
 } FunctionPointsModifierData;
 
-#endif  /* __DNA_MODIFIER_TYPES_H__ */
-=======
-#endif /* __DNA_MODIFIER_TYPES_H__ */
->>>>>>> e12c08e8
+#endif /* __DNA_MODIFIER_TYPES_H__ */