/*
 * ***** BEGIN GPL LICENSE BLOCK *****
 *
 * This program is free software; you can redistribute it and/or
 * modify it under the terms of the GNU General Public License
 * as published by the Free Software Foundation; either version 2
 * of the License, or (at your option) any later version.
 *
 * This program is distributed in the hope that it will be useful,
 * but WITHOUT ANY WARRANTY; without even the implied warranty of
 * MERCHANTABILITY or FITNESS FOR A PARTICULAR PURPOSE.  See the
 * GNU General Public License for more details.
 *
 * You should have received a copy of the GNU General Public License
 * along with this program; if not, write to the Free Software Foundation,
 * Inc., 51 Franklin Street, Fifth Floor, Boston, MA 02110-1301, USA.
 *
 * The Original Code is Copyright (C) 2001-2002 by NaN Holding BV.
 * All rights reserved.
 *
 * The Original Code is: all of this file.
 *
 * Contributor(s): none yet.
 *
 * ***** END GPL LICENSE BLOCK *****
 */

/** \file DNA_object_types.h
 *  \ingroup DNA
 *  \brief Object is a sort of wrapper for general info.
 */

#ifndef __DNA_OBJECT_TYPES_H__
#define __DNA_OBJECT_TYPES_H__

#include "DNA_defs.h"
#include "DNA_listBase.h"
#include "DNA_ID.h"
#include "DNA_action_types.h" /* bAnimVizSettings */

#ifdef __cplusplus
extern "C" {
#endif

struct Object;
struct AnimData;
struct Ipo;
struct BoundBox;
struct Path;
struct Material;
struct PartDeflect;
struct SoftBody;
struct FluidsimSettings;
struct ParticleSystem;
struct DerivedMesh;
struct SculptSession;
struct bGPdata;
struct RigidBodyOb;


/* Vertex Groups - Name Info */
typedef struct bDeformGroup {
	struct bDeformGroup *next, *prev;
	char name[64];	/* MAX_VGROUP_NAME */
	/* need this flag for locking weights */
	char flag, pad[7];
} bDeformGroup;

/* Face Maps*/
typedef struct bFaceMap {
	struct bFaceMap *next, *prev;
	char name[64];  /* MAX_VGROUP_NAME */
	char flag;
	char pad[7];
} bFaceMap;

/* Object Runtime display data */
typedef struct ObjectEngineData {
	struct ObjectEngineData *next, *prev;
	struct DrawEngineType *engine_type;
	void *storage;
	void (*free)(void *storage);
} ObjectEngineData;

#define MAX_VGROUP_NAME 64

/* bDeformGroup->flag */
#define DG_LOCK_WEIGHT 1

/**
 * The following illustrates the orientation of the
 * bounding box in local space
 *
 * <pre>
 *
 * Z  Y
 * | /
 * |/
 * .-----X
 *
 *
 *     2----------6
 *    /|         /|
 *   / |        / |
 *  1----------5  |
 *  |  |       |  |
 *  |  3-------|--7
 *  | /        | /
 *  |/         |/
 *  0----------4
 * </pre>
 */
typedef struct BoundBox {
	float vec[8][3];
	int flag, pad;
} BoundBox;

/* boundbox flag */
enum {
	BOUNDBOX_DISABLED = (1 << 0),
	BOUNDBOX_DIRTY  = (1 << 1),
};

typedef struct LodLevel {
	struct LodLevel *next, *prev;
	struct Object *source;
	int flags;
	float distance, pad;
	int obhysteresis;
} LodLevel;

typedef struct Object {
	ID id;
	struct AnimData *adt;		/* animation data (must be immediately after id for utilities to use it) */ 

	struct SculptSession *sculpt;
	
	short type, partype;
	int par1, par2, par3;	/* can be vertexnrs */
	char parsubstr[64];	/* String describing subobject info, MAX_ID_NAME-2 */
	struct Object *parent, *track;
	/* if ob->proxy (or proxy_group), this object is proxy for object ob->proxy */
	/* proxy_from is set in target back to the proxy. */
	struct Object *proxy, *proxy_group, *proxy_from;
	struct Ipo *ipo  DNA_DEPRECATED;  /* old animation system, deprecated for 2.5 */
	/* struct Path *path; */
	struct BoundBox *bb;  /* axis aligned boundbox (in localspace) */
	struct bAction *action  DNA_DEPRECATED;	 // XXX deprecated... old animation system
	struct bAction *poselib;
	struct bPose *pose;  /* pose data, armature objects only */
	void *data;  /* pointer to objects data - an 'ID' or NULL */
	
	struct bGPdata *gpd;	/* Grease Pencil data */
	
	bAnimVizSettings avs;	/* settings for visualization of object-transform animation */
	bMotionPath *mpath;		/* motion path cache for this object */
	
	ListBase constraintChannels  DNA_DEPRECATED; // XXX deprecated... old animation system
	ListBase effect  DNA_DEPRECATED;             // XXX deprecated... keep for readfile
	ListBase defbase;   /* list of bDeformGroup (vertex groups) names and flag only */
	ListBase modifiers; /* list of ModifierData structures */
	ListBase fmaps;     /* list of facemaps */
	
	int mode;           /* Local object mode */
	int restore_mode;   /* Keep track of what mode to return to after toggling a mode */

	/* materials */
	struct Material **mat;	/* material slots */
	char *matbits;			/* a boolean field, with each byte 1 if corresponding material is linked to object */
	int totcol;				/* copy of mesh, curve & meta struct member of same name (keep in sync) */
	int actcol;				/* currently selected material in the UI */
	
	/* rot en drot have to be together! (transform('r' en 's')) */
	float loc[3], dloc[3], orig[3];
	float size[3];              /* scale in fact */
	float dsize[3] DNA_DEPRECATED ; /* DEPRECATED, 2.60 and older only */
	float dscale[3];            /* ack!, changing */
	float rot[3], drot[3];		/* euler rotation */
	float quat[4], dquat[4];	/* quaternion rotation */
	float rotAxis[3], drotAxis[3];	/* axis angle rotation - axis part */
	float rotAngle, drotAngle;	/* axis angle rotation - angle part */
	float obmat[4][4];		/* final worldspace matrix with constraints & animsys applied */
	float parentinv[4][4]; /* inverse result of parent, so that object doesn't 'stick' to parent */
	float constinv[4][4]; /* inverse result of constraints. doesn't include effect of parent or object local transform */
	float imat[4][4];	/* inverse matrix of 'obmat' for any other use than rendering! */
	                    /* note: this isn't assured to be valid as with 'obmat',
	                     *       before using this value you should do...
	                     *       invert_m4_m4(ob->imat, ob->obmat); */
	
	/* Previously 'imat' was used at render time, but as other places use it too
	 * the interactive ui of 2.5 creates problems. So now only 'imat_ren' should
	 * be used when ever the inverse of ob->obmat * re->viewmat is needed! - jahka
	 */
	float imat_ren[4][4];
	
	unsigned int lay;	/* copy of Base's layer in the scene */

	short flag;			/* copy of Base */
	short colbits DNA_DEPRECATED;		/* deprecated, use 'matbits' */
	
	short transflag, protectflag;	/* transformation settings and transform locks  */
	short trackflag, upflag;
	short nlaflag;				/* used for DopeSheet filtering settings (expanded/collapsed) */
	short scaflag;				/* ui state for game logic */
	char scavisflag;			/* more display settings for game logic */
	char depsflag;

	/* did last modifier stack generation need mapping support? */
	char lastNeedMapping;  /* bool */
	char pad;

	/* dupli-frame settings */
	int dupon, dupoff, dupsta, dupend;

	/* during realtime */

	/* note that inertia is only called inertia for historical reasons
	 * and is not changed to avoid DNA surgery. It actually reflects the 
	 * Size value in the GameButtons (= radius) */

	float mass, damping, inertia;
	/* The form factor k is introduced to give the user more control
	 * and to fix incompatibility problems.
	 * For rotational symmetric objects, the inertia value can be
	 * expressed as: Theta = k * m * r^2
	 * where m = Mass, r = Radius
	 * For a Sphere, the form factor is by default = 0.4
	 */

	float formfactor;
	float rdamping;
	float margin;
	float max_vel; /* clamp the maximum velocity 0.0 is disabled */
	float min_vel; /* clamp the minimum velocity 0.0 is disabled */
	float max_angvel; /* clamp the maximum angular velocity, 0.0 is disabled */
	float min_angvel; /* clamp the minimum angular velocity, 0.0 is disabled */
	float obstacleRad;
	
	/* "Character" physics properties */
	float step_height;
	float jump_speed;
	float fall_speed;
	unsigned char max_jumps;
	char pad2;

	/* Depsgraph */
	short base_flag; /* used by depsgraph, flushed from base */

	/** Collision mask settings */
	unsigned short col_group, col_mask;

	short rotmode;		/* rotation mode - uses defines set out in DNA_action_types.h for PoseChannel rotations... */

	char boundtype;            /* bounding box use for drawing */
	char collision_boundtype;  /* bounding box type used for collision */

	short dtx;			/* viewport draw extra settings */
	char dt;			/* viewport draw type */
	char empty_drawtype;
	float empty_drawsize;
	float dupfacesca;	/* dupliface scale */
	
	ListBase prop;			/* game logic property list (not to be confused with IDProperties) */
	ListBase sensors;		/* game logic sensors */
	ListBase controllers;	/* game logic controllers */
	ListBase actuators;		/* game logic actuators */

	float sf; /* sf is time-offset */

	short index;			/* custom index, for renderpasses */
	unsigned short actdef;	/* current deformation group, note: index starts at 1 */
	unsigned short actfmap;	/* current face map, note: index starts at 1 */
	unsigned char pad5[6];
	float col[4];			/* object color */

	int gameflag;
	int gameflag2;

	struct BulletSoftBody *bsoft;	/* settings for game engine bullet soft body */

	char restrictflag;		/* for restricting view, select, render etc. accessible in outliner */
	char recalc;			/* dependency flag */
	short softflag;			/* softbody settings */
	float anisotropicFriction[3];

	ListBase constraints;		/* object constraints */
	ListBase nlastrips  DNA_DEPRECATED;			// XXX deprecated... old animation system
	ListBase hooks  DNA_DEPRECATED;				// XXX deprecated... old animation system
	ListBase particlesystem;	/* particle systems */
	
	struct PartDeflect *pd;		/* particle deflector/attractor/collision data */
	struct SoftBody *soft;		/* if exists, saved in file */
	struct Group *dup_group;	/* object duplicator for group */

	char  body_type;			/* for now used to temporarily holds the type of collision object */
	char  shapeflag;			/* flag for pinning */
	short shapenr;				/* current shape key for menu or pinned */
	float smoothresh;			/* smoothresh is phong interpolation ray_shadow correction in render */

	struct FluidsimSettings *fluidsimSettings; /* if fluidsim enabled, store additional settings */

	struct DerivedMesh *derivedDeform, *derivedFinal;
	uint64_t lastDataMask;   /* the custom data layer mask that was last used to calculate derivedDeform and derivedFinal */
	uint64_t customdata_mask; /* (extra) custom data layer mask to use for creating derivedmesh, set by depsgraph */
	unsigned int state;			/* bit masks of game controllers that are active */
	unsigned int init_state;	/* bit masks of initial state as recorded by the users */

	/* Runtime valuated curve-specific data, not stored in the file */
	struct CurveCache *curve_cache;

	ListBase gpulamp;		/* runtime, for glsl lamp display only */
	ListBase pc_ids;
	ListBase *duplilist;	/* for temporary dupli list storage, only for use by RNA API */
	
	struct RigidBodyOb *rigidbody_object;		/* settings for Bullet rigid body */
	struct RigidBodyCon *rigidbody_constraint;	/* settings for Bullet constraint */

	float ima_ofs[2];		/* offset for image empties */
	ImageUser *iuser;		/* must be non-null when oject is an empty image */

	ListBase lodlevels;		/* contains data for levels of detail */
	LodLevel *currentlod;

	struct PreviewImage *preview;

	struct IDProperty *base_collection_properties; /* used by depsgraph, flushed from base */

	ListBase drawdata;		/* runtime, ObjectEngineData */
	int deg_update_flag; /* what has been updated in this object */
	int select_color;

	/* Mesh structure createrd during object evaluaiton.
	 * It has all modifiers applied.
	 */
	struct Mesh *mesh_evaluated;
} Object;

/* Warning, this is not used anymore because hooks are now modifiers */
typedef struct ObHook {
	struct ObHook *next, *prev;
	
	struct Object *parent;
	float parentinv[4][4];	/* matrix making current transform unmodified */
	float mat[4][4];		/* temp matrix while hooking */
	float cent[3];			/* visualization of hook */
	float falloff;			/* if not zero, falloff is distance where influence zero */
	
	char name[64];	/* MAX_NAME */

	int *indexar;
	int totindex, curindex; /* curindex is cache for fast lookup */
	short type, active;		/* active is only first hook, for button menu */
	float force;
} ObHook;

/* runtime only, but include here for rna access */
typedef struct DupliObject {
	struct DupliObject *next, *prev;
	struct Object *ob;
	float mat[4][4];
	float orco[3], uv[2];

	short type; /* from Object.transflag */
	char no_draw, animated;

	/* persistent identifier for a dupli object, for inter-frame matching of
	 * objects with motion blur, or inter-update matching for syncing */
	int persistent_id[16]; /* 2*MAX_DUPLI_RECUR */

	/* particle this dupli was generated from */
	struct ParticleSystem *particle_system;
	unsigned int random_id;
	unsigned int pad;
} DupliObject;

/* **************** OBJECT ********************* */

/* used many places... should be specialized  */
#define SELECT          1

/* type */
enum {
	OB_EMPTY      = 0,
	OB_MESH       = 1,
	OB_CURVE      = 2,
	OB_SURF       = 3,
	OB_FONT       = 4,
	OB_MBALL      = 5,

	OB_LAMP       = 10,
	OB_CAMERA     = 11,

	OB_SPEAKER    = 12,
	OB_LIGHTPROBE = 13,

/*	OB_WAVE       = 21, */
	OB_LATTICE    = 22,

/* 23 and 24 are for life and sector (old file compat.) */
	OB_ARMATURE   = 25,
/* Grease Pencil object used in 3D view but not used for annotation in 2D */
	OB_GPENCIL  = 26,
};

/* check if the object type supports materials */
#define OB_TYPE_SUPPORT_MATERIAL(_type) \
	((_type) >= OB_MESH && (_type) <= OB_MBALL)
#define OB_TYPE_SUPPORT_VGROUP(_type) \
	(ELEM(_type, OB_MESH, OB_LATTICE, OB_GPENCIL))
#define OB_TYPE_SUPPORT_EDITMODE(_type) \
	(ELEM(_type, OB_MESH, OB_FONT, OB_CURVE, OB_SURF, OB_MBALL, OB_LATTICE, OB_ARMATURE))
#define OB_TYPE_SUPPORT_PARVERT(_type) \
	(ELEM(_type, OB_MESH, OB_SURF, OB_CURVE, OB_LATTICE))

/* is this ID type used as object data */
#define OB_DATA_SUPPORT_ID(_id_type) \
	(ELEM(_id_type, ID_ME, ID_CU, ID_MB, ID_LA, ID_SPK, ID_LP, ID_CA, ID_LT, ID_AR))

#define OB_DATA_SUPPORT_ID_CASE \
	ID_ME: case ID_CU: case ID_MB: case ID_LA: case ID_SPK: case ID_LP: case ID_CA: case ID_LT: case ID_AR

/* partype: first 4 bits: type */
enum {
	PARTYPE       = (1 << 4) - 1,
	PAROBJECT     = 0,
#ifdef DNA_DEPRECATED
	PARCURVE      = 1,  /* Deprecated. */
#endif
	PARKEY        = 2,  /* XXX Unused, deprecated? */

	PARSKEL       = 4,
	PARVERT1      = 5,
	PARVERT3      = 6,
	PARBONE       = 7,

	/* slow parenting - is not threadsafe and/or may give errors after jumping  */
	PARSLOW       = 16,
};

/* (short) transflag */
/* flags 1 and 2 were unused or relics from past features */
enum {
	OB_NEG_SCALE        = 1 << 2,
	OB_DUPLIFRAMES      = 1 << 3,
	OB_DUPLIVERTS       = 1 << 4,
	OB_DUPLIROT         = 1 << 5,
	OB_DUPLINOSPEED     = 1 << 6,
	OB_DUPLICALCDERIVED = 1 << 7, /* runtime, calculate derivedmesh for dupli before it's used */
	OB_DUPLIGROUP       = 1 << 8,
	OB_DUPLIFACES       = 1 << 9,
	OB_DUPLIFACES_SCALE = 1 << 10,
	OB_DUPLIPARTS       = 1 << 11,
	OB_RENDER_DUPLI     = 1 << 12,
	OB_NO_CONSTRAINTS   = 1 << 13,  /* runtime constraints disable */
	OB_NO_PSYS_UPDATE   = 1 << 14,  /* hack to work around particle issue */

	OB_DUPLI            = OB_DUPLIFRAMES | OB_DUPLIVERTS | OB_DUPLIGROUP | OB_DUPLIFACES | OB_DUPLIPARTS,
};

/* (short) trackflag / upflag */
enum {
	OB_POSX = 0,
	OB_POSY = 1,
	OB_POSZ = 2,
	OB_NEGX = 3,
	OB_NEGY = 4,
	OB_NEGZ = 5,
};

/* gameflag in game.h */

/* dt: no flags */
enum {
	OB_BOUNDBOX  = 1,
	OB_WIRE      = 2,
	OB_SOLID     = 3,
	OB_MATERIAL  = 4,
	OB_TEXTURE   = 5,
	OB_RENDER    = 6,

	OB_PAINT     = 100,  /* temporary used in draw code */
};

/* dtx: flags (short) */
enum {
	OB_DRAWBOUNDOX    = 1 << 0,
	OB_AXIS           = 1 << 1,
	OB_TEXSPACE       = 1 << 2,
	OB_DRAWNAME       = 1 << 3,
	OB_DRAWIMAGE      = 1 << 4,
	/* for solid+wire display */
	OB_DRAWWIRE       = 1 << 5,
	/* for overdraw s*/
	OB_DRAWXRAY       = 1 << 6,
	/* enable transparent draw */
	OB_DRAWTRANSP     = 1 << 7,
	OB_DRAW_ALL_EDGES = 1 << 8,  /* only for meshes currently */
};

/* empty_drawtype: no flags */
enum {
	OB_ARROWS        = 1,
	OB_PLAINAXES     = 2,
	OB_CIRCLE        = 3,
	OB_SINGLE_ARROW  = 4,
	OB_CUBE          = 5,
	OB_EMPTY_SPHERE  = 6,
	OB_EMPTY_CONE    = 7,
	OB_EMPTY_IMAGE   = 8,
};

/* gpencil add types */
enum {
	GP_EMPTY = 0,
	GP_MONKEY = 1
};

/* boundtype */
enum {
	OB_BOUND_BOX           = 0,
	OB_BOUND_SPHERE        = 1,
	OB_BOUND_CYLINDER      = 2,
	OB_BOUND_CONE          = 3,
	OB_BOUND_TRIANGLE_MESH = 4,
	OB_BOUND_CONVEX_HULL   = 5,
/*	OB_BOUND_DYN_MESH      = 6, */ /*UNUSED*/
	OB_BOUND_CAPSULE       = 7,
};

/* lod flags */
enum {
	OB_LOD_USE_MESH		= 1 << 0,
	OB_LOD_USE_MAT		= 1 << 1,
	OB_LOD_USE_HYST		= 1 << 2,
};


/* **************** BASE ********************* */

/* also needed for base!!!!! or rather, they interfere....*/
/* base->flag and ob->flag */
#define BA_WAS_SEL          (1 << 1)
#define BA_HAS_RECALC_OB    (1 << 2)
#define BA_HAS_RECALC_DATA  (1 << 3)

	/* NOTE: this was used as a proper setting in past, so nullify before using */
#define BA_TEMP_TAG         (1 << 5)

/* #define BA_FROMSET          (1 << 7) */ /*UNUSED*/

#define BA_TRANSFORM_CHILD  (1 << 8)  /* child of a transformed object */
#define BA_TRANSFORM_PARENT (1 << 13)  /* parent of a transformed object */


/* an initial attempt as making selection more specific! */
#define BA_DESELECT     0
#define BA_SELECT       1


#define OB_FROMDUPLI        (1 << 9)
#define OB_DONE             (1 << 10)  /* unknown state, clear before use */
/* #define OB_RADIO            (1 << 11) */  /* deprecated */
#define OB_FROMGROUP        (1 << 12)

/* WARNING - when adding flags check on PSYS_RECALC */
/* ob->recalc (flag bits!) */
enum {
	OB_RECALC_OB        = 1 << 0,
	OB_RECALC_DATA      = 1 << 1,
/* time flag is set when time changes need recalc, so baked systems can ignore it */
	OB_RECALC_TIME      = 1 << 2,
/* only use for matching any flag, NOT as an argument since more flags may be added. */
	OB_RECALC_ALL       = OB_RECALC_OB | OB_RECALC_DATA | OB_RECALC_TIME,
};

/* controller state */
#define OB_MAX_STATES       30

/* collision masks */
#define OB_MAX_COL_MASKS    16

/* ob->gameflag */
enum {
	OB_DYNAMIC               = 1 << 0,
	OB_CHILD                 = 1 << 1,
	OB_ACTOR                 = 1 << 2,
	OB_INERTIA_LOCK_X        = 1 << 3,
	OB_INERTIA_LOCK_Y        = 1 << 4,
	OB_INERTIA_LOCK_Z        = 1 << 5,
	OB_DO_FH                 = 1 << 6,
	OB_ROT_FH                = 1 << 7,
	OB_ANISOTROPIC_FRICTION  = 1 << 8,
	OB_GHOST                 = 1 << 9,
	OB_RIGID_BODY            = 1 << 10,
	OB_BOUNDS                = 1 << 11,

	OB_COLLISION_RESPONSE    = 1 << 12,
	OB_SECTOR                = 1 << 13,
	OB_PROP                  = 1 << 14,
	OB_MAINACTOR             = 1 << 15,

	OB_COLLISION             = 1 << 16,
	OB_SOFT_BODY             = 1 << 17,
	OB_OCCLUDER              = 1 << 18,
	OB_SENSOR                = 1 << 19,
	OB_NAVMESH               = 1 << 20,
	OB_HASOBSTACLE           = 1 << 21,
	OB_CHARACTER             = 1 << 22,

	OB_RECORD_ANIMATION      = 1 << 23,
};

/* ob->gameflag2 */
enum {
	OB_NEVER_DO_ACTIVITY_CULLING    = 1 << 0,
	OB_LOCK_RIGID_BODY_X_AXIS       = 1 << 2,
	OB_LOCK_RIGID_BODY_Y_AXIS       = 1 << 3,
	OB_LOCK_RIGID_BODY_Z_AXIS       = 1 << 4,
	OB_LOCK_RIGID_BODY_X_ROT_AXIS   = 1 << 5,
	OB_LOCK_RIGID_BODY_Y_ROT_AXIS   = 1 << 6,
	OB_LOCK_RIGID_BODY_Z_ROT_AXIS   = 1 << 7,

/*	OB_LIFE     = OB_PROP | OB_DYNAMIC | OB_ACTOR | OB_MAINACTOR | OB_CHILD, */
};

/* ob->body_type */
enum {
	OB_BODY_TYPE_NO_COLLISION   = 0,
	OB_BODY_TYPE_STATIC         = 1,
	OB_BODY_TYPE_DYNAMIC        = 2,
	OB_BODY_TYPE_RIGID          = 3,
	OB_BODY_TYPE_SOFT           = 4,
	OB_BODY_TYPE_OCCLUDER       = 5,
	OB_BODY_TYPE_SENSOR         = 6,
	OB_BODY_TYPE_NAVMESH        = 7,
	OB_BODY_TYPE_CHARACTER      = 8,
};

/* ob->depsflag */
enum {
	OB_DEPS_EXTRA_OB_RECALC     = 1 << 0,
	OB_DEPS_EXTRA_DATA_RECALC   = 1 << 1,
};

/* ob->deg_update_flag */
enum {
	DEG_RUNTIME_DATA_UPDATE     = 1 << 0,
};

/* ob->scavisflag */
enum {
	OB_VIS_SENS     = 1 << 0,
	OB_VIS_CONT     = 1 << 1,
	OB_VIS_ACT      = 1 << 2,
};

/* ob->scaflag */
enum {
	OB_SHOWSENS     = 1 << 6,
	OB_SHOWACT      = 1 << 7,
	OB_ADDSENS      = 1 << 8,
	OB_ADDCONT      = 1 << 9,
	OB_ADDACT       = 1 << 10,
	OB_SHOWCONT     = 1 << 11,
	OB_ALLSTATE     = 1 << 12,
	OB_INITSTBIT    = 1 << 13,
	OB_DEBUGSTATE   = 1 << 14,
	OB_SHOWSTATE    = 1 << 15,
};

/* ob->restrictflag */
enum {
	OB_RESTRICT_VIEW    = 1 << 0,
	OB_RESTRICT_SELECT  = 1 << 1,
	OB_RESTRICT_RENDER  = 1 << 2,
};

/* ob->shapeflag */
enum {
	OB_SHAPE_LOCK       = 1 << 0,
	// OB_SHAPE_TEMPLOCK   = 1 << 1,  /* deprecated */
	OB_SHAPE_EDIT_MODE  = 1 << 2,
};

/* ob->nlaflag */
enum {
	/* WARNING: flags (1 << 0) and (1 << 1) were from old animsys */
	/* object-channel expanded status */
	OB_ADS_COLLAPSED    = 1 << 10,
	/* object's ipo-block */
	OB_ADS_SHOWIPO      = 1 << 11,
	/* object's constraint channels */
	OB_ADS_SHOWCONS     = 1 << 12,
	/* object's material channels */
	OB_ADS_SHOWMATS     = 1 << 13,
	/* object's marticle channels */
	OB_ADS_SHOWPARTS    = 1 << 14,
};

/* ob->protectflag */
enum {
	OB_LOCK_LOCX    = 1 << 0,
	OB_LOCK_LOCY    = 1 << 1,
	OB_LOCK_LOCZ    = 1 << 2,
	OB_LOCK_LOC     = OB_LOCK_LOCX | OB_LOCK_LOCY | OB_LOCK_LOCZ,
	OB_LOCK_ROTX    = 1 << 3,
	OB_LOCK_ROTY    = 1 << 4,
	OB_LOCK_ROTZ    = 1 << 5,
	OB_LOCK_ROT     = OB_LOCK_ROTX | OB_LOCK_ROTY | OB_LOCK_ROTZ,
	OB_LOCK_SCALEX  = 1 << 6,
	OB_LOCK_SCALEY  = 1 << 7,
	OB_LOCK_SCALEZ  = 1 << 8,
	OB_LOCK_SCALE   = OB_LOCK_SCALEX | OB_LOCK_SCALEY | OB_LOCK_SCALEZ,
	OB_LOCK_ROTW    = 1 << 9,
	OB_LOCK_ROT4D   = 1 << 10,
};

/* ob->mode */
typedef enum eObjectMode {
	OB_MODE_OBJECT        = 0,
	OB_MODE_EDIT          = 1 << 0,
	OB_MODE_SCULPT        = 1 << 1,
	OB_MODE_VERTEX_PAINT  = 1 << 2,
	OB_MODE_WEIGHT_PAINT  = 1 << 3,
	OB_MODE_TEXTURE_PAINT = 1 << 4,
	OB_MODE_PARTICLE_EDIT = 1 << 5,
	OB_MODE_POSE          = 1 << 6,
<<<<<<< HEAD
	OB_MODE_GPENCIL_EDIT  = 1 << 7,
	OB_MODE_GPENCIL_PAINT = 1 << 8,
	OB_MODE_GPENCIL_SCULPT = 1 << 9,
	OB_MODE_GPENCIL_WEIGHT = 1 << 10,
} ObjectMode;
=======
	OB_MODE_GPENCIL       = 1 << 7,  /* NOTE: Just a dummy to make the UI nicer */
} eObjectMode;
>>>>>>> 0ffa64a4

/* any mode where the brush system is used */
#define OB_MODE_ALL_PAINT (OB_MODE_SCULPT | OB_MODE_VERTEX_PAINT | OB_MODE_WEIGHT_PAINT | OB_MODE_TEXTURE_PAINT)

/* any mode that uses ob->sculpt */
#define OB_MODE_ALL_SCULPT (OB_MODE_SCULPT | OB_MODE_VERTEX_PAINT | OB_MODE_WEIGHT_PAINT)

#define MAX_DUPLI_RECUR 8

#ifdef __cplusplus
}
#endif

#endif
<|MERGE_RESOLUTION|>--- conflicted
+++ resolved
@@ -725,16 +725,11 @@
 	OB_MODE_TEXTURE_PAINT = 1 << 4,
 	OB_MODE_PARTICLE_EDIT = 1 << 5,
 	OB_MODE_POSE          = 1 << 6,
-<<<<<<< HEAD
 	OB_MODE_GPENCIL_EDIT  = 1 << 7,
 	OB_MODE_GPENCIL_PAINT = 1 << 8,
 	OB_MODE_GPENCIL_SCULPT = 1 << 9,
 	OB_MODE_GPENCIL_WEIGHT = 1 << 10,
-} ObjectMode;
-=======
-	OB_MODE_GPENCIL       = 1 << 7,  /* NOTE: Just a dummy to make the UI nicer */
 } eObjectMode;
->>>>>>> 0ffa64a4
 
 /* any mode where the brush system is used */
 #define OB_MODE_ALL_PAINT (OB_MODE_SCULPT | OB_MODE_VERTEX_PAINT | OB_MODE_WEIGHT_PAINT | OB_MODE_TEXTURE_PAINT)
