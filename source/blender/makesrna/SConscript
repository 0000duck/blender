--- conflicted
+++ resolved
@@ -38,11 +38,8 @@
 incs += ' ../nodes'
 incs += ' #/extern/glew/include'
 incs += ' #/intern/smoke/extern'
-<<<<<<< HEAD
-=======
 incs += ' ../rigidbody'
 
->>>>>>> c8438330
 incs += ' ../bmesh'
 
 defs = []
