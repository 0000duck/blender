--- conflicted
+++ resolved
@@ -300,16 +300,15 @@
 	add_definitions(-DWITH_FREESTYLE)
 endif()
 
-<<<<<<< HEAD
+if(WITH_OPENSUBDIV)
+	list(APPEND INC
+		../../../../intern/opensubdiv
+	)
+	add_definitions(-DWITH_OPENSUBDIV)
+endif()
+
 if(WITH_OPENVDB_BLOSC)
 	add_definitions(-DWITH_OPENVDB_BLOSC)
-=======
-if(WITH_OPENSUBDIV)
-	list(APPEND INC
-		../../../../intern/opensubdiv
-	)
-	add_definitions(-DWITH_OPENSUBDIV)
->>>>>>> 4be7fb76
 endif()
 
 # Build makesrna executable
