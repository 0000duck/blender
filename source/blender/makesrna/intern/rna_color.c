/**
 * $Id$
 *
 * ***** BEGIN GPL LICENSE BLOCK *****
 *
 * This program is free software; you can redistribute it and/or
 * modify it under the terms of the GNU General Public License
 * as published by the Free Software Foundation; either version 2
 * of the License, or (at your option) any later version.
 *
 * This program is distributed in the hope that it will be useful,
 * but WITHOUT ANY WARRANTY; without even the implied warranty of
 * MERCHANTABILITY or FITNESS FOR A PARTICULAR PURPOSE.  See the
 * GNU General Public License for more details.
 *
 * You should have received a copy of the GNU General Public License
 * along with this program; if not, write to the Free Software Foundation,
 * Inc., 51 Franklin Street, Fifth Floor, Boston, MA 02110-1301, USA.
 *
 * Contributor(s): Blender Foundation (2008).
 *
 * ***** END GPL LICENSE BLOCK *****
 */

#include <stdlib.h>
#include <stdio.h>

#include "RNA_define.h"
<<<<<<< HEAD
#include "RNA_types.h"
=======
#include "rna_internal.h"
>>>>>>> 40273931

#include "DNA_color_types.h"

#ifdef RNA_RUNTIME

#include "RNA_access.h"

#include "DNA_material_types.h"
#include "DNA_node_types.h"

#include "MEM_guardedalloc.h"

#include "BKE_colortools.h"
#include "BKE_depsgraph.h"
#include "BKE_node.h"

#include "WM_api.h"
#include "WM_types.h"

#include "ED_node.h"

static int rna_CurveMapping_curves_length(PointerRNA *ptr)
{
	CurveMapping *cumap= (CurveMapping*)ptr->data;
	int len;

	for(len=0; len<CM_TOT; len++)
		if(!cumap->cm[len].curve)
			break;
	
	return len;
}

static void rna_CurveMapping_curves_begin(CollectionPropertyIterator *iter, PointerRNA *ptr)
{
	CurveMapping *cumap= (CurveMapping*)ptr->data;

	rna_iterator_array_begin(iter, cumap->cm, sizeof(CurveMap), rna_CurveMapping_curves_length(ptr), 0, NULL);
}

static void rna_CurveMapping_clip_set(PointerRNA *ptr, int value)
{
	CurveMapping *cumap= (CurveMapping*)ptr->data;

	if(value) cumap->flag |= CUMA_DO_CLIP;
	else cumap->flag &= ~CUMA_DO_CLIP;

	curvemapping_changed(cumap, 0);
}

static void rna_CurveMapping_black_level_set(PointerRNA *ptr, const float *values)
{
	CurveMapping *cumap= (CurveMapping*)ptr->data;
	cumap->black[0]= values[0];
	cumap->black[1]= values[1];
	cumap->black[2]= values[2];
	curvemapping_set_black_white(cumap, NULL, NULL);
}

static void rna_CurveMapping_white_level_set(PointerRNA *ptr, const float *values)
{
	CurveMapping *cumap= (CurveMapping*)ptr->data;
	cumap->white[0]= values[0];
	cumap->white[1]= values[1];
	cumap->white[2]= values[2];
	curvemapping_set_black_white(cumap, NULL, NULL);
}

static void rna_CurveMapping_clipminx_range(PointerRNA *ptr, float *min, float *max)
{
	CurveMapping *cumap= (CurveMapping*)ptr->data;

	*min= -100.0f;
	*max= cumap->clipr.xmax;
}

static void rna_CurveMapping_clipminy_range(PointerRNA *ptr, float *min, float *max)
{
	CurveMapping *cumap= (CurveMapping*)ptr->data;

	*min= -100.0f;
	*max= cumap->clipr.ymax;
}

static void rna_CurveMapping_clipmaxx_range(PointerRNA *ptr, float *min, float *max)
{
	CurveMapping *cumap= (CurveMapping*)ptr->data;

	*min= cumap->clipr.xmin;
	*max= 100.0f;
}

static void rna_CurveMapping_clipmaxy_range(PointerRNA *ptr, float *min, float *max)
{
	CurveMapping *cumap= (CurveMapping*)ptr->data;

	*min= cumap->clipr.ymin;
	*max= 100.0f;
}


static char *rna_ColorRamp_path(PointerRNA *ptr)
{
	/* handle the cases where a single datablock may have 2 ramp types */
	if (ptr->id.data) {
		ID *id= ptr->id.data;
		
		switch (GS(id->name)) {
			case ID_MA:	/* material has 2 cases - diffuse and specular */ 
			{
				Material *ma= (Material*)id;
				
				if (ptr->data == ma->ramp_col) 
					return BLI_strdup("diffuse_ramp");
				else if (ptr->data == ma->ramp_spec)
					return BLI_strdup("specular_ramp");
			}
				break;
		}
	}
	
	/* everything else just uses 'color_ramp' */
	return BLI_strdup("color_ramp");
}

static char *rna_ColorRampElement_path(PointerRNA *ptr)
{
	PointerRNA ramp_ptr;
	PropertyRNA *prop;
	char *path = NULL;
	int index;
	
	/* helper macro for use here to try and get the path 
	 *	- this calls the standard code for getting a path to a texture...
	 */
#define COLRAMP_GETPATH \
{ \
prop= RNA_struct_find_property(&ramp_ptr, "elements"); \
if (prop) { \
index= RNA_property_collection_lookup_index(&ramp_ptr, prop, ptr); \
if (index >= 0) { \
char *texture_path= rna_ColorRamp_path(&ramp_ptr); \
path= BLI_sprintfN("%s.elements[%d]", texture_path, index); \
MEM_freeN(texture_path); \
} \
} \
}
	
	/* determine the path from the ID-block to the ramp */
	// FIXME: this is a very slow way to do it, but it will have to suffice...
	if (ptr->id.data) {
		ID *id= ptr->id.data;
		
		switch (GS(id->name)) {
			case ID_MA: /* 2 cases for material - diffuse and spec */
			{
				Material *ma= (Material *)id;
				
				/* try diffuse first */
				if (ma->ramp_col) {
					RNA_pointer_create(id, &RNA_ColorRamp, ma->ramp_col, &ramp_ptr);
					COLRAMP_GETPATH;
				}
				/* try specular if not diffuse */
				if (!path && ma->ramp_spec) {
					RNA_pointer_create(id, &RNA_ColorRamp, ma->ramp_spec, &ramp_ptr);
					COLRAMP_GETPATH;
				}
			}
				break;
				
				// TODO: node trees need special attention
			case ID_NT: 
			{
				bNodeTree *ntree = (bNodeTree *)id;
				bNode *node;
				
				for(node=ntree->nodes.first; node; node=node->next) {
					if (ELEM3(node->type, SH_NODE_VALTORGB, CMP_NODE_VALTORGB, TEX_NODE_VALTORGB)) {
						RNA_pointer_create(id, &RNA_ColorRamp, node->storage, &ramp_ptr);
						COLRAMP_GETPATH;
					}
				}
			}
				break;
				
			default: /* everything else should have a "color_ramp" property */
			{
				/* create pointer to the ID block, and try to resolve "color_ramp" pointer */
				RNA_id_pointer_create(id, &ramp_ptr);
				if (RNA_path_resolve(&ramp_ptr, "color_ramp", &ramp_ptr, &prop)) {
					COLRAMP_GETPATH;
				}
			}
		}
	}
	
	/* cleanup the macro we defined */
#undef COLRAMP_GETPATH
	
	return path;
}

static void rna_ColorRamp_update(Main *bmain, Scene *scene, PointerRNA *ptr)
{
	if (ptr->id.data) {
		ID *id= ptr->id.data;
		
		switch (GS(id->name)) {
			case ID_MA:
			{
				Material *ma= ptr->id.data;
				
				DAG_id_flush_update(&ma->id, 0);
				WM_main_add_notifier(NC_MATERIAL|ND_SHADING_DRAW, ma);
			}
				break;
			case ID_NT:
			{
				bNodeTree *ntree = (bNodeTree *)id;
				bNode *node;

				for(node=ntree->nodes.first; node; node=node->next) {
					if (ELEM3(node->type, SH_NODE_VALTORGB, CMP_NODE_VALTORGB, TEX_NODE_VALTORGB)) {
						ED_node_generic_update(bmain, scene, ntree, node);
					}
				}
			}
				break;
			case ID_TE:
			{
				Tex *tex= ptr->id.data;

				DAG_id_flush_update(&tex->id, 0);
				WM_main_add_notifier(NC_TEXTURE, tex);
			}
				break;
			default:
				break;
		}
	}
}

static void rna_Scopes_update(Main *bmain, Scene *scene, PointerRNA *ptr)
{
	Scopes *s= (Scopes*)ptr->data;
	s->ok = 0;
}

#else

static void rna_def_curvemappoint(BlenderRNA *brna)
{
	StructRNA *srna;
	PropertyRNA *prop;
	static EnumPropertyItem prop_handle_type_items[] = {
		{0, "AUTO", 0, "Auto Handle", ""},
		{CUMA_VECTOR, "VECTOR", 0, "Vector Handle", ""},
		{0, NULL, 0, NULL, NULL}
	};

	srna= RNA_def_struct(brna, "CurveMapPoint", NULL);
	RNA_def_struct_ui_text(srna, "CurveMapPoint", "Point of a curve used for a curve mapping");

	/* not editable for now, need to have CurveMapping to do curvemapping_changed */

	prop= RNA_def_property(srna, "location", PROP_FLOAT, PROP_XYZ);
	RNA_def_property_float_sdna(prop, NULL, "x");
	RNA_def_property_array(prop, 2);
	RNA_def_property_clear_flag(prop, PROP_EDITABLE);
	RNA_def_property_ui_text(prop, "Location", "X/Y coordinates of the curve point");

	prop= RNA_def_property(srna, "handle_type", PROP_ENUM, PROP_NONE);
	RNA_def_property_enum_bitflag_sdna(prop, NULL, "flag");
	RNA_def_property_enum_items(prop, prop_handle_type_items);
	RNA_def_property_clear_flag(prop, PROP_EDITABLE);
	RNA_def_property_ui_text(prop, "Handle Type", "Curve interpolation at this point: bezier or vector");

	prop= RNA_def_property(srna, "selected", PROP_BOOLEAN, PROP_NONE);
	RNA_def_property_boolean_sdna(prop, NULL, "flag", CUMA_SELECT);
	RNA_def_property_ui_text(prop, "Selected", "Selection state of the curve point");
}

static void rna_def_curvemap(BlenderRNA *brna)
{
	StructRNA *srna;
	PropertyRNA *prop;
	static EnumPropertyItem prop_extend_items[] = {
		{0, "HORIZONTAL", 0, "Horizontal", ""},
		{CUMA_EXTEND_EXTRAPOLATE, "EXTRAPOLATED", 0, "Extrapolated", ""},
		{0, NULL, 0, NULL, NULL}
	};

	srna= RNA_def_struct(brna, "CurveMap", NULL);
	RNA_def_struct_ui_text(srna, "CurveMap", "Curve in a curve mapping");

	/* not editable for now, need to have CurveMapping to do curvemapping_changed */

	prop= RNA_def_property(srna, "extend", PROP_ENUM, PROP_NONE);
	RNA_def_property_enum_bitflag_sdna(prop, NULL, "flag");
	RNA_def_property_enum_items(prop, prop_extend_items);
	RNA_def_property_clear_flag(prop, PROP_EDITABLE);
	RNA_def_property_ui_text(prop, "Extend", "Extrapolate the curve or extend it horizontally");

	prop= RNA_def_property(srna, "points", PROP_COLLECTION, PROP_NONE);
	RNA_def_property_collection_sdna(prop, NULL, "curve", "totpoint");
	RNA_def_property_struct_type(prop, "CurveMapPoint");
	RNA_def_property_ui_text(prop, "Points", "");
}

static void rna_def_curvemapping(BlenderRNA *brna)
{
	StructRNA *srna;
	PropertyRNA *prop;

	srna= RNA_def_struct(brna, "CurveMapping", NULL);
	RNA_def_struct_ui_text(srna, "CurveMapping", "Curve mapping to map color, vector and scalar values to other values using a user defined curve");
	
	prop= RNA_def_property(srna, "clip", PROP_BOOLEAN, PROP_NONE);
	RNA_def_property_boolean_sdna(prop, NULL, "flag", CUMA_DO_CLIP);
	RNA_def_property_ui_text(prop, "Clip", "Force the curve view to fit a defined boundary");
	RNA_def_property_boolean_funcs(prop, NULL, "rna_CurveMapping_clip_set");

	prop= RNA_def_property(srna, "clip_min_x", PROP_FLOAT, PROP_NONE);
	RNA_def_property_float_sdna(prop, NULL, "clipr.xmin");
	RNA_def_property_range(prop, -100.0f, 100.0f);
	RNA_def_property_ui_text(prop, "Clip Min X", "");
	RNA_def_property_float_funcs(prop, NULL, NULL, "rna_CurveMapping_clipminx_range");

	prop= RNA_def_property(srna, "clip_min_y", PROP_FLOAT, PROP_NONE);
	RNA_def_property_float_sdna(prop, NULL, "clipr.ymin");
	RNA_def_property_range(prop, -100.0f, 100.0f);
	RNA_def_property_ui_text(prop, "Clip Min Y", "");
	RNA_def_property_float_funcs(prop, NULL, NULL, "rna_CurveMapping_clipminy_range");

	prop= RNA_def_property(srna, "clip_max_x", PROP_FLOAT, PROP_NONE);
	RNA_def_property_float_sdna(prop, NULL, "clipr.xmax");
	RNA_def_property_range(prop, -100.0f, 100.0f);
	RNA_def_property_ui_text(prop, "Clip Max X", "");
	RNA_def_property_float_funcs(prop, NULL, NULL, "rna_CurveMapping_clipmaxx_range");

	prop= RNA_def_property(srna, "clip_max_y", PROP_FLOAT, PROP_NONE);
	RNA_def_property_float_sdna(prop, NULL, "clipr.ymax");
	RNA_def_property_range(prop, -100.0f, 100.0f);
	RNA_def_property_ui_text(prop, "Clip Max Y", "");
	RNA_def_property_float_funcs(prop, NULL, NULL, "rna_CurveMapping_clipmaxy_range");

	prop= RNA_def_property(srna, "curves", PROP_COLLECTION, PROP_NONE);
	RNA_def_property_collection_funcs(prop, "rna_CurveMapping_curves_begin", "rna_iterator_array_next", "rna_iterator_array_end", "rna_iterator_array_get", "rna_CurveMapping_curves_length", 0, 0);
	RNA_def_property_struct_type(prop, "CurveMap");
	RNA_def_property_ui_text(prop, "Curves", "");

	prop= RNA_def_property(srna, "black_level", PROP_FLOAT, PROP_COLOR);
	RNA_def_property_float_sdna(prop, NULL, "black");
	RNA_def_property_range(prop, -1000.0f, 1000.0f);
	RNA_def_property_ui_text(prop, "Black Level", "For RGB curves, the color that black is mapped to");
	RNA_def_property_float_funcs(prop, NULL, "rna_CurveMapping_black_level_set", NULL);

	prop= RNA_def_property(srna, "white_level", PROP_FLOAT, PROP_COLOR);
	RNA_def_property_float_sdna(prop, NULL, "white");
	RNA_def_property_range(prop, -1000.0f, 1000.0f);
	RNA_def_property_ui_text(prop, "White Level", "For RGB curves, the color that white is mapped to");
	RNA_def_property_float_funcs(prop, NULL, "rna_CurveMapping_white_level_set", NULL);
}

static void rna_def_color_ramp_element(BlenderRNA *brna)
{
	StructRNA *srna;
	PropertyRNA *prop;
	
	srna= RNA_def_struct(brna, "ColorRampElement", NULL);
	RNA_def_struct_sdna(srna, "CBData");
	RNA_def_struct_path_func(srna, "rna_ColorRampElement_path");
	RNA_def_struct_ui_text(srna, "Color Ramp Element", "Element defining a color at a position in the color ramp");
	
	prop= RNA_def_property(srna, "color", PROP_FLOAT, PROP_COLOR);
	RNA_def_property_float_sdna(prop, NULL, "r");
	RNA_def_property_array(prop, 4);
	RNA_def_property_ui_text(prop, "Color", "");
	RNA_def_property_update(prop, 0, "rna_ColorRamp_update");
	
	prop= RNA_def_property(srna, "position", PROP_FLOAT, PROP_COLOR);
	RNA_def_property_float_sdna(prop, NULL, "pos");
	RNA_def_property_range(prop, 0, 1);
	RNA_def_property_ui_text(prop, "Position", "");
	RNA_def_property_update(prop, 0, "rna_ColorRamp_update");
}

static void rna_def_color_ramp(BlenderRNA *brna)
{
	StructRNA *srna;
	PropertyRNA *prop;
	
	static EnumPropertyItem prop_interpolation_items[] = {
		{1, "EASE", 0, "Ease", ""},
		{3, "CARDINAL", 0, "Cardinal", ""},
		{0, "LINEAR", 0, "Linear", ""},
		{2, "B_SPLINE", 0, "B-Spline", ""},
		{4, "CONSTANT", 0, "Constant", ""},
		{0, NULL, 0, NULL, NULL}};
	
	srna= RNA_def_struct(brna, "ColorRamp", NULL);
	RNA_def_struct_sdna(srna, "ColorBand");
	RNA_def_struct_path_func(srna, "rna_ColorRamp_path");
	RNA_def_struct_ui_text(srna, "Color Ramp", "Color ramp mapping a scalar value to a color");
	
	prop= RNA_def_property(srna, "elements", PROP_COLLECTION, PROP_COLOR);
	RNA_def_property_collection_sdna(prop, NULL, "data", "tot");
	RNA_def_property_struct_type(prop, "ColorRampElement");
	RNA_def_property_ui_text(prop, "Elements", "");
	RNA_def_property_update(prop, 0, "rna_ColorRamp_update");
	
	prop= RNA_def_property(srna, "interpolation", PROP_ENUM, PROP_NONE);
	RNA_def_property_enum_sdna(prop, NULL, "ipotype");
	RNA_def_property_enum_items(prop, prop_interpolation_items);
	RNA_def_property_ui_text(prop, "Interpolation", "");
	RNA_def_property_update(prop, 0, "rna_ColorRamp_update");
}

static void rna_def_histogram(BlenderRNA *brna)
{
	StructRNA *srna;
	PropertyRNA *prop;
	
	static EnumPropertyItem prop_mode_items[] = {
		{HISTO_MODE_LUMA, "Luma", ICON_COLOR, "Luma", ""},
		{HISTO_MODE_RGB, "RGB", ICON_COLOR, "RGB", ""},
		{HISTO_MODE_R, "R", ICON_COLOR, "R", ""},
		{HISTO_MODE_G, "G", ICON_COLOR, "G", ""},
		{HISTO_MODE_B, "B", ICON_COLOR, "B", ""},
		{0, NULL, 0, NULL, NULL}};
		
	srna= RNA_def_struct(brna, "Histogram", NULL);
	RNA_def_struct_ui_text(srna, "Histogram", "Statistical view of the levels of color in an image");
	
	prop= RNA_def_property(srna, "mode", PROP_ENUM, PROP_NONE);
	RNA_def_property_enum_sdna(prop, NULL, "mode");
	RNA_def_property_enum_items(prop, prop_mode_items);
	RNA_def_property_ui_text(prop, "Mode", "Channels to display when drawing the histogram");
	
}

static void rna_def_scopes(BlenderRNA *brna)
{
	StructRNA *srna;
	PropertyRNA *prop;

	static EnumPropertyItem prop_wavefrm_mode_items[] = {
		{SCOPES_WAVEFRM_LUM, "LUMINANCE", ICON_COLOR, "Luminance", ""},
		{SCOPES_WAVEFRM_RGB, "RGB", ICON_COLOR, "Red Green Blue", ""},
		{SCOPES_WAVEFRM_YCC_601, "YCBCR601", ICON_COLOR, "YCbCr (ITU 601)", ""},
		{SCOPES_WAVEFRM_YCC_709, "YCBCR709", ICON_COLOR, "YCbCr (ITU 709)", ""},
		{SCOPES_WAVEFRM_YCC_JPEG, "YCBCRJPG", ICON_COLOR, "YCbCr (Jpeg)", ""},
		{0, NULL, 0, NULL, NULL}};

	srna= RNA_def_struct(brna, "Scopes", NULL);
	RNA_def_struct_ui_text(srna, "Scopes", "Scopes for statistical view of an image");
	
	prop= RNA_def_property(srna, "use_full_resolution", PROP_BOOLEAN, PROP_NONE);
	RNA_def_property_boolean_sdna(prop, "Scopes", "sample_full", 1);
	RNA_def_property_ui_text(prop, "Full Sample", "Sample every pixel of the image");
	RNA_def_property_update(prop, 0, "rna_Scopes_update");
	
	prop= RNA_def_property(srna, "accuracy", PROP_FLOAT, PROP_PERCENTAGE);
	RNA_def_property_float_sdna(prop, "Scopes", "accuracy");
	RNA_def_property_range(prop, 0.0, 100.0);
	RNA_def_property_ui_range(prop, 0.0, 100.0, 10, 1);
	RNA_def_property_ui_text(prop, "Accuracy", "Proportion of original image source pixel lines to sample");
	RNA_def_property_update(prop, 0, "rna_Scopes_update");

	prop= RNA_def_property(srna, "histogram", PROP_POINTER, PROP_NONE);
	RNA_def_property_pointer_sdna(prop, "Scopes", "hist");
	RNA_def_property_struct_type(prop, "Histogram");
	RNA_def_property_ui_text(prop, "Histogram", "Histogram for viewing image statistics");

	prop= RNA_def_property(srna, "waveform_mode", PROP_ENUM, PROP_NONE);
	RNA_def_property_enum_sdna(prop, "Scopes", "wavefrm_mode");
	RNA_def_property_enum_items(prop, prop_wavefrm_mode_items);
	RNA_def_property_ui_text(prop, "Wavefrom Mode", "");
	RNA_def_property_update(prop, 0, "rna_Scopes_update");

	prop= RNA_def_property(srna, "waveform_alpha", PROP_FLOAT, PROP_PERCENTAGE);
	RNA_def_property_float_sdna(prop, "Scopes", "wavefrm_alpha");
	RNA_def_property_range(prop, 0, 1);
	RNA_def_property_ui_text(prop, "Waveform Opacity", "Opacity of the points");

	prop= RNA_def_property(srna, "vectorscope_alpha", PROP_FLOAT, PROP_PERCENTAGE);
	RNA_def_property_float_sdna(prop, "Scopes", "vecscope_alpha");
	RNA_def_property_range(prop, 0, 1);
	RNA_def_property_ui_text(prop, "Vectorscope Opacity", "Opacity of the points");
}


void RNA_def_color(BlenderRNA *brna)
{
	rna_def_curvemappoint(brna);
	rna_def_curvemap(brna);
	rna_def_curvemapping(brna);
	rna_def_color_ramp_element(brna);
	rna_def_color_ramp(brna);
	rna_def_histogram(brna);
	rna_def_scopes(brna);
}

#endif
<|MERGE_RESOLUTION|>--- conflicted
+++ resolved
@@ -26,11 +26,8 @@
 #include <stdio.h>
 
 #include "RNA_define.h"
-<<<<<<< HEAD
 #include "RNA_types.h"
-=======
 #include "rna_internal.h"
->>>>>>> 40273931
 
 #include "DNA_color_types.h"
 
