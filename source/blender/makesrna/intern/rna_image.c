--- conflicted
+++ resolved
@@ -211,11 +211,7 @@
 {
 	Image *image = (Image *)ptr->data;
 	ImBuf *ibuf = BKE_image_acquire_ibuf(image, NULL, NULL);
-<<<<<<< HEAD
-	int imtype = BKE_image_ftype_to_imtype(ibuf ? ibuf->ftype : 0, ibuf ? ibuf->foptions : 0);
-=======
 	int imtype = BKE_image_ftype_to_imtype(ibuf ? ibuf->ftype : 0, ibuf ? &ibuf->foptions : NULL);
->>>>>>> 8b286bf3
 
 	BKE_image_release_ibuf(image, ibuf, NULL);
 
@@ -226,15 +222,9 @@
 {
 	Image *image = (Image *)ptr->data;
 	if (BKE_imtype_is_movie(value) == 0) { /* should be able to throw an error here */
-<<<<<<< HEAD
-		int options;
-		int ftype = BKE_image_imtype_to_ftype(value, &options);
-		BKE_image_file_format_set(image, ftype, options);
-=======
 		ImbFormatOptions options;
 		int ftype = BKE_image_imtype_to_ftype(value, &options);
 		BKE_image_file_format_set(image, ftype, &options);
->>>>>>> 8b286bf3
 	}
 }
 
