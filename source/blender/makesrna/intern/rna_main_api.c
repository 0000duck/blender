--- conflicted
+++ resolved
@@ -338,19 +338,9 @@
 	
 	if (is_cached) {
 		float frame = (float)scene->r.cfra;
-<<<<<<< HEAD
-		eCacheLibrary_EvalMode eval_mode;
-		
-		if (settings == 1)
-			eval_mode = CACHE_LIBRARY_EVAL_REALTIME;
-		else if (settings == 2)
-			eval_mode = CACHE_LIBRARY_EVAL_RENDER;
-		else
-=======
 		bool use_render = (settings == 2);
 		
 		if (!ELEM(settings, 1, 2))
->>>>>>> 2aa75bb1
 			return NULL;
 		
 		if (settings == 1 && parent->dup_cache) {
@@ -365,11 +355,7 @@
 			DupliObjectData data;
 			
 			memset(&data, 0, sizeof(data));
-<<<<<<< HEAD
-			if (BKE_cache_read_dupli_object(parent->cache_library, &data, scene, dob->ob, frame, eval_mode, true))
-=======
 			if (BKE_cache_read_dupli_object(parent->cache_library, &data, scene, dob->ob, frame, use_render, true))
->>>>>>> 2aa75bb1
 				mesh = BKE_mesh_new_from_dupli_data(bmain, &data, calc_tessface, calc_undeformed);
 			
 			BKE_dupli_object_data_clear(&data);
