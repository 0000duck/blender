/*
 * $Id$
 *
 * ***** BEGIN GPL LICENSE BLOCK *****
 *
 * This program is free software; you can redistribute it and/or
 * modify it under the terms of the GNU General Public License
 * as published by the Free Software Foundation; either version 2
 * of the License, or (at your option) any later version.
 *
 * This program is distributed in the hope that it will be useful,
 * but WITHOUT ANY WARRANTY; without even the implied warranty of
 * MERCHANTABILITY or FITNESS FOR A PARTICULAR PURPOSE.  See the
 * GNU General Public License for more details.
 *
 * You should have received a copy of the GNU General Public License
 * along with this program; if not, write to the Free Software Foundation,
 * Inc., 51 Franklin Street, Fifth Floor, Boston, MA 02110-1301, USA.
 *
 * Contributor(s): Blender Foundation (2008).
 *
 * ***** END GPL LICENSE BLOCK *****
 */

/** \file blender/makesrna/intern/rna_scene.c
 *  \ingroup RNA
 */


#include <stdlib.h>

#include "RNA_define.h"
#include "RNA_enum_types.h"

#include "rna_internal.h"

#include "DNA_group_types.h"
#include "DNA_modifier_types.h"
#include "DNA_particle_types.h"
#include "DNA_scene_types.h"
#include "DNA_userdef_types.h"

/* Include for Bake Options */
#include "RE_engine.h"
#include "RE_pipeline.h"

#ifdef WITH_QUICKTIME
#include "quicktime_export.h"
#include "AUD_C-API.h"
#endif

#ifdef WITH_FFMPEG
#include "BKE_writeffmpeg.h"
#include <libavcodec/avcodec.h> 
#include <libavformat/avformat.h>
#endif

#include "ED_render.h"

#include "WM_api.h"
#include "WM_types.h"

#include "BLI_threads.h"

EnumPropertyItem snap_target_items[] = {
	{SCE_SNAP_TARGET_CLOSEST, "CLOSEST", 0, "Closest", "Snap closest point onto target"},
	{SCE_SNAP_TARGET_CENTER, "CENTER", 0, "Center", "Snap center onto target"},
	{SCE_SNAP_TARGET_MEDIAN, "MEDIAN", 0, "Median", "Snap median onto target"},
	{SCE_SNAP_TARGET_ACTIVE, "ACTIVE", 0, "Active", "Snap active onto target"},
	{0, NULL, 0, NULL, NULL}};
	
EnumPropertyItem proportional_falloff_items[] ={
	{PROP_SMOOTH, "SMOOTH", ICON_SMOOTHCURVE, "Smooth", ""},
	{PROP_SPHERE, "SPHERE", ICON_SPHERECURVE, "Sphere", ""},
	{PROP_ROOT, "ROOT", ICON_ROOTCURVE, "Root", ""},
	{PROP_SHARP, "SHARP", ICON_SHARPCURVE, "Sharp", ""},
	{PROP_LIN, "LINEAR", ICON_LINCURVE, "Linear", ""},
	{PROP_CONST, "CONSTANT", ICON_NOCURVE, "Constant", ""},
	{PROP_RANDOM, "RANDOM", ICON_RNDCURVE, "Random", ""},
	{0, NULL, 0, NULL, NULL}};


EnumPropertyItem proportional_editing_items[] = {
	{PROP_EDIT_OFF, "DISABLED", ICON_PROP_OFF, "Disable", "Proportional Editing disabled"},
	{PROP_EDIT_ON, "ENABLED", ICON_PROP_ON, "Enable", "Proportional Editing enabled"},
	{PROP_EDIT_CONNECTED, "CONNECTED", ICON_PROP_CON, "Connected", "Proportional Editing using connected geometry only"},
	{0, NULL, 0, NULL, NULL}};

/* keep for operators, not used here */
EnumPropertyItem mesh_select_mode_items[] = {
	{SCE_SELECT_VERTEX, "VERTEX", ICON_VERTEXSEL, "Vertex", "Vertex selection mode"},
	{SCE_SELECT_EDGE, "EDGE", ICON_EDGESEL, "Edge", "Edge selection mode"},
	{SCE_SELECT_FACE, "FACE", ICON_FACESEL, "Face", "Face selection mode"},
	{0, NULL, 0, NULL, NULL}};

EnumPropertyItem snap_element_items[] = {
	{SCE_SNAP_MODE_INCREMENT, "INCREMENT", ICON_SNAP_INCREMENT, "Increment", "Snap to increments of grid"},
	{SCE_SNAP_MODE_VERTEX, "VERTEX", ICON_SNAP_VERTEX, "Vertex", "Snap to vertices"},
	{SCE_SNAP_MODE_EDGE, "EDGE", ICON_SNAP_EDGE, "Edge", "Snap to edges"},
	{SCE_SNAP_MODE_FACE, "FACE", ICON_SNAP_FACE, "Face", "Snap to faces"},
	{SCE_SNAP_MODE_VOLUME, "VOLUME", ICON_SNAP_VOLUME, "Volume", "Snap to volume"},
	{0, NULL, 0, NULL, NULL}};

EnumPropertyItem image_type_items[] = {
	{0, "", 0, "Image", NULL},
	{R_BMP, "BMP", ICON_FILE_IMAGE, "BMP", ""},
	//{R_DDS, "DDS", ICON_FILE_IMAGE, "DDS", ""}, // XXX not yet implemented
	{R_IRIS, "IRIS", ICON_FILE_IMAGE, "Iris", ""},
	{R_PNG, "PNG", ICON_FILE_IMAGE, "PNG", ""},
	{R_JPEG90, "JPEG", ICON_FILE_IMAGE, "JPEG", ""},
#ifdef WITH_OPENJPEG
	{R_JP2, "JPEG2000", ICON_FILE_IMAGE, "JPEG 2000", ""},
#endif
	{R_TARGA, "TARGA", ICON_FILE_IMAGE, "Targa", ""},
	{R_RAWTGA, "TARGA_RAW", ICON_FILE_IMAGE, "Targa Raw", ""},
	{0, "", 0, " ", NULL},
#ifdef WITH_CINEON
	{R_CINEON, "CINEON", ICON_FILE_IMAGE, "Cineon", ""},
	{R_DPX, "DPX",ICON_FILE_IMAGE, "DPX", ""},
#endif
#ifdef WITH_OPENEXR
	{R_MULTILAYER, "MULTILAYER", ICON_FILE_IMAGE, "MultiLayer", ""},
	{R_OPENEXR, "OPEN_EXR", ICON_FILE_IMAGE, "OpenEXR", ""},
#endif
#ifdef WITH_HDR
	{R_RADHDR, "HDR", ICON_FILE_IMAGE, "Radiance HDR", ""},
#endif
#ifdef WITH_TIFF
	{R_TIFF, "TIFF", ICON_FILE_IMAGE, "TIFF", ""},
#endif
	{0, "", 0, "Movie", NULL},
#ifdef _WIN32
	{R_AVICODEC, "AVICODEC", ICON_FILE_MOVIE, "AVI Codec", ""}, // XXX Missing codec menu
#endif
	{R_AVIJPEG, "AVI_JPEG", ICON_FILE_MOVIE, "AVI JPEG", ""},
	{R_AVIRAW, "AVI_RAW", ICON_FILE_MOVIE, "AVI Raw", ""},
	{R_FRAMESERVER, "FRAMESERVER", ICON_FILE_SCRIPT, "Frame Server", ""},
#ifdef WITH_FFMPEG
	{R_H264, "H264", ICON_FILE_MOVIE, "H.264", ""},
	{R_FFMPEG, "FFMPEG", ICON_FILE_MOVIE, "MPEG", ""},
	{R_THEORA, "THEORA", ICON_FILE_MOVIE, "Ogg Theora", ""},
#endif
#ifdef WITH_QUICKTIME
#	ifdef USE_QTKIT
	{R_QUICKTIME, "QUICKTIME_QTKIT", ICON_FILE_MOVIE, "QuickTime", ""},
#	else
	{R_QUICKTIME, "QUICKTIME_CARBON", ICON_FILE_MOVIE, "QuickTime", ""},
#	endif
#endif
#ifdef WITH_FFMPEG
	{R_XVID, "XVID", ICON_FILE_MOVIE, "Xvid", ""},
#endif
	{0, NULL, 0, NULL, NULL}};

#ifdef RNA_RUNTIME

#include "DNA_anim_types.h"
#include "DNA_node_types.h"
#include "DNA_object_types.h"
#include "DNA_mesh_types.h"

#include "RNA_access.h"

#include "MEM_guardedalloc.h"

#include "BLI_threads.h"
#include "BLI_editVert.h"
#include "BLI_blenlib.h"

#include "BKE_context.h"
#include "BKE_global.h"
#include "BKE_image.h"
#include "BKE_main.h"
#include "BKE_node.h"
#include "BKE_pointcache.h"
#include "BKE_scene.h"
#include "BKE_depsgraph.h"
#include "BKE_image.h"
#include "BKE_mesh.h"
#include "BKE_sound.h"
#include "BKE_screen.h"
#include "BKE_animsys.h"

#include "WM_api.h"

#include "ED_info.h"
#include "ED_node.h"
#include "ED_view3d.h"
#include "ED_mesh.h"
#include "ED_keyframing.h"

#include "RE_pipeline.h"

static int rna_Scene_object_bases_lookup_string(PointerRNA *ptr, const char *key, PointerRNA *r_ptr)
{
	Scene *scene= (Scene*)ptr->data;
	Base *base;

	for(base= scene->base.first; base; base= base->next) {
		if(strncmp(base->object->id.name+2, key, sizeof(base->object->id.name)-2)==0) {
			*r_ptr= rna_pointer_inherit_refine(ptr, &RNA_ObjectBase, base);
			return TRUE;
		}
	}

	return FALSE;
}

static PointerRNA rna_Scene_objects_get(CollectionPropertyIterator *iter)
{
	ListBaseIterator *internal= iter->internal;

	/* we are actually iterating a Base list, so override get */
	return rna_pointer_inherit_refine(&iter->parent, &RNA_Object, ((Base*)internal->link)->object);
}

static Base *rna_Scene_object_link(Scene *scene, bContext *C, ReportList *reports, Object *ob)
{
	Scene *scene_act= CTX_data_scene(C);
	Base *base;

	if (object_in_scene(ob, scene)) {
		BKE_reportf(reports, RPT_ERROR, "Object \"%s\" is already in scene \"%s\".", ob->id.name+2, scene->id.name+2);
		return NULL;
	}

	base= scene_add_base(scene, ob);
	id_us_plus(&ob->id);

	/* this is similar to what object_add_type and add_object do */
	base->lay= scene->lay;

	/* when linking to an inactive scene dont touch the layer */
	if(scene == scene_act)
		ob->lay= base->lay;

	ob->recalc |= OB_RECALC_OB|OB_RECALC_DATA|OB_RECALC_TIME;

	/* slows down importers too much, run scene.update() */
	/* DAG_scene_sort(G.main, scene); */

	WM_main_add_notifier(NC_SCENE|ND_OB_ACTIVE, scene);

	return base;
}

static void rna_Scene_object_unlink(Scene *scene, ReportList *reports, Object *ob)
{
	Base *base= object_in_scene(ob, scene);
	if (!base) {
		BKE_reportf(reports, RPT_ERROR, "Object '%s' is not in this scene '%s'.", ob->id.name+2, scene->id.name+2);
		return;
	}
	if (base==scene->basact && ob->mode != OB_MODE_OBJECT) {
		BKE_reportf(reports, RPT_ERROR, "Object '%s' must be in 'Object Mode' to unlink.", ob->id.name+2);
		return;
	}
	if(scene->basact==base) {
		scene->basact= NULL;
	}

	BLI_remlink(&scene->base, base);
	MEM_freeN(base);

	ob->id.us--;

	/* needed otherwise the depgraph will contain free'd objects which can crash, see [#20958] */
	DAG_scene_sort(G.main, scene);
	DAG_ids_flush_update(G.main, 0);

	WM_main_add_notifier(NC_SCENE|ND_OB_ACTIVE, scene);
}

static void rna_Scene_skgen_etch_template_set(PointerRNA *ptr, PointerRNA value)
{
	ToolSettings *ts = (ToolSettings*)ptr->data;
	if(value.data && ((Object*)value.data)->type == OB_ARMATURE)
		ts->skgen_template = value.data;
	else
		ts->skgen_template = NULL;
}

static PointerRNA rna_Scene_active_object_get(PointerRNA *ptr)
{
	Scene *scene= (Scene*)ptr->data;
	return rna_pointer_inherit_refine(ptr, &RNA_Object, scene->basact ? scene->basact->object : NULL);
}

static void rna_Scene_active_object_set(PointerRNA *ptr, PointerRNA value)
{
	Scene *scene= (Scene*)ptr->data;
	if(value.data)
		scene->basact= object_in_scene((Object*)value.data, scene);
	else
		scene->basact= NULL;
}

static void rna_Scene_set_set(PointerRNA *ptr, PointerRNA value)
{
	Scene *scene= (Scene*)ptr->data;
	Scene *set= (Scene*)value.data;
	Scene *nested_set;

	for(nested_set= set; nested_set; nested_set= nested_set->set) {
		if(nested_set==scene)
			return;
	}

	scene->set= set;
}

static void rna_Scene_layer_set(PointerRNA *ptr, const int *values)
{
	Scene *scene= (Scene*)ptr->data;

	scene->lay= ED_view3d_scene_layer_set(scene->lay, values, &scene->layact);
}

static void rna_Scene_view3d_update(Main *bmain, Scene *UNUSED(scene_unused), PointerRNA *ptr)
{
	Scene *scene= (Scene*)ptr->data;

	BKE_screen_view3d_main_sync(&bmain->screen, scene);
}

static void rna_Scene_layer_update(Main *bmain, Scene *scene, PointerRNA *ptr)
{
	rna_Scene_view3d_update(bmain, scene, ptr);
	DAG_on_visible_update(bmain, FALSE);
}

static void rna_Scene_framelen_update(Main *bmain, Scene *scene, PointerRNA *ptr)
{	
	scene->r.framelen= (float)scene->r.framapto/(float)scene->r.images;
}


static void rna_Scene_current_frame_set(PointerRNA *ptr, int value)
{
	Scene *data= (Scene*)ptr->data;
	
	/* if negative frames aren't allowed, then we can't use them */
	FRAMENUMBER_MIN_CLAMP(value);
	data->r.cfra= value;
}

static void rna_Scene_start_frame_set(PointerRNA *ptr, int value)
{
	Scene *data= (Scene*)ptr->data;
	/* MINFRAME not MINAFRAME, since some output formats can't taken negative frames */
	CLAMP(value, MINFRAME, data->r.efra); 
	data->r.sfra= value;
}

static void rna_Scene_end_frame_set(PointerRNA *ptr, int value)
{
	Scene *data= (Scene*)ptr->data;
	CLAMP(value, data->r.sfra, MAXFRAME);
	data->r.efra= value;
}

static void rna_Scene_use_preview_range_set(PointerRNA *ptr, int value)
{
	Scene *data= (Scene*)ptr->data;
	
	if (value) {
		/* copy range from scene if not set before */
		if ((data->r.psfra == data->r.pefra) && (data->r.psfra == 0)) {
			data->r.psfra= data->r.sfra;
			data->r.pefra= data->r.efra;
		}
		
		data->r.flag |= SCER_PRV_RANGE;
	}
	else
		data->r.flag &= ~SCER_PRV_RANGE;
}


static void rna_Scene_preview_range_start_frame_set(PointerRNA *ptr, int value)
{
	Scene *data= (Scene*)ptr->data;
	
	/* check if enabled already */
	if ((data->r.flag & SCER_PRV_RANGE) == 0) {
		/* set end of preview range to end frame, then clamp as per normal */
		// TODO: or just refuse to set instead?
		data->r.pefra= data->r.efra;
	}
	
	/* now set normally */
	CLAMP(value, MINAFRAME, data->r.pefra);
	data->r.psfra= value;
}

static void rna_Scene_preview_range_end_frame_set(PointerRNA *ptr, int value)
{
	Scene *data= (Scene*)ptr->data;
	
	/* check if enabled already */
	if ((data->r.flag & SCER_PRV_RANGE) == 0) {
		/* set start of preview range to start frame, then clamp as per normal */
		// TODO: or just refuse to set instead?
		data->r.psfra= data->r.sfra; 
	}
	
	/* now set normally */
	CLAMP(value, data->r.psfra, MAXFRAME);
	data->r.pefra= value;
}

static void rna_Scene_frame_update(bContext *C, PointerRNA *ptr)
{
	//Scene *scene= ptr->id.data;
	//ED_update_for_newframe(C);
	sound_seek_scene(C);
}

static PointerRNA rna_Scene_active_keying_set_get(PointerRNA *ptr)
{
	Scene *scene= (Scene *)ptr->data;
	return rna_pointer_inherit_refine(ptr, &RNA_KeyingSet, ANIM_scene_get_active_keyingset(scene));
}

static void rna_Scene_active_keying_set_set(PointerRNA *ptr, PointerRNA value)
{
	Scene *scene= (Scene *)ptr->data;
	KeyingSet *ks= (KeyingSet*)value.data;
	
	scene->active_keyingset= ANIM_scene_get_keyingset_index(scene, ks);
}

/* get KeyingSet index stuff for list of Keying Sets editing UI
 *	- active_keyingset-1 since 0 is reserved for 'none'
 *	- don't clamp, otherwise can never set builtins types as active... 
 */
static int rna_Scene_active_keying_set_index_get(PointerRNA *ptr)
{
	Scene *scene= (Scene *)ptr->data; 	
	return scene->active_keyingset-1;
}

/* get KeyingSet index stuff for list of Keying Sets editing UI
 *	- value+1 since 0 is reserved for 'none'
 */
static void rna_Scene_active_keying_set_index_set(PointerRNA *ptr, int value) 
{
	Scene *scene= (Scene *)ptr->data; 
	scene->active_keyingset= value+1; 	 
}

// XXX: evil... builtin_keyingsets is defined in keyingsets.c!
// TODO: make API function to retrieve this...
extern ListBase builtin_keyingsets;

static void rna_Scene_all_keyingsets_begin(CollectionPropertyIterator *iter, PointerRNA *ptr)
{
	Scene *scene= (Scene*)ptr->data;
	
	/* start going over the scene KeyingSets first, while we still have pointer to it 
	 * but only if we have any Keying Sets to use...
	 */
	if (scene->keyingsets.first)
		rna_iterator_listbase_begin(iter, &scene->keyingsets, NULL);
	else
		rna_iterator_listbase_begin(iter, &builtin_keyingsets, NULL);
}

static void rna_Scene_all_keyingsets_next(CollectionPropertyIterator *iter)
{
	ListBaseIterator *internal= iter->internal;
	KeyingSet *ks= (KeyingSet*)internal->link;
	
	/* if we've run out of links in Scene list, jump over to the builtins list unless we're there already */
	if ((ks->next == NULL) && (ks != builtin_keyingsets.last))
		internal->link= (Link*)builtin_keyingsets.first;
	else
		internal->link= (Link*)ks->next;
		
	iter->valid= (internal->link != NULL);
}


static char *rna_RenderSettings_path(PointerRNA *ptr)
{
	return BLI_sprintfN("render");
}

static int rna_RenderSettings_threads_get(PointerRNA *ptr)
{
	RenderData *rd= (RenderData*)ptr->data;

	if(rd->mode & R_FIXED_THREADS)
		return rd->threads;
	else
		return BLI_system_thread_count();
}

static int rna_RenderSettings_is_movie_fomat_get(PointerRNA *ptr)
{
	RenderData *rd= (RenderData*)ptr->data;
	return BKE_imtype_is_movie(rd->imtype);
}

static int rna_RenderSettings_save_buffers_get(PointerRNA *ptr)
{
	RenderData *rd= (RenderData*)ptr->data;
	if(rd->mode & R_BORDER)
		return 0;
	else
		return (rd->scemode & (R_EXR_TILE_FILE|R_FULL_SAMPLE)) != 0;
}

static int rna_RenderSettings_full_sample_get(PointerRNA *ptr)
{
	RenderData *rd= (RenderData*)ptr->data;

	return (rd->scemode & R_FULL_SAMPLE) && !(rd->mode & R_BORDER);
}

static void rna_RenderSettings_file_format_set(PointerRNA *ptr, int value)
{
	RenderData *rd= (RenderData*)ptr->data;

	rd->imtype= value;
#ifdef WITH_FFMPEG
	ffmpeg_verify_image_type(rd);
#endif
#ifdef WITH_QUICKTIME
	quicktime_verify_image_type(rd);
#endif
}

static int rna_SceneRender_file_ext_length(PointerRNA *ptr)
{
	RenderData *rd= (RenderData*)ptr->data;
	char ext[8];
	ext[0]= '\0';
	BKE_add_image_extension(ext, rd->imtype);
	return strlen(ext);
}

static void rna_SceneRender_file_ext_get(PointerRNA *ptr, char *str)
{
	RenderData *rd= (RenderData*)ptr->data;
	BKE_add_image_extension(str, rd->imtype);
}

void rna_RenderSettings_jpeg2k_preset_update(RenderData *rd)
{
	rd->subimtype &= ~(R_JPEG2K_12BIT|R_JPEG2K_16BIT | R_JPEG2K_CINE_PRESET|R_JPEG2K_CINE_48FPS);
	
	switch(rd->jp2_depth) {
	case 8:		break;
	case 12:	rd->subimtype |= R_JPEG2K_12BIT; break;
	case 16:	rd->subimtype |= R_JPEG2K_16BIT; break;
	}
	
	switch(rd->jp2_preset) {
	case 1: rd->subimtype |= R_JPEG2K_CINE_PRESET;						break;
	case 2: rd->subimtype |= R_JPEG2K_CINE_PRESET|R_JPEG2K_CINE_48FPS;	break;
	case 3: rd->subimtype |= R_JPEG2K_CINE_PRESET;						break;
	case 4: rd->subimtype |= R_JPEG2K_CINE_PRESET;						break;
	case 5: rd->subimtype |= R_JPEG2K_CINE_PRESET|R_JPEG2K_CINE_48FPS;	break;
	case 6: rd->subimtype |= R_JPEG2K_CINE_PRESET;						break;
	case 7: rd->subimtype |= R_JPEG2K_CINE_PRESET|R_JPEG2K_CINE_48FPS;	break;
	}
}

#ifdef WITH_OPENJPEG
static void rna_RenderSettings_jpeg2k_preset_set(PointerRNA *ptr, int value)
{
	RenderData *rd= (RenderData*)ptr->data;
	rd->jp2_preset= value;
	rna_RenderSettings_jpeg2k_preset_update(rd);
}

static void rna_RenderSettings_jpeg2k_depth_set(PointerRNA *ptr, int value)
{
	RenderData *rd= (RenderData*)ptr->data;
	rd->jp2_depth= value;
	rna_RenderSettings_jpeg2k_preset_update(rd);
}
#endif

#ifdef WITH_QUICKTIME
static int rna_RenderSettings_qtcodecsettings_codecType_get(PointerRNA *ptr)
{
	RenderData *rd= (RenderData*)ptr->data;
	
	return quicktime_rnatmpvalue_from_videocodectype(rd->qtcodecsettings.codecType);
}

static void rna_RenderSettings_qtcodecsettings_codecType_set(PointerRNA *ptr, int value)
{
	RenderData *rd= (RenderData*)ptr->data;

	rd->qtcodecsettings.codecType = quicktime_videocodecType_from_rnatmpvalue(value);
}

static EnumPropertyItem *rna_RenderSettings_qtcodecsettings_codecType_itemf(bContext *C, PointerRNA *ptr, int *free)
{
	EnumPropertyItem *item= NULL;
	EnumPropertyItem tmp = {0, "", 0, "", ""};
	QuicktimeCodecTypeDesc *codecTypeDesc;
	int i=1, totitem= 0;
	char id[5];
	
	for(i=0;i<quicktime_get_num_videocodecs();i++) {
		codecTypeDesc = quicktime_get_videocodecType_desc(i);
		if (!codecTypeDesc) break;
		
		tmp.value= codecTypeDesc->rnatmpvalue;
		*((int*)id) = codecTypeDesc->codecType;
		id[4] = 0;
		tmp.identifier= id; 
		tmp.name= codecTypeDesc->codecName;
		RNA_enum_item_add(&item, &totitem, &tmp);
	}
	
	RNA_enum_item_end(&item, &totitem);
	*free= 1;
	
	return item;	
}

#ifdef USE_QTKIT
static int rna_RenderSettings_qtcodecsettings_audiocodecType_get(PointerRNA *ptr)
{
	RenderData *rd= (RenderData*)ptr->data;
	
	return quicktime_rnatmpvalue_from_audiocodectype(rd->qtcodecsettings.audiocodecType);
}

static void rna_RenderSettings_qtcodecsettings_audiocodecType_set(PointerRNA *ptr, int value)
{
	RenderData *rd= (RenderData*)ptr->data;
	
	rd->qtcodecsettings.audiocodecType = quicktime_audiocodecType_from_rnatmpvalue(value);
}

static EnumPropertyItem *rna_RenderSettings_qtcodecsettings_audiocodecType_itemf(bContext *C, PointerRNA *ptr, int *free)
{
	EnumPropertyItem *item= NULL;
	EnumPropertyItem tmp = {0, "", 0, "", ""};
	QuicktimeCodecTypeDesc *codecTypeDesc;
	int i=1, totitem= 0;
	
	for(i=0;i<quicktime_get_num_audiocodecs();i++) {
		codecTypeDesc = quicktime_get_audiocodecType_desc(i);
		if (!codecTypeDesc) break;
		
		tmp.value= codecTypeDesc->rnatmpvalue;
		tmp.identifier= codecTypeDesc->codecName; 
		tmp.name= codecTypeDesc->codecName;
		RNA_enum_item_add(&item, &totitem, &tmp);
	}
	
	RNA_enum_item_end(&item, &totitem);
	*free= 1;
	
	return item;	
}	
#endif
#endif

static int rna_RenderSettings_active_layer_index_get(PointerRNA *ptr)
{
	RenderData *rd= (RenderData*)ptr->data;
	return rd->actlay;
}

static void rna_RenderSettings_active_layer_index_set(PointerRNA *ptr, int value)
{
	RenderData *rd= (RenderData*)ptr->data;
	rd->actlay= value;
}

static void rna_RenderSettings_active_layer_index_range(PointerRNA *ptr, int *min, int *max)
{
	RenderData *rd= (RenderData*)ptr->data;

	*min= 0;
	*max= BLI_countlist(&rd->layers)-1;
	*max= MAX2(0, *max);
}

static PointerRNA rna_RenderSettings_active_layer_get(PointerRNA *ptr)
{
	RenderData *rd= (RenderData*)ptr->data;
	SceneRenderLayer *srl = BLI_findlink(&rd->layers, rd->actlay);
	
	return rna_pointer_inherit_refine(ptr, &RNA_SceneRenderLayer, srl);
}

static void rna_RenderSettings_active_layer_set(PointerRNA *ptr, PointerRNA value)
{
	RenderData *rd= (RenderData*)ptr->data;
	SceneRenderLayer *srl= (SceneRenderLayer*)value.data;
	
	rd->actlay = BLI_findindex(&rd->layers, srl);
}

static void rna_RenderSettings_engine_set(PointerRNA *ptr, int value)
{
	RenderData *rd= (RenderData*)ptr->data;
	RenderEngineType *type= BLI_findlink(&R_engines, value);

	if(type)
		BLI_strncpy(rd->engine, type->idname, sizeof(rd->engine));
}

static EnumPropertyItem *rna_RenderSettings_engine_itemf(bContext *C, PointerRNA *ptr, int *free)
{
	RenderEngineType *type;
	EnumPropertyItem *item= NULL;
	EnumPropertyItem tmp = {0, "", 0, "", ""};
	int a=0, totitem= 0;

	for(type=R_engines.first; type; type=type->next, a++) {
		tmp.value= a;
		tmp.identifier= type->idname;
		tmp.name= type->name;
		RNA_enum_item_add(&item, &totitem, &tmp);
	}
	
	RNA_enum_item_end(&item, &totitem);
	*free= 1;

	return item;
}

static int rna_RenderSettings_engine_get(PointerRNA *ptr)
{
	RenderData *rd= (RenderData*)ptr->data;
	RenderEngineType *type;
	int a= 0;

	for(type=R_engines.first; type; type=type->next, a++)
		if(strcmp(type->idname, rd->engine) == 0)
			return a;
	
	return 0;
}

<<<<<<< HEAD
static void rna_RenderSettings_engine_update(Main *bmain, Scene *unused, PointerRNA *ptr)
{
	ED_render_engine_changed(bmain);
}

static void rna_Scene_glsl_update(Main *bmain, Scene *unused, PointerRNA *ptr)
=======
static void rna_Scene_glsl_update(Main *bmain, Scene *UNUSED(scene_unused), PointerRNA *ptr)
>>>>>>> fbe17e09
{
	Scene *scene= (Scene*)ptr->id.data;

	DAG_id_tag_update(&scene->id, 0);
}

static void rna_RenderSettings_color_management_update(Main *bmain, Scene *UNUSED(scene_unused), PointerRNA *ptr)
{
	/* reset image nodes */
	Scene *scene= (Scene*)ptr->id.data;
	bNodeTree *ntree=scene->nodetree;
	bNode *node;
	
	if(ntree && scene->use_nodes) {
		/* XXX images are freed here, stop render and preview threads, until Image is threadsafe */
		WM_jobs_stop_all(bmain->wm.first);
		
		for (node=ntree->nodes.first; node; node=node->next) {
			if (ELEM(node->type, CMP_NODE_VIEWER, CMP_NODE_IMAGE)) {
				ED_node_changed_update(&scene->id, node);
				WM_main_add_notifier(NC_NODE|NA_EDITED, node);
				
				if (node->type == CMP_NODE_IMAGE)
					BKE_image_signal((Image *)node->id, NULL, IMA_SIGNAL_RELOAD);
			}
		}
	}

	rna_Scene_glsl_update(bmain, scene, ptr);
}

static void rna_SceneRenderLayer_name_set(PointerRNA *ptr, const char *value)
{
	Scene *scene= (Scene*)ptr->id.data;
	SceneRenderLayer *rl= (SceneRenderLayer*)ptr->data;

	BLI_strncpy(rl->name, value, sizeof(rl->name));

	if(scene->nodetree) {
		bNode *node;
		int index= BLI_findindex(&scene->r.layers, rl);

		for(node= scene->nodetree->nodes.first; node; node= node->next) {
			if(node->type==CMP_NODE_R_LAYERS && node->id==NULL) {
				if(node->custom1==index)
					BLI_strncpy(node->name, rl->name, NODE_MAXSTR);
			}
		}
	}
}

static int rna_RenderSettings_multiple_engines_get(PointerRNA *ptr)
{
	return (BLI_countlist(&R_engines) > 1);
}

static int rna_RenderSettings_use_game_engine_get(PointerRNA *ptr)
{
	RenderData *rd= (RenderData*)ptr->data;
	RenderEngineType *type;

	for(type=R_engines.first; type; type=type->next)
		if(strcmp(type->idname, rd->engine) == 0)
			return (type->flag & RE_GAME);
	
	return 0;
}

static void rna_SceneRenderLayer_layer_set(PointerRNA *ptr, const int *values)
{
	SceneRenderLayer *rl= (SceneRenderLayer*)ptr->data;
	rl->lay= ED_view3d_scene_layer_set(rl->lay, values, NULL);
}

static void rna_SceneRenderLayer_pass_update(Main *bmain, Scene *UNUSED(scene_unused), PointerRNA *ptr)
{
	Scene *scene= (Scene*)ptr->id.data;

	if(scene->nodetree)
		ntreeCompositForceHidden(scene->nodetree, scene);
}

static void rna_Scene_use_nodes_set(PointerRNA *ptr, int value)
{
	Scene *scene= (Scene*)ptr->data;

	scene->use_nodes= value;
	if(scene->use_nodes && scene->nodetree==NULL)
		ED_node_composit_default(scene);
}

static void rna_Physics_update(Main *bmain, Scene *UNUSED(scene_unused), PointerRNA *ptr)
{
	Scene *scene= (Scene*)ptr->id.data;
	Base *base;

	for(base = scene->base.first; base; base=base->next)
		BKE_ptcache_object_reset(scene, base->object, PTCACHE_RESET_DEPSGRAPH);
}

static void rna_Scene_editmesh_select_mode_set(PointerRNA *ptr, const int *value)
{
	Scene *scene= (Scene*)ptr->id.data;
	ToolSettings *ts = (ToolSettings*)ptr->data;
	int flag = (value[0] ? SCE_SELECT_VERTEX:0) | (value[1] ? SCE_SELECT_EDGE:0) | (value[2] ? SCE_SELECT_FACE:0);

	if(flag) {
		ts->selectmode = flag;

		if(scene->basact) {
			Mesh *me= get_mesh(scene->basact->object);
			if(me && me->edit_mesh && me->edit_mesh->selectmode != flag) {
				me->edit_mesh->selectmode= flag;
				EM_selectmode_set(me->edit_mesh);
			}
		}
	}
}

static void rna_Scene_editmesh_select_mode_update(Main *bmain, Scene *scene, PointerRNA *ptr)
{
	Mesh *me= NULL;

	if(scene->basact) {
		me= get_mesh(scene->basact->object);
		if(me && me->edit_mesh==NULL)
			me= NULL;
	}

	WM_main_add_notifier(NC_GEOM|ND_SELECT, me);
	WM_main_add_notifier(NC_SCENE|ND_TOOLSETTINGS, NULL);
}

static void object_simplify_update(Object *ob)
{
	ModifierData *md;
	ParticleSystem *psys;

	for(md=ob->modifiers.first; md; md=md->next)
		if(ELEM3(md->type, eModifierType_Subsurf, eModifierType_Multires, eModifierType_ParticleSystem))
			ob->recalc |= OB_RECALC_DATA|PSYS_RECALC_CHILD;

	for(psys=ob->particlesystem.first; psys; psys=psys->next)
		psys->recalc |= PSYS_RECALC_CHILD;
	
	if(ob->dup_group) {
		GroupObject *gob;

		for(gob=ob->dup_group->gobject.first; gob; gob=gob->next)
			object_simplify_update(gob->ob);
	}
}

static void rna_Scene_use_simplify_update(Main *bmain, Scene *scene, PointerRNA *ptr)
{
	Scene *sce_iter;
	Base *base;

	for(SETLOOPER(scene, sce_iter, base))
		object_simplify_update(base->object);
	
	DAG_ids_flush_update(bmain, 0);
	WM_main_add_notifier(NC_GEOM|ND_DATA, NULL);
}

static void rna_Scene_simplify_update(Main *bmain, Scene *scene, PointerRNA *ptr)
{
	if(scene->r.mode & R_SIMPLIFY)
		rna_Scene_use_simplify_update(bmain, scene, ptr);
}

static int rna_Scene_use_audio_get(PointerRNA *ptr)
{
	Scene *scene= (Scene*)ptr->data;
	return scene->audio.flag & AUDIO_MUTE;
}

static void rna_Scene_use_audio_set(PointerRNA *ptr, int value)
{
	Scene *scene= (Scene*)ptr->data;

	if(value)
		scene->audio.flag |= AUDIO_MUTE;
	else
		scene->audio.flag &= ~AUDIO_MUTE;

	sound_mute_scene(scene, value);
}

static int rna_Scene_sync_mode_get(PointerRNA *ptr)
{
	Scene *scene= (Scene*)ptr->data;
	if(scene->audio.flag & AUDIO_SYNC)
		return AUDIO_SYNC;
	return scene->flag & SCE_FRAME_DROP;
}

static void rna_Scene_sync_mode_set(PointerRNA *ptr, int value)
{
	Scene *scene= (Scene*)ptr->data;

	if(value == AUDIO_SYNC)
		scene->audio.flag |= AUDIO_SYNC;
	else if(value == SCE_FRAME_DROP)
	{
		scene->audio.flag &= ~AUDIO_SYNC;
		scene->flag |= SCE_FRAME_DROP;
	}
	else
	{
		scene->audio.flag &= ~AUDIO_SYNC;
		scene->flag &= ~SCE_FRAME_DROP;
	}
}

static int rna_GameSettings_auto_start_get(PointerRNA *ptr)
{
	if (G.fileflags & G_FILE_AUTOPLAY)
		return 1;

	return 0;
}

static void rna_GameSettings_auto_start_set(PointerRNA *ptr, int value)
{
	if(value)
		G.fileflags |= G_FILE_AUTOPLAY;
	else
		G.fileflags &= ~G_FILE_AUTOPLAY;
}


static TimeMarker *rna_TimeLine_add(Scene *scene, const char name[])
{
	TimeMarker *marker = MEM_callocN(sizeof(TimeMarker), "TimeMarker");
	marker->flag= SELECT;
	marker->frame= 1;
	BLI_strncpy(marker->name, name, sizeof(marker->name));
	BLI_addtail(&scene->markers, marker);
	return marker;
}

static void rna_TimeLine_remove(Scene *scene, ReportList *reports, TimeMarker *marker)
{
	/* try to remove the F-Curve from the action */
	if (!BLI_remlink_safe(&scene->markers, marker)) {
		BKE_reportf(reports, RPT_ERROR, "TimelineMarker '%s' not found in action '%s'", marker->name, scene->id.name+2);
		return;
	}

	/* XXX, invalidates PyObject */
	MEM_freeN(marker);
}

static KeyingSet *rna_Scene_keying_set_new(Scene *sce, ReportList *reports, const char name[])
{
	KeyingSet *ks= NULL;

	/* call the API func, and set the active keyingset index */
	ks= BKE_keyingset_add(&sce->keyingsets, name, KEYINGSET_ABSOLUTE, 0);
	
	if (ks) {
		sce->active_keyingset= BLI_countlist(&sce->keyingsets);
		return ks;
	}
	else {
		BKE_report(reports, RPT_ERROR, "Keying Set could not be added.");
		return NULL;
	}
}

#else

static void rna_def_transform_orientation(BlenderRNA *brna)
{
	StructRNA *srna;
	PropertyRNA *prop;

	const int matrix_dimsize[]= {3, 3};
	
	srna= RNA_def_struct(brna, "TransformOrientation", NULL);
	
	prop= RNA_def_property(srna, "matrix", PROP_FLOAT, PROP_MATRIX);
	RNA_def_property_float_sdna(prop, NULL, "mat");
	RNA_def_property_multi_array(prop, 2, matrix_dimsize);
	RNA_def_property_update(prop, NC_SPACE|ND_SPACE_VIEW3D, NULL);
	
	prop= RNA_def_property(srna, "name", PROP_STRING, PROP_NONE);
	RNA_def_property_string_sdna(prop, NULL, "name");
	RNA_def_struct_name_property(srna, prop);
	RNA_def_property_update(prop, NC_SPACE|ND_SPACE_VIEW3D, NULL);
}

static void rna_def_tool_settings(BlenderRNA  *brna)
{
	StructRNA *srna;
	PropertyRNA *prop;

	static EnumPropertyItem uv_select_mode_items[] = {
		{UV_SELECT_VERTEX, "VERTEX", ICON_UV_VERTEXSEL, "Vertex", "Vertex selection mode"},
		{UV_SELECT_EDGE, "EDGE", ICON_UV_EDGESEL, "Edge", "Edge selection mode"},
		{UV_SELECT_FACE, "FACE", ICON_UV_FACESEL, "Face", "Face selection mode"},
		{UV_SELECT_ISLAND, "ISLAND", ICON_UV_ISLANDSEL, "Island", "Island selection mode"},
		{0, NULL, 0, NULL, NULL}};

	static EnumPropertyItem auto_key_items[] = {
		{AUTOKEY_MODE_NORMAL, "ADD_REPLACE_KEYS", 0, "Add & Replace", ""},
		{AUTOKEY_MODE_EDITKEYS, "REPLACE_KEYS", 0, "Replace", ""},
		{0, NULL, 0, NULL, NULL}};

	static EnumPropertyItem retarget_roll_items[] = {
		{SK_RETARGET_ROLL_NONE, "NONE", 0, "None", "Don't adjust roll"},
		{SK_RETARGET_ROLL_VIEW, "VIEW", 0, "View", "Roll bones to face the view"},
		{SK_RETARGET_ROLL_JOINT, "JOINT", 0, "Joint", "Roll bone to original joint plane offset"},
		{0, NULL, 0, NULL, NULL}};
	
	static EnumPropertyItem sketch_convert_items[] = {
		{SK_CONVERT_CUT_FIXED, "FIXED", 0, "Fixed", "Subdivide stroke in fixed number of bones"},
		{SK_CONVERT_CUT_LENGTH, "LENGTH", 0, "Length", "Subdivide stroke in bones of specific length"},
		{SK_CONVERT_CUT_ADAPTATIVE, "ADAPTIVE", 0, "Adaptive", "Subdivide stroke adaptively, with more subdivision in curvier parts"},
		{SK_CONVERT_RETARGET, "RETARGET", 0, "Retarget", "Retarget template bone chain to stroke"},
		{0, NULL, 0, NULL, NULL}};

	static EnumPropertyItem edge_tag_items[] = {
		{EDGE_MODE_SELECT, "SELECT", 0, "Select", ""},
		{EDGE_MODE_TAG_SEAM, "SEAM", 0, "Tag Seam", ""},
		{EDGE_MODE_TAG_SHARP, "SHARP", 0, "Tag Sharp", ""},
		{EDGE_MODE_TAG_CREASE, "CREASE", 0, "Tag Crease", ""},
		{EDGE_MODE_TAG_BEVEL, "BEVEL", 0, "Tag Bevel", ""},
		{0, NULL, 0, NULL, NULL}};

	srna= RNA_def_struct(brna, "ToolSettings", NULL);
	RNA_def_struct_ui_text(srna, "Tool Settings", "");
	
	prop= RNA_def_property(srna, "sculpt", PROP_POINTER, PROP_NONE);
	RNA_def_property_struct_type(prop, "Sculpt");
	RNA_def_property_ui_text(prop, "Sculpt", "");
	
	prop = RNA_def_property(srna, "use_auto_normalize", PROP_BOOLEAN, PROP_NONE);
	RNA_def_property_boolean_sdna(prop, NULL, "auto_normalize", 1);
	RNA_def_property_ui_text(prop, "WPaint Auto-Normalize", 
		"Ensure all bone-deforming vertex groups add up to 1.0 while "
		 "weight painting");

	prop= RNA_def_property(srna, "vertex_paint", PROP_POINTER, PROP_NONE);
	RNA_def_property_pointer_sdna(prop, NULL, "vpaint");
	RNA_def_property_ui_text(prop, "Vertex Paint", "");

	prop= RNA_def_property(srna, "weight_paint", PROP_POINTER, PROP_NONE);
	RNA_def_property_pointer_sdna(prop, NULL, "wpaint");
	RNA_def_property_ui_text(prop, "Weight Paint", "");

	prop= RNA_def_property(srna, "image_paint", PROP_POINTER, PROP_NONE);
	RNA_def_property_pointer_sdna(prop, NULL, "imapaint");
	RNA_def_property_ui_text(prop, "Image Paint", "");

	prop= RNA_def_property(srna, "particle_edit", PROP_POINTER, PROP_NONE);
	RNA_def_property_pointer_sdna(prop, NULL, "particle");
	RNA_def_property_ui_text(prop, "Particle Edit", "");

	/* Transform */
	prop= RNA_def_property(srna, "proportional_edit", PROP_ENUM, PROP_NONE);
	RNA_def_property_enum_sdna(prop, NULL, "proportional");
	RNA_def_property_enum_items(prop, proportional_editing_items);
	RNA_def_property_ui_text(prop, "Proportional Editing", "Proportional Editing mode, allows transforms with distance fall-off");
	RNA_def_property_update(prop, NC_SCENE|ND_TOOLSETTINGS, NULL); /* header redraw */

	prop= RNA_def_property(srna, "use_proportional_edit_objects", PROP_BOOLEAN, PROP_NONE);
	RNA_def_property_boolean_sdna(prop, NULL, "proportional_objects", 0);
	RNA_def_property_ui_text(prop, "Proportional Editing Objects", "Proportional editing object mode");
	RNA_def_property_ui_icon(prop, ICON_PROP_OFF, 1);
	RNA_def_property_update(prop, NC_SCENE|ND_TOOLSETTINGS, NULL); /* header redraw */

	prop= RNA_def_property(srna, "proportional_edit_falloff", PROP_ENUM, PROP_NONE);
	RNA_def_property_enum_sdna(prop, NULL, "prop_mode");
	RNA_def_property_enum_items(prop, proportional_falloff_items);
	RNA_def_property_ui_text(prop, "Proportional Editing Falloff", "Falloff type for proportional editing mode");
	RNA_def_property_update(prop, NC_SCENE|ND_TOOLSETTINGS, NULL); /* header redraw */

	prop= RNA_def_property(srna, "proportional_size", PROP_FLOAT, PROP_DISTANCE);
	RNA_def_property_float_sdna(prop, NULL, "proportional_size");
	RNA_def_property_ui_text(prop, "Proportional Size", "Display size for proportional editing circle");
	RNA_def_property_range(prop, 0.00001, 5000.0);
	
	prop= RNA_def_property(srna, "normal_size", PROP_FLOAT, PROP_DISTANCE);
	RNA_def_property_float_sdna(prop, NULL, "normalsize");
	RNA_def_property_ui_text(prop, "Normal Size", "Display size for normals in the 3D view");
	RNA_def_property_range(prop, 0.00001, 1000.0);
	RNA_def_property_ui_range(prop, 0.01, 10.0, 10.0, 2);
	RNA_def_property_update(prop, NC_GEOM|ND_DATA, NULL);

	prop= RNA_def_property(srna, "use_mesh_automerge", PROP_BOOLEAN, PROP_NONE);
	RNA_def_property_boolean_sdna(prop, NULL, "automerge", 0);
	RNA_def_property_ui_text(prop, "AutoMerge Editing", "Automatically merge vertices moved to the same location");

	prop= RNA_def_property(srna, "use_snap", PROP_BOOLEAN, PROP_NONE);
	RNA_def_property_boolean_sdna(prop, NULL, "snap_flag", SCE_SNAP);
	RNA_def_property_ui_text(prop, "Snap", "Snap during transform");
	RNA_def_property_ui_icon(prop, ICON_SNAP_OFF, 1);
	RNA_def_property_update(prop, NC_SCENE|ND_TOOLSETTINGS, NULL); /* header redraw */

	prop= RNA_def_property(srna, "use_snap_align_rotation", PROP_BOOLEAN, PROP_NONE);
	RNA_def_property_boolean_sdna(prop, NULL, "snap_flag", SCE_SNAP_ROTATE);
	RNA_def_property_ui_text(prop, "Snap Align Rotation", "Align rotation with the snapping target");
	RNA_def_property_ui_icon(prop, ICON_SNAP_NORMAL, 0);
	RNA_def_property_update(prop, NC_SCENE|ND_TOOLSETTINGS, NULL); /* header redraw */

	prop= RNA_def_property(srna, "snap_element", PROP_ENUM, PROP_NONE);
	RNA_def_property_enum_sdna(prop, NULL, "snap_mode");
	RNA_def_property_enum_items(prop, snap_element_items);
	RNA_def_property_ui_text(prop, "Snap Element", "Type of element to snap to");
	RNA_def_property_update(prop, NC_SCENE|ND_TOOLSETTINGS, NULL); /* header redraw */

	prop= RNA_def_property(srna, "snap_target", PROP_ENUM, PROP_NONE);
	RNA_def_property_enum_sdna(prop, NULL, "snap_target");
	RNA_def_property_enum_items(prop, snap_target_items);
	RNA_def_property_ui_text(prop, "Snap Target", "Which part to snap onto the target");
	RNA_def_property_update(prop, NC_SCENE|ND_TOOLSETTINGS, NULL); /* header redraw */

	prop= RNA_def_property(srna, "use_snap_peel_object", PROP_BOOLEAN, PROP_NONE);
	RNA_def_property_boolean_sdna(prop, NULL, "snap_flag", SCE_SNAP_PEEL_OBJECT);
	RNA_def_property_ui_text(prop, "Snap Peel Object", "Consider objects as whole when finding volume center");
	RNA_def_property_ui_icon(prop, ICON_SNAP_PEEL_OBJECT, 0);
	RNA_def_property_update(prop, NC_SCENE|ND_TOOLSETTINGS, NULL); /* header redraw */
	
	prop= RNA_def_property(srna, "use_snap_project", PROP_BOOLEAN, PROP_NONE);
	RNA_def_property_boolean_sdna(prop, NULL, "snap_flag", SCE_SNAP_PROJECT);
	RNA_def_property_ui_text(prop, "Project Individual Elements", "Project individual elements on the surface of other objects");
	RNA_def_property_ui_icon(prop, ICON_RETOPO, 0);
	RNA_def_property_update(prop, NC_SCENE|ND_TOOLSETTINGS, NULL); /* header redraw */
	
	/* Grease Pencil */
	prop = RNA_def_property(srna, "use_grease_pencil_sessions", PROP_BOOLEAN, PROP_NONE);
	RNA_def_property_boolean_sdna(prop, NULL, "gpencil_flags", GP_TOOL_FLAG_PAINTSESSIONS_ON);
	RNA_def_property_ui_text(prop, "Use Sketching Sessions", "Allow drawing multiple strokes at a time with Grease Pencil");
	RNA_def_property_update(prop, NC_SCENE|ND_TOOLSETTINGS, NULL); // xxx: need toolbar to be redrawn...
	
	/* Auto Keying */
	prop= RNA_def_property(srna, "use_keyframe_insert_auto", PROP_BOOLEAN, PROP_NONE);
	RNA_def_property_boolean_sdna(prop, NULL, "autokey_mode", AUTOKEY_ON);
	RNA_def_property_ui_text(prop, "Auto Keying", "Automatic keyframe insertion for Objects and Bones");
	RNA_def_property_ui_icon(prop, ICON_REC, 0);
	
	prop= RNA_def_property(srna, "auto_keying_mode", PROP_ENUM, PROP_NONE);
	RNA_def_property_enum_sdna(prop, NULL, "autokey_mode");
	RNA_def_property_enum_items(prop, auto_key_items);
	RNA_def_property_ui_text(prop, "Auto-Keying Mode", "Mode of automatic keyframe insertion for Objects and Bones");
	
	prop= RNA_def_property(srna, "use_record_with_nla", PROP_BOOLEAN, PROP_NONE);
	RNA_def_property_boolean_sdna(prop, NULL, "autokey_flag", ANIMRECORD_FLAG_WITHNLA);
	RNA_def_property_ui_text(prop, "Layered", "Add a new NLA Track + Strip for every loop/pass made over the animation to allow non-destructive tweaking");
	
	prop= RNA_def_property(srna, "use_keyframe_insert_keyingset", PROP_BOOLEAN, PROP_NONE);
	RNA_def_property_boolean_sdna(prop, NULL, "autokey_flag", AUTOKEY_FLAG_ONLYKEYINGSET);
	RNA_def_property_ui_text(prop, "Auto Keyframe Insert Keying Set", "Automatic keyframe insertion using active Keying Set only");
	RNA_def_property_ui_icon(prop, ICON_KEY_HLT, 0); // XXX: we need a dedicated icon
	
	/* UV */
	prop= RNA_def_property(srna, "uv_select_mode", PROP_ENUM, PROP_NONE);
	RNA_def_property_enum_sdna(prop, NULL, "uv_selectmode");
	RNA_def_property_enum_items(prop, uv_select_mode_items);
	RNA_def_property_ui_text(prop, "UV Selection Mode", "UV selection and display mode");
	RNA_def_property_update(prop, NC_SPACE|ND_SPACE_IMAGE, NULL);

	prop= RNA_def_property(srna, "use_uv_select_sync", PROP_BOOLEAN, PROP_NONE);
	RNA_def_property_boolean_sdna(prop, NULL, "uv_flag", UV_SYNC_SELECTION);
	RNA_def_property_ui_text(prop, "UV Sync Selection", "Keep UV and edit mode mesh selection in sync");
	RNA_def_property_ui_icon(prop, ICON_EDIT, 0);
	RNA_def_property_update(prop, NC_SPACE|ND_SPACE_IMAGE, NULL);

	prop= RNA_def_property(srna, "show_uv_local_view", PROP_BOOLEAN, PROP_NONE);
	RNA_def_property_boolean_sdna(prop, NULL, "uv_flag", UV_SHOW_SAME_IMAGE);
	RNA_def_property_ui_text(prop, "UV Local View", "Draw only faces with the currently displayed image assigned");
	RNA_def_property_update(prop, NC_SPACE|ND_SPACE_IMAGE, NULL);

	/* Mesh */
	prop= RNA_def_property(srna, "mesh_select_mode", PROP_BOOLEAN, PROP_NONE);
	RNA_def_property_boolean_sdna(prop, NULL, "selectmode", 1);
	RNA_def_property_array(prop, 3);
	RNA_def_property_boolean_funcs(prop, NULL, "rna_Scene_editmesh_select_mode_set");
	RNA_def_property_ui_text(prop, "Mesh Selection Mode", "Which mesh elements selection works on");
	RNA_def_property_update(prop, 0, "rna_Scene_editmesh_select_mode_update");

	prop= RNA_def_property(srna, "vertex_group_weight", PROP_FLOAT, PROP_FACTOR);
	RNA_def_property_float_sdna(prop, NULL, "vgroup_weight");
	RNA_def_property_ui_text(prop, "Vertex Group Weight", "Weight to assign in vertex groups");

	/* use with MESH_OT_select_shortest_path */
	prop= RNA_def_property(srna, "edge_path_mode", PROP_ENUM, PROP_NONE);
	RNA_def_property_enum_sdna(prop, NULL, "edge_mode");
	RNA_def_property_enum_items(prop, edge_tag_items);
	RNA_def_property_ui_text(prop, "Edge Tag Mode", "The edge flag to tag when selecting the shortest path");

	prop= RNA_def_property(srna, "edge_path_live_unwrap", PROP_BOOLEAN, PROP_NONE);
	RNA_def_property_boolean_sdna(prop, NULL, "edge_mode_live_unwrap", 1);
	RNA_def_property_ui_text(prop, "Live Unwrap", "Changing edges seam re-calculates UV unwrap");

	/* etch-a-ton */
	prop= RNA_def_property(srna, "use_bone_sketching", PROP_BOOLEAN, PROP_NONE);
	RNA_def_property_boolean_sdna(prop, NULL, "bone_sketching", BONE_SKETCHING);
	RNA_def_property_ui_text(prop, "Use Bone Sketching", "DOC BROKEN");
//	RNA_def_property_ui_icon(prop, ICON_EDIT, 0);

	prop= RNA_def_property(srna, "use_etch_quick", PROP_BOOLEAN, PROP_NONE);
	RNA_def_property_boolean_sdna(prop, NULL, "bone_sketching", BONE_SKETCHING_QUICK);
	RNA_def_property_ui_text(prop, "Quick Sketching", "DOC BROKEN");

	prop= RNA_def_property(srna, "use_etch_overdraw", PROP_BOOLEAN, PROP_NONE);
	RNA_def_property_boolean_sdna(prop, NULL, "bone_sketching", BONE_SKETCHING_ADJUST);
	RNA_def_property_ui_text(prop, "Overdraw Sketching", "DOC BROKEN");
	
	prop= RNA_def_property(srna, "use_etch_autoname", PROP_BOOLEAN, PROP_NONE);
	RNA_def_property_boolean_sdna(prop, NULL, "skgen_retarget_options", SK_RETARGET_AUTONAME);
	RNA_def_property_ui_text(prop, "Autoname", "DOC BROKEN");

	prop= RNA_def_property(srna, "etch_number", PROP_STRING, PROP_NONE);
	RNA_def_property_string_sdna(prop, NULL, "skgen_num_string");
	RNA_def_property_ui_text(prop, "Number", "DOC BROKEN");

	prop= RNA_def_property(srna, "etch_side", PROP_STRING, PROP_NONE);
	RNA_def_property_string_sdna(prop, NULL, "skgen_num_string");
	RNA_def_property_ui_text(prop, "Side", "DOC BROKEN");

	prop= RNA_def_property(srna, "etch_template", PROP_POINTER, PROP_NONE);
	RNA_def_property_pointer_sdna(prop, NULL, "skgen_template");
	RNA_def_property_flag(prop, PROP_EDITABLE);
	RNA_def_property_struct_type(prop, "Object");
	RNA_def_property_pointer_funcs(prop, NULL, "rna_Scene_skgen_etch_template_set", NULL, NULL);
	RNA_def_property_ui_text(prop, "Template", "Template armature that will be retargeted to the stroke");

	prop= RNA_def_property(srna, "etch_subdivision_number", PROP_INT, PROP_NONE);
	RNA_def_property_int_sdna(prop, NULL, "skgen_subdivision_number");
	RNA_def_property_range(prop, 1, 255);
	RNA_def_property_ui_text(prop, "Subdivisions", "Number of bones in the subdivided stroke");
	RNA_def_property_update(prop, NC_SPACE|ND_SPACE_VIEW3D, NULL);

	prop= RNA_def_property(srna, "etch_adaptive_limit", PROP_FLOAT, PROP_FACTOR);
	RNA_def_property_float_sdna(prop, NULL, "skgen_correlation_limit");
	RNA_def_property_range(prop, 0.00001, 1.0);
	RNA_def_property_ui_range(prop, 0.01, 1.0, 0.01, 2);
	RNA_def_property_ui_text(prop, "Limit", "Number of bones in the subdivided stroke");
	RNA_def_property_update(prop, NC_SPACE|ND_SPACE_VIEW3D, NULL);

	prop= RNA_def_property(srna, "etch_length_limit", PROP_FLOAT, PROP_DISTANCE);
	RNA_def_property_float_sdna(prop, NULL, "skgen_length_limit");
	RNA_def_property_range(prop, 0.00001, 100000.0);
	RNA_def_property_ui_range(prop, 0.001, 100.0, 0.1, 3);
	RNA_def_property_ui_text(prop, "Length", "Number of bones in the subdivided stroke");
	RNA_def_property_update(prop, NC_SPACE|ND_SPACE_VIEW3D, NULL);

	prop= RNA_def_property(srna, "etch_roll_mode", PROP_ENUM, PROP_NONE);
	RNA_def_property_enum_bitflag_sdna(prop, NULL, "skgen_retarget_roll");
	RNA_def_property_enum_items(prop, retarget_roll_items);
	RNA_def_property_ui_text(prop, "Retarget roll mode", "Method used to adjust the roll of bones when retargeting");
	
	prop= RNA_def_property(srna, "etch_convert_mode", PROP_ENUM, PROP_NONE);
	RNA_def_property_enum_bitflag_sdna(prop, NULL, "bone_sketching_convert");
	RNA_def_property_enum_items(prop, sketch_convert_items);
	RNA_def_property_ui_text(prop, "Stroke conversion method", "Method used to convert stroke to bones");
	RNA_def_property_update(prop, NC_SPACE|ND_SPACE_VIEW3D, NULL);

	/* Sculpt/Paint Unified Size and Strength */

	prop= RNA_def_property(srna, "sculpt_paint_use_unified_size", PROP_BOOLEAN, PROP_NONE);
	RNA_def_property_boolean_sdna(prop, NULL, "sculpt_paint_settings", SCULPT_PAINT_USE_UNIFIED_SIZE);
	RNA_def_property_ui_text(prop, "Sculpt/Paint Use Unified Radius", "Instead of per brush radius, the radius is shared across brushes");

	prop= RNA_def_property(srna, "sculpt_paint_use_unified_strength", PROP_BOOLEAN, PROP_NONE);
	RNA_def_property_boolean_sdna(prop, NULL, "sculpt_paint_settings", SCULPT_PAINT_USE_UNIFIED_ALPHA);
	RNA_def_property_ui_text(prop, "Sculpt/Paint Use Unified Strength", "Instead of per brush strength, the strength is shared across brushes");
}


static void rna_def_unit_settings(BlenderRNA  *brna)
{
	StructRNA *srna;
	PropertyRNA *prop;

	static EnumPropertyItem unit_systems[] = {
		{USER_UNIT_NONE, "NONE", 0, "None", ""},
		{USER_UNIT_METRIC, "METRIC", 0, "Metric", ""},
		{USER_UNIT_IMPERIAL, "IMPERIAL", 0, "Imperial", ""},
		{0, NULL, 0, NULL, NULL}};
	
	static EnumPropertyItem rotation_units[] = {
		{0, "DEGREES", 0, "Degrees", ""},
		{USER_UNIT_ROT_RADIANS, "RADIANS", 0, "Radians", ""},
		{0, NULL, 0, NULL, NULL}};

	srna= RNA_def_struct(brna, "UnitSettings", NULL);
	RNA_def_struct_ui_text(srna, "Unit Settings", "");

	/* Units */
	prop= RNA_def_property(srna, "system", PROP_ENUM, PROP_NONE);
	RNA_def_property_enum_items(prop, unit_systems);
	RNA_def_property_ui_text(prop, "Unit System", "The unit system to use for button display");
	RNA_def_property_update(prop, NC_WINDOW, NULL);
	
	prop= RNA_def_property(srna, "system_rotation", PROP_ENUM, PROP_NONE);
	RNA_def_property_enum_items(prop, rotation_units);
	RNA_def_property_ui_text(prop, "Rotation Units", "Unit to use for displaying/editing rotation values");
	RNA_def_property_update(prop, NC_WINDOW, NULL);

	prop= RNA_def_property(srna, "scale_length", PROP_FLOAT, PROP_UNSIGNED);
	RNA_def_property_ui_text(prop, "Unit Scale", "Scale to use when converting between blender units and dimensions");
	RNA_def_property_range(prop, 0.00001, 100000.0);
	RNA_def_property_ui_range(prop, 0.001, 100.0, 0.1, 3);
	RNA_def_property_update(prop, NC_WINDOW, NULL);

	prop= RNA_def_property(srna, "use_separate", PROP_BOOLEAN, PROP_NONE);
	RNA_def_property_boolean_sdna(prop, NULL, "flag", USER_UNIT_OPT_SPLIT);
	RNA_def_property_ui_text(prop, "Separate Units", "Display units in pairs");
	RNA_def_property_update(prop, NC_WINDOW, NULL);
}

void rna_def_render_layer_common(StructRNA *srna, int scene)
{
	PropertyRNA *prop;

	prop= RNA_def_property(srna, "name", PROP_STRING, PROP_NONE);
	if(scene) RNA_def_property_string_funcs(prop, NULL, NULL, "rna_SceneRenderLayer_name_set");
	else RNA_def_property_string_sdna(prop, NULL, "name");
	RNA_def_property_ui_text(prop, "Name", "Render layer name");
	RNA_def_struct_name_property(srna, prop);
	if(scene) RNA_def_property_update(prop, NC_SCENE|ND_RENDER_OPTIONS, NULL);
	else RNA_def_property_clear_flag(prop, PROP_EDITABLE);

	prop= RNA_def_property(srna, "material_override", PROP_POINTER, PROP_NONE);
	RNA_def_property_pointer_sdna(prop, NULL, "mat_override");
	RNA_def_property_struct_type(prop, "Material");
	RNA_def_property_flag(prop, PROP_EDITABLE);
	RNA_def_property_ui_text(prop, "Material Override", "Material to override all other materials in this render layer");
	if(scene) RNA_def_property_update(prop, NC_SCENE|ND_RENDER_OPTIONS, "rna_SceneRenderLayer_pass_update");
	else RNA_def_property_clear_flag(prop, PROP_EDITABLE);

	prop= RNA_def_property(srna, "light_override", PROP_POINTER, PROP_NONE);
	RNA_def_property_pointer_sdna(prop, NULL, "light_override");
	RNA_def_property_struct_type(prop, "Group");
	RNA_def_property_flag(prop, PROP_EDITABLE);
	RNA_def_property_ui_text(prop, "Light Override", "Group to override all other lights in this render layer");
	if(scene) RNA_def_property_update(prop, NC_SCENE|ND_RENDER_OPTIONS, "rna_SceneRenderLayer_pass_update");
	else RNA_def_property_clear_flag(prop, PROP_EDITABLE);

	/* layers */
	prop= RNA_def_property(srna, "layers", PROP_BOOLEAN, PROP_LAYER_MEMBER);
	RNA_def_property_boolean_sdna(prop, NULL, "lay", 1);
	RNA_def_property_array(prop, 20);
	RNA_def_property_ui_text(prop, "Visible Layers", "Scene layers included in this render layer");
	if(scene) RNA_def_property_boolean_funcs(prop, NULL, "rna_SceneRenderLayer_layer_set");
	else RNA_def_property_boolean_funcs(prop, NULL, "rna_RenderLayer_layer_set");
	if(scene) RNA_def_property_update(prop, NC_SCENE|ND_RENDER_OPTIONS, NULL);
	else RNA_def_property_clear_flag(prop, PROP_EDITABLE);

	prop= RNA_def_property(srna, "layers_zmask", PROP_BOOLEAN, PROP_LAYER);
	RNA_def_property_boolean_sdna(prop, NULL, "lay_zmask", 1);
	RNA_def_property_array(prop, 20);
	RNA_def_property_ui_text(prop, "Zmask Layers", "Zmask scene layers");
	if(scene) RNA_def_property_update(prop, NC_SCENE|ND_RENDER_OPTIONS, NULL);
	else RNA_def_property_clear_flag(prop, PROP_EDITABLE);

	/* layer options */
	prop= RNA_def_property(srna, "use", PROP_BOOLEAN, PROP_NONE);
	RNA_def_property_boolean_negative_sdna(prop, NULL, "layflag", SCE_LAY_DISABLE);
	RNA_def_property_ui_text(prop, "Enabled", "Disable or enable the render layer");
	if(scene) RNA_def_property_update(prop, NC_SCENE|ND_RENDER_OPTIONS, NULL);
	else RNA_def_property_clear_flag(prop, PROP_EDITABLE);

	prop= RNA_def_property(srna, "use_zmask", PROP_BOOLEAN, PROP_NONE);
	RNA_def_property_boolean_sdna(prop, NULL, "layflag", SCE_LAY_ZMASK);
	RNA_def_property_ui_text(prop, "Zmask", "Only render what's in front of the solid z values");
	if(scene) RNA_def_property_update(prop, NC_SCENE|ND_RENDER_OPTIONS, NULL);
	else RNA_def_property_clear_flag(prop, PROP_EDITABLE);

	prop= RNA_def_property(srna, "invert_zmask", PROP_BOOLEAN, PROP_NONE);
	RNA_def_property_boolean_sdna(prop, NULL, "layflag", SCE_LAY_NEG_ZMASK);
	RNA_def_property_ui_text(prop, "Zmask Negate", "For Zmask, only render what is behind solid z values instead of in front");
	if(scene) RNA_def_property_update(prop, NC_SCENE|ND_RENDER_OPTIONS, NULL);
	else RNA_def_property_clear_flag(prop, PROP_EDITABLE);

	prop= RNA_def_property(srna, "use_all_z", PROP_BOOLEAN, PROP_NONE);
	RNA_def_property_boolean_sdna(prop, NULL, "layflag", SCE_LAY_ALL_Z);
	RNA_def_property_ui_text(prop, "All Z", "Fill in Z values for solid faces in invisible layers, for masking");
	if(scene) RNA_def_property_update(prop, NC_SCENE|ND_RENDER_OPTIONS, NULL);
	else RNA_def_property_clear_flag(prop, PROP_EDITABLE);

	prop= RNA_def_property(srna, "use_solid", PROP_BOOLEAN, PROP_NONE);
	RNA_def_property_boolean_sdna(prop, NULL, "layflag", SCE_LAY_SOLID);
	RNA_def_property_ui_text(prop, "Solid", "Render Solid faces in this Layer");
	if(scene) RNA_def_property_update(prop, NC_SCENE|ND_RENDER_OPTIONS, NULL);
	else RNA_def_property_clear_flag(prop, PROP_EDITABLE);

	prop= RNA_def_property(srna, "use_halo", PROP_BOOLEAN, PROP_NONE);
	RNA_def_property_boolean_sdna(prop, NULL, "layflag", SCE_LAY_HALO);
	RNA_def_property_ui_text(prop, "Halo", "Render Halos in this Layer (on top of Solid)");
	if(scene) RNA_def_property_update(prop, NC_SCENE|ND_RENDER_OPTIONS, NULL);
	else RNA_def_property_clear_flag(prop, PROP_EDITABLE);

	prop= RNA_def_property(srna, "use_ztransp", PROP_BOOLEAN, PROP_NONE);
	RNA_def_property_boolean_sdna(prop, NULL, "layflag", SCE_LAY_ZTRA);
	RNA_def_property_ui_text(prop, "ZTransp", "Render Z-Transparent faces in this Layer (On top of Solid and Halos)");
	if(scene) RNA_def_property_update(prop, NC_SCENE|ND_RENDER_OPTIONS, NULL);
	else RNA_def_property_clear_flag(prop, PROP_EDITABLE);

	prop= RNA_def_property(srna, "use_sky", PROP_BOOLEAN, PROP_NONE);
	RNA_def_property_boolean_sdna(prop, NULL, "layflag", SCE_LAY_SKY);
	RNA_def_property_ui_text(prop, "Sky", "Render Sky in this Layer");
	if(scene) RNA_def_property_update(prop, NC_SCENE|ND_RENDER_OPTIONS, NULL);
	else RNA_def_property_clear_flag(prop, PROP_EDITABLE);

	prop= RNA_def_property(srna, "use_edge_enhance", PROP_BOOLEAN, PROP_NONE);
	RNA_def_property_boolean_sdna(prop, NULL, "layflag", SCE_LAY_EDGE);
	RNA_def_property_ui_text(prop, "Edge", "Render Edge-enhance in this Layer (only works for Solid faces)");
	if(scene) RNA_def_property_update(prop, NC_SCENE|ND_RENDER_OPTIONS, NULL);
	else RNA_def_property_clear_flag(prop, PROP_EDITABLE);

	prop= RNA_def_property(srna, "use_strand", PROP_BOOLEAN, PROP_NONE);
	RNA_def_property_boolean_sdna(prop, NULL, "layflag", SCE_LAY_STRAND);
	RNA_def_property_ui_text(prop, "Strand", "Render Strands in this Layer");
	if(scene) RNA_def_property_update(prop, NC_SCENE|ND_RENDER_OPTIONS, NULL);
	else RNA_def_property_clear_flag(prop, PROP_EDITABLE);

	/* passes */
	prop= RNA_def_property(srna, "use_pass_combined", PROP_BOOLEAN, PROP_NONE);
	RNA_def_property_boolean_sdna(prop, NULL, "passflag", SCE_PASS_COMBINED);
	RNA_def_property_ui_text(prop, "Combined", "Deliver full combined RGBA buffer");
	if(scene) RNA_def_property_update(prop, NC_SCENE|ND_RENDER_OPTIONS, "rna_SceneRenderLayer_pass_update");
	else RNA_def_property_clear_flag(prop, PROP_EDITABLE);

	prop= RNA_def_property(srna, "use_pass_z", PROP_BOOLEAN, PROP_NONE);
	RNA_def_property_boolean_sdna(prop, NULL, "passflag", SCE_PASS_Z);
	RNA_def_property_ui_text(prop, "Z", "Deliver Z values pass");
	if(scene) RNA_def_property_update(prop, NC_SCENE|ND_RENDER_OPTIONS, "rna_SceneRenderLayer_pass_update");
	else RNA_def_property_clear_flag(prop, PROP_EDITABLE);
	
	prop= RNA_def_property(srna, "use_pass_vector", PROP_BOOLEAN, PROP_NONE);
	RNA_def_property_boolean_sdna(prop, NULL, "passflag", SCE_PASS_VECTOR);
	RNA_def_property_ui_text(prop, "Vector", "Deliver speed vector pass");
	if(scene) RNA_def_property_update(prop, NC_SCENE|ND_RENDER_OPTIONS, "rna_SceneRenderLayer_pass_update");
	else RNA_def_property_clear_flag(prop, PROP_EDITABLE);

	prop= RNA_def_property(srna, "use_pass_normal", PROP_BOOLEAN, PROP_NONE);
	RNA_def_property_boolean_sdna(prop, NULL, "passflag", SCE_PASS_NORMAL);
	RNA_def_property_ui_text(prop, "Normal", "Deliver normal pass");
	if(scene) RNA_def_property_update(prop, NC_SCENE|ND_RENDER_OPTIONS, "rna_SceneRenderLayer_pass_update");
	else RNA_def_property_clear_flag(prop, PROP_EDITABLE);

	prop= RNA_def_property(srna, "use_pass_uv", PROP_BOOLEAN, PROP_NONE);
	RNA_def_property_boolean_sdna(prop, NULL, "passflag", SCE_PASS_UV);
	RNA_def_property_ui_text(prop, "UV", "Deliver texture UV pass");
	if(scene) RNA_def_property_update(prop, NC_SCENE|ND_RENDER_OPTIONS, "rna_SceneRenderLayer_pass_update");
	else RNA_def_property_clear_flag(prop, PROP_EDITABLE);

	prop= RNA_def_property(srna, "use_pass_mist", PROP_BOOLEAN, PROP_NONE);
	RNA_def_property_boolean_sdna(prop, NULL, "passflag", SCE_PASS_MIST);
	RNA_def_property_ui_text(prop, "Mist", "Deliver mist factor pass (0.0-1.0)");
	if(scene) RNA_def_property_update(prop, NC_SCENE|ND_RENDER_OPTIONS, "rna_SceneRenderLayer_pass_update");
	else RNA_def_property_clear_flag(prop, PROP_EDITABLE);

	prop= RNA_def_property(srna, "use_pass_object_index", PROP_BOOLEAN, PROP_NONE);
	RNA_def_property_boolean_sdna(prop, NULL, "passflag", SCE_PASS_INDEXOB);
	RNA_def_property_ui_text(prop, "Object Index", "Deliver object index pass");
	if(scene) RNA_def_property_update(prop, NC_SCENE|ND_RENDER_OPTIONS, "rna_SceneRenderLayer_pass_update");
	else RNA_def_property_clear_flag(prop, PROP_EDITABLE);

	prop= RNA_def_property(srna, "use_pass_color", PROP_BOOLEAN, PROP_NONE);
	RNA_def_property_boolean_sdna(prop, NULL, "passflag", SCE_PASS_RGBA);
	RNA_def_property_ui_text(prop, "Color", "Deliver shade-less color pass");
	if(scene) RNA_def_property_update(prop, NC_SCENE|ND_RENDER_OPTIONS, "rna_SceneRenderLayer_pass_update");
	else RNA_def_property_clear_flag(prop, PROP_EDITABLE);

	prop= RNA_def_property(srna, "use_pass_diffuse", PROP_BOOLEAN, PROP_NONE);
	RNA_def_property_boolean_sdna(prop, NULL, "passflag", SCE_PASS_DIFFUSE);
	RNA_def_property_ui_text(prop, "Diffuse", "Deliver diffuse pass");
	if(scene) RNA_def_property_update(prop, NC_SCENE|ND_RENDER_OPTIONS, "rna_SceneRenderLayer_pass_update");
	else RNA_def_property_clear_flag(prop, PROP_EDITABLE);

	prop= RNA_def_property(srna, "use_pass_specular", PROP_BOOLEAN, PROP_NONE);
	RNA_def_property_boolean_sdna(prop, NULL, "passflag", SCE_PASS_SPEC);
	RNA_def_property_ui_text(prop, "Specular", "Deliver specular pass");
	if(scene) RNA_def_property_update(prop, NC_SCENE|ND_RENDER_OPTIONS, "rna_SceneRenderLayer_pass_update");
	else RNA_def_property_clear_flag(prop, PROP_EDITABLE);

	prop= RNA_def_property(srna, "use_pass_shadow", PROP_BOOLEAN, PROP_NONE);
	RNA_def_property_boolean_sdna(prop, NULL, "passflag", SCE_PASS_SHADOW);
	RNA_def_property_ui_text(prop, "Shadow", "Deliver shadow pass");
	if(scene) RNA_def_property_update(prop, NC_SCENE|ND_RENDER_OPTIONS, "rna_SceneRenderLayer_pass_update");
	else RNA_def_property_clear_flag(prop, PROP_EDITABLE);

	prop= RNA_def_property(srna, "use_pass_ambient_occlusion", PROP_BOOLEAN, PROP_NONE);
	RNA_def_property_boolean_sdna(prop, NULL, "passflag", SCE_PASS_AO);
	RNA_def_property_ui_text(prop, "AO", "Deliver AO pass");
	if(scene) RNA_def_property_update(prop, NC_SCENE|ND_RENDER_OPTIONS, "rna_SceneRenderLayer_pass_update");
	else RNA_def_property_clear_flag(prop, PROP_EDITABLE);
	
	prop= RNA_def_property(srna, "use_pass_reflection", PROP_BOOLEAN, PROP_NONE);
	RNA_def_property_boolean_sdna(prop, NULL, "passflag", SCE_PASS_REFLECT);
	RNA_def_property_ui_text(prop, "Reflection", "Deliver raytraced reflection pass");
	if(scene) RNA_def_property_update(prop, NC_SCENE|ND_RENDER_OPTIONS, "rna_SceneRenderLayer_pass_update");
	else RNA_def_property_clear_flag(prop, PROP_EDITABLE);

	prop= RNA_def_property(srna, "use_pass_refraction", PROP_BOOLEAN, PROP_NONE);
	RNA_def_property_boolean_sdna(prop, NULL, "passflag", SCE_PASS_REFRACT);
	RNA_def_property_ui_text(prop, "Refraction", "Deliver raytraced refraction pass");
	if(scene) RNA_def_property_update(prop, NC_SCENE|ND_RENDER_OPTIONS, "rna_SceneRenderLayer_pass_update");
	else RNA_def_property_clear_flag(prop, PROP_EDITABLE);

	prop= RNA_def_property(srna, "use_pass_emit", PROP_BOOLEAN, PROP_NONE);
	RNA_def_property_boolean_sdna(prop, NULL, "passflag", SCE_PASS_EMIT);
	RNA_def_property_ui_text(prop, "Emit", "Deliver emission pass");
	if(scene) RNA_def_property_update(prop, NC_SCENE|ND_RENDER_OPTIONS, "rna_SceneRenderLayer_pass_update");
	else RNA_def_property_clear_flag(prop, PROP_EDITABLE);

	prop= RNA_def_property(srna, "use_pass_environment", PROP_BOOLEAN, PROP_NONE);
	RNA_def_property_boolean_sdna(prop, NULL, "passflag", SCE_PASS_ENVIRONMENT);
	RNA_def_property_ui_text(prop, "Environment", "Deliver environment lighting pass");
	if(scene) RNA_def_property_update(prop, NC_SCENE|ND_RENDER_OPTIONS, "rna_SceneRenderLayer_pass_update");
	else RNA_def_property_clear_flag(prop, PROP_EDITABLE);

	prop= RNA_def_property(srna, "use_pass_indirect", PROP_BOOLEAN, PROP_NONE);
	RNA_def_property_boolean_sdna(prop, NULL, "passflag", SCE_PASS_INDIRECT);
	RNA_def_property_ui_text(prop, "Indirect", "Deliver indirect lighting pass");
	if(scene) RNA_def_property_update(prop, NC_SCENE|ND_RENDER_OPTIONS, "rna_SceneRenderLayer_pass_update");
	else RNA_def_property_clear_flag(prop, PROP_EDITABLE);

	prop= RNA_def_property(srna, "exclude_specular", PROP_BOOLEAN, PROP_NONE);
	RNA_def_property_boolean_sdna(prop, NULL, "pass_xor", SCE_PASS_SPEC);
	RNA_def_property_ui_text(prop, "Specular Exclude", "Exclude specular pass from combined");
	RNA_def_property_ui_icon(prop, ICON_RESTRICT_RENDER_OFF, 1);
	if(scene) RNA_def_property_update(prop, NC_SCENE|ND_RENDER_OPTIONS, "rna_SceneRenderLayer_pass_update");
	else RNA_def_property_clear_flag(prop, PROP_EDITABLE);

	prop= RNA_def_property(srna, "exclude_shadow", PROP_BOOLEAN, PROP_NONE);
	RNA_def_property_boolean_sdna(prop, NULL, "pass_xor", SCE_PASS_SHADOW);
	RNA_def_property_ui_text(prop, "Shadow Exclude", "Exclude shadow pass from combined");
	RNA_def_property_ui_icon(prop, ICON_RESTRICT_RENDER_OFF, 1);
	if(scene) RNA_def_property_update(prop, NC_SCENE|ND_RENDER_OPTIONS, "rna_SceneRenderLayer_pass_update");
	else RNA_def_property_clear_flag(prop, PROP_EDITABLE);

	prop= RNA_def_property(srna, "exclude_ambient_occlusion", PROP_BOOLEAN, PROP_NONE);
	RNA_def_property_boolean_sdna(prop, NULL, "pass_xor", SCE_PASS_AO);
	RNA_def_property_ui_text(prop, "AO Exclude", "Exclude AO pass from combined");
	RNA_def_property_ui_icon(prop, ICON_RESTRICT_RENDER_OFF, 1);
	if(scene) RNA_def_property_update(prop, NC_SCENE|ND_RENDER_OPTIONS, "rna_SceneRenderLayer_pass_update");
	else RNA_def_property_clear_flag(prop, PROP_EDITABLE);
	
	prop= RNA_def_property(srna, "exclude_reflection", PROP_BOOLEAN, PROP_NONE);
	RNA_def_property_boolean_sdna(prop, NULL, "pass_xor", SCE_PASS_REFLECT);
	RNA_def_property_ui_text(prop, "Reflection Exclude", "Exclude raytraced reflection pass from combined");
	RNA_def_property_ui_icon(prop, ICON_RESTRICT_RENDER_OFF, 1);
	if(scene) RNA_def_property_update(prop, NC_SCENE|ND_RENDER_OPTIONS, "rna_SceneRenderLayer_pass_update");
	else RNA_def_property_clear_flag(prop, PROP_EDITABLE);

	prop= RNA_def_property(srna, "exclude_refraction", PROP_BOOLEAN, PROP_NONE);
	RNA_def_property_boolean_sdna(prop, NULL, "pass_xor", SCE_PASS_REFRACT);
	RNA_def_property_ui_text(prop, "Refraction Exclude", "Exclude raytraced refraction pass from combined");
	RNA_def_property_ui_icon(prop, ICON_RESTRICT_RENDER_OFF, 1);
	if(scene) RNA_def_property_update(prop, NC_SCENE|ND_RENDER_OPTIONS, "rna_SceneRenderLayer_pass_update");
	else RNA_def_property_clear_flag(prop, PROP_EDITABLE);

	prop= RNA_def_property(srna, "exclude_emit", PROP_BOOLEAN, PROP_NONE);
	RNA_def_property_boolean_sdna(prop, NULL, "pass_xor", SCE_PASS_EMIT);
	RNA_def_property_ui_text(prop, "Emit Exclude", "Exclude emission pass from combined");
	RNA_def_property_ui_icon(prop, ICON_RESTRICT_RENDER_OFF, 1);
	if(scene) RNA_def_property_update(prop, NC_SCENE|ND_RENDER_OPTIONS, "rna_SceneRenderLayer_pass_update");
	else RNA_def_property_clear_flag(prop, PROP_EDITABLE);

	prop= RNA_def_property(srna, "exclude_environment", PROP_BOOLEAN, PROP_NONE);
	RNA_def_property_boolean_sdna(prop, NULL, "pass_xor", SCE_PASS_ENVIRONMENT);
	RNA_def_property_ui_text(prop, "Environment Exclude", "Exclude environment pass from combined");
	RNA_def_property_ui_icon(prop, ICON_RESTRICT_RENDER_OFF, 1);
	if(scene) RNA_def_property_update(prop, NC_SCENE|ND_RENDER_OPTIONS, "rna_SceneRenderLayer_pass_update");
	else RNA_def_property_clear_flag(prop, PROP_EDITABLE);

	prop= RNA_def_property(srna, "exclude_indirect", PROP_BOOLEAN, PROP_NONE);
	RNA_def_property_boolean_sdna(prop, NULL, "pass_xor", SCE_PASS_INDIRECT);
	RNA_def_property_ui_text(prop, "Indirect Exclude", "Exclude indirect pass from combined");
	RNA_def_property_ui_icon(prop, ICON_RESTRICT_RENDER_OFF, 1);
	if(scene) RNA_def_property_update(prop, NC_SCENE|ND_RENDER_OPTIONS, "rna_SceneRenderLayer_pass_update");
	else RNA_def_property_clear_flag(prop, PROP_EDITABLE);
}

static void rna_def_scene_game_data(BlenderRNA *brna)
{
	StructRNA *srna;
	PropertyRNA *prop;

	static EnumPropertyItem framing_types_items[] ={
		{SCE_GAMEFRAMING_BARS, "LETTERBOX", 0, "Letterbox", "Show the entire viewport in the display window, using bar horizontally or vertically"},
		{SCE_GAMEFRAMING_EXTEND, "EXTEND", 0, "Extend", "Show the entire viewport in the display window, viewing more horizontally or vertically"},
		{SCE_GAMEFRAMING_SCALE, "SCALE", 0, "Scale", "Stretch or squeeze the viewport to fill the display window"},
		{0, NULL, 0, NULL, NULL}};

	static EnumPropertyItem dome_modes_items[] ={
		{DOME_FISHEYE, "FISHEYE", 0, "Fisheye", ""},
		{DOME_TRUNCATED_FRONT, "TRUNCATED_FRONT", 0, "Front-Truncated", ""},
		{DOME_TRUNCATED_REAR, "TRUNCATED_REAR", 0, "Rear-Truncated", ""},
		{DOME_ENVMAP, "ENVMAP", 0, "Cube Map", ""},
		{DOME_PANORAM_SPH, "PANORAM_SPH", 0, "Spherical Panoramic", ""},
		{0, NULL, 0, NULL, NULL}};
		
	 static EnumPropertyItem stereo_modes_items[] ={
		{STEREO_QUADBUFFERED, "QUADBUFFERED", 0, "Quad-Buffer", ""},
		{STEREO_ABOVEBELOW, "ABOVEBELOW", 0, "Above-Below", ""},
		{STEREO_INTERLACED, "INTERLACED", 0, "Interlaced", ""},
		{STEREO_ANAGLYPH, "ANAGLYPH", 0, "Anaglyph", ""},
		{STEREO_SIDEBYSIDE, "SIDEBYSIDE", 0, "Side-by-side", ""},
		{STEREO_VINTERLACE, "VINTERLACE", 0, "Vinterlace", ""},
		{0, NULL, 0, NULL, NULL}};
		
	 static EnumPropertyItem stereo_items[] ={
		{STEREO_NOSTEREO, "NONE", 0, "None", "Disable Stereo and Dome environments"},
		{STEREO_ENABLED, "STEREO", 0, "Stereo", "Enable Stereo environment"},
		{STEREO_DOME, "DOME", 0, "Dome", "Enable Dome environment"},
		{0, NULL, 0, NULL, NULL}};

	static EnumPropertyItem physics_engine_items[] = {
		{WOPHY_NONE, "NONE", 0, "None", ""},
		//{WOPHY_ENJI, "ENJI", 0, "Enji", ""},
		//{WOPHY_SUMO, "SUMO", 0, "Sumo (Deprecated)", ""},
		//{WOPHY_DYNAMO, "DYNAMO", 0, "Dynamo", ""},
		//{WOPHY_ODE, "ODE", 0, "ODE", ""},
		{WOPHY_BULLET, "BULLET", 0, "Bullet", ""},
		{0, NULL, 0, NULL, NULL}};

	static EnumPropertyItem material_items[] ={
		{GAME_MAT_TEXFACE, "TEXTURE_FACE", 0, "Texture Face", "Single texture face materials"},
		{GAME_MAT_MULTITEX, "MULTITEXTURE", 0, "Multitexture", "Multitexture materials"},
		{GAME_MAT_GLSL, "GLSL", 0, "GLSL", "OpenGL shading language shaders"},
		{0, NULL, 0, NULL, NULL}};

	srna= RNA_def_struct(brna, "SceneGameData", NULL);
	RNA_def_struct_sdna(srna, "GameData");
	RNA_def_struct_nested(brna, srna, "Scene");
	RNA_def_struct_ui_text(srna, "Game Data", "Game data for a Scene datablock");
	
	prop= RNA_def_property(srna, "resolution_x", PROP_INT, PROP_NONE);
	RNA_def_property_int_sdna(prop, NULL, "xplay");
	RNA_def_property_range(prop, 4, 10000);
	RNA_def_property_ui_text(prop, "Resolution X", "Number of horizontal pixels in the screen");
	RNA_def_property_update(prop, NC_SCENE, NULL);
	
	prop= RNA_def_property(srna, "resolution_y", PROP_INT, PROP_NONE);
	RNA_def_property_int_sdna(prop, NULL, "yplay");
	RNA_def_property_range(prop, 4, 10000);
	RNA_def_property_ui_text(prop, "Resolution Y", "Number of vertical pixels in the screen");
	RNA_def_property_update(prop, NC_SCENE, NULL);
	
	prop= RNA_def_property(srna, "depth", PROP_INT, PROP_UNSIGNED);
	RNA_def_property_int_sdna(prop, NULL, "depth");
	RNA_def_property_range(prop, 8, 32);
	RNA_def_property_ui_text(prop, "Bits", "Displays bit depth of full screen display");
	RNA_def_property_update(prop, NC_SCENE, NULL);
	
	// Do we need it here ? (since we already have it in World
	prop= RNA_def_property(srna, "frequency", PROP_INT, PROP_NONE);
	RNA_def_property_int_sdna(prop, NULL, "freqplay");
	RNA_def_property_range(prop, 4, 2000);
	RNA_def_property_ui_text(prop, "Freq", "Displays clock frequency of fullscreen display");
	RNA_def_property_update(prop, NC_SCENE, NULL);
	
	prop= RNA_def_property(srna, "show_fullscreen", PROP_BOOLEAN, PROP_NONE);
	RNA_def_property_boolean_sdna(prop, NULL, "fullscreen", 1.0);
	RNA_def_property_ui_text(prop, "Fullscreen", "Starts player in a new fullscreen display");
	RNA_def_property_update(prop, NC_SCENE, NULL);

	/* Framing */
	prop= RNA_def_property(srna, "frame_type", PROP_ENUM, PROP_NONE);
	RNA_def_property_enum_sdna(prop, NULL, "framing.type");
	RNA_def_property_enum_items(prop, framing_types_items);
	RNA_def_property_ui_text(prop, "Framing Types", "Select the type of Framing you want");
	RNA_def_property_update(prop, NC_SCENE, NULL);

	prop= RNA_def_property(srna, "frame_color", PROP_FLOAT, PROP_COLOR);
	RNA_def_property_float_sdna(prop, NULL, "framing.col");
	RNA_def_property_range(prop, 0.0f, 1.0f);
	RNA_def_property_array(prop, 3);
	RNA_def_property_ui_text(prop, "Framing Color", "Set color of the bars");
	RNA_def_property_update(prop, NC_SCENE, NULL);
	
	/* Stereo */
	prop= RNA_def_property(srna, "stereo", PROP_ENUM, PROP_NONE);
	RNA_def_property_enum_sdna(prop, NULL, "stereoflag");
	RNA_def_property_enum_items(prop, stereo_items);
	RNA_def_property_ui_text(prop, "Stereo Options", "");
	RNA_def_property_update(prop, NC_SCENE, NULL);

	prop= RNA_def_property(srna, "stereo_mode", PROP_ENUM, PROP_NONE);
	RNA_def_property_enum_sdna(prop, NULL, "stereomode");
	RNA_def_property_enum_items(prop, stereo_modes_items);
	RNA_def_property_ui_text(prop, "Stereo Mode", "Stereographic techniques");
	RNA_def_property_update(prop, NC_SCENE, NULL);

	prop= RNA_def_property(srna, "stereo_eye_separation", PROP_FLOAT, PROP_NONE);
	RNA_def_property_float_sdna(prop, NULL, "eyeseparation");
	RNA_def_property_range(prop, 0.01, 5.0);
	RNA_def_property_ui_text(prop, "Eye Separation", "Set the distance between the eyes - the camera focal length/30 should be fine");
	RNA_def_property_update(prop, NC_SCENE, NULL);
	
	/* Dome */
	prop= RNA_def_property(srna, "dome_mode", PROP_ENUM, PROP_NONE);
	RNA_def_property_enum_sdna(prop, NULL, "dome.mode");
	RNA_def_property_enum_items(prop, dome_modes_items);
	RNA_def_property_ui_text(prop, "Dome Mode", "Dome physical configurations");
	RNA_def_property_update(prop, NC_SCENE, NULL);
	
	prop= RNA_def_property(srna, "dome_tesselation", PROP_INT, PROP_NONE);
	RNA_def_property_int_sdna(prop, NULL, "dome.res");
	RNA_def_property_ui_range(prop, 1, 8, 1, 1);
	RNA_def_property_ui_text(prop, "Tessellation", "Tessellation level - check the generated mesh in wireframe mode");
	RNA_def_property_update(prop, NC_SCENE, NULL);
	
	prop= RNA_def_property(srna, "dome_buffer_resolution", PROP_FLOAT, PROP_NONE);
	RNA_def_property_float_sdna(prop, NULL, "dome.resbuf");
	RNA_def_property_ui_range(prop, 0.1, 1.0, 0.1, 0.1);
	RNA_def_property_ui_text(prop, "Buffer Resolution", "Buffer Resolution - decrease it to increase speed");
	RNA_def_property_update(prop, NC_SCENE, NULL);
	
	prop= RNA_def_property(srna, "dome_angle", PROP_INT, PROP_NONE);
	RNA_def_property_int_sdna(prop, NULL, "dome.angle");
	RNA_def_property_ui_range(prop, 90, 250, 1, 1);
	RNA_def_property_ui_text(prop, "Angle", "Field of View of the Dome - it only works in mode Fisheye and Truncated");
	RNA_def_property_update(prop, NC_SCENE, NULL);
	
	prop= RNA_def_property(srna, "dome_tilt", PROP_INT, PROP_NONE);
	RNA_def_property_int_sdna(prop, NULL, "dome.tilt");
	RNA_def_property_ui_range(prop, -180, 180, 1, 1);
	RNA_def_property_ui_text(prop, "Tilt", "Camera rotation in horizontal axis");
	RNA_def_property_update(prop, NC_SCENE, NULL);
	
	prop= RNA_def_property(srna, "dome_text", PROP_POINTER, PROP_NONE);
	RNA_def_property_pointer_sdna(prop, NULL, "dome.warptext");
	RNA_def_property_struct_type(prop, "Text");
	RNA_def_property_flag(prop, PROP_EDITABLE);
	RNA_def_property_ui_text(prop, "Warp Data", "Custom Warp Mesh data file");
	RNA_def_property_update(prop, NC_SCENE, NULL);
	
	/* physics */
	prop= RNA_def_property(srna, "physics_engine", PROP_ENUM, PROP_NONE);
	RNA_def_property_enum_sdna(prop, NULL, "physicsEngine");
	RNA_def_property_enum_items(prop, physics_engine_items);
	RNA_def_property_ui_text(prop, "Physics Engine", "Physics engine used for physics simulation in the game engine");
	RNA_def_property_update(prop, NC_SCENE, NULL);

	prop= RNA_def_property(srna, "physics_gravity", PROP_FLOAT, PROP_ACCELERATION);
	RNA_def_property_float_sdna(prop, NULL, "gravity");
	RNA_def_property_range(prop, 0.0, 25.0);
	RNA_def_property_ui_text(prop, "Physics Gravity", "Gravitational constant used for physics simulation in the game engine");
	RNA_def_property_update(prop, NC_SCENE, NULL);

	prop= RNA_def_property(srna, "occlusion_culling_resolution", PROP_INT, PROP_NONE);
	RNA_def_property_int_sdna(prop, NULL, "occlusionRes");
	RNA_def_property_range(prop, 128.0, 1024.0);
	RNA_def_property_ui_text(prop, "Occlusion Resolution", "The size of the occlusion buffer in pixel, use higher value for better precision (slower)");
	RNA_def_property_update(prop, NC_SCENE, NULL);

	prop= RNA_def_property(srna, "fps", PROP_INT, PROP_NONE);
	RNA_def_property_int_sdna(prop, NULL, "ticrate");
	RNA_def_property_ui_range(prop, 1, 60, 1, 1);
	RNA_def_property_range(prop, 1, 250);
	RNA_def_property_ui_text(prop, "Frames Per Second", "The nominal number of game frames per second. Physics fixed timestep = 1/fps, independently of actual frame rate");
	RNA_def_property_update(prop, NC_SCENE, NULL);

	prop= RNA_def_property(srna, "logic_step_max", PROP_INT, PROP_NONE);
	RNA_def_property_int_sdna(prop, NULL, "maxlogicstep");
	RNA_def_property_ui_range(prop, 1, 5, 1, 1);
	RNA_def_property_range(prop, 1, 5);
	RNA_def_property_ui_text(prop, "Max Logic Steps", "Sets the maximum number of logic frame per game frame if graphics slows down the game, higher value allows better synchronization with physics");
	RNA_def_property_update(prop, NC_SCENE, NULL);

	prop= RNA_def_property(srna, "physics_step_max", PROP_INT, PROP_NONE);
	RNA_def_property_int_sdna(prop, NULL, "maxphystep");
	RNA_def_property_ui_range(prop, 1, 5, 1, 1);
	RNA_def_property_range(prop, 1, 5);
	RNA_def_property_ui_text(prop, "Max Physics Steps", "Sets the maximum number of physics step per game frame if graphics slows down the game, higher value allows physics to keep up with realtime");
	RNA_def_property_update(prop, NC_SCENE, NULL);

	prop= RNA_def_property(srna, "physics_step_sub", PROP_INT, PROP_NONE);
	RNA_def_property_int_sdna(prop, NULL, "physubstep");
	RNA_def_property_ui_range(prop, 1, 5, 1, 1);
	RNA_def_property_range(prop, 1, 5);
	RNA_def_property_ui_text(prop, "Physics Sub Steps", "Sets the number of simulation substep per physic timestep, higher value give better physics precision");
	RNA_def_property_update(prop, NC_SCENE, NULL);

	/* mode */
	prop= RNA_def_property(srna, "use_occlusion_culling", PROP_BOOLEAN, PROP_NONE);
	RNA_def_property_boolean_sdna(prop, NULL, "mode", (1 << 5)); //XXX mode hardcoded // WO_DBVT_CULLING
	RNA_def_property_ui_text(prop, "DBVT culling", "Use optimized Bullet DBVT tree for view frustum and occlusion culling");
	
	// not used // deprecated !!!!!!!!!!!!!
	prop= RNA_def_property(srna, "use_activity_culling", PROP_BOOLEAN, PROP_NONE);
	RNA_def_property_boolean_sdna(prop, NULL, "mode", (1 << 3)); //XXX mode hardcoded
	RNA_def_property_ui_text(prop, "Activity Culling", "Activity culling is enabled");

	// not used // deprecated !!!!!!!!!!!!!
	prop= RNA_def_property(srna, "activity_culling_box_radius", PROP_FLOAT, PROP_NONE);
	RNA_def_property_float_sdna(prop, NULL, "activityBoxRadius");
	RNA_def_property_range(prop, 0.0, 1000.0);
	RNA_def_property_ui_text(prop, "box radius", "Radius of the activity bubble, in Manhattan length. Objects outside the box are activity-culled");

	/* booleans */
	prop= RNA_def_property(srna, "show_debug_properties", PROP_BOOLEAN, PROP_NONE);
	RNA_def_property_boolean_sdna(prop, NULL, "flag", GAME_SHOW_DEBUG_PROPS);
	RNA_def_property_ui_text(prop, "Show Debug Properties", "Show properties marked for debugging while the game runs");

	prop= RNA_def_property(srna, "show_framerate_profile", PROP_BOOLEAN, PROP_NONE);
	RNA_def_property_boolean_sdna(prop, NULL, "flag", GAME_SHOW_FRAMERATE);
	RNA_def_property_ui_text(prop, "Show Framerate and Profile", "Show framerate and profiling information while the game runs");

	prop= RNA_def_property(srna, "show_physics_visualization", PROP_BOOLEAN, PROP_NONE);
	RNA_def_property_boolean_sdna(prop, NULL, "flag", GAME_SHOW_PHYSICS);
	RNA_def_property_ui_text(prop, "Show Physics Visualization", "Show a visualization of physics bounds and interactions");

	prop= RNA_def_property(srna, "show_mouse", PROP_BOOLEAN, PROP_NONE);
	RNA_def_property_boolean_sdna(prop, NULL, "flag", GAME_SHOW_MOUSE);
	RNA_def_property_ui_text(prop, "Show Mouse", "Start player with a visible mouse cursor");

	prop= RNA_def_property(srna, "use_frame_rate", PROP_BOOLEAN, PROP_NONE);
	RNA_def_property_boolean_negative_sdna(prop, NULL, "flag", GAME_ENABLE_ALL_FRAMES);
	RNA_def_property_ui_text(prop, "Use Frame Rate", "Respect the frame rate rather than rendering as many frames as possible");

	prop= RNA_def_property(srna, "use_display_lists", PROP_BOOLEAN, PROP_NONE);
	RNA_def_property_boolean_sdna(prop, NULL, "flag", GAME_DISPLAY_LISTS);
	RNA_def_property_ui_text(prop, "Display Lists", "Use display lists to speed up rendering by keeping geometry on the GPU");

	prop= RNA_def_property(srna, "use_deprecation_warnings", PROP_BOOLEAN, PROP_NONE);
	RNA_def_property_boolean_negative_sdna(prop, NULL, "flag", GAME_IGNORE_DEPRECATION_WARNINGS);
	RNA_def_property_ui_text(prop, "Deprecation Warnings", "Print warnings when using deprecated features in the python API");

	prop= RNA_def_property(srna, "use_animation_record", PROP_BOOLEAN, PROP_NONE);
	RNA_def_property_boolean_sdna(prop, NULL, "flag", GAME_ENABLE_ANIMATION_RECORD);
	RNA_def_property_ui_text(prop, "Record Animation", "Record animation to fcurves");

	prop= RNA_def_property(srna, "use_auto_start", PROP_BOOLEAN, PROP_NONE);
	RNA_def_property_boolean_funcs(prop, "rna_GameSettings_auto_start_get", "rna_GameSettings_auto_start_set");
	RNA_def_property_ui_text(prop, "Auto Start", "Automatically start game at load time");
	
	/* materials */
	prop= RNA_def_property(srna, "material_mode", PROP_ENUM, PROP_NONE);
	RNA_def_property_enum_sdna(prop, NULL, "matmode");
	RNA_def_property_enum_items(prop, material_items);
	RNA_def_property_ui_text(prop, "Material Mode", "Material mode to use for rendering");
	RNA_def_property_update(prop, NC_SCENE|NA_EDITED, NULL);

	prop= RNA_def_property(srna, "use_glsl_lights", PROP_BOOLEAN, PROP_NONE);
	RNA_def_property_boolean_negative_sdna(prop, NULL, "flag", GAME_GLSL_NO_LIGHTS);
	RNA_def_property_ui_text(prop, "GLSL Lights", "Use lights for GLSL rendering");
	RNA_def_property_update(prop, NC_SCENE|NA_EDITED, "rna_Scene_glsl_update");

	prop= RNA_def_property(srna, "use_glsl_shaders", PROP_BOOLEAN, PROP_NONE);
	RNA_def_property_boolean_negative_sdna(prop, NULL, "flag", GAME_GLSL_NO_SHADERS);
	RNA_def_property_ui_text(prop, "GLSL Shaders", "Use shaders for GLSL rendering");
	RNA_def_property_update(prop, NC_SCENE|NA_EDITED, "rna_Scene_glsl_update");

	prop= RNA_def_property(srna, "use_glsl_shadows", PROP_BOOLEAN, PROP_NONE);
	RNA_def_property_boolean_negative_sdna(prop, NULL, "flag", GAME_GLSL_NO_SHADOWS);
	RNA_def_property_ui_text(prop, "GLSL Shadows", "Use shadows for GLSL rendering");
	RNA_def_property_update(prop, NC_SCENE|NA_EDITED, "rna_Scene_glsl_update");

	prop= RNA_def_property(srna, "use_glsl_ramps", PROP_BOOLEAN, PROP_NONE);
	RNA_def_property_boolean_negative_sdna(prop, NULL, "flag", GAME_GLSL_NO_RAMPS);
	RNA_def_property_ui_text(prop, "GLSL Ramps", "Use ramps for GLSL rendering");
	RNA_def_property_update(prop, NC_SCENE|NA_EDITED, "rna_Scene_glsl_update");

	prop= RNA_def_property(srna, "use_glsl_nodes", PROP_BOOLEAN, PROP_NONE);
	RNA_def_property_boolean_negative_sdna(prop, NULL, "flag", GAME_GLSL_NO_NODES);
	RNA_def_property_ui_text(prop, "GLSL Nodes", "Use nodes for GLSL rendering");
	RNA_def_property_update(prop, NC_SCENE|NA_EDITED, "rna_Scene_glsl_update");

	prop= RNA_def_property(srna, "use_glsl_color_management", PROP_BOOLEAN, PROP_NONE);
	RNA_def_property_boolean_negative_sdna(prop, NULL, "flag", GAME_GLSL_NO_COLOR_MANAGEMENT);
	RNA_def_property_ui_text(prop, "GLSL Color Management", "Use color management for GLSL rendering");
	RNA_def_property_update(prop, NC_SCENE|NA_EDITED, "rna_Scene_glsl_update");

	prop= RNA_def_property(srna, "use_glsl_extra_textures", PROP_BOOLEAN, PROP_NONE);
	RNA_def_property_boolean_negative_sdna(prop, NULL, "flag", GAME_GLSL_NO_EXTRA_TEX);
	RNA_def_property_ui_text(prop, "GLSL Extra Textures", "Use extra textures like normal or specular maps for GLSL rendering");
	RNA_def_property_update(prop, NC_SCENE|NA_EDITED, "rna_Scene_glsl_update");
}

static void rna_def_scene_render_layer(BlenderRNA *brna)
{
	StructRNA *srna;

	srna= RNA_def_struct(brna, "SceneRenderLayer", NULL);
	RNA_def_struct_ui_text(srna, "Scene Render Layer", "Render layer");
	RNA_def_struct_ui_icon(srna, ICON_RENDERLAYERS);

	rna_def_render_layer_common(srna, 1);
}

/* curve.splines */
static void rna_def_render_layers(BlenderRNA *brna, PropertyRNA *cprop)
{
	StructRNA *srna;
	PropertyRNA *prop;

	// FunctionRNA *func;
	// PropertyRNA *parm; 

	RNA_def_property_srna(cprop, "RenderLayers");
	srna= RNA_def_struct(brna, "RenderLayers", NULL);
	RNA_def_struct_sdna(srna, "RenderData");
	RNA_def_struct_ui_text(srna, "Render Layers", "Collection of render layers");

	prop= RNA_def_property(srna, "active_index", PROP_INT, PROP_NONE);
	RNA_def_property_int_sdna(prop, NULL, "actlay");
	RNA_def_property_int_funcs(prop, "rna_RenderSettings_active_layer_index_get", "rna_RenderSettings_active_layer_index_set", "rna_RenderSettings_active_layer_index_range");
	RNA_def_property_ui_text(prop, "Active Layer Index", "Active index in render layer array");
	RNA_def_property_update(prop, NC_SCENE|ND_RENDER_OPTIONS, NULL);
	
	prop= RNA_def_property(srna, "active", PROP_POINTER, PROP_UNSIGNED);
	RNA_def_property_struct_type(prop, "SceneRenderLayer");
	RNA_def_property_pointer_funcs(prop, "rna_RenderSettings_active_layer_get", "rna_RenderSettings_active_layer_set", NULL, NULL);
	RNA_def_property_flag(prop, PROP_EDITABLE);
	RNA_def_property_ui_text(prop, "Active Render Layer", "Active Render Layer");
	RNA_def_property_update(prop, NC_SCENE|ND_RENDER_OPTIONS, NULL);

}

static void rna_def_scene_render_data(BlenderRNA *brna)
{
	StructRNA *srna;
	PropertyRNA *prop;
	
	static EnumPropertyItem pixel_filter_items[] ={
		{R_FILTER_BOX, "BOX", 0, "Box", ""},
		{R_FILTER_TENT, "TENT", 0, "Tent", ""},
		{R_FILTER_QUAD, "QUADRATIC", 0, "Quadratic", ""},
		{R_FILTER_CUBIC, "CUBIC", 0, "Cubic", ""},
		{R_FILTER_CATROM, "CATMULLROM", 0, "Catmull-Rom", ""},
		{R_FILTER_GAUSS, "GAUSSIAN", 0, "Gaussian", ""},
		{R_FILTER_MITCH, "MITCHELL", 0, "Mitchell-Netravali", ""},
		{0, NULL, 0, NULL, NULL}};
		
	static EnumPropertyItem alpha_mode_items[] ={
		{R_ADDSKY, "SKY", 0, "Sky", "Transparent pixels are filled with sky color"},
		{R_ALPHAPREMUL, "PREMUL", 0, "Premultiplied", "Transparent RGB pixels are multiplied by the alpha channel"},
		{R_ALPHAKEY, "STRAIGHT", 0, "Straight Alpha", "Transparent RGB and alpha pixels are unmodified"},
		{0, NULL, 0, NULL, NULL}};
		
	static EnumPropertyItem color_mode_items[] ={
		{R_PLANESBW, "BW", 0, "BW", "Images get saved in 8 bits grayscale (only PNG, JPEG, TGA, TIF)"},
		{R_PLANES24, "RGB", 0, "RGB", "Images are saved with RGB (color) data"},
		{R_PLANES32, "RGBA", 0, "RGBA", "Images are saved with RGB and Alpha data (if supported)"},
		{0, NULL, 0, NULL, NULL}};
	
	static EnumPropertyItem display_mode_items[] ={
		{R_OUTPUT_SCREEN, "SCREEN", 0, "Full Screen", "Images are rendered in full Screen"},
		{R_OUTPUT_AREA, "AREA", 0, "Image Editor", "Images are rendered in Image Editor"},
		{R_OUTPUT_WINDOW, "WINDOW", 0, "New Window", "Images are rendered in new Window"},
		{R_OUTPUT_NONE, "NONE", 0, "Keep UI", "Images are rendered without forcing UI changes, optionally showing result"},
		{0, NULL, 0, NULL, NULL}};
	
	/* Bake */
	static EnumPropertyItem bake_mode_items[] ={
		{RE_BAKE_ALL, "FULL", 0, "Full Render", ""},
		{RE_BAKE_AO, "AO", 0, "Ambient Occlusion", ""},
		{RE_BAKE_SHADOW, "SHADOW", 0, "Shadow", ""},
		{RE_BAKE_NORMALS, "NORMALS", 0, "Normals", ""},
		{RE_BAKE_TEXTURE, "TEXTURE", 0, "Textures", ""},
		{RE_BAKE_DISPLACEMENT, "DISPLACEMENT", 0, "Displacement", ""},
		{0, NULL, 0, NULL, NULL}};

	static EnumPropertyItem bake_normal_space_items[] ={
		{R_BAKE_SPACE_CAMERA, "CAMERA", 0, "Camera", ""},
		{R_BAKE_SPACE_WORLD, "WORLD", 0, "World", ""},
		{R_BAKE_SPACE_OBJECT, "OBJECT", 0, "Object", ""},
		{R_BAKE_SPACE_TANGENT, "TANGENT", 0, "Tangent", ""},
		{0, NULL, 0, NULL, NULL}};

	static EnumPropertyItem bake_qyad_split_items[] ={
		{0, "AUTO", 0, "Automatic", "Split quads to give the least distortion while baking"},
		{1, "FIXED", 0, "Fixed", "Split quads predictably (0,1,2) (0,2,3)"},
		{2, "FIXED_ALT", 0, "Fixed Alternate", "Split quads predictably (1,2,3) (1,3,0)"},
		{0, NULL, 0, NULL, NULL}};
	
	static EnumPropertyItem octree_resolution_items[] = {
		{64, "64", 0, "64", ""},
		{128, "128", 0, "128", ""},
		{256, "256", 0, "256", ""},
		{512, "512", 0, "512", ""},
		{0, NULL, 0, NULL, NULL}};

	static EnumPropertyItem raytrace_structure_items[] = {
		{R_RAYSTRUCTURE_AUTO, "AUTO", 0, "Auto", ""},
		{R_RAYSTRUCTURE_OCTREE, "OCTREE", 0, "Octree", "Use old Octree structure"},
		{R_RAYSTRUCTURE_BLIBVH, "BLIBVH", 0, "BLI BVH", "Use BLI K-Dop BVH.c"},
		{R_RAYSTRUCTURE_VBVH, "VBVH", 0, "vBVH", ""},
		{R_RAYSTRUCTURE_SIMD_SVBVH, "SIMD_SVBVH", 0, "SIMD SVBVH", ""},
		{R_RAYSTRUCTURE_SIMD_QBVH, "SIMD_QBVH", 0, "SIMD QBVH", ""},
		{0, NULL, 0, NULL, NULL}
		};

	static EnumPropertyItem fixed_oversample_items[] = {
		{5, "5", 0, "5", ""},
		{8, "8", 0, "8", ""},
		{11, "11", 0, "11", ""},
		{16, "16", 0, "16", ""},
		{0, NULL, 0, NULL, NULL}};
		
	static EnumPropertyItem field_order_items[] = {
		{0, "EVEN_FIRST", 0, "Upper First", "Upper field first"},
		{R_ODDFIELD, "ODD_FIRST", 0, "Lower First", "Lower field first"},
		{0, NULL, 0, NULL, NULL}};
		
	static EnumPropertyItem threads_mode_items[] = {
		{0, "AUTO", 0, "Auto-detect", "Automatically determine the number of threads, based on CPUs"},
		{R_FIXED_THREADS, "FIXED", 0, "Fixed", "Manually determine the number of threads"},
		{0, NULL, 0, NULL, NULL}};
		
#ifdef WITH_OPENEXR	
	static EnumPropertyItem exr_codec_items[] = {
		{0, "NONE", 0, "None", ""},
		{1, "PXR24", 0, "Pxr24 (lossy)", ""},
		{2, "ZIP", 0, "ZIP (lossless)", ""},
		{3, "PIZ", 0, "PIZ (lossless)", ""},
		{4, "RLE", 0, "RLE (lossless)", ""},
		{0, NULL, 0, NULL, NULL}};
#endif

#ifdef WITH_OPENJPEG
	static EnumPropertyItem jp2_preset_items[] = {
		{0, "NO_PRESET", 0, "No Preset", ""},
		{1, "CINE_24FPS", 0, "Cinema 24fps 2048x1080", ""},
		{2, "CINE_48FPS", 0, "Cinema 48fps 2048x1080", ""},
		{3, "CINE_24FPS_4K", 0, "Cinema 24fps 4096x2160", ""},
		{4, "CINE_SCOPE_24FPS", 0, "Cine-Scope 24fps 2048x858", ""},
		{5, "CINE_SCOPE_48FPS", 0, "Cine-Scope 48fps 2048x858", ""},
		{6, "CINE_FLAT_24FPS", 0, "Cine-Flat 24fps 1998x1080", ""},
		{7, "CINE_FLAT_48FPS", 0, "Cine-Flat 48fps 1998x1080", ""},
		{0, NULL, 0, NULL, NULL}};
		
	static EnumPropertyItem jp2_depth_items[] = {
		{8, "8", 0, "8", "8 bit color channels"},
		{12, "12", 0, "12", "12 bit color channels"},
		{16, "16", 0, "16", "16 bit color channels"},
		{0, NULL, 0, NULL, NULL}};
#endif
	
#ifdef	WITH_QUICKTIME
	static EnumPropertyItem quicktime_codec_type_items[] = {
		{0, "codec", 0, "codec", ""},
		{0, NULL, 0, NULL, NULL}};
	
#ifdef USE_QTKIT
	static EnumPropertyItem quicktime_audio_samplerate_items[] = {
		{22050, "22050", 0, "22kHz", ""},
		{44100, "44100", 0, "44.1kHz", ""},
		{48000, "48000", 0, "48kHz", ""},
		{88200, "88200", 0, "88.2kHz", ""},
		{96000, "96000", 0, "96kHz", ""},
		{192000, "192000", 0, "192kHz", ""},
		{0, NULL, 0, NULL, NULL}};
	
	static EnumPropertyItem quicktime_audio_bitdepth_items[] = {
		{AUD_FORMAT_U8, "8BIT", 0, "8bit", ""},
		{AUD_FORMAT_S16, "16BIT", 0, "16bit", ""},
		{AUD_FORMAT_S24, "24BIT", 0, "24bit", ""},
		{AUD_FORMAT_S32, "32BIT", 0, "32bit", ""},
		{AUD_FORMAT_FLOAT32, "FLOAT32", 0, "float32", ""},
		{AUD_FORMAT_FLOAT64, "FLOAT64", 0, "float64", ""},
		{0, NULL, 0, NULL, NULL}};
	
	static EnumPropertyItem quicktime_audio_bitrate_items[] = {
		{64000, "64000", 0, "64kbps", ""},
		{112000, "112000", 0, "112kpbs", ""},
		{128000, "128000", 0, "128kbps", ""},
		{192000, "192000", 0, "192kbps", ""},
		{256000, "256000", 0, "256kbps", ""},
		{320000, "320000", 0, "320kbps", ""},
		{0, NULL, 0, NULL, NULL}};
#endif
#endif

#ifdef WITH_FFMPEG
	static EnumPropertyItem ffmpeg_format_items[] = {
		{FFMPEG_MPEG1, "MPEG1", 0, "MPEG-1", ""},
		{FFMPEG_MPEG2, "MPEG2", 0, "MPEG-2", ""},
		{FFMPEG_MPEG4, "MPEG4", 0, "MPEG-4", ""},
		{FFMPEG_AVI, "AVI", 0, "AVI", ""},
		{FFMPEG_MOV, "QUICKTIME", 0, "Quicktime", ""},
		{FFMPEG_DV, "DV", 0, "DV", ""},
		{FFMPEG_H264, "H264", 0, "H.264", ""},
		{FFMPEG_XVID, "XVID", 0, "Xvid", ""},
		{FFMPEG_OGG, "OGG", 0, "Ogg", ""},
		{FFMPEG_MKV, "MKV", 0, "Matroska", ""},
		{FFMPEG_FLV, "FLASH", 0, "Flash", ""},
		{FFMPEG_WAV, "WAV", 0, "Wav", ""},
		{FFMPEG_MP3, "MP3", 0, "Mp3", ""},
		{0, NULL, 0, NULL, NULL}};

	static EnumPropertyItem ffmpeg_codec_items[] = {
		{CODEC_ID_NONE, "NONE", 0, "None", ""},
		{CODEC_ID_MPEG1VIDEO, "MPEG1", 0, "MPEG-1", ""},
		{CODEC_ID_MPEG2VIDEO, "MPEG2", 0, "MPEG-2", ""},
		{CODEC_ID_MPEG4, "MPEG4", 0, "MPEG-4(divx)", ""},
		{CODEC_ID_HUFFYUV, "HUFFYUV", 0, "HuffYUV", ""},
		{CODEC_ID_DVVIDEO, "DV", 0, "DV", ""},
		{CODEC_ID_H264, "H264", 0, "H.264", ""},
		{CODEC_ID_XVID, "XVID", 0, "Xvid", ""},
		{CODEC_ID_THEORA, "THEORA", 0, "Theora", ""},
		{CODEC_ID_FLV1, "FLASH", 0, "Flash Video", ""},
		{CODEC_ID_FFV1, "FFV1", 0, "FFmpeg video codec #1", ""},
		{0, NULL, 0, NULL, NULL}};

	static EnumPropertyItem ffmpeg_audio_codec_items[] = {
		{CODEC_ID_NONE, "NONE", 0, "None", ""},
		{CODEC_ID_MP2, "MP2", 0, "MP2", ""},
		{CODEC_ID_MP3, "MP3", 0, "MP3", ""},
		{CODEC_ID_AC3, "AC3", 0, "AC3", ""},
		{CODEC_ID_AAC, "AAC", 0, "AAC", ""},
		{CODEC_ID_VORBIS, "VORBIS", 0, "Vorbis", ""},
		{CODEC_ID_FLAC, "FLAC", 0, "FLAC", ""},
		{CODEC_ID_PCM_S16LE, "PCM", 0, "PCM", ""},
		{0, NULL, 0, NULL, NULL}};
#endif

	static EnumPropertyItem engine_items[] = {
		{0, "BLENDER_RENDER", 0, "Blender Render", ""},
		{0, NULL, 0, NULL, NULL}};

	srna= RNA_def_struct(brna, "RenderSettings", NULL);
	RNA_def_struct_sdna(srna, "RenderData");
	RNA_def_struct_nested(brna, srna, "Scene");
	RNA_def_struct_path_func(srna, "rna_RenderSettings_path");
	RNA_def_struct_ui_text(srna, "Render Data", "Rendering settings for a Scene datablock");
	
	prop= RNA_def_property(srna, "color_mode", PROP_ENUM, PROP_NONE);
	RNA_def_property_enum_bitflag_sdna(prop, NULL, "planes");
	RNA_def_property_enum_items(prop, color_mode_items);
	RNA_def_property_ui_text(prop, "Color Mode", "Choose BW for saving greyscale images, RGB for saving red, green and blue channels, AND RGBA for saving red, green, blue + alpha channels");
	RNA_def_property_update(prop, NC_SCENE|ND_RENDER_OPTIONS, NULL);

	prop= RNA_def_property(srna, "resolution_x", PROP_INT, PROP_NONE);
	RNA_def_property_int_sdna(prop, NULL, "xsch");
	RNA_def_property_range(prop, 4, 10000);
	RNA_def_property_ui_text(prop, "Resolution X", "Number of horizontal pixels in the rendered image");
	RNA_def_property_update(prop, NC_SCENE|ND_RENDER_OPTIONS, NULL);
	
	prop= RNA_def_property(srna, "resolution_y", PROP_INT, PROP_NONE);
	RNA_def_property_int_sdna(prop, NULL, "ysch");
	RNA_def_property_range(prop, 4, 10000);
	RNA_def_property_ui_text(prop, "Resolution Y", "Number of vertical pixels in the rendered image");
	RNA_def_property_update(prop, NC_SCENE|ND_RENDER_OPTIONS, NULL);
	
	prop= RNA_def_property(srna, "resolution_percentage", PROP_INT, PROP_PERCENTAGE);
	RNA_def_property_int_sdna(prop, NULL, "size");
	RNA_def_property_range(prop, 1, SHRT_MAX);
	RNA_def_property_ui_range(prop, 1, 100, 10, 1);
	RNA_def_property_ui_text(prop, "Resolution %", "Percentage scale for render resolution");
	RNA_def_property_update(prop, NC_SCENE|ND_RENDER_OPTIONS, NULL);
	
	prop= RNA_def_property(srna, "parts_x", PROP_INT, PROP_NONE);
	RNA_def_property_int_sdna(prop, NULL, "xparts");
	RNA_def_property_range(prop, 1, 512);
	RNA_def_property_ui_text(prop, "Parts X", "Number of horizontal tiles to use while rendering");
	RNA_def_property_update(prop, NC_SCENE|ND_RENDER_OPTIONS, NULL);
	
	prop= RNA_def_property(srna, "parts_y", PROP_INT, PROP_NONE);
	RNA_def_property_int_sdna(prop, NULL, "yparts");
	RNA_def_property_range(prop, 1, 512);
	RNA_def_property_ui_text(prop, "Parts Y", "Number of vertical tiles to use while rendering");
	RNA_def_property_update(prop, NC_SCENE|ND_RENDER_OPTIONS, NULL);
	
	prop= RNA_def_property(srna, "pixel_aspect_x", PROP_FLOAT, PROP_NONE);
	RNA_def_property_float_sdna(prop, NULL, "xasp");
	RNA_def_property_range(prop, 1.0f, 200.0f);
	RNA_def_property_ui_text(prop, "Pixel Aspect X", "Horizontal aspect ratio - for anamorphic or non-square pixel output");
	RNA_def_property_update(prop, NC_SCENE|ND_RENDER_OPTIONS, NULL);
	
	prop= RNA_def_property(srna, "pixel_aspect_y", PROP_FLOAT, PROP_NONE);
	RNA_def_property_float_sdna(prop, NULL, "yasp");
	RNA_def_property_range(prop, 1.0f, 200.0f);
	RNA_def_property_ui_text(prop, "Pixel Aspect Y", "Vertical aspect ratio - for anamorphic or non-square pixel output");
	RNA_def_property_update(prop, NC_SCENE|ND_RENDER_OPTIONS, NULL);
	
	/* JPEG and AVI JPEG */
	
	prop= RNA_def_property(srna, "file_quality", PROP_INT, PROP_PERCENTAGE);
	RNA_def_property_int_sdna(prop, NULL, "quality");
	RNA_def_property_range(prop, 0, 100); /* 0 is needed for compression. */
	RNA_def_property_ui_text(prop, "Quality", "Quality of JPEG images, AVI Jpeg and SGI movies, Compression for PNG's");
	RNA_def_property_update(prop, NC_SCENE|ND_RENDER_OPTIONS, NULL);
	
	/* Tiff */
	
	prop= RNA_def_property(srna, "use_tiff_16bit", PROP_BOOLEAN, PROP_NONE);
	RNA_def_property_boolean_sdna(prop, NULL, "subimtype", R_TIFF_16BIT);
	RNA_def_property_ui_text(prop, "16 Bit", "Save TIFF with 16 bits per channel");
	RNA_def_property_update(prop, NC_SCENE|ND_RENDER_OPTIONS, NULL);
	
	/* Cineon and DPX */
	
	prop= RNA_def_property(srna, "use_cineon_log", PROP_BOOLEAN, PROP_NONE);
	RNA_def_property_boolean_sdna(prop, NULL, "subimtype", R_CINEON_LOG);
	RNA_def_property_ui_text(prop, "Log", "Convert to logarithmic color space");
	RNA_def_property_update(prop, NC_SCENE|ND_RENDER_OPTIONS, NULL);
	
	prop= RNA_def_property(srna, "cineon_black", PROP_INT, PROP_NONE);
	RNA_def_property_int_sdna(prop, NULL, "cineonblack");
	RNA_def_property_range(prop, 0, 1024);
	RNA_def_property_ui_text(prop, "B", "Log conversion reference blackpoint");
	RNA_def_property_update(prop, NC_SCENE|ND_RENDER_OPTIONS, NULL);
	
	prop= RNA_def_property(srna, "cineon_white", PROP_INT, PROP_NONE);
	RNA_def_property_int_sdna(prop, NULL, "cineonwhite");
	RNA_def_property_range(prop, 0, 1024);
	RNA_def_property_ui_text(prop, "W", "Log conversion reference whitepoint");
	RNA_def_property_update(prop, NC_SCENE|ND_RENDER_OPTIONS, NULL);
	
	prop= RNA_def_property(srna, "cineon_gamma", PROP_FLOAT, PROP_NONE);
	RNA_def_property_float_sdna(prop, NULL, "cineongamma");
	RNA_def_property_range(prop, 0.0f, 10.0f);
	RNA_def_property_ui_text(prop, "G", "Log conversion gamma");
	RNA_def_property_update(prop, NC_SCENE|ND_RENDER_OPTIONS, NULL);

#ifdef WITH_OPENEXR	
	/* OpenEXR */

	prop= RNA_def_property(srna, "exr_codec", PROP_ENUM, PROP_NONE);
	RNA_def_property_enum_bitflag_sdna(prop, NULL, "quality");
	RNA_def_property_enum_items(prop, exr_codec_items);
	RNA_def_property_ui_text(prop, "Codec", "Codec settings for OpenEXR");
	RNA_def_property_update(prop, NC_SCENE|ND_RENDER_OPTIONS, NULL);
	
	prop= RNA_def_property(srna, "use_exr_half", PROP_BOOLEAN, PROP_NONE);
	RNA_def_property_boolean_sdna(prop, NULL, "subimtype", R_OPENEXR_HALF);
	RNA_def_property_ui_text(prop, "Half", "Use 16 bit floats instead of 32 bit floats per channel");
	RNA_def_property_update(prop, NC_SCENE|ND_RENDER_OPTIONS, NULL);
	
	prop= RNA_def_property(srna, "exr_zbuf", PROP_BOOLEAN, PROP_NONE);
	RNA_def_property_boolean_sdna(prop, NULL, "subimtype", R_OPENEXR_ZBUF);
	RNA_def_property_ui_text(prop, "Zbuf", "Save the z-depth per pixel (32 bit unsigned int z-buffer)");
	RNA_def_property_update(prop, NC_SCENE|ND_RENDER_OPTIONS, NULL);
	
	prop= RNA_def_property(srna, "exr_preview", PROP_BOOLEAN, PROP_NONE);
	RNA_def_property_boolean_sdna(prop, NULL, "subimtype", R_PREVIEW_JPG);
	RNA_def_property_ui_text(prop, "Preview", "When rendering animations, save JPG preview images in same directory");
	RNA_def_property_update(prop, NC_SCENE|ND_RENDER_OPTIONS, NULL);
#endif

#ifdef WITH_OPENJPEG
	/* Jpeg 2000 */

	prop= RNA_def_property(srna, "jpeg2k_preset", PROP_ENUM, PROP_NONE);
	RNA_def_property_enum_sdna(prop, NULL, "jp2_preset");
	RNA_def_property_enum_items(prop, jp2_preset_items);
	RNA_def_property_enum_funcs(prop, NULL, "rna_RenderSettings_jpeg2k_preset_set", NULL);
	RNA_def_property_ui_text(prop, "Preset", "Use a DCI Standard preset for saving jpeg2000");
	RNA_def_property_update(prop, NC_SCENE|ND_RENDER_OPTIONS, NULL);
	
	prop= RNA_def_property(srna, "jpeg2k_depth", PROP_ENUM, PROP_NONE);
	RNA_def_property_enum_bitflag_sdna(prop, NULL, "jp2_depth");
	RNA_def_property_enum_items(prop, jp2_depth_items);
	RNA_def_property_enum_funcs(prop, NULL, "rna_RenderSettings_jpeg2k_depth_set", NULL);
	RNA_def_property_ui_text(prop, "Depth", "Bit depth per channel");
	RNA_def_property_update(prop, NC_SCENE|ND_RENDER_OPTIONS, NULL);
	
	prop= RNA_def_property(srna, "jpeg2k_ycc", PROP_BOOLEAN, PROP_NONE);
	RNA_def_property_boolean_sdna(prop, NULL, "subimtype", R_JPEG2K_YCC);
	RNA_def_property_ui_text(prop, "YCC", "Save luminance-chrominance-chrominance channels instead of RGB colors");
	RNA_def_property_update(prop, NC_SCENE|ND_RENDER_OPTIONS, NULL);
#endif

#ifdef WITH_QUICKTIME
	/* QuickTime */
	
	prop= RNA_def_property(srna, "quicktime_codec_type", PROP_ENUM, PROP_NONE);
	RNA_def_property_enum_bitflag_sdna(prop, NULL, "qtcodecsettings.codecType");
	RNA_def_property_enum_items(prop, quicktime_codec_type_items);
	RNA_def_property_enum_funcs(prop, "rna_RenderSettings_qtcodecsettings_codecType_get",
								"rna_RenderSettings_qtcodecsettings_codecType_set",
								"rna_RenderSettings_qtcodecsettings_codecType_itemf");
	RNA_def_property_ui_text(prop, "Codec", "QuickTime codec type");
	RNA_def_property_update(prop, NC_SCENE|ND_RENDER_OPTIONS, NULL);
	
	prop= RNA_def_property(srna, "quicktime_codec_spatial_quality", PROP_INT, PROP_PERCENTAGE);
	RNA_def_property_int_sdna(prop, NULL, "qtcodecsettings.codecSpatialQuality");
	RNA_def_property_range(prop, 0, 100);
	RNA_def_property_ui_text(prop, "Spatial quality", "Intra-frame spatial quality level");
	RNA_def_property_update(prop, NC_SCENE|ND_RENDER_OPTIONS, NULL);

#ifdef USE_QTKIT
	prop= RNA_def_property(srna, "quicktime_audiocodec_type", PROP_ENUM, PROP_NONE);
	RNA_def_property_enum_bitflag_sdna(prop, NULL, "qtcodecsettings.audiocodecType");
	RNA_def_property_enum_items(prop, quicktime_codec_type_items);
	RNA_def_property_enum_funcs(prop, "rna_RenderSettings_qtcodecsettings_audiocodecType_get",
								"rna_RenderSettings_qtcodecsettings_audiocodecType_set",
								"rna_RenderSettings_qtcodecsettings_audiocodecType_itemf");
	RNA_def_property_ui_text(prop, "Audio Codec", "QuickTime audio codec type");
	RNA_def_property_update(prop, NC_SCENE|ND_RENDER_OPTIONS, NULL);
	
	prop= RNA_def_property(srna, "quicktime_audio_samplerate", PROP_ENUM, PROP_NONE);
	RNA_def_property_enum_bitflag_sdna(prop, NULL, "qtcodecsettings.audioSampleRate");
	RNA_def_property_enum_items(prop, quicktime_audio_samplerate_items);
	RNA_def_property_ui_text(prop, "Smp Rate", "Sample Rate");
	RNA_def_property_update(prop, NC_SCENE|ND_RENDER_OPTIONS, NULL);
	
	prop= RNA_def_property(srna, "quicktime_audio_bitdepth", PROP_ENUM, PROP_NONE);
	RNA_def_property_enum_bitflag_sdna(prop, NULL, "qtcodecsettings.audioBitDepth");
	RNA_def_property_enum_items(prop, quicktime_audio_bitdepth_items);
	RNA_def_property_ui_text(prop, "Bit Depth", "Bit Depth");
	RNA_def_property_update(prop, NC_SCENE|ND_RENDER_OPTIONS, NULL);
	
	prop= RNA_def_property(srna, "quicktime_audio_resampling_hq", PROP_BOOLEAN, PROP_NONE);
	RNA_def_property_boolean_negative_sdna(prop, NULL, "qtcodecsettings.audioCodecFlags", QTAUDIO_FLAG_RESAMPLE_NOHQ);
	RNA_def_property_ui_text(prop, "HQ", "Use High Quality resampling algorithm");
	RNA_def_property_update(prop, NC_SCENE|ND_RENDER_OPTIONS, NULL);
	
	prop= RNA_def_property(srna, "quicktime_audio_codec_isvbr", PROP_BOOLEAN, PROP_NONE);
	RNA_def_property_boolean_negative_sdna(prop, NULL, "qtcodecsettings.audioCodecFlags", QTAUDIO_FLAG_CODEC_ISCBR);
	RNA_def_property_ui_text(prop, "VBR", "Use Variable Bit Rate compression (improves quality at same bitrate)");
	RNA_def_property_update(prop, NC_SCENE|ND_RENDER_OPTIONS, NULL);

	prop= RNA_def_property(srna, "quicktime_audio_bitrate", PROP_ENUM, PROP_NONE);
	RNA_def_property_enum_bitflag_sdna(prop, NULL, "qtcodecsettings.audioBitRate");
	RNA_def_property_enum_items(prop, quicktime_audio_bitrate_items);
	RNA_def_property_ui_text(prop, "Bitrate", "Compressed audio bitrate");
	RNA_def_property_update(prop, NC_SCENE|ND_RENDER_OPTIONS, NULL);	
#endif
#endif
	
#ifdef WITH_FFMPEG
	/* FFMPEG Video*/
	
	prop= RNA_def_property(srna, "ffmpeg_format", PROP_ENUM, PROP_NONE);
	RNA_def_property_enum_bitflag_sdna(prop, NULL, "ffcodecdata.type");
	RNA_def_property_enum_items(prop, ffmpeg_format_items);
	RNA_def_property_ui_text(prop, "Format", "Output file format");
	RNA_def_property_update(prop, NC_SCENE|ND_RENDER_OPTIONS, NULL);
	
	prop= RNA_def_property(srna, "ffmpeg_codec", PROP_ENUM, PROP_NONE);
	RNA_def_property_enum_bitflag_sdna(prop, NULL, "ffcodecdata.codec");
	RNA_def_property_enum_items(prop, ffmpeg_codec_items);
	RNA_def_property_ui_text(prop, "Codec", "FFMpeg codec to use");
	RNA_def_property_update(prop, NC_SCENE|ND_RENDER_OPTIONS, NULL);
	
	prop= RNA_def_property(srna, "ffmpeg_video_bitrate", PROP_INT, PROP_NONE);
	RNA_def_property_int_sdna(prop, NULL, "ffcodecdata.video_bitrate");
	RNA_def_property_range(prop, 1, 14000);
	RNA_def_property_ui_text(prop, "Bitrate", "Video bitrate(kb/s)");
	RNA_def_property_update(prop, NC_SCENE|ND_RENDER_OPTIONS, NULL);
	
	prop= RNA_def_property(srna, "ffmpeg_minrate", PROP_INT, PROP_NONE);
	RNA_def_property_int_sdna(prop, NULL, "ffcodecdata.rc_min_rate");
	RNA_def_property_range(prop, 0, 9000);
	RNA_def_property_ui_text(prop, "Min Rate", "Rate control: min rate(kb/s)");
	RNA_def_property_update(prop, NC_SCENE|ND_RENDER_OPTIONS, NULL);
	
	prop= RNA_def_property(srna, "ffmpeg_maxrate", PROP_INT, PROP_NONE);
	RNA_def_property_int_sdna(prop, NULL, "ffcodecdata.rc_max_rate");
	RNA_def_property_range(prop, 1, 14000);
	RNA_def_property_ui_text(prop, "Max Rate", "Rate control: max rate(kb/s)");
	RNA_def_property_update(prop, NC_SCENE|ND_RENDER_OPTIONS, NULL);
	
	prop= RNA_def_property(srna, "ffmpeg_muxrate", PROP_INT, PROP_NONE);
	RNA_def_property_int_sdna(prop, NULL, "ffcodecdata.mux_rate");
	RNA_def_property_range(prop, 0, 100000000);
	RNA_def_property_ui_text(prop, "Mux Rate", "Mux rate (bits/s(!))");
	RNA_def_property_update(prop, NC_SCENE|ND_RENDER_OPTIONS, NULL);
	
	prop= RNA_def_property(srna, "ffmpeg_gopsize", PROP_INT, PROP_NONE);
	RNA_def_property_int_sdna(prop, NULL, "ffcodecdata.gop_size");
	RNA_def_property_range(prop, 0, 100);
	RNA_def_property_ui_text(prop, "GOP Size", "Distance between key frames");
	RNA_def_property_update(prop, NC_SCENE|ND_RENDER_OPTIONS, NULL);
	
	prop= RNA_def_property(srna, "ffmpeg_buffersize", PROP_INT, PROP_NONE);
	RNA_def_property_int_sdna(prop, NULL, "ffcodecdata.rc_buffer_size");
	RNA_def_property_range(prop, 0, 2000);
	RNA_def_property_ui_text(prop, "Buffersize", "Rate control: buffer size (kb)");
	RNA_def_property_update(prop, NC_SCENE|ND_RENDER_OPTIONS, NULL);
	
	prop= RNA_def_property(srna, "ffmpeg_packetsize", PROP_INT, PROP_NONE);
	RNA_def_property_int_sdna(prop, NULL, "ffcodecdata.mux_packet_size");
	RNA_def_property_range(prop, 0, 16384);
	RNA_def_property_ui_text(prop, "Mux Packet Size", "Mux packet size (byte)");
	RNA_def_property_update(prop, NC_SCENE|ND_RENDER_OPTIONS, NULL);
	
	prop= RNA_def_property(srna, "ffmpeg_autosplit", PROP_BOOLEAN, PROP_NONE);
	RNA_def_property_boolean_sdna(prop, NULL, "ffcodecdata.flags", FFMPEG_AUTOSPLIT_OUTPUT);
	RNA_def_property_ui_text(prop, "Autosplit Output", "Autosplit output at 2GB boundary");
	RNA_def_property_update(prop, NC_SCENE|ND_RENDER_OPTIONS, NULL);
	
	/* FFMPEG Audio*/
	prop= RNA_def_property(srna, "ffmpeg_audio_codec", PROP_ENUM, PROP_NONE);
	RNA_def_property_enum_bitflag_sdna(prop, NULL, "ffcodecdata.audio_codec");
	RNA_def_property_enum_items(prop, ffmpeg_audio_codec_items);
	RNA_def_property_ui_text(prop, "Audio Codec", "FFMpeg audio codec to use");
	RNA_def_property_update(prop, NC_SCENE|ND_RENDER_OPTIONS, NULL);
	
	prop= RNA_def_property(srna, "ffmpeg_audio_bitrate", PROP_INT, PROP_NONE);
	RNA_def_property_int_sdna(prop, NULL, "ffcodecdata.audio_bitrate");
	RNA_def_property_range(prop, 32, 384);
	RNA_def_property_ui_text(prop, "Bitrate", "Audio bitrate(kb/s)");
	RNA_def_property_update(prop, NC_SCENE|ND_RENDER_OPTIONS, NULL);
	
	prop= RNA_def_property(srna, "ffmpeg_audio_mixrate", PROP_INT, PROP_NONE);
	RNA_def_property_int_sdna(prop, NULL, "ffcodecdata.audio_mixrate");
	RNA_def_property_range(prop, 8000, 192000);
	RNA_def_property_ui_text(prop, "Samplerate", "Audio samplerate(samples/s)");
	RNA_def_property_update(prop, NC_SCENE|ND_RENDER_OPTIONS, NULL);

	prop= RNA_def_property(srna, "ffmpeg_audio_volume", PROP_FLOAT, PROP_NONE);
	RNA_def_property_float_sdna(prop, NULL, "ffcodecdata.audio_volume");
	RNA_def_property_range(prop, 0.0f, 1.0f);
	RNA_def_property_ui_text(prop, "Volume", "Audio volume");
	RNA_def_property_update(prop, NC_SCENE|ND_RENDER_OPTIONS, NULL);

#endif

	prop= RNA_def_property(srna, "fps", PROP_INT, PROP_NONE);
	RNA_def_property_int_sdna(prop, NULL, "frs_sec");
	RNA_def_property_clear_flag(prop, PROP_ANIMATABLE);
	RNA_def_property_range(prop, 1, 120);
	RNA_def_property_ui_text(prop, "FPS", "Framerate, expressed in frames per second");
	RNA_def_property_update(prop, NC_SCENE|ND_RENDER_OPTIONS, NULL);
	
	prop= RNA_def_property(srna, "fps_base", PROP_FLOAT, PROP_NONE);
	RNA_def_property_float_sdna(prop, NULL, "frs_sec_base");
	RNA_def_property_clear_flag(prop, PROP_ANIMATABLE);
	RNA_def_property_range(prop, 0.1f, 120.0f);
	RNA_def_property_ui_text(prop, "FPS Base", "Framerate base");
	RNA_def_property_update(prop, NC_SCENE|ND_RENDER_OPTIONS, NULL);
	
	/* frame mapping */
	prop= RNA_def_property(srna, "frame_map_old", PROP_INT, PROP_NONE);
	RNA_def_property_int_sdna(prop, NULL, "framapto");
	RNA_def_property_clear_flag(prop, PROP_ANIMATABLE);
	RNA_def_property_range(prop, 1, 900);
	RNA_def_property_ui_text(prop, "Frame Map Old", "Specify old mapping value in frames");
	RNA_def_property_update(prop, NC_SCENE|ND_FRAME, "rna_Scene_framelen_update");
	
	prop= RNA_def_property(srna, "frame_map_new", PROP_INT, PROP_NONE);
	RNA_def_property_int_sdna(prop, NULL, "images");
	RNA_def_property_clear_flag(prop, PROP_ANIMATABLE);
	RNA_def_property_range(prop, 1, 900);
	RNA_def_property_ui_text(prop, "Frame Map New", "Specify how many frames the Map Old will last");
	RNA_def_property_update(prop, NC_SCENE|ND_FRAME, "rna_Scene_framelen_update");

	
	prop= RNA_def_property(srna, "dither_intensity", PROP_FLOAT, PROP_NONE);
	RNA_def_property_float_sdna(prop, NULL, "dither_intensity");
	RNA_def_property_range(prop, 0.0f, 2.0f);
	RNA_def_property_ui_text(prop, "Dither Intensity", "Amount of dithering noise added to the rendered image to break up banding");
	RNA_def_property_update(prop, NC_SCENE|ND_RENDER_OPTIONS, NULL);
	
	prop= RNA_def_property(srna, "pixel_filter_type", PROP_ENUM, PROP_NONE);
	RNA_def_property_enum_sdna(prop, NULL, "filtertype");
	RNA_def_property_enum_items(prop, pixel_filter_items);
	RNA_def_property_ui_text(prop, "Pixel Filter", "Reconstruction filter used for combining anti-aliasing samples");
	RNA_def_property_update(prop, NC_SCENE|ND_RENDER_OPTIONS, NULL);
	
	prop= RNA_def_property(srna, "filter_size", PROP_FLOAT, PROP_NONE);
	RNA_def_property_float_sdna(prop, NULL, "gauss");
	RNA_def_property_range(prop, 0.5f, 1.5f);
	RNA_def_property_ui_text(prop, "Filter Size", "Pixel width over which the reconstruction filter combines samples");
	RNA_def_property_update(prop, NC_SCENE|ND_RENDER_OPTIONS, NULL);
	
	prop= RNA_def_property(srna, "alpha_mode", PROP_ENUM, PROP_NONE);
	RNA_def_property_enum_sdna(prop, NULL, "alphamode");
	RNA_def_property_enum_items(prop, alpha_mode_items);
	RNA_def_property_ui_text(prop, "Alpha Mode", "Representation of alpha information in the RGBA pixels");
	RNA_def_property_update(prop, NC_SCENE|ND_RENDER_OPTIONS, NULL);
	
	prop= RNA_def_property(srna, "octree_resolution", PROP_ENUM, PROP_NONE);
	RNA_def_property_enum_sdna(prop, NULL, "ocres");
	RNA_def_property_enum_items(prop, octree_resolution_items);
	RNA_def_property_ui_text(prop, "Octree Resolution", "Resolution of raytrace accelerator. Use higher resolutions for larger scenes");
	RNA_def_property_update(prop, NC_SCENE|ND_RENDER_OPTIONS, NULL);

	prop= RNA_def_property(srna, "raytrace_method", PROP_ENUM, PROP_NONE);
	RNA_def_property_enum_sdna(prop, NULL, "raytrace_structure");
	RNA_def_property_enum_items(prop, raytrace_structure_items);
	RNA_def_property_ui_text(prop, "Raytrace Acceleration Structure", "Type of raytrace accelerator structure");
	RNA_def_property_update(prop, NC_SCENE|ND_RENDER_OPTIONS, NULL);

	prop= RNA_def_property(srna, "use_instances", PROP_BOOLEAN, PROP_NONE);
	RNA_def_property_boolean_sdna(prop, NULL, "raytrace_options", R_RAYTRACE_USE_INSTANCES);
	RNA_def_property_ui_text(prop, "Use Instances", "Instance support leads to effective memory reduction when using duplicates");
	RNA_def_property_update(prop, NC_SCENE|ND_RENDER_OPTIONS, NULL);

	prop= RNA_def_property(srna, "use_local_coords", PROP_BOOLEAN, PROP_NONE);
	RNA_def_property_boolean_sdna(prop, NULL, "raytrace_options", R_RAYTRACE_USE_LOCAL_COORDS);
	RNA_def_property_ui_text(prop, "Use Local Coords", "Vertex coordinates are stored localy on each primitive. Increases memory usage, but may have impact on speed");
	RNA_def_property_update(prop, NC_SCENE|ND_RENDER_OPTIONS, NULL);

	prop= RNA_def_property(srna, "use_antialiasing", PROP_BOOLEAN, PROP_NONE);
	RNA_def_property_boolean_sdna(prop, NULL, "mode", R_OSA);
	RNA_def_property_ui_text(prop, "Anti-Aliasing", "Render and combine multiple samples per pixel to prevent jagged edges");
	RNA_def_property_update(prop, NC_SCENE|ND_RENDER_OPTIONS, NULL);
	
	prop= RNA_def_property(srna, "antialiasing_samples", PROP_ENUM, PROP_NONE);
	RNA_def_property_enum_sdna(prop, NULL, "osa");
	RNA_def_property_enum_items(prop, fixed_oversample_items);
	RNA_def_property_ui_text(prop, "Anti-Aliasing Samples", "Amount of anti-aliasing samples per pixel");
	RNA_def_property_update(prop, NC_SCENE|ND_RENDER_OPTIONS, NULL);
	
	prop= RNA_def_property(srna, "use_fields", PROP_BOOLEAN, PROP_NONE);
	RNA_def_property_boolean_sdna(prop, NULL, "mode", R_FIELDS);
	RNA_def_property_ui_text(prop, "Fields", "Render image to two fields per frame, for interlaced TV output");
	RNA_def_property_update(prop, NC_SCENE|ND_RENDER_OPTIONS, NULL);
	
	prop= RNA_def_property(srna, "field_order", PROP_ENUM, PROP_NONE);
	RNA_def_property_enum_bitflag_sdna(prop, NULL, "mode");
	RNA_def_property_enum_items(prop, field_order_items);
	RNA_def_property_ui_text(prop, "Field Order", "Order of video fields. Select which lines get rendered first, to create smooth motion for TV output");
	RNA_def_property_update(prop, NC_SCENE|ND_RENDER_OPTIONS, NULL);
	
	prop= RNA_def_property(srna, "use_fields_still", PROP_BOOLEAN, PROP_NONE);
	RNA_def_property_boolean_sdna(prop, NULL, "mode", R_FIELDSTILL);
	RNA_def_property_ui_text(prop, "Fields Still", "Disable the time difference between fields");
	RNA_def_property_update(prop, NC_SCENE|ND_RENDER_OPTIONS, NULL);
	
	/* rendering features */
	prop= RNA_def_property(srna, "use_shadows", PROP_BOOLEAN, PROP_NONE);
	RNA_def_property_boolean_sdna(prop, NULL, "mode", R_SHADOW);
	RNA_def_property_ui_text(prop, "Shadows", "Calculate shadows while rendering");
	RNA_def_property_update(prop, NC_SCENE|ND_RENDER_OPTIONS, NULL);
	
	prop= RNA_def_property(srna, "use_envmaps", PROP_BOOLEAN, PROP_NONE);
	RNA_def_property_boolean_sdna(prop, NULL, "mode", R_ENVMAP);
	RNA_def_property_ui_text(prop, "Environment Maps", "Calculate environment maps while rendering");
	RNA_def_property_update(prop, NC_SCENE|ND_RENDER_OPTIONS, NULL);
	
	prop= RNA_def_property(srna, "use_radiosity", PROP_BOOLEAN, PROP_NONE);
	RNA_def_property_boolean_sdna(prop, NULL, "mode", R_RADIO);
	RNA_def_property_ui_text(prop, "Radiosity", "Calculate radiosity in a pre-process before rendering");
	RNA_def_property_update(prop, NC_SCENE|ND_RENDER_OPTIONS, NULL);
	
	prop= RNA_def_property(srna, "use_sss", PROP_BOOLEAN, PROP_NONE);
	RNA_def_property_boolean_sdna(prop, NULL, "mode", R_SSS);
	RNA_def_property_ui_text(prop, "Subsurface Scattering", "Calculate sub-surface scattering in materials rendering");
	RNA_def_property_update(prop, NC_SCENE|ND_RENDER_OPTIONS, NULL);
	
	prop= RNA_def_property(srna, "use_raytrace", PROP_BOOLEAN, PROP_NONE);
	RNA_def_property_boolean_sdna(prop, NULL, "mode", R_RAYTRACE);
	RNA_def_property_ui_text(prop, "Raytracing", "Pre-calculate the raytrace accelerator and render raytracing effects");
	RNA_def_property_update(prop, NC_SCENE|ND_RENDER_OPTIONS, NULL);
	
	prop= RNA_def_property(srna, "use_textures", PROP_BOOLEAN, PROP_NONE);
	RNA_def_property_boolean_negative_sdna(prop, NULL, "scemode", R_NO_TEX);
	RNA_def_property_ui_text(prop, "Textures", "Use textures to affect material properties");
	RNA_def_property_update(prop, NC_SCENE|ND_RENDER_OPTIONS, NULL);
	
	prop= RNA_def_property(srna, "use_edge_enhance", PROP_BOOLEAN, PROP_NONE);
	RNA_def_property_boolean_sdna(prop, NULL, "mode", R_EDGE);
	RNA_def_property_ui_text(prop, "Edge", "Create a toon outline around the edges of geometry");
	RNA_def_property_update(prop, NC_SCENE|ND_RENDER_OPTIONS, NULL);
	
	prop= RNA_def_property(srna, "edge_threshold", PROP_INT, PROP_NONE);
	RNA_def_property_int_sdna(prop, NULL, "edgeint");
	RNA_def_property_range(prop, 0, 255);
	RNA_def_property_ui_text(prop, "Edge Threshold", "Threshold for drawing outlines on geometry edges");
	RNA_def_property_update(prop, NC_SCENE|ND_RENDER_OPTIONS, NULL);
	
	prop= RNA_def_property(srna, "edge_color", PROP_FLOAT, PROP_COLOR);
	RNA_def_property_float_sdna(prop, NULL, "edgeR");
	RNA_def_property_array(prop, 3);
	RNA_def_property_ui_text(prop, "Edge Color", "");
	RNA_def_property_update(prop, NC_SCENE|ND_RENDER_OPTIONS, NULL);
	
	/* threads */
	prop= RNA_def_property(srna, "threads", PROP_INT, PROP_NONE);
	RNA_def_property_int_sdna(prop, NULL, "threads");
	RNA_def_property_range(prop, 1, BLENDER_MAX_THREADS);
	RNA_def_property_int_funcs(prop, "rna_RenderSettings_threads_get", NULL, NULL);
	RNA_def_property_ui_text(prop, "Threads", "Number of CPU threads to use simultaneously while rendering (for multi-core/CPU systems)");
	RNA_def_property_update(prop, NC_SCENE|ND_RENDER_OPTIONS, NULL);
	
	prop= RNA_def_property(srna, "threads_mode", PROP_ENUM, PROP_NONE);
	RNA_def_property_enum_bitflag_sdna(prop, NULL, "mode");
	RNA_def_property_enum_items(prop, threads_mode_items);
	RNA_def_property_ui_text(prop, "Threads Mode", "Determine the amount of render threads used");
	RNA_def_property_update(prop, NC_SCENE|ND_RENDER_OPTIONS, NULL);
	
	/* motion blur */
	prop= RNA_def_property(srna, "use_motion_blur", PROP_BOOLEAN, PROP_NONE);
	RNA_def_property_boolean_sdna(prop, NULL, "mode", R_MBLUR);
	RNA_def_property_ui_text(prop, "Motion Blur", "Use multi-sampled 3D scene motion blur");
	RNA_def_property_update(prop, NC_SCENE|ND_RENDER_OPTIONS, NULL);
	
	prop= RNA_def_property(srna, "motion_blur_samples", PROP_INT, PROP_NONE);
	RNA_def_property_int_sdna(prop, NULL, "mblur_samples");
	RNA_def_property_range(prop, 1, 32);
	RNA_def_property_ui_text(prop, "Motion Samples", "Number of scene samples to take with motion blur");
	RNA_def_property_update(prop, NC_SCENE|ND_RENDER_OPTIONS, NULL);
	
	prop= RNA_def_property(srna, "motion_blur_shutter", PROP_FLOAT, PROP_NONE);
	RNA_def_property_float_sdna(prop, NULL, "blurfac");
	RNA_def_property_range(prop, 0.01f, 10.0f);
	RNA_def_property_ui_range(prop, 0.01, 2.0f, 1, 0);
	RNA_def_property_ui_text(prop, "Shutter", "Time taken in frames between shutter open and close");
	RNA_def_property_update(prop, NC_SCENE|ND_RENDER_OPTIONS, NULL);
	
	/* border */
	prop= RNA_def_property(srna, "use_border", PROP_BOOLEAN, PROP_NONE);
	RNA_def_property_boolean_sdna(prop, NULL, "mode", R_BORDER);
	RNA_def_property_ui_text(prop, "Border", "Render a user-defined border region, within the frame size. Note, this disables save_buffers and full_sample");
	RNA_def_property_update(prop, NC_SCENE|ND_RENDER_OPTIONS, NULL);

	prop= RNA_def_property(srna, "border_min_x", PROP_FLOAT, PROP_NONE);
	RNA_def_property_float_sdna(prop, NULL, "border.xmin");
	RNA_def_property_range(prop, 0.0f, 1.0f);
	RNA_def_property_ui_text(prop, "Border Minimum X", "Sets minimum X value to for the render border");
	RNA_def_property_update(prop, NC_SCENE|ND_RENDER_OPTIONS, NULL);

	prop= RNA_def_property(srna, "border_min_y", PROP_FLOAT, PROP_NONE);
	RNA_def_property_float_sdna(prop, NULL, "border.ymin");
	RNA_def_property_range(prop, 0.0f, 1.0f);
	RNA_def_property_ui_text(prop, "Border Minimum Y", "Sets minimum Y value for the render border");
	RNA_def_property_update(prop, NC_SCENE|ND_RENDER_OPTIONS, NULL);

	prop= RNA_def_property(srna, "border_max_x", PROP_FLOAT, PROP_NONE);
	RNA_def_property_float_sdna(prop, NULL, "border.xmax");
	RNA_def_property_range(prop, 0.0f, 1.0f);
	RNA_def_property_ui_text(prop, "Border Maximum X", "Sets maximum X value for the render border");
	RNA_def_property_update(prop, NC_SCENE|ND_RENDER_OPTIONS, NULL);

	prop= RNA_def_property(srna, "border_max_y", PROP_FLOAT, PROP_NONE);
	RNA_def_property_float_sdna(prop, NULL, "border.ymax");
	RNA_def_property_range(prop, 0.0f, 1.0f);
	RNA_def_property_ui_text(prop, "Border Maximum Y", "Sets maximum Y value for the render border");
	RNA_def_property_update(prop, NC_SCENE|ND_RENDER_OPTIONS, NULL);
	
	prop= RNA_def_property(srna, "use_crop_to_border", PROP_BOOLEAN, PROP_NONE);
	RNA_def_property_boolean_sdna(prop, NULL, "mode", R_CROP);
	RNA_def_property_ui_text(prop, "Crop to Border", "Crop the rendered frame to the defined border size");
	RNA_def_property_update(prop, NC_SCENE|ND_RENDER_OPTIONS, NULL);
	
	prop= RNA_def_property(srna, "use_placeholder", PROP_BOOLEAN, PROP_NONE);
	RNA_def_property_boolean_sdna(prop, NULL, "mode", R_TOUCH);
	RNA_def_property_ui_text(prop, "Placeholders", "Create empty placeholder files while rendering frames (similar to Unix 'touch')");
	RNA_def_property_update(prop, NC_SCENE|ND_RENDER_OPTIONS, NULL);
	
	prop= RNA_def_property(srna, "use_overwrite", PROP_BOOLEAN, PROP_NONE);
	RNA_def_property_boolean_negative_sdna(prop, NULL, "mode", R_NO_OVERWRITE);
	RNA_def_property_ui_text(prop, "Overwrite", "Overwrite existing files while rendering");
	RNA_def_property_update(prop, NC_SCENE|ND_RENDER_OPTIONS, NULL);
	
	prop= RNA_def_property(srna, "use_compositing", PROP_BOOLEAN, PROP_NONE);
	RNA_def_property_boolean_sdna(prop, NULL, "scemode", R_DOCOMP);
	RNA_def_property_ui_text(prop, "Compositing", "Process the render result through the compositing pipeline, if compositing nodes are enabled");
	RNA_def_property_update(prop, NC_SCENE|ND_RENDER_OPTIONS, NULL);
	
	prop= RNA_def_property(srna, "use_sequencer", PROP_BOOLEAN, PROP_NONE);
	RNA_def_property_boolean_sdna(prop, NULL, "scemode", R_DOSEQ);
	RNA_def_property_ui_text(prop, "Sequencer", "Process the render (and composited) result through the video sequence editor pipeline, if sequencer strips exist");
	RNA_def_property_update(prop, NC_SCENE|ND_RENDER_OPTIONS, NULL);
	
	prop= RNA_def_property(srna, "use_color_management", PROP_BOOLEAN, PROP_NONE);
	RNA_def_property_boolean_sdna(prop, NULL, "color_mgt_flag", R_COLOR_MANAGEMENT);
	RNA_def_property_ui_text(prop, "Color Management", "Use linear workflow - gamma corrected imaging pipeline");
	RNA_def_property_update(prop, NC_SCENE|ND_RENDER_OPTIONS, "rna_RenderSettings_color_management_update");

	
	prop= RNA_def_property(srna, "use_file_extension", PROP_BOOLEAN, PROP_NONE);
	RNA_def_property_boolean_sdna(prop, NULL, "scemode", R_EXTENSION);
	RNA_def_property_ui_text(prop, "File Extensions", "Add the file format extensions to the rendered file name (eg: filename + .jpg)");
	RNA_def_property_update(prop, NC_SCENE|ND_RENDER_OPTIONS, NULL);
	
	prop= RNA_def_property(srna, "file_format", PROP_ENUM, PROP_NONE);
	RNA_def_property_enum_sdna(prop, NULL, "imtype");
	RNA_def_property_enum_items(prop, image_type_items);
	RNA_def_property_enum_funcs(prop, NULL, "rna_RenderSettings_file_format_set", NULL);
	RNA_def_property_ui_text(prop, "File Format", "File format to save the rendered images as");
	RNA_def_property_update(prop, NC_SCENE|ND_RENDER_OPTIONS, NULL);

	prop= RNA_def_property(srna, "file_extension", PROP_STRING, PROP_NONE);
	RNA_def_property_string_funcs(prop, "rna_SceneRender_file_ext_get", "rna_SceneRender_file_ext_length", NULL);
	RNA_def_property_ui_text(prop, "Extension", "The file extension used for saving renders");
	RNA_def_property_clear_flag(prop, PROP_EDITABLE);

	prop= RNA_def_property(srna, "is_movie_format", PROP_BOOLEAN, PROP_NONE);
	RNA_def_property_boolean_funcs(prop, "rna_RenderSettings_is_movie_fomat_get", NULL);
	RNA_def_property_clear_flag(prop, PROP_EDITABLE);
	RNA_def_property_ui_text(prop, "Movie Format", "When true the format is a movie");

	prop= RNA_def_property(srna, "use_free_image_textures", PROP_BOOLEAN, PROP_NONE);
	RNA_def_property_boolean_sdna(prop, NULL, "scemode", R_FREE_IMAGE);
	RNA_def_property_ui_text(prop, "Free Image Textures", "Free all image texture from memory after render, to save memory before compositing");
	RNA_def_property_update(prop, NC_SCENE|ND_RENDER_OPTIONS, NULL);

	prop= RNA_def_property(srna, "use_free_unused_nodes", PROP_BOOLEAN, PROP_NONE);
	RNA_def_property_boolean_sdna(prop, NULL, "scemode", R_COMP_FREE);
	RNA_def_property_ui_text(prop, "Free Unused Nodes", "Free Nodes that are not used while compositing, to save memory");
	RNA_def_property_update(prop, NC_SCENE|ND_RENDER_OPTIONS, NULL);

	prop= RNA_def_property(srna, "use_save_buffers", PROP_BOOLEAN, PROP_NONE);
	RNA_def_property_boolean_sdna(prop, NULL, "scemode", R_EXR_TILE_FILE);
	RNA_def_property_boolean_funcs(prop, "rna_RenderSettings_save_buffers_get", NULL);
	RNA_def_property_ui_text(prop, "Save Buffers","Save tiles for all RenderLayers and SceneNodes to files in the temp directory (saves memory, required for Full Sample)");
	RNA_def_property_update(prop, NC_SCENE|ND_RENDER_OPTIONS, NULL);
	
	prop= RNA_def_property(srna, "use_full_sample", PROP_BOOLEAN, PROP_NONE);
	RNA_def_property_boolean_sdna(prop, NULL, "scemode", R_FULL_SAMPLE);
	 RNA_def_property_boolean_funcs(prop, "rna_RenderSettings_full_sample_get", NULL);
	RNA_def_property_ui_text(prop, "Full Sample","Save for every anti-aliasing sample the entire RenderLayer results. This solves anti-aliasing issues with compositing");
	RNA_def_property_update(prop, NC_SCENE|ND_RENDER_OPTIONS, NULL);

	prop= RNA_def_property(srna, "display_mode", PROP_ENUM, PROP_NONE);
	RNA_def_property_enum_bitflag_sdna(prop, NULL, "displaymode");
	RNA_def_property_enum_items(prop, display_mode_items);
	RNA_def_property_ui_text(prop, "Display", "Select where rendered images will be displayed");
	RNA_def_property_update(prop, NC_SCENE|ND_RENDER_OPTIONS, NULL);
	
	prop= RNA_def_property(srna, "filepath", PROP_STRING, PROP_FILEPATH);
	RNA_def_property_string_sdna(prop, NULL, "pic");
	RNA_def_property_ui_text(prop, "Output Path", "Directory/name to save animations, # characters defines the position and length of frame numbers");
	RNA_def_property_update(prop, NC_SCENE|ND_RENDER_OPTIONS, NULL);

	/* Bake */
	
	prop= RNA_def_property(srna, "bake_type", PROP_ENUM, PROP_NONE);
	RNA_def_property_enum_bitflag_sdna(prop, NULL, "bake_mode");
	RNA_def_property_enum_items(prop, bake_mode_items);
	RNA_def_property_ui_text(prop, "Bake Mode", "Choose shading information to bake into the image");
	
	prop= RNA_def_property(srna, "bake_normal_space", PROP_ENUM, PROP_NONE);
	RNA_def_property_enum_bitflag_sdna(prop, NULL, "bake_normal_space");
	RNA_def_property_enum_items(prop, bake_normal_space_items);
	RNA_def_property_ui_text(prop, "Normal Space", "Choose normal space for baking");
	
	prop= RNA_def_property(srna, "bake_quad_split", PROP_ENUM, PROP_NONE);
	RNA_def_property_enum_items(prop, bake_qyad_split_items);
	RNA_def_property_ui_text(prop, "Quad Split", "Choose the method used to split a quad into 2 triangles for baking");
	
	prop= RNA_def_property(srna, "bake_aa_mode", PROP_ENUM, PROP_NONE);
	RNA_def_property_enum_bitflag_sdna(prop, NULL, "bake_osa");
	RNA_def_property_enum_items(prop, fixed_oversample_items);
	RNA_def_property_ui_text(prop, "Anti-Aliasing Level", "");
	
	prop= RNA_def_property(srna, "use_bake_selected_to_active", PROP_BOOLEAN, PROP_NONE);
	RNA_def_property_boolean_sdna(prop, NULL, "bake_flag", R_BAKE_TO_ACTIVE);
	RNA_def_property_ui_text(prop, "Selected to Active", "Bake shading on the surface of selected objects to the active object");
	
	prop= RNA_def_property(srna, "use_bake_normalize", PROP_BOOLEAN, PROP_NONE);
	RNA_def_property_boolean_sdna(prop, NULL, "bake_flag", R_BAKE_NORMALIZE);
	RNA_def_property_ui_text(prop, "Normalized", "With displacement normalize to the distance, with ambient occlusion normalize without using material settings");
	
	prop= RNA_def_property(srna, "use_bake_clear", PROP_BOOLEAN, PROP_NONE);
	RNA_def_property_boolean_sdna(prop, NULL, "bake_flag", R_BAKE_CLEAR);
	RNA_def_property_ui_text(prop, "Clear", "Clear Images before baking");
	
	prop= RNA_def_property(srna, "use_bake_antialiasing", PROP_BOOLEAN, PROP_NONE);
	RNA_def_property_boolean_sdna(prop, NULL, "bake_flag", R_BAKE_OSA);
	RNA_def_property_ui_text(prop, "Anti-Aliasing", "Enables Anti-aliasing");
	
	prop= RNA_def_property(srna, "bake_margin", PROP_INT, PROP_NONE);
	RNA_def_property_int_sdna(prop, NULL, "bake_filter");
	RNA_def_property_range(prop, 0, 32);
	RNA_def_property_ui_text(prop, "Margin", "Amount of pixels to extend the baked result with, as post process filter");

	prop= RNA_def_property(srna, "bake_distance", PROP_FLOAT, PROP_NONE);
	RNA_def_property_float_sdna(prop, NULL, "bake_maxdist");
	RNA_def_property_range(prop, 0.0, 1000.0);
	RNA_def_property_ui_text(prop, "Distance", "Maximum distance from active object to other object (in blender units");
	
	prop= RNA_def_property(srna, "bake_bias", PROP_FLOAT, PROP_NONE);
	RNA_def_property_float_sdna(prop, NULL, "bake_biasdist");
	RNA_def_property_range(prop, 0.0, 1000.0);
	RNA_def_property_ui_text(prop, "Bias", "Bias towards faces further away from the object (in blender units)");
	
	/* stamp */
	
	prop= RNA_def_property(srna, "use_stamp_time", PROP_BOOLEAN, PROP_NONE);
	RNA_def_property_boolean_sdna(prop, NULL, "stamp", R_STAMP_TIME);
	RNA_def_property_ui_text(prop, "Stamp Time", "Include the render frame as HH:MM:SS.FF in image metadata");
	RNA_def_property_update(prop, NC_SCENE|ND_RENDER_OPTIONS, NULL);
	
	prop= RNA_def_property(srna, "use_stamp_date", PROP_BOOLEAN, PROP_NONE);
	RNA_def_property_boolean_sdna(prop, NULL, "stamp", R_STAMP_DATE);
	RNA_def_property_ui_text(prop, "Stamp Date", "Include the current date in image metadata");
	RNA_def_property_update(prop, NC_SCENE|ND_RENDER_OPTIONS, NULL);
	
	prop= RNA_def_property(srna, "use_stamp_frame", PROP_BOOLEAN, PROP_NONE);
	RNA_def_property_boolean_sdna(prop, NULL, "stamp", R_STAMP_FRAME);
	RNA_def_property_ui_text(prop, "Stamp Frame", "Include the frame number in image metadata");
	RNA_def_property_update(prop, NC_SCENE|ND_RENDER_OPTIONS, NULL);
	
	prop= RNA_def_property(srna, "use_stamp_camera", PROP_BOOLEAN, PROP_NONE);
	RNA_def_property_boolean_sdna(prop, NULL, "stamp", R_STAMP_CAMERA);
	RNA_def_property_ui_text(prop, "Stamp Camera", "Include the name of the active camera in image metadata");
	RNA_def_property_update(prop, NC_SCENE|ND_RENDER_OPTIONS, NULL);

	prop= RNA_def_property(srna, "use_stamp_lens", PROP_BOOLEAN, PROP_NONE);
	RNA_def_property_boolean_sdna(prop, NULL, "stamp", R_STAMP_CAMERALENS);
	RNA_def_property_ui_text(prop, "Stamp Lens", "Include the name of the active cameras lens in image metadata");
	RNA_def_property_update(prop, NC_SCENE|ND_RENDER_OPTIONS, NULL);
	
	prop= RNA_def_property(srna, "use_stamp_scene", PROP_BOOLEAN, PROP_NONE);
	RNA_def_property_boolean_sdna(prop, NULL, "stamp", R_STAMP_SCENE);
	RNA_def_property_ui_text(prop, "Stamp Scene", "Include the name of the active scene in image metadata");
	RNA_def_property_update(prop, NC_SCENE|ND_RENDER_OPTIONS, NULL);
	
	prop= RNA_def_property(srna, "use_stamp_note", PROP_BOOLEAN, PROP_NONE);
	RNA_def_property_boolean_sdna(prop, NULL, "stamp", R_STAMP_NOTE);
	RNA_def_property_ui_text(prop, "Stamp Note", "Include a custom note in image metadata");
	RNA_def_property_update(prop, NC_SCENE|ND_RENDER_OPTIONS, NULL);
	
	prop= RNA_def_property(srna, "use_stamp_marker", PROP_BOOLEAN, PROP_NONE);
	RNA_def_property_boolean_sdna(prop, NULL, "stamp", R_STAMP_MARKER);
	RNA_def_property_ui_text(prop, "Stamp Marker", "Include the name of the last marker in image metadata");
	RNA_def_property_update(prop, NC_SCENE|ND_RENDER_OPTIONS, NULL);
	
	prop= RNA_def_property(srna, "use_stamp_filename", PROP_BOOLEAN, PROP_NONE);
	RNA_def_property_boolean_sdna(prop, NULL, "stamp", R_STAMP_FILENAME);
	RNA_def_property_ui_text(prop, "Stamp Filename", "Include the filename of the .blend file in image metadata");
	RNA_def_property_update(prop, NC_SCENE|ND_RENDER_OPTIONS, NULL);
	
	prop= RNA_def_property(srna, "use_stamp_sequencer_strip", PROP_BOOLEAN, PROP_NONE);
	RNA_def_property_boolean_sdna(prop, NULL, "stamp", R_STAMP_SEQSTRIP);
	RNA_def_property_ui_text(prop, "Stamp Sequence Strip", "Include the name of the foreground sequence strip in image metadata");
	RNA_def_property_update(prop, NC_SCENE|ND_RENDER_OPTIONS, NULL);

	prop= RNA_def_property(srna, "use_stamp_render_time", PROP_BOOLEAN, PROP_NONE);
	RNA_def_property_boolean_sdna(prop, NULL, "stamp", R_STAMP_RENDERTIME);
	RNA_def_property_ui_text(prop, "Stamp Render Time", "Include the render time in the stamp image");
	RNA_def_property_update(prop, NC_SCENE|ND_RENDER_OPTIONS, NULL);
	
	prop= RNA_def_property(srna, "stamp_note_text", PROP_STRING, PROP_NONE);
	RNA_def_property_string_sdna(prop, NULL, "stamp_udata");
	RNA_def_property_ui_text(prop, "Stamp Note Text", "Custom text to appear in the stamp note");
	RNA_def_property_update(prop, NC_SCENE|ND_RENDER_OPTIONS, NULL);

	prop= RNA_def_property(srna, "use_stamp", PROP_BOOLEAN, PROP_NONE);
	RNA_def_property_boolean_sdna(prop, NULL, "stamp", R_STAMP_DRAW);
	RNA_def_property_ui_text(prop, "Render Stamp", "Render the stamp info text in the rendered image");
	RNA_def_property_update(prop, NC_SCENE|ND_RENDER_OPTIONS, NULL);
	
	prop= RNA_def_property(srna, "stamp_font_size", PROP_INT, PROP_NONE);
	RNA_def_property_int_sdna(prop, NULL, "stamp_font_id");
	RNA_def_property_range(prop, 8, 64);
	RNA_def_property_ui_text(prop, "Font Size", "Size of the font used when rendering stamp text");
	RNA_def_property_update(prop, NC_SCENE|ND_RENDER_OPTIONS, NULL);

	prop= RNA_def_property(srna, "stamp_foreground", PROP_FLOAT, PROP_COLOR);
	RNA_def_property_float_sdna(prop, NULL, "fg_stamp");
	RNA_def_property_array(prop, 4);
	RNA_def_property_range(prop,0.0,1.0);
	RNA_def_property_ui_text(prop, "Stamp Text Color", "Color to use for stamp text");
	RNA_def_property_update(prop, NC_SCENE|ND_RENDER_OPTIONS, NULL);
	
	prop= RNA_def_property(srna, "stamp_background", PROP_FLOAT, PROP_COLOR);
	RNA_def_property_float_sdna(prop, NULL, "bg_stamp");
	RNA_def_property_array(prop, 4);
	RNA_def_property_range(prop,0.0,1.0);
	RNA_def_property_ui_text(prop, "Stamp Background", "Color to use behind stamp text");
	RNA_def_property_update(prop, NC_SCENE|ND_RENDER_OPTIONS, NULL);

	/* sequencer draw options */

	prop= RNA_def_property(srna, "use_sequencer_gl_preview", PROP_BOOLEAN, PROP_NONE);
	RNA_def_property_boolean_sdna(prop, NULL, "seq_flag", R_SEQ_GL_PREV);
	RNA_def_property_ui_text(prop, "Sequencer OpenGL", "");

	prop= RNA_def_property(srna, "use_sequencer_gl_render", PROP_BOOLEAN, PROP_NONE);
	RNA_def_property_boolean_sdna(prop, NULL, "seq_flag", R_SEQ_GL_REND);
	RNA_def_property_ui_text(prop, "Sequencer OpenGL", "");


	prop= RNA_def_property(srna, "sequencer_gl_preview", PROP_ENUM, PROP_NONE);
	RNA_def_property_enum_sdna(prop, NULL, "seq_prev_type");
	RNA_def_property_enum_items(prop, viewport_shade_items);
	RNA_def_property_ui_text(prop, "Sequencer Preview Shading", "Method to draw in the sequencer view");

	prop= RNA_def_property(srna, "sequencer_gl_render", PROP_ENUM, PROP_NONE);
	RNA_def_property_enum_sdna(prop, NULL, "seq_rend_type");
	RNA_def_property_enum_items(prop, viewport_shade_items);
	RNA_def_property_ui_text(prop, "Sequencer Preview Shading", "Method to draw in the sequencer view");

	/* layers */
	
	prop= RNA_def_property(srna, "layers", PROP_COLLECTION, PROP_NONE);
	RNA_def_property_collection_sdna(prop, NULL, "layers", NULL);
	RNA_def_property_struct_type(prop, "SceneRenderLayer");
	RNA_def_property_ui_text(prop, "Render Layers", "");
	rna_def_render_layers(brna, prop);

	
	prop= RNA_def_property(srna, "use_single_layer", PROP_BOOLEAN, PROP_NONE);
	RNA_def_property_boolean_sdna(prop, NULL, "scemode", R_SINGLE_LAYER);
	RNA_def_property_ui_text(prop, "Single Layer", "Only render the active layer");
	RNA_def_property_ui_icon(prop, ICON_UNPINNED, 1);
	RNA_def_property_update(prop, NC_SCENE|ND_RENDER_OPTIONS, NULL);

	/* engine */
	prop= RNA_def_property(srna, "engine", PROP_ENUM, PROP_NONE);
	RNA_def_property_enum_items(prop, engine_items);
	RNA_def_property_enum_funcs(prop, "rna_RenderSettings_engine_get", "rna_RenderSettings_engine_set", "rna_RenderSettings_engine_itemf");
	RNA_def_property_ui_text(prop, "Engine", "Engine to use for rendering");
	RNA_def_property_update(prop, NC_WINDOW, "rna_RenderSettings_engine_update");

	prop= RNA_def_property(srna, "has_multiple_engines", PROP_BOOLEAN, PROP_NONE);
	RNA_def_property_boolean_funcs(prop, "rna_RenderSettings_multiple_engines_get", NULL);
	RNA_def_property_clear_flag(prop, PROP_EDITABLE);
	RNA_def_property_ui_text(prop, "Multiple Engines", "More than one rendering engine is available");

	prop= RNA_def_property(srna, "use_game_engine", PROP_BOOLEAN, PROP_NONE);
	RNA_def_property_boolean_funcs(prop, "rna_RenderSettings_use_game_engine_get", NULL);
	RNA_def_property_clear_flag(prop, PROP_EDITABLE);
	RNA_def_property_ui_text(prop, "Use Game Engine", "Current rendering engine is a game engine");

	/* simplify */
	prop= RNA_def_property(srna, "use_simplify", PROP_BOOLEAN, PROP_NONE);
	RNA_def_property_boolean_sdna(prop, NULL, "mode", R_SIMPLIFY);
	RNA_def_property_ui_text(prop, "Use Simplify", "Enable simplification of scene for quicker preview renders");
	RNA_def_property_update(prop, 0, "rna_Scene_use_simplify_update");

	prop= RNA_def_property(srna, "simplify_subdivision", PROP_INT, PROP_UNSIGNED);
	RNA_def_property_int_sdna(prop, NULL, "simplify_subsurf");
	RNA_def_property_ui_range(prop, 0, 6, 1, 0);
	RNA_def_property_ui_text(prop, "Simplify Subdivision", "Global maximum subdivision level");
	RNA_def_property_update(prop, 0, "rna_Scene_simplify_update");

	prop= RNA_def_property(srna, "simplify_child_particles", PROP_FLOAT, PROP_FACTOR);
	RNA_def_property_float_sdna(prop, NULL, "simplify_particles");
	RNA_def_property_ui_text(prop, "Simplify Child Particles", "Global child particles percentage");
	RNA_def_property_update(prop, 0, "rna_Scene_simplify_update");

	prop= RNA_def_property(srna, "simplify_shadow_samples", PROP_INT, PROP_UNSIGNED);
	RNA_def_property_int_sdna(prop, NULL, "simplify_shadowsamples");
	RNA_def_property_ui_range(prop, 1, 16, 1, 0);
	RNA_def_property_ui_text(prop, "Simplify Shadow Samples", "Global maximum shadow samples");
	RNA_def_property_update(prop, 0, "rna_Scene_simplify_update");

	prop= RNA_def_property(srna, "simplify_ao_sss", PROP_FLOAT, PROP_FACTOR);
	RNA_def_property_float_sdna(prop, NULL, "simplify_aosss");
	RNA_def_property_ui_text(prop, "Simplify AO and SSS", "Global approximate AA and SSS quality factor");
	RNA_def_property_update(prop, 0, "rna_Scene_simplify_update");

	prop= RNA_def_property(srna, "use_simplify_triangulate", PROP_BOOLEAN, PROP_NONE);
	RNA_def_property_boolean_sdna(prop, NULL, "simplify_flag", R_SIMPLE_NO_TRIANGULATE);
	RNA_def_property_ui_text(prop, "Skip Quad to Triangles", "Disables non-planer quads being triangulated");

	/* Scene API */
	RNA_api_scene_render(srna);
}

/* scene.objects */
static void rna_def_scene_objects(BlenderRNA *brna, PropertyRNA *cprop)
{
	StructRNA *srna;
	PropertyRNA *prop;

	FunctionRNA *func;
	PropertyRNA *parm;
	
	RNA_def_property_srna(cprop, "SceneObjects");
	srna= RNA_def_struct(brna, "SceneObjects", NULL);
	RNA_def_struct_sdna(srna, "Scene");
	RNA_def_struct_ui_text(srna, "Scene Objects", "Collection of scene objects");

	func= RNA_def_function(srna, "link", "rna_Scene_object_link");
	RNA_def_function_ui_description(func, "Link object to scene, run scene.update() after.");
	RNA_def_function_flag(func, FUNC_USE_CONTEXT|FUNC_USE_REPORTS);
	parm= RNA_def_pointer(func, "object", "Object", "", "Object to add to scene.");
	RNA_def_property_flag(parm, PROP_REQUIRED|PROP_NEVER_NULL);
	parm= RNA_def_pointer(func, "base", "ObjectBase", "", "The newly created base.");
	RNA_def_function_return(func, parm);

	func= RNA_def_function(srna, "unlink", "rna_Scene_object_unlink");
	RNA_def_function_ui_description(func, "Unlink object from scene.");
	RNA_def_function_flag(func, FUNC_USE_REPORTS);
	parm= RNA_def_pointer(func, "object", "Object", "", "Object to remove from scene.");
	RNA_def_property_flag(parm, PROP_REQUIRED|PROP_NEVER_NULL);

	prop= RNA_def_property(srna, "active", PROP_POINTER, PROP_NONE);
	RNA_def_property_struct_type(prop, "Object");
	RNA_def_property_pointer_funcs(prop, "rna_Scene_active_object_get", "rna_Scene_active_object_set", NULL, NULL);
	RNA_def_property_flag(prop, PROP_EDITABLE|PROP_NEVER_UNLINK);
	RNA_def_property_ui_text(prop, "Active Object", "Active object for this scene");
	/* Could call: ED_base_object_activate(C, scene->basact);
	 * but would be a bad level call and it seems the notifier is enough */
	RNA_def_property_update(prop, NC_SCENE|ND_OB_ACTIVE, NULL);
}


/* scene.bases.* */
static void rna_def_scene_bases(BlenderRNA *brna, PropertyRNA *cprop)
{
	StructRNA *srna;
	PropertyRNA *prop;

//	FunctionRNA *func;
//	PropertyRNA *parm;

	RNA_def_property_srna(cprop, "SceneBases");
	srna= RNA_def_struct(brna, "SceneBases", NULL);
	RNA_def_struct_sdna(srna, "Scene");
	RNA_def_struct_ui_text(srna, "Scene Bases", "Collection of scene bases");

	prop= RNA_def_property(srna, "active", PROP_POINTER, PROP_NONE);
	RNA_def_property_struct_type(prop, "ObjectBase");
	RNA_def_property_pointer_sdna(prop, NULL, "basact");
	RNA_def_property_flag(prop, PROP_EDITABLE);
	RNA_def_property_ui_text(prop, "Active Base", "Active object base in the scene");
	RNA_def_property_update(prop, NC_SCENE|ND_OB_ACTIVE, NULL);
}

/* scene.timeline_markers */
static void rna_def_timeline_markers(BlenderRNA *brna, PropertyRNA *cprop)
{
	StructRNA *srna;

	FunctionRNA *func;
	PropertyRNA *parm;

	RNA_def_property_srna(cprop, "TimelineMarkers");
	srna= RNA_def_struct(brna, "TimelineMarkers", NULL);
	RNA_def_struct_sdna(srna, "Scene");
	RNA_def_struct_ui_text(srna, "Timeline Markers", "Collection of timeline markers");

	func= RNA_def_function(srna, "new", "rna_TimeLine_add");
	RNA_def_function_ui_description(func, "Add a keyframe to the curve.");
	parm= RNA_def_string(func, "name", "Marker", 0, "", "New name for the marker (not unique).");
	RNA_def_property_flag(parm, PROP_REQUIRED);

	parm= RNA_def_pointer(func, "marker", "TimelineMarker", "", "Newly created timeline marker");
	RNA_def_function_return(func, parm);


	func= RNA_def_function(srna, "remove", "rna_TimeLine_remove");
	RNA_def_function_ui_description(func, "Remove a timeline marker.");
	RNA_def_function_flag(func, FUNC_USE_REPORTS);
	parm= RNA_def_pointer(func, "marker", "TimelineMarker", "", "Timeline marker to remove.");
	RNA_def_property_flag(parm, PROP_REQUIRED|PROP_NEVER_NULL);
}

/* scene.keying_sets */
static void rna_def_scene_keying_sets(BlenderRNA *brna, PropertyRNA *cprop)
{
	StructRNA *srna;
	PropertyRNA *prop;

	FunctionRNA *func;
	PropertyRNA *parm;

	RNA_def_property_srna(cprop, "KeyingSets");
	srna= RNA_def_struct(brna, "KeyingSets", NULL);
	RNA_def_struct_sdna(srna, "Scene");
	RNA_def_struct_ui_text(srna, "Keying Sets", "Scene keying sets");

	/* Add Keying Set */
	func= RNA_def_function(srna, "new", "rna_Scene_keying_set_new");
	RNA_def_function_ui_description(func, "Add a new Keying Set to Scene.");
	RNA_def_function_flag(func, FUNC_USE_REPORTS);
	/* name */
	RNA_def_string(func, "name", "KeyingSet", 64, "Name", "Name of Keying Set");

	/* returns the new KeyingSet */
	parm= RNA_def_pointer(func, "keyingset", "KeyingSet", "", "Newly created Keying Set.");
	RNA_def_function_return(func, parm);

	prop= RNA_def_property(srna, "active", PROP_POINTER, PROP_NONE);
	RNA_def_property_struct_type(prop, "KeyingSet");
	RNA_def_property_flag(prop, PROP_EDITABLE);
	RNA_def_property_pointer_funcs(prop, "rna_Scene_active_keying_set_get", "rna_Scene_active_keying_set_set", NULL, NULL);
	RNA_def_property_ui_text(prop, "Active Keying Set", "Active Keying Set used to insert/delete keyframes");
	RNA_def_property_update(prop, NC_SCENE|ND_KEYINGSET, NULL);
	
	prop= RNA_def_property(srna, "active_index", PROP_INT, PROP_NONE);
	RNA_def_property_int_sdna(prop, NULL, "active_keyingset");
	RNA_def_property_int_funcs(prop, "rna_Scene_active_keying_set_index_get", "rna_Scene_active_keying_set_index_set", NULL);
	RNA_def_property_ui_text(prop, "Active Keying Set Index", "Current Keying Set index (negative for 'builtin' and positive for 'absolute')");
	RNA_def_property_update(prop, NC_SCENE|ND_KEYINGSET, NULL);
}

static void rna_def_scene_keying_sets_all(BlenderRNA *brna, PropertyRNA *cprop)
{
	StructRNA *srna;
	PropertyRNA *prop;
	
	RNA_def_property_srna(cprop, "KeyingSetsAll");
	srna= RNA_def_struct(brna, "KeyingSetsAll", NULL);
	RNA_def_struct_sdna(srna, "Scene");
	RNA_def_struct_ui_text(srna, "Keying Sets All", "All available keying sets");
	
	/* NOTE: no add/remove available here, without screwing up this amalgamated list... */
	
	prop= RNA_def_property(srna, "active", PROP_POINTER, PROP_NONE);
	RNA_def_property_struct_type(prop, "KeyingSet");
	RNA_def_property_flag(prop, PROP_EDITABLE);
	RNA_def_property_pointer_funcs(prop, "rna_Scene_active_keying_set_get", "rna_Scene_active_keying_set_set", NULL, NULL);
	RNA_def_property_ui_text(prop, "Active Keying Set", "Active Keying Set used to insert/delete keyframes");
	RNA_def_property_update(prop, NC_SCENE|ND_KEYINGSET, NULL);
	
	prop= RNA_def_property(srna, "active_index", PROP_INT, PROP_NONE);
	RNA_def_property_int_sdna(prop, NULL, "active_keyingset");
	RNA_def_property_int_funcs(prop, "rna_Scene_active_keying_set_index_get", "rna_Scene_active_keying_set_index_set", NULL);
	RNA_def_property_ui_text(prop, "Active Keying Set Index", "Current Keying Set index (negative for 'builtin' and positive for 'absolute')");
	RNA_def_property_update(prop, NC_SCENE|ND_KEYINGSET, NULL);
}

void RNA_def_scene(BlenderRNA *brna)
{
	StructRNA *srna;
	PropertyRNA *prop;
	FunctionRNA *func;
	
	static EnumPropertyItem audio_distance_model_items[] = {
		{0, "NONE", 0, "None", "No distance attenuation"},
		{1, "INVERSE", 0, "Inverse", "Inverse distance model"},
		{2, "INVERSE_CLAMPED", 0, "Inverse Clamped", "Inverse distance model with clamping"},
		{3, "LINEAR", 0, "Linear", "Linear distance model"},
		{4, "LINEAR_CLAMPED", 0, "Linear Clamped", "Linear distance model with clamping"},
		{5, "EXPONENT", 0, "Exponent", "Exponent distance model"},
		{6, "EXPONENT_CLAMPED", 0, "Exponent Clamped", "Exponent distance model with clamping"},
		{0, NULL, 0, NULL, NULL}};

	static EnumPropertyItem sync_mode_items[] = {
		{0, "NONE", 0, "No Sync", "Do not sync, play every frame"},
		{SCE_FRAME_DROP, "FRAME_DROP", 0, "Frame Dropping", "Drop frames if playback is too slow"},
		{AUDIO_SYNC, "AUDIO_SYNC", 0, "AV-sync", "Sync to audio playback, dropping frames"},
		{0, NULL, 0, NULL, NULL}};

	/* Struct definition */
	srna= RNA_def_struct(brna, "Scene", "ID");
	RNA_def_struct_ui_text(srna, "Scene", "Scene consisting objects and defining time and render related settings");
	RNA_def_struct_ui_icon(srna, ICON_SCENE_DATA);
	RNA_def_struct_clear_flag(srna, STRUCT_ID_REFCOUNT);
	
	/* Global Settings */
	prop= RNA_def_property(srna, "camera", PROP_POINTER, PROP_NONE);
	RNA_def_property_flag(prop, PROP_EDITABLE);
	RNA_def_property_pointer_funcs(prop, NULL, NULL, NULL, "rna_Camera_object_poll");
	RNA_def_property_ui_text(prop, "Camera", "Active camera used for rendering the scene");
	RNA_def_property_update(prop, NC_SCENE|NA_EDITED, "rna_Scene_view3d_update");

	prop= RNA_def_property(srna, "background_set", PROP_POINTER, PROP_NONE);
	RNA_def_property_pointer_sdna(prop, NULL, "set");
	RNA_def_property_struct_type(prop, "Scene");
	RNA_def_property_flag(prop, PROP_EDITABLE|PROP_ID_SELF_CHECK);
	RNA_def_property_pointer_funcs(prop, NULL, "rna_Scene_set_set", NULL, NULL);
	RNA_def_property_ui_text(prop, "Background Scene", "Background set scene");
	RNA_def_property_update(prop, NC_SCENE|NA_EDITED, NULL);

	prop= RNA_def_property(srna, "world", PROP_POINTER, PROP_NONE);
	RNA_def_property_flag(prop, PROP_EDITABLE);
	RNA_def_property_ui_text(prop, "World", "World used for rendering the scene");
	RNA_def_property_update(prop, NC_SCENE|ND_WORLD, NULL);

	prop= RNA_def_property(srna, "cursor_location", PROP_FLOAT, PROP_XYZ_LENGTH);
	RNA_def_property_float_sdna(prop, NULL, "cursor");
	RNA_def_property_ui_text(prop, "Cursor Location", "3D cursor location");
	RNA_def_property_ui_range(prop, -10000.0, 10000.0, 10, 4);
	RNA_def_property_update(prop, NC_WINDOW, NULL);
	
	/* Bases/Objects */
	prop= RNA_def_property(srna, "object_bases", PROP_COLLECTION, PROP_NONE);
	RNA_def_property_collection_sdna(prop, NULL, "base", NULL);
	RNA_def_property_struct_type(prop, "ObjectBase");
	RNA_def_property_ui_text(prop, "Bases", "");
	RNA_def_property_collection_funcs(prop, 0, 0, 0, 0, 0, 0, "rna_Scene_object_bases_lookup_string");
	rna_def_scene_bases(brna, prop);

	prop= RNA_def_property(srna, "objects", PROP_COLLECTION, PROP_NONE);
	RNA_def_property_collection_sdna(prop, NULL, "base", NULL);
	RNA_def_property_struct_type(prop, "Object");
	RNA_def_property_ui_text(prop, "Objects", "");
	RNA_def_property_collection_funcs(prop, 0, 0, 0, "rna_Scene_objects_get", 0, 0, 0);
	rna_def_scene_objects(brna, prop);

	/* Layers */
	prop= RNA_def_property(srna, "layers", PROP_BOOLEAN, PROP_LAYER_MEMBER);
	RNA_def_property_clear_flag(prop, PROP_ANIMATABLE); // this seems to be too much trouble with depsgraph updates/etc. currently (20110420)
	RNA_def_property_boolean_sdna(prop, NULL, "lay", 1);
	RNA_def_property_array(prop, 20);
	RNA_def_property_boolean_funcs(prop, NULL, "rna_Scene_layer_set");
	RNA_def_property_ui_text(prop, "Layers", "Layers visible when rendering the scene");
	RNA_def_property_update(prop, NC_SCENE|ND_LAYER, "rna_Scene_layer_update");
	
	/* Frame Range Stuff */
	prop= RNA_def_property(srna, "frame_current", PROP_INT, PROP_TIME);
	RNA_def_property_clear_flag(prop, PROP_ANIMATABLE);
	RNA_def_property_int_sdna(prop, NULL, "r.cfra");
	RNA_def_property_range(prop, MINAFRAME, MAXFRAME);
	RNA_def_property_int_funcs(prop, NULL, "rna_Scene_current_frame_set", NULL);
	RNA_def_property_ui_text(prop, "Current Frame", "");
	RNA_def_property_flag(prop, PROP_CONTEXT_UPDATE);
	RNA_def_property_update(prop, NC_SCENE|ND_FRAME, "rna_Scene_frame_update");
	
	prop= RNA_def_property(srna, "frame_start", PROP_INT, PROP_TIME);
	RNA_def_property_clear_flag(prop, PROP_ANIMATABLE);
	RNA_def_property_int_sdna(prop, NULL, "r.sfra");
	RNA_def_property_int_funcs(prop, NULL, "rna_Scene_start_frame_set", NULL);
	RNA_def_property_range(prop, MINFRAME, MAXFRAME);
	RNA_def_property_ui_text(prop, "Start Frame", "First frame of the playback/rendering range");
	RNA_def_property_update(prop, NC_SCENE|ND_FRAME_RANGE, NULL);
	
	prop= RNA_def_property(srna, "frame_end", PROP_INT, PROP_TIME);
	RNA_def_property_clear_flag(prop, PROP_ANIMATABLE);
	RNA_def_property_int_sdna(prop, NULL, "r.efra");
	RNA_def_property_int_funcs(prop, NULL, "rna_Scene_end_frame_set", NULL);
	RNA_def_property_range(prop, MINFRAME, MAXFRAME);
	RNA_def_property_ui_text(prop, "End Frame", "Final frame of the playback/rendering range");
	RNA_def_property_update(prop, NC_SCENE|ND_FRAME_RANGE, NULL);
	
	prop= RNA_def_property(srna, "frame_step", PROP_INT, PROP_TIME);
	RNA_def_property_clear_flag(prop, PROP_ANIMATABLE);
	RNA_def_property_int_sdna(prop, NULL, "r.frame_step");
	RNA_def_property_range(prop, 0, MAXFRAME);
	RNA_def_property_ui_range(prop, 1, 100, 1, 0);
	RNA_def_property_ui_text(prop, "Frame Step", "Number of frames to skip forward while rendering/playing back each frame");
	RNA_def_property_update(prop, NC_SCENE|ND_FRAME, NULL);
	
	/* Preview Range (frame-range for UI playback) */
	prop=RNA_def_property(srna, "use_preview_range", PROP_BOOLEAN, PROP_NONE); 
	RNA_def_property_clear_flag(prop, PROP_ANIMATABLE);
	RNA_def_property_boolean_sdna(prop, NULL, "r.flag", SCER_PRV_RANGE);
	RNA_def_property_boolean_funcs(prop, NULL, "rna_Scene_use_preview_range_set");
	RNA_def_property_ui_text(prop, "Use Preview Range", "Use an alternative start/end frame for UI playback, rather than the scene start/end frame");
	RNA_def_property_update(prop, NC_SCENE|ND_FRAME, NULL);
	RNA_def_property_ui_icon(prop, ICON_PREVIEW_RANGE, 0);
	
	prop= RNA_def_property(srna, "frame_preview_start", PROP_INT, PROP_TIME);
	RNA_def_property_clear_flag(prop, PROP_ANIMATABLE);
	RNA_def_property_int_sdna(prop, NULL, "r.psfra");
	RNA_def_property_int_funcs(prop, NULL, "rna_Scene_preview_range_start_frame_set", NULL);
	RNA_def_property_ui_text(prop, "Preview Range Start Frame", "Alternative start frame for UI playback");
	RNA_def_property_update(prop, NC_SCENE|ND_FRAME, NULL);
	
	prop= RNA_def_property(srna, "frame_preview_end", PROP_INT, PROP_TIME);
	RNA_def_property_clear_flag(prop, PROP_ANIMATABLE);
	RNA_def_property_int_sdna(prop, NULL, "r.pefra");
	RNA_def_property_int_funcs(prop, NULL, "rna_Scene_preview_range_end_frame_set", NULL);
	RNA_def_property_ui_text(prop, "Preview Range End Frame", "Alternative end frame for UI playback");
	RNA_def_property_update(prop, NC_SCENE|ND_FRAME, NULL);
	
	/* Stamp */
	prop= RNA_def_property(srna, "use_stamp_note", PROP_STRING, PROP_NONE);
	RNA_def_property_string_sdna(prop, NULL, "r.stamp_udata");
	RNA_def_property_ui_text(prop, "Stamp Note", "User define note for the render stamping");
	RNA_def_property_update(prop, NC_SCENE|ND_RENDER_OPTIONS, NULL);
	
	/* Animation Data (for Scene) */
	rna_def_animdata_common(srna);
	
	/* Readonly Properties */
	prop= RNA_def_property(srna, "is_nla_tweakmode", PROP_BOOLEAN, PROP_NONE);
	RNA_def_property_boolean_sdna(prop, NULL, "flag", SCE_NLA_EDIT_ON);
	RNA_def_property_clear_flag(prop, PROP_EDITABLE); /* DO NOT MAKE THIS EDITABLE, OR NLA EDITOR BREAKS */
	RNA_def_property_ui_text(prop, "NLA TweakMode", "Indicates whether there is any action referenced by NLA being edited. Strictly read-only");
	RNA_def_property_update(prop, NC_SPACE|ND_SPACE_GRAPH, NULL);
	
	/* Frame dropping flag for playback and sync enum */
	prop= RNA_def_property(srna, "use_frame_drop", PROP_BOOLEAN, PROP_NONE);
	RNA_def_property_boolean_sdna(prop, NULL, "flag", SCE_FRAME_DROP);
	RNA_def_property_ui_text(prop, "Frame Dropping", "Play back dropping frames if frame display is too slow");
	RNA_def_property_update(prop, NC_SCENE, NULL);

	prop= RNA_def_property(srna, "sync_mode", PROP_ENUM, PROP_NONE);
	RNA_def_property_enum_funcs(prop, "rna_Scene_sync_mode_get", "rna_Scene_sync_mode_set", NULL);
	RNA_def_property_enum_items(prop, sync_mode_items);
	RNA_def_property_ui_text(prop, "Sync Mode", "How to sync playback");
	RNA_def_property_update(prop, NC_SCENE, NULL);


	/* Nodes (Compositing) */
	prop= RNA_def_property(srna, "node_tree", PROP_POINTER, PROP_NONE);
	RNA_def_property_pointer_sdna(prop, NULL, "nodetree");
	RNA_def_property_ui_text(prop, "Node Tree", "Compositing node tree");

	prop= RNA_def_property(srna, "use_nodes", PROP_BOOLEAN, PROP_NONE);
	RNA_def_property_boolean_sdna(prop, NULL, "use_nodes", 1);
	RNA_def_property_boolean_funcs(prop, NULL, "rna_Scene_use_nodes_set");
	RNA_def_property_ui_text(prop, "Use Nodes", "Enable the compositing node tree");
	RNA_def_property_update(prop, NC_SCENE|ND_RENDER_OPTIONS, NULL);
	
	/* Sequencer */
	prop= RNA_def_property(srna, "sequence_editor", PROP_POINTER, PROP_NONE);
	RNA_def_property_pointer_sdna(prop, NULL, "ed");
	RNA_def_property_struct_type(prop, "SequenceEditor");
	RNA_def_property_ui_text(prop, "Sequence Editor", "");
	
	/* Keying Sets */
	prop= RNA_def_property(srna, "keying_sets", PROP_COLLECTION, PROP_NONE);
	RNA_def_property_collection_sdna(prop, NULL, "keyingsets", NULL);
	RNA_def_property_struct_type(prop, "KeyingSet");
	RNA_def_property_ui_text(prop, "Absolute Keying Sets", "Absolute Keying Sets for this Scene");
	RNA_def_property_update(prop, NC_SCENE|ND_KEYINGSET, NULL);
	rna_def_scene_keying_sets(brna, prop);
	
	prop= RNA_def_property(srna, "keying_sets_all", PROP_COLLECTION, PROP_NONE);
	RNA_def_property_collection_funcs(prop, "rna_Scene_all_keyingsets_begin", "rna_Scene_all_keyingsets_next", "rna_iterator_listbase_end", "rna_iterator_listbase_get", 0, 0, 0);
	RNA_def_property_struct_type(prop, "KeyingSet");
	RNA_def_property_ui_text(prop, "All Keying Sets", "All Keying Sets available for use (Builtins and Absolute Keying Sets for this Scene)");
	RNA_def_property_update(prop, NC_SCENE|ND_KEYINGSET, NULL);
	rna_def_scene_keying_sets_all(brna, prop);
	
	/* Tool Settings */
	prop= RNA_def_property(srna, "tool_settings", PROP_POINTER, PROP_NONE);
	RNA_def_property_flag(prop, PROP_NEVER_NULL);
	RNA_def_property_pointer_sdna(prop, NULL, "toolsettings");
	RNA_def_property_struct_type(prop, "ToolSettings");
	RNA_def_property_ui_text(prop, "Tool Settings", "");

	/* Unit Settings */
	prop= RNA_def_property(srna, "unit_settings", PROP_POINTER, PROP_NONE);
	RNA_def_property_flag(prop, PROP_NEVER_NULL);
	RNA_def_property_pointer_sdna(prop, NULL, "unit");
	RNA_def_property_struct_type(prop, "UnitSettings");
	RNA_def_property_ui_text(prop, "Unit Settings", "Unit editing settings");

	/* Physics Settings */
	prop= RNA_def_property(srna, "gravity", PROP_FLOAT, PROP_ACCELERATION);
	RNA_def_property_float_sdna(prop, NULL, "physics_settings.gravity");
	RNA_def_property_array(prop, 3);
	RNA_def_property_range(prop, -200.0f, 200.0f);
	RNA_def_property_ui_text(prop, "Gravity", "Constant acceleration in a given direction");
	RNA_def_property_update(prop, 0, "rna_Physics_update");

	prop= RNA_def_property(srna, "use_gravity", PROP_BOOLEAN, PROP_NONE);
	RNA_def_property_boolean_sdna(prop, NULL, "physics_settings.flag", PHYS_GLOBAL_GRAVITY);
	RNA_def_property_ui_text(prop, "Global Gravity", "Use global gravity for all dynamics");
	RNA_def_property_update(prop, 0, "rna_Physics_update");
	
	/* Render Data */
	prop= RNA_def_property(srna, "render", PROP_POINTER, PROP_NONE);
	RNA_def_property_flag(prop, PROP_NEVER_NULL);
	RNA_def_property_pointer_sdna(prop, NULL, "r");
	RNA_def_property_struct_type(prop, "RenderSettings");
	RNA_def_property_ui_text(prop, "Render Data", "");
	
	/* Markers */
	prop= RNA_def_property(srna, "timeline_markers", PROP_COLLECTION, PROP_NONE);
	RNA_def_property_collection_sdna(prop, NULL, "markers", NULL);
	RNA_def_property_struct_type(prop, "TimelineMarker");
	RNA_def_property_ui_text(prop, "Timeline Markers", "Markers used in all timelines for the current scene");
	rna_def_timeline_markers(brna, prop);

	/* Audio Settings */
	prop= RNA_def_property(srna, "use_audio", PROP_BOOLEAN, PROP_NONE);
	RNA_def_property_boolean_funcs(prop, "rna_Scene_use_audio_get", "rna_Scene_use_audio_set");
	RNA_def_property_ui_text(prop, "Audio Muted", "Play back of audio from Sequence Editor will be muted");
	RNA_def_property_update(prop, NC_SCENE, NULL);

	prop= RNA_def_property(srna, "use_audio_sync", PROP_BOOLEAN, PROP_NONE);
	RNA_def_property_boolean_sdna(prop, NULL, "audio.flag", AUDIO_SYNC);
	RNA_def_property_ui_text(prop, "Audio Sync", "Play back and sync with audio clock, dropping frames if frame display is too slow");
	RNA_def_property_update(prop, NC_SCENE, NULL);

	prop= RNA_def_property(srna, "use_audio_scrub", PROP_BOOLEAN, PROP_NONE);
	RNA_def_property_boolean_sdna(prop, NULL, "audio.flag", AUDIO_SCRUB);
	RNA_def_property_ui_text(prop, "Audio Scrubbing", "Play audio from Sequence Editor while scrubbing");
	RNA_def_property_update(prop, NC_SCENE, NULL);

	prop= RNA_def_property(srna, "audio_doppler_speed", PROP_FLOAT, PROP_NONE);
	RNA_def_property_float_sdna(prop, NULL, "audio.speed_of_sound");
	RNA_def_property_range(prop, 0.01f, FLT_MAX);
	RNA_def_property_ui_text(prop, "Speed of Sound", "Speed of sound for Doppler effect calculation");
	RNA_def_property_update(prop, NC_SCENE, NULL);

	prop= RNA_def_property(srna, "audio_doppler_factor", PROP_FLOAT, PROP_NONE);
	RNA_def_property_float_sdna(prop, NULL, "audio.doppler_factor");
	RNA_def_property_range(prop, 0.0, FLT_MAX);
	RNA_def_property_ui_text(prop, "Doppler Factor", "Pitch factor for Doppler effect calculation");
	RNA_def_property_update(prop, NC_SCENE, NULL);

	prop= RNA_def_property(srna, "audio_distance_model", PROP_ENUM, PROP_NONE);
	RNA_def_property_enum_bitflag_sdna(prop, NULL, "audio.distance_model");
	RNA_def_property_enum_items(prop, audio_distance_model_items);
	RNA_def_property_ui_text(prop, "Distance Model", "Distance model for distance attenuation calculation");
	RNA_def_property_update(prop, NC_SCENE, NULL);

	/* Game Settings */
	prop= RNA_def_property(srna, "game_settings", PROP_POINTER, PROP_NONE);
	RNA_def_property_flag(prop, PROP_NEVER_NULL);
	RNA_def_property_pointer_sdna(prop, NULL, "gm");
	RNA_def_property_struct_type(prop, "SceneGameData");
	RNA_def_property_ui_text(prop, "Game Data", "");

	/* Statistics */
	func= RNA_def_function(srna, "statistics", "ED_info_stats_string");
	prop= RNA_def_string(func, "statistics", "", 0, "Statistics", "");
	RNA_def_function_return(func, prop);
	
	/* Grease Pencil */
	prop= RNA_def_property(srna, "grease_pencil", PROP_POINTER, PROP_NONE);
	RNA_def_property_pointer_sdna(prop, NULL, "gpd");
	RNA_def_property_flag(prop, PROP_EDITABLE);
	RNA_def_property_struct_type(prop, "GreasePencil");
	RNA_def_property_ui_text(prop, "Grease Pencil Data", "Grease Pencil datablock");
	
	/* Transform Orientations */
	prop= RNA_def_property(srna, "orientations", PROP_COLLECTION, PROP_NONE);
	RNA_def_property_collection_sdna(prop, NULL, "transform_spaces", NULL);
	RNA_def_property_struct_type(prop, "TransformOrientation");
	RNA_def_property_ui_text(prop, "Transform Orientations", "");

	/* Nestled Data  */
	rna_def_tool_settings(brna);
	rna_def_unit_settings(brna);
	rna_def_scene_render_data(brna);
	rna_def_scene_game_data(brna);
	rna_def_scene_render_layer(brna);
	rna_def_transform_orientation(brna);
	
	/* Scene API */
	RNA_api_scene(srna);
}

#endif
<|MERGE_RESOLUTION|>--- conflicted
+++ resolved
@@ -743,16 +743,12 @@
 	return 0;
 }
 
-<<<<<<< HEAD
 static void rna_RenderSettings_engine_update(Main *bmain, Scene *unused, PointerRNA *ptr)
 {
 	ED_render_engine_changed(bmain);
 }
 
-static void rna_Scene_glsl_update(Main *bmain, Scene *unused, PointerRNA *ptr)
-=======
 static void rna_Scene_glsl_update(Main *bmain, Scene *UNUSED(scene_unused), PointerRNA *ptr)
->>>>>>> fbe17e09
 {
 	Scene *scene= (Scene*)ptr->id.data;
 
