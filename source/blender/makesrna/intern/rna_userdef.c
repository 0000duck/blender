--- conflicted
+++ resolved
@@ -214,15 +214,6 @@
 	else G.fileflags &= ~G_FILE_NO_UI;
 }
 
-<<<<<<< HEAD
-=======
-static void rna_userdef_mipmap_update(Main *bmain, Scene *scene, PointerRNA *ptr)
-{
-	GPU_set_mipmap(bmain, !(U.gameflags & USER_DISABLE_MIPMAP));
-	rna_userdef_update(bmain, scene, ptr);
-}
-
->>>>>>> 8a7f3176
 static void rna_userdef_anisotropic_update(Main *bmain, Scene *scene, PointerRNA *ptr)
 {
 	GPU_set_anisotropic(bmain, U.anisotropic_filter);
