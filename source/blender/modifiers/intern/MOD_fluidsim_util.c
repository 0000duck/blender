/*
* $Id$
*
* ***** BEGIN GPL LICENSE BLOCK *****
*
* This program is free software; you can redistribute it and/or
* modify it under the terms of the GNU General Public License
* as published by the Free Software Foundation; either version 2
* of the License, or (at your option) any later version.
*
* This program is distributed in the hope that it will be useful,
* but WITHOUT ANY WARRANTY; without even the implied warranty of
* MERCHANTABILITY or FITNESS FOR A PARTICULAR PURPOSE.  See the
* GNU General Public License for more details.
*
* You should have received a copy of the GNU General Public License
* along with this program; if not, write to the Free Software  Foundation,
* Inc., 51 Franklin Street, Fifth Floor, Boston, MA 02110-1301, USA.
*
* The Original Code is Copyright (C) 2005 by the Blender Foundation.
* All rights reserved.
*
* Contributor(s): Daniel Dunbar
*                 Ton Roosendaal,
*                 Ben Batt,
*                 Brecht Van Lommel,
*                 Campbell Barton
*
* ***** END GPL LICENSE BLOCK *****
*
*/

/** \file blender/modifiers/intern/MOD_fluidsim_util.c
 *  \ingroup modifiers
 */


#include <stddef.h>
#include <zlib.h>

#include "DNA_object_types.h"
#include "DNA_scene_types.h"
#include "DNA_mesh_types.h"
#include "DNA_meshdata_types.h"
#include "DNA_object_types.h"
#include "DNA_object_fluidsim.h"

#include "BLI_blenlib.h"
#include "BLI_math.h"
#include "BLI_utildefines.h"

#include "BKE_main.h"
#include "BKE_fluidsim.h" /* ensure definitions here match */
#include "BKE_cdderivedmesh.h"
#include "BKE_mesh.h"
#include "BKE_utildefines.h"
#include "BKE_global.h" /* G.main->name only */

#include "MOD_fluidsim_util.h"
#include "MOD_modifiertypes.h"

#include "MEM_guardedalloc.h"

// headers for fluidsim bobj meshes
#include "LBM_fluidsim.h"

void fluidsim_init(FluidsimModifierData *fluidmd)
{
#ifndef DISABLE_ELBEEM
	if(fluidmd)
	{
		FluidsimSettings *fss = MEM_callocN(sizeof(FluidsimSettings), "fluidsimsettings");
		
		fluidmd->fss = fss;
		
		if(!fss)
			return;
		
		fss->fmd = fluidmd;
		fss->type = OB_FLUIDSIM_ENABLE;
		fss->show_advancedoptions = 0;

		fss->resolutionxyz = 65;
		fss->previewresxyz = 45;
		fss->realsize = 0.5;
		fss->guiDisplayMode = 2; // preview
		fss->renderDisplayMode = 3; // render

		fss->viscosityMode = 2; // default to water
		fss->viscosityValue = 1.0;
		fss->viscosityExponent = 6;
		
		// dg TODO: change this to []
		fss->gravx = 0.0;
		fss->gravy = 0.0;
		fss->gravz = -9.81;
		fss->animStart = 0.0; 
		fss->animEnd = 4.0;
		fss->gstar = 0.005; // used as normgstar
		fss->maxRefine = -1;
		// maxRefine is set according to resolutionxyz during bake

		// fluid/inflow settings
		// fss->iniVel --> automatically set to 0

		/*  elubie: changed this to default to the same dir as the render output
		to prevent saving to C:\ on Windows */
		BLI_strncpy(fss->surfdataPath, btempdir, FILE_MAX);

		// first init of bounding box
		// no bounding box needed
		
		// todo - reuse default init from elbeem!
		fss->typeFlags = OB_FSBND_PARTSLIP;
		fss->domainNovecgen = 0;
		fss->volumeInitType = 1; // volume
		fss->partSlipValue = 0.2;

		fss->generateTracers = 0;
		fss->generateParticles = 0.0;
		fss->surfaceSmoothing = 1.0;
		fss->surfaceSubdivs = 0.0;
		fss->particleInfSize = 0.0;
		fss->particleInfAlpha = 0.0;
	
		// init fluid control settings
		fss->attractforceStrength = 0.2;
		fss->attractforceRadius = 0.75;
		fss->velocityforceStrength = 0.2;
		fss->velocityforceRadius = 0.75;
		fss->cpsTimeStart = fss->animStart;
		fss->cpsTimeEnd = fss->animEnd;
		fss->cpsQuality = 10.0; // 1.0 / 10.0 => means 0.1 width
		
		/*
		BAD TODO: this is done in buttons_object.c in the moment 
		Mesh *mesh = ob->data;
		// calculate bounding box
		fluid_get_bb(mesh->mvert, mesh->totvert, ob->obmat, fss->bbStart, fss->bbSize);	
		*/
		
		// (ab)used to store velocities
		fss->meshSurfNormals = NULL;
		
		fss->lastgoodframe = -1;
		
		fss->flag |= OB_FLUIDSIM_ACTIVE;

	}
#else
	(void)fluidmd; /* unused */
#endif
	return;
}

void fluidsim_free(FluidsimModifierData *fluidmd)
{
#ifndef DISABLE_ELBEEM
	if(fluidmd)
	{
		if(fluidmd->fss->meshSurfNormals)
		{
			MEM_freeN(fluidmd->fss->meshSurfNormals);
			fluidmd->fss->meshSurfNormals = NULL;
		}
		MEM_freeN(fluidmd->fss);
	}
#else
	(void)fluidmd; /* unused */
#endif
	
	return;
}

#ifndef DISABLE_ELBEEM
/* read .bobj.gz file into a fluidsimDerivedMesh struct */
static DerivedMesh *fluidsim_read_obj(const char *filename)
{
	int wri = 0,i;
	int gotBytes;
	gzFile gzf;
	int numverts = 0, numfaces = 0;
	DerivedMesh *dm = NULL;
	MFace *mf;
	MVert *mv;
	short *normals, *no_s;
	float no[3];

	// ------------------------------------------------
	// get numverts + numfaces first
	// ------------------------------------------------
	gzf = gzopen(filename, "rb");
	if (!gzf)
	{
		return NULL;
	}

	// read numverts
	gotBytes = gzread(gzf, &wri, sizeof(wri));
	numverts = wri;

	// skip verts
	gotBytes = gzseek(gzf, numverts * 3 * sizeof(float), SEEK_CUR) != -1;


	// read number of normals
	if(gotBytes)
		gotBytes = gzread(gzf, &wri, sizeof(wri));

	// skip normals
	gotBytes = gzseek(gzf, numverts * 3 * sizeof(float), SEEK_CUR) != -1;

	/* get no. of triangles */
	if(gotBytes)
		gotBytes = gzread(gzf, &wri, sizeof(wri));
	numfaces = wri;

	gzclose( gzf );
	// ------------------------------------------------

	if(!numfaces || !numverts || !gotBytes)
		return NULL;

	gzf = gzopen(filename, "rb");
	if (!gzf)
	{
		return NULL;
	}

	dm = CDDM_new(numverts, 0, numfaces, 0, 0);

	if(!dm)
	{
		gzclose( gzf );
		return NULL;
	}

	// read numverts
	gotBytes = gzread(gzf, &wri, sizeof(wri));

	// read vertex position from file
	mv = CDDM_get_verts(dm);

	for(i=0; i<numverts; i++, mv++)
		gotBytes = gzread(gzf, mv->co, sizeof(float) * 3);

	// should be the same as numverts
	gotBytes = gzread(gzf, &wri, sizeof(wri));
	if(wri != numverts)
	{
		if(dm)
			dm->release(dm);
		gzclose( gzf );
		return NULL;
	}

	normals = MEM_callocN(sizeof(short) * numverts * 3, "fluid_tmp_normals" );
	if(!normals)
	{
		if(dm)
			dm->release(dm);
		gzclose( gzf );
		return NULL;
	}

	// read normals from file (but don't save them yet)
	for(i=numverts, no_s= normals; i>0; i--, no_s += 3)
	{
		gotBytes = gzread(gzf, no, sizeof(float) * 3);
		normal_float_to_short_v3(no_s, no);
	}

	/* read no. of triangles */
	gotBytes = gzread(gzf, &wri, sizeof(wri));

	if(wri!=numfaces) {
		printf("Fluidsim: error in reading data from file.\n");
		if(dm)
			dm->release(dm);
		gzclose( gzf );
		MEM_freeN(normals);
		return NULL;
	}

	// read triangles from file
<<<<<<< HEAD
	mface = CDDM_get_tessfaces(dm);
	for(i=0; i<numfaces; i++)
=======
	mf = CDDM_get_faces(dm);
	for(i=numfaces; i>0; i--, mf++)
>>>>>>> 2198cfdb
	{
		int face[3];

		gotBytes = gzread(gzf, face, sizeof(int) * 3);

		// check if 3rd vertex has index 0 (not allowed in blender)
		if(face[2])
		{
			mf->v1 = face[0];
			mf->v2 = face[1];
			mf->v3 = face[2];
		}
		else
		{
			mf->v1 = face[1];
			mf->v2 = face[2];
			mf->v3 = face[0];
		}
		mf->v4 = 0;

		test_index_face(mf, NULL, 0, 3);
	}

	gzclose( gzf );

	CDDM_calc_edges(dm);

	CDDM_apply_vert_normals(dm, (short (*)[3])normals);
	MEM_freeN(normals);

	// CDDM_calc_normals(result);

	return dm;
}


void fluid_get_bb(MVert *mvert, int totvert, float obmat[][4],
		 /*RET*/ float start[3], /*RET*/ float size[3] )
{
	float bbsx=0.0, bbsy=0.0, bbsz=0.0;
	float bbex=1.0, bbey=1.0, bbez=1.0;
	int i;
	float vec[3];

	if(totvert == 0) {
		zero_v3(start);
		zero_v3(size);
		return;
	}

	copy_v3_v3(vec, mvert[0].co);
	mul_m4_v3(obmat, vec);
	bbsx = vec[0]; bbsy = vec[1]; bbsz = vec[2];
	bbex = vec[0]; bbey = vec[1]; bbez = vec[2];

	for(i = 1; i < totvert; i++) {
		copy_v3_v3(vec, mvert[i].co);
		mul_m4_v3(obmat, vec);

		if(vec[0] < bbsx){ bbsx= vec[0]; }
		if(vec[1] < bbsy){ bbsy= vec[1]; }
		if(vec[2] < bbsz){ bbsz= vec[2]; }
		if(vec[0] > bbex){ bbex= vec[0]; }
		if(vec[1] > bbey){ bbey= vec[1]; }
		if(vec[2] > bbez){ bbez= vec[2]; }
	}

	// return values...
	if(start) {
		start[0] = bbsx;
		start[1] = bbsy;
		start[2] = bbsz;
	}
	if(size) {
		size[0] = bbex-bbsx;
		size[1] = bbey-bbsy;
		size[2] = bbez-bbsz;
	}
}

//-------------------------------------------------------------------------------
// old interface
//-------------------------------------------------------------------------------

void fluid_estimate_memory(Object *ob, FluidsimSettings *fss, char *value)
{
	Mesh *mesh;

	value[0]= '\0';

	if(ob->type == OB_MESH) {
		/* use mesh bounding box and object scaling */
		mesh= ob->data;

		fluid_get_bb(mesh->mvert, mesh->totvert, ob->obmat, fss->bbStart, fss->bbSize);
		elbeemEstimateMemreq(fss->resolutionxyz, fss->bbSize[0],fss->bbSize[1],fss->bbSize[2], fss->maxRefine, value);
	}
}


/* read zipped fluidsim velocities into the co's of the fluidsimsettings normals struct */
static void fluidsim_read_vel_cache(FluidsimModifierData *fluidmd, DerivedMesh *dm, char *filename)
{
	int wri, i, j;
	float wrf;
	gzFile gzf;
	FluidsimSettings *fss = fluidmd->fss;
	int len = strlen(filename);
	int totvert = dm->getNumVerts(dm);
	float *velarray = NULL;

	// mesh and vverts have to be valid from loading...

	if(fss->meshSurfNormals)
		MEM_freeN(fss->meshSurfNormals);

	if(len<7)
	{
		return;
	}

	if(fss->domainNovecgen>0) return;

	// abusing pointer to hold an array of 3d-velocities
	fss->meshSurfNormals = MEM_callocN(sizeof(float)*3*dm->getNumVerts(dm), "Fluidsim_velocities");
	// abusing pointer to hold an INT
	fss->meshSurface = SET_INT_IN_POINTER(totvert);

	velarray = (float *)fss->meshSurfNormals;

	// .bobj.gz , correct filename
	// 87654321
	filename[len-6] = 'v';
	filename[len-5] = 'e';
	filename[len-4] = 'l';

	gzf = gzopen(filename, "rb");
	if (!gzf)
	{
		MEM_freeN(fss->meshSurfNormals);
		fss->meshSurfNormals = NULL;
		return;
	}

	gzread(gzf, &wri, sizeof( wri ));
	if(wri != totvert)
	{
		MEM_freeN(fss->meshSurfNormals);
		fss->meshSurfNormals = NULL;
		return;
	}

	for(i=0; i<totvert;i++)
	{
		for(j=0; j<3; j++)
		{
			gzread(gzf, &wrf, sizeof( wrf ));
			velarray[3*i + j] = wrf;
		}
	}

	gzclose(gzf);
}

static DerivedMesh *fluidsim_read_cache(DerivedMesh *orgdm, FluidsimModifierData *fluidmd, int framenr, int useRenderParams)
{
	int displaymode = 0;
	int curFrame = framenr - 1 /*scene->r.sfra*/; /* start with 0 at start frame */
	char targetDir[FILE_MAXFILE+FILE_MAXDIR], targetFile[FILE_MAXFILE+FILE_MAXDIR];
	FluidsimSettings *fss = fluidmd->fss;
	DerivedMesh *dm = NULL;
	MFace *mface;
	int numfaces;
	int mat_nr, flag, i;

	if(!useRenderParams) {
		displaymode = fss->guiDisplayMode;
	} else {
		displaymode = fss->renderDisplayMode;
	}

	BLI_strncpy(targetDir, fss->surfdataPath, sizeof(targetDir));

	// use preview or final mesh?
	if(displaymode==1)
	{
		// just display original object
		return NULL;
	}
	else if(displaymode==2)
	{
		strcat(targetDir,"fluidsurface_preview_####");
	}
	else
	{ // 3
		strcat(targetDir,"fluidsurface_final_####");
	}

	BLI_path_abs(targetDir, G.main->name);
	BLI_path_frame(targetDir, curFrame, 0); // fixed #frame-no

	BLI_snprintf(targetFile, sizeof(targetFile), "%s.bobj.gz", targetDir);

	dm = fluidsim_read_obj(targetFile);

	if(!dm)
	{
		// switch, abort background rendering when fluidsim mesh is missing
		const char *strEnvName2 = "BLENDER_ELBEEMBOBJABORT"; // from blendercall.cpp

		if(G.background==1) {
			if(getenv(strEnvName2)) {
				int elevel = atoi(getenv(strEnvName2));
				if(elevel>0) {
					printf("Env. var %s set, fluid sim mesh '%s' not found, aborting render...\n",strEnvName2, targetFile);
					exit(1);
				}
			}
		}

		// display org. object upon failure which is in dm
		return NULL;
	}

	// assign material + flags to new dm
	mface = orgdm->getTessFaceArray(orgdm);
	mat_nr = mface[0].mat_nr;
	flag = mface[0].flag;

	mface = dm->getTessFaceArray(dm);
	numfaces = dm->getNumTessFaces(dm);
	for(i=0; i<numfaces; i++)
	{
		mface[i].mat_nr = mat_nr;
		mface[i].flag = flag;
	}

	// load vertex velocities, if they exist...
	// TODO? use generate flag as loading flag as well?
	// warning, needs original .bobj.gz mesh loading filename
	if(displaymode==3)
	{
		fluidsim_read_vel_cache(fluidmd, dm, targetFile);
	}
	else
	{
		if(fss->meshSurfNormals)
			MEM_freeN(fss->meshSurfNormals);

		fss->meshSurfNormals = NULL;
	}

	return dm;
}
#endif // DISABLE_ELBEEM

DerivedMesh *fluidsimModifier_do(FluidsimModifierData *fluidmd, Scene *scene,
						Object *UNUSED(ob),
						DerivedMesh *dm,
						int useRenderParams, int UNUSED(isFinalCalc))
{
#ifndef DISABLE_ELBEEM
	DerivedMesh *result = NULL;
	int framenr;
	FluidsimSettings *fss = NULL;

	framenr= (int)scene->r.cfra;
	
	// only handle fluidsim domains
	if(fluidmd && fluidmd->fss && (fluidmd->fss->type != OB_FLUIDSIM_DOMAIN))
		return dm;
	
	// sanity check
	if(!fluidmd || (fluidmd && !fluidmd->fss))
		return dm;
	
	fss = fluidmd->fss;
	
	// timescale not supported yet
	// clmd->sim_parms->timescale= timescale;

	// support reversing of baked fluid frames here
	if((fss->flag & OB_FLUIDSIM_REVERSE) && (fss->lastgoodframe >= 0))
	{
		framenr = fss->lastgoodframe - framenr + 1;
		CLAMP(framenr, 1, fss->lastgoodframe);
	}
	
	/* try to read from cache */
	/* if the frame is there, fine, otherwise don't do anything */
	if((result = fluidsim_read_cache(dm, fluidmd, framenr, useRenderParams)))
		return result;
<<<<<<< HEAD
	}
	else
	{	
		// display last known good frame
		if(fss->lastgoodframe >= 0)
		{
			if((result = fluidsim_read_cache(ob, dm, fluidmd, fss->lastgoodframe, useRenderParams))) 
			{
				return result;
			}
			
			// it was supposed to be a valid frame but it isn't!
			fss->lastgoodframe = framenr - 1;
			
			
			// this could be likely the case when you load an old fluidsim
			if((result = fluidsim_read_cache(ob, dm, fluidmd, fss->lastgoodframe, useRenderParams))) 
			{
				return result;
			}
		}
		
		result = CDDM_copy(dm, 1);

		if(result) 
		{
			return result;
		}
	}
=======
>>>>>>> 2198cfdb
	
	return dm;
#else
	/* unused */
	(void)fluidmd;
	(void)scene;
	(void)dm;
	(void)useRenderParams;
	return NULL;
#endif
}<|MERGE_RESOLUTION|>--- conflicted
+++ resolved
@@ -283,13 +283,8 @@
 	}
 
 	// read triangles from file
-<<<<<<< HEAD
-	mface = CDDM_get_tessfaces(dm);
-	for(i=0; i<numfaces; i++)
-=======
-	mf = CDDM_get_faces(dm);
+	mf = CDDM_get_tessfaces(dm);
 	for(i=numfaces; i>0; i--, mf++)
->>>>>>> 2198cfdb
 	{
 		int face[3];
 
@@ -582,38 +577,6 @@
 	/* if the frame is there, fine, otherwise don't do anything */
 	if((result = fluidsim_read_cache(dm, fluidmd, framenr, useRenderParams)))
 		return result;
-<<<<<<< HEAD
-	}
-	else
-	{	
-		// display last known good frame
-		if(fss->lastgoodframe >= 0)
-		{
-			if((result = fluidsim_read_cache(ob, dm, fluidmd, fss->lastgoodframe, useRenderParams))) 
-			{
-				return result;
-			}
-			
-			// it was supposed to be a valid frame but it isn't!
-			fss->lastgoodframe = framenr - 1;
-			
-			
-			// this could be likely the case when you load an old fluidsim
-			if((result = fluidsim_read_cache(ob, dm, fluidmd, fss->lastgoodframe, useRenderParams))) 
-			{
-				return result;
-			}
-		}
-		
-		result = CDDM_copy(dm, 1);
-
-		if(result) 
-		{
-			return result;
-		}
-	}
-=======
->>>>>>> 2198cfdb
 	
 	return dm;
 #else
