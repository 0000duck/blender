/*
 * This program is free software; you can redistribute it and/or
 * modify it under the terms of the GNU General Public License
 * as published by the Free Software Foundation; either version 2
 * of the License, or (at your option) any later version.
 *
 * This program is distributed in the hope that it will be useful,
 * but WITHOUT ANY WARRANTY; without even the implied warranty of
 * MERCHANTABILITY or FITNESS FOR A PARTICULAR PURPOSE.  See the
 * GNU General Public License for more details.
 *
 * You should have received a copy of the GNU General Public License
 * along with this program; if not, write to the Free Software Foundation,
 * Inc., 51 Franklin Street, Fifth Floor, Boston, MA 02110-1301, USA.
 *
 * The Original Code is Copyright (C) 2005 by the Blender Foundation.
 * All rights reserved.
 */

/** \file
 * \ingroup modifiers
 */

#include "BLI_math.h"

#include "BLT_translation.h"

#include "DNA_mesh_types.h"
#include "DNA_meshdata_types.h"
#include "DNA_object_types.h"
#include "DNA_screen_types.h"

#include "BKE_context.h"
#include "BKE_deform.h"
#include "BKE_lib_id.h"
#include "BKE_lib_query.h"
#include "BKE_mesh.h"
#include "BKE_mesh_mirror.h"
#include "BKE_modifier.h"
#include "BKE_screen.h"

#include "UI_interface.h"
#include "UI_resources.h"

#include "RNA_access.h"

#include "bmesh.h"
#include "bmesh_tools.h"

#include "MEM_guardedalloc.h"

#include "DEG_depsgraph_build.h"
#include "DEG_depsgraph_query.h"

#include "MOD_modifiertypes.h"
#include "MOD_ui_common.h"

static void initData(ModifierData *md)
{
  MirrorModifierData *mmd = (MirrorModifierData *)md;

  mmd->flag |= (MOD_MIR_AXIS_X | MOD_MIR_VGROUP);
  mmd->tolerance = 0.001;
  mmd->mirror_ob = NULL;
}

static void foreachObjectLink(ModifierData *md, Object *ob, ObjectWalkFunc walk, void *userData)
{
  MirrorModifierData *mmd = (MirrorModifierData *)md;

  walk(userData, ob, &mmd->mirror_ob, IDWALK_CB_NOP);
}

static void updateDepsgraph(ModifierData *md, const ModifierUpdateDepsgraphContext *ctx)
{
  MirrorModifierData *mmd = (MirrorModifierData *)md;
  if (mmd->mirror_ob != NULL) {
    DEG_add_object_relation(ctx->node, mmd->mirror_ob, DEG_OB_COMP_TRANSFORM, "Mirror Modifier");
    DEG_add_modifier_to_transform_relation(ctx->node, "Mirror Modifier");
  }
}

static Mesh *mirrorModifier__doMirror(MirrorModifierData *mmd,
                                      const ModifierEvalContext *ctx,
                                      Object *ob,
                                      Mesh *mesh)
{
  Mesh *result = mesh;

  /* check which axes have been toggled and mirror accordingly */
  if (mmd->flag & MOD_MIR_AXIS_X) {
    result = BKE_mesh_mirror_apply_mirror_on_axis(mmd, ctx, ob, result, 0);
  }
  if (mmd->flag & MOD_MIR_AXIS_Y) {
    Mesh *tmp = result;
    result = BKE_mesh_mirror_apply_mirror_on_axis(mmd, ctx, ob, result, 1);
    if (tmp != mesh) {
      /* free intermediate results */
      BKE_id_free(NULL, tmp);
    }
  }
  if (mmd->flag & MOD_MIR_AXIS_Z) {
    Mesh *tmp = result;
    result = BKE_mesh_mirror_apply_mirror_on_axis(mmd, ctx, ob, result, 2);
    if (tmp != mesh) {
      /* free intermediate results */
      BKE_id_free(NULL, tmp);
    }
  }

  return result;
}

static Mesh *modifyMesh(ModifierData *md, const ModifierEvalContext *ctx, Mesh *mesh)
{
  Mesh *result;
  MirrorModifierData *mmd = (MirrorModifierData *)md;

  result = mirrorModifier__doMirror(mmd, ctx, ctx->object, mesh);

  if (result != mesh) {
    result->runtime.cd_dirty_vert |= CD_MASK_NORMAL;
  }
  return result;
}

static void panel_draw(const bContext *C, Panel *panel)
{
  uiLayout *row, *col, *sub;
  uiLayout *layout = panel->layout;
  int toggles_flag = UI_ITEM_R_TOGGLE | UI_ITEM_R_FORCE_BLANK_DECORATE;

  PropertyRNA *prop;
  PointerRNA ptr;
  PointerRNA ob_ptr;
  modifier_panel_get_property_pointers(C, panel, &ob_ptr, &ptr);
  modifier_panel_buttons(C, panel);

  col = uiLayoutColumn(layout, false);
  uiLayoutSetPropSep(col, true);

  prop = RNA_struct_find_property(&ptr, "use_axis");
  row = uiLayoutRowWithHeading(col, true, IFACE_("Axis"));
  uiItemFullR(row, &ptr, prop, 0, 0, toggles_flag, IFACE_("X"), ICON_NONE);
  uiItemFullR(row, &ptr, prop, 1, 0, toggles_flag, IFACE_("Y"), ICON_NONE);
  uiItemFullR(row, &ptr, prop, 2, 0, toggles_flag, IFACE_("Z"), ICON_NONE);

  prop = RNA_struct_find_property(&ptr, "use_bisect_axis");
  row = uiLayoutRowWithHeading(col, true, IFACE_("Bisect"));
  uiItemFullR(row, &ptr, prop, 0, 0, toggles_flag, IFACE_("X"), ICON_NONE);
  uiItemFullR(row, &ptr, prop, 1, 0, toggles_flag, IFACE_("Y"), ICON_NONE);
  uiItemFullR(row, &ptr, prop, 2, 0, toggles_flag, IFACE_("Z"), ICON_NONE);

  prop = RNA_struct_find_property(&ptr, "use_bisect_flip_axis");
  row = uiLayoutRowWithHeading(col, true, IFACE_("Flip"));
  uiItemFullR(row, &ptr, prop, 0, 0, toggles_flag, IFACE_("X"), ICON_NONE);
  uiItemFullR(row, &ptr, prop, 1, 0, toggles_flag, IFACE_("Y"), ICON_NONE);
  uiItemFullR(row, &ptr, prop, 2, 0, toggles_flag, IFACE_("Z"), ICON_NONE);

  uiItemS(col);

  uiItemR(col, &ptr, "mirror_object", 0, NULL, ICON_NONE);

  uiItemR(col, &ptr, "use_clip", 0, IFACE_("Clipping"), ICON_NONE);

  row = uiLayoutRowWithHeading(col, true, IFACE_("Merge"));
  uiItemR(row, &ptr, "use_mirror_merge", 0, "", ICON_NONE);
  sub = uiLayoutRow(row, true);
  uiLayoutSetActive(sub, RNA_boolean_get(&ptr, "use_mirror_merge"));
  uiItemR(sub, &ptr, "merge_threshold", 0, "", ICON_NONE);

  modifier_panel_end(layout, &ptr);
}

static void data_panel_draw(const bContext *C, Panel *panel)
{
  uiLayout *col, *row, *sub;
  uiLayout *layout = panel->layout;

  PointerRNA ptr;
  modifier_panel_get_property_pointers(C, panel, NULL, &ptr);

  uiLayoutSetPropSep(layout, true);

  col = uiLayoutColumnWithHeading(layout, false, IFACE_("Mirror U"));
  row = uiLayoutRow(col, true);
  uiLayoutSetPropDecorate(row, false);
  sub = uiLayoutRow(row, true);
  uiItemR(sub, &ptr, "use_mirror_u", 0, "", ICON_NONE);
  sub = uiLayoutRow(sub, true);
  uiLayoutSetActive(sub, RNA_boolean_get(&ptr, "use_mirror_u"));
  uiItemR(sub, &ptr, "mirror_offset_u", UI_ITEM_R_SLIDER, "", ICON_NONE);
  uiItemDecoratorR(row, &ptr, "mirror_offset_v", 0);

  col = uiLayoutColumnWithHeading(layout, false, "V");
  row = uiLayoutRow(col, true);
  uiLayoutSetPropDecorate(row, false);
  sub = uiLayoutRow(row, true);
  uiItemR(sub, &ptr, "use_mirror_v", 0, "", ICON_NONE);
  sub = uiLayoutRow(sub, true);
  uiLayoutSetActive(sub, RNA_boolean_get(&ptr, "use_mirror_v"));
  uiItemR(sub, &ptr, "mirror_offset_v", UI_ITEM_R_SLIDER, "", ICON_NONE);
  uiItemDecoratorR(row, &ptr, "mirror_offset_v", 0);

  uiItemR(layout, &ptr, "use_mirror_vertex_groups", 0, IFACE_("Vertex Groups"), ICON_NONE);
<<<<<<< HEAD
=======
  uiItemR(layout, &ptr, "use_mirror_udim", 0, IFACE_("Flip UDIM"), ICON_NONE);
>>>>>>> 686eaad8
}

static void panelRegister(ARegionType *region_type)
{
  PanelType *panel_type = modifier_panel_register(region_type, eModifierType_Mirror, panel_draw);
  modifier_subpanel_register(region_type, "data", "Data", NULL, data_panel_draw, panel_type);
}

ModifierTypeInfo modifierType_Mirror = {
    /* name */ "Mirror",
    /* structName */ "MirrorModifierData",
    /* structSize */ sizeof(MirrorModifierData),
    /* type */ eModifierTypeType_Constructive,
    /* flags */ eModifierTypeFlag_AcceptsMesh | eModifierTypeFlag_SupportsMapping |
        eModifierTypeFlag_SupportsEditmode | eModifierTypeFlag_EnableInEditmode |
        eModifierTypeFlag_AcceptsCVs |
        /* this is only the case when 'MOD_MIR_VGROUP' is used */
        eModifierTypeFlag_UsesPreview,

    /* copyData */ BKE_modifier_copydata_generic,

    /* deformVerts */ NULL,
    /* deformMatrices */ NULL,
    /* deformVertsEM */ NULL,
    /* deformMatricesEM */ NULL,
    /* modifyMesh */ modifyMesh,
    /* modifyHair */ NULL,
    /* modifyPointCloud */ NULL,
    /* modifyVolume */ NULL,

    /* initData */ initData,
    /* requiredDataMask */ NULL,
    /* freeData */ NULL,
    /* isDisabled */ NULL,
    /* updateDepsgraph */ updateDepsgraph,
    /* dependsOnTime */ NULL,
    /* dependsOnNormals */ NULL,
    /* foreachObjectLink */ foreachObjectLink,
    /* foreachIDLink */ NULL,
    /* foreachTexLink */ NULL,
    /* freeRuntimeData */ NULL,
    /* panelRegister */ panelRegister,
};<|MERGE_RESOLUTION|>--- conflicted
+++ resolved
@@ -203,10 +203,7 @@
   uiItemDecoratorR(row, &ptr, "mirror_offset_v", 0);
 
   uiItemR(layout, &ptr, "use_mirror_vertex_groups", 0, IFACE_("Vertex Groups"), ICON_NONE);
-<<<<<<< HEAD
-=======
   uiItemR(layout, &ptr, "use_mirror_udim", 0, IFACE_("Flip UDIM"), ICON_NONE);
->>>>>>> 686eaad8
 }
 
 static void panelRegister(ARegionType *region_type)
