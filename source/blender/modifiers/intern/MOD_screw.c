/*
 * ***** BEGIN GPL LICENSE BLOCK *****
 *
 * This program is free software; you can redistribute it and/or
 * modify it under the terms of the GNU General Public License
 * as published by the Free Software Foundation; either version 2
 * of the License, or (at your option) any later version.
 *
 * This program is distributed in the hope that it will be useful,
 * but WITHOUT ANY WARRANTY; without even the implied warranty of
 * MERCHANTABILITY or FITNESS FOR A PARTICULAR PURPOSE.  See the
 * GNU General Public License for more details.
 *
 * You should have received a copy of the GNU General Public License
 * along with this program; if not, write to the Free Software  Foundation,
 * Inc., 51 Franklin Street, Fifth Floor, Boston, MA 02110-1301, USA.
 *
 * The Original Code is Copyright (C) 2005 by the Blender Foundation.
 * All rights reserved.
 *
 * Contributor(s): Daniel Dunbar
 *                 Ton Roosendaal,
 *                 Ben Batt,
 *                 Brecht Van Lommel,
 *                 Campbell Barton
 *
 * ***** END GPL LICENSE BLOCK *****
 *
 */

/** \file blender/modifiers/intern/MOD_screw.c
 *  \ingroup modifiers
 */


/* Screw modifier: revolves the edges about an axis */
#include <limits.h>

#include "DNA_meshdata_types.h"
#include "DNA_object_types.h"

#include "BLI_math.h"
#include "BLI_alloca.h"
#include "BLI_utildefines.h"

#include "BKE_cdderivedmesh.h"
#include "BKE_library_query.h"

#include "DEG_depsgraph_build.h"

#include "MOD_modifiertypes.h"
#include "MEM_guardedalloc.h"

#include "BLI_strict_flags.h"

/* used for gathering edge connectivity */
typedef struct ScrewVertConnect {
	float dist;  /* distance from the center axis */
	float co[3]; /* loaction relative to the transformed axis */
	float no[3]; /* calc normal of the vertex */
	unsigned int v[2]; /* 2  verts on either side of this one */
	MEdge *e[2]; /* edges on either side, a bit of a waste since each edge ref's 2 edges */
	char flag;
} ScrewVertConnect;

typedef struct ScrewVertIter {
	ScrewVertConnect *v_array;
	ScrewVertConnect *v_poin;
	unsigned int v, v_other;
	MEdge *e;
} ScrewVertIter;

#define SV_UNUSED (UINT_MAX)
#define SV_INVALID ((UINT_MAX) - 1)
#define SV_IS_VALID(v) ((v) < SV_INVALID)

static void screwvert_iter_init(ScrewVertIter *iter, ScrewVertConnect *array, unsigned int v_init, unsigned int dir)
{
	iter->v_array = array;
	iter->v = v_init;

	if (SV_IS_VALID(v_init)) {
		iter->v_poin = &array[v_init];
		iter->v_other = iter->v_poin->v[dir];
		iter->e = iter->v_poin->e[!dir];
	}
	else {
		iter->v_poin = NULL;
		iter->e = NULL;
	}
}	


static void screwvert_iter_step(ScrewVertIter *iter)
{
	if (iter->v_poin->v[0] == iter->v_other) {
		iter->v_other = iter->v;
		iter->v = iter->v_poin->v[1];
	}
	else if (iter->v_poin->v[1] == iter->v_other) {
		iter->v_other = iter->v;
		iter->v = iter->v_poin->v[0];
	}
	if (SV_IS_VALID(iter->v)) {
		iter->v_poin = &iter->v_array[iter->v];
		iter->e = iter->v_poin->e[(iter->v_poin->e[0] == iter->e)];
	}
	else {
		iter->e = NULL;
		iter->v_poin = NULL;
	}
}

static DerivedMesh *dm_remove_doubles_on_axis(
        DerivedMesh *result, MVert *mvert_new, const uint totvert, const uint step_tot,
        const float axis_vec[3], const float axis_offset[3], const float merge_threshold)
{
	const float merge_threshold_sq = SQUARE(merge_threshold);
	const bool use_offset = axis_offset != NULL;
	uint tot_doubles = 0;
	for (uint i = 0; i < totvert; i += 1) {
		float axis_co[3];
		if (use_offset) {
			float offset_co[3];
			sub_v3_v3v3(offset_co, mvert_new[i].co, axis_offset);
			project_v3_v3v3_normalized(axis_co, offset_co, axis_vec);
			add_v3_v3(axis_co, axis_offset);
		}
		else {
			project_v3_v3v3_normalized(axis_co, mvert_new[i].co, axis_vec);
		}
		const float dist_sq = len_squared_v3v3(axis_co, mvert_new[i].co);
		if (dist_sq <= merge_threshold_sq) {
			mvert_new[i].flag |= ME_VERT_TMP_TAG;
			tot_doubles += 1;
			copy_v3_v3(mvert_new[i].co, axis_co);
		}
	}

	if (tot_doubles != 0) {
		uint tot = totvert * step_tot;
		int *full_doubles_map = MEM_malloc_arrayN(tot, sizeof(int), __func__);
		copy_vn_i(full_doubles_map, (int)tot, -1);

		uint tot_doubles_left = tot_doubles;
		for (uint i = 0; i < totvert; i += 1) {
			if (mvert_new[i].flag & ME_VERT_TMP_TAG) {
				int *doubles_map = &full_doubles_map[totvert + i] ;
				for (uint step = 1; step < step_tot; step += 1) {
					*doubles_map = (int)i;
					doubles_map += totvert;
				}
				tot_doubles_left -= 1;
				if (tot_doubles_left == 0) {
					break;
				}
			}
		}
		result = CDDM_merge_verts(result, full_doubles_map, (int)(tot_doubles * (step_tot - 1)), CDDM_MERGE_VERTS_DUMP_IF_MAPPED);
		MEM_freeN(full_doubles_map);
	}
	return result;
}

static void initData(ModifierData *md)
{
	ScrewModifierData *ltmd = (ScrewModifierData *) md;
	ltmd->ob_axis = NULL;
	ltmd->angle = (float)(M_PI * 2.0);
	ltmd->axis = 2;
	ltmd->flag = MOD_SCREW_SMOOTH_SHADING;
	ltmd->steps = 16;
	ltmd->render_steps = 16;
	ltmd->iter = 1;
	ltmd->merge_dist = 0.01f;
}

static void copyData(ModifierData *md, ModifierData *target)
{
#if 0
	ScrewModifierData *sltmd = (ScrewModifierData *) md;
	ScrewModifierData *tltmd = (ScrewModifierData *) target;
#endif
	modifier_copyData_generic(md, target);
}

static DerivedMesh *applyModifier(ModifierData *md, const struct EvaluationContext *UNUSED(eval_ctx),
                                  Object *ob, DerivedMesh *derivedData,
                                  ModifierApplyFlag flag)
{
	DerivedMesh *dm = derivedData;
	DerivedMesh *result;
	ScrewModifierData *ltmd = (ScrewModifierData *) md;
	const bool use_render_params = (flag & MOD_APPLY_RENDER) != 0;
	
	int *origindex;
	int mpoly_index = 0;
	unsigned int step;
	unsigned int i, j;
	unsigned int i1, i2;
	unsigned int step_tot = use_render_params ? ltmd->render_steps : ltmd->steps;
	const bool do_flip = (ltmd->flag & MOD_SCREW_NORMAL_FLIP) != 0;

	const int quad_ord[4] = {
	    do_flip ? 3 : 0,
	    do_flip ? 2 : 1,
	    do_flip ? 1 : 2,
	    do_flip ? 0 : 3,
	};
	const int quad_ord_ofs[4] = {
	    do_flip ? 2 : 0,
	    1,
	    do_flip ? 0 : 2,
	    3,
	};

	unsigned int maxVerts = 0, maxEdges = 0, maxPolys = 0;
	const unsigned int totvert = (unsigned int)dm->getNumVerts(dm);
	const unsigned int totedge = (unsigned int)dm->getNumEdges(dm);
	const unsigned int totpoly = (unsigned int)dm->getNumPolys(dm);

	unsigned int *edge_poly_map = NULL;  /* orig edge to orig poly */
	unsigned int *vert_loop_map = NULL;  /* orig vert to orig loop */

	/* UV Coords */
	const unsigned int mloopuv_layers_tot = (unsigned int)CustomData_number_of_layers(&dm->loopData, CD_MLOOPUV);
	MLoopUV **mloopuv_layers = BLI_array_alloca(mloopuv_layers, mloopuv_layers_tot);
	float uv_u_scale;
	float uv_v_minmax[2] = {FLT_MAX, -FLT_MAX};
	float uv_v_range_inv;
	float uv_axis_plane[4];

	char axis_char = 'X';
	bool close;
	float angle = ltmd->angle;
	float screw_ofs = ltmd->screw_ofs;
	float axis_vec[3] = {0.0f, 0.0f, 0.0f};
	float tmp_vec1[3], tmp_vec2[3]; 
	float mat3[3][3];
	float mtx_tx[4][4]; /* transform the coords by an object relative to this objects transformation */
	float mtx_tx_inv[4][4]; /* inverted */
	float mtx_tmp_a[4][4];
	
	unsigned int vc_tot_linked = 0;
	short other_axis_1, other_axis_2;
	const float *tmpf1, *tmpf2;

	unsigned int edge_offset;
	
	MPoly *mpoly_orig, *mpoly_new, *mp_new;
	MLoop *mloop_orig, *mloop_new, *ml_new;
	MEdge *medge_orig, *med_orig, *med_new, *med_new_firstloop, *medge_new;
	MVert *mvert_new, *mvert_orig, *mv_orig, *mv_new, *mv_new_base;

	ScrewVertConnect *vc, *vc_tmp, *vert_connect = NULL;

	const char mpoly_flag = (ltmd->flag & MOD_SCREW_SMOOTH_SHADING) ? ME_SMOOTH : 0;

	/* don't do anything? */
	if (!totvert)
		return CDDM_from_template(dm, 0, 0, 0, 0, 0);

	switch (ltmd->axis) {
		case 0:
			other_axis_1 = 1;
			other_axis_2 = 2;
			break;
		case 1:
			other_axis_1 = 0;
			other_axis_2 = 2;
			break;
		default: /* 2, use default to quiet warnings */
			other_axis_1 = 0;
			other_axis_2 = 1;
			break;
	}

	axis_vec[ltmd->axis] = 1.0f;

	if (ltmd->ob_axis) {
		/* calc the matrix relative to the axis object */
		invert_m4_m4(mtx_tmp_a, ob->obmat);
		copy_m4_m4(mtx_tx_inv, ltmd->ob_axis->obmat);
		mul_m4_m4m4(mtx_tx, mtx_tmp_a, mtx_tx_inv);

		/* calc the axis vec */
		mul_mat3_m4_v3(mtx_tx, axis_vec); /* only rotation component */
		normalize_v3(axis_vec);

		/* screw */
		if (ltmd->flag & MOD_SCREW_OBJECT_OFFSET) {
			/* find the offset along this axis relative to this objects matrix */
			float totlen = len_v3(mtx_tx[3]);

			if (totlen != 0.0f) {
				float zero[3] = {0.0f, 0.0f, 0.0f};
				float cp[3];
				screw_ofs = closest_to_line_v3(cp, mtx_tx[3], zero, axis_vec);
			}
			else {
				screw_ofs = 0.0f;
			}
		}

		/* angle */

#if 0   /* cant incluide this, not predictable enough, though quite fun. */
		if (ltmd->flag & MOD_SCREW_OBJECT_ANGLE) {
			float mtx3_tx[3][3];
			copy_m3_m4(mtx3_tx, mtx_tx);

			float vec[3] = {0, 1, 0};
			float cross1[3];
			float cross2[3];
			cross_v3_v3v3(cross1, vec, axis_vec);

			mul_v3_m3v3(cross2, mtx3_tx, cross1);
			{
				float c1[3];
				float c2[3];
				float axis_tmp[3];

				cross_v3_v3v3(c1, cross2, axis_vec);
				cross_v3_v3v3(c2, axis_vec, c1);


				angle = angle_v3v3(cross1, c2);

				cross_v3_v3v3(axis_tmp, cross1, c2);
				normalize_v3(axis_tmp);

				if (len_v3v3(axis_tmp, axis_vec) > 1.0f)
					angle = -angle;

			}
		}
#endif
	}
	else {
		/* exis char is used by i_rotate*/
		axis_char = (char)(axis_char + ltmd->axis); /* 'X' + axis */

		/* useful to be able to use the axis vec in some cases still */
		zero_v3(axis_vec);
		axis_vec[ltmd->axis] = 1.0f;
	}

	/* apply the multiplier */
	angle *= (float)ltmd->iter;
	screw_ofs *= (float)ltmd->iter;
	uv_u_scale = 1.0f / (float)(step_tot);

	/* multiplying the steps is a bit tricky, this works best */
	step_tot = ((step_tot + 1) * ltmd->iter) - (ltmd->iter - 1);

	/* will the screw be closed?
	 * Note! smaller then FLT_EPSILON * 100 gives problems with float precision so its never closed. */
	if (fabsf(screw_ofs) <= (FLT_EPSILON * 100.0f) &&
	    fabsf(fabsf(angle) - ((float)M_PI * 2.0f)) <= (FLT_EPSILON * 100.0f))
	{
		close = 1;
		step_tot--;
		if (step_tot < 3) step_tot = 3;
	
		maxVerts = totvert  * step_tot;   /* -1 because we're joining back up */
		maxEdges = (totvert * step_tot) + /* these are the edges between new verts */
		           (totedge * step_tot);  /* -1 because vert edges join */
		maxPolys = totedge * step_tot;

		screw_ofs = 0.0f;
	}
	else {
		close = 0;
		if (step_tot < 3) step_tot = 3;

		maxVerts =  totvert  * step_tot; /* -1 because we're joining back up */
		maxEdges =  (totvert * (step_tot - 1)) + /* these are the edges between new verts */
		           (totedge * step_tot);  /* -1 because vert edges join */
		maxPolys =  totedge * (step_tot - 1);
	}

	if ((ltmd->flag & MOD_SCREW_UV_STRETCH_U) == 0) {
		uv_u_scale = (uv_u_scale / (float)ltmd->iter) * (angle / ((float)M_PI * 2.0f));
	}
	
	result = CDDM_from_template(dm, (int)maxVerts, (int)maxEdges, 0, (int)maxPolys * 4, (int)maxPolys);
	
	/* copy verts from mesh */
	mvert_orig =    dm->getVertArray(dm);
	medge_orig =    dm->getEdgeArray(dm);
	
	mvert_new =     result->getVertArray(result);
	mpoly_new =     result->getPolyArray(result);
	mloop_new =     result->getLoopArray(result);
	medge_new =     result->getEdgeArray(result);

	if (!CustomData_has_layer(&result->polyData, CD_ORIGINDEX)) {
		CustomData_add_layer(&result->polyData, CD_ORIGINDEX, CD_CALLOC, NULL, (int)maxPolys);
	}

	origindex = CustomData_get_layer(&result->polyData, CD_ORIGINDEX);

	DM_copy_vert_data(dm, result, 0, 0, (int)totvert); /* copy first otherwise this overwrites our own vertex normals */

	if (mloopuv_layers_tot) {
		float zero_co[3] = {0};
		plane_from_point_normal_v3(uv_axis_plane, zero_co, axis_vec);
	}

	if (mloopuv_layers_tot) {
		unsigned int uv_lay;
		for (uv_lay = 0; uv_lay < mloopuv_layers_tot; uv_lay++) {
			mloopuv_layers[uv_lay] = CustomData_get_layer_n(&result->loopData, CD_MLOOPUV, (int)uv_lay);
		}

		if (ltmd->flag & MOD_SCREW_UV_STRETCH_V) {
			for (i = 0, mv_orig = mvert_orig; i < totvert; i++, mv_orig++) {
				const float v = dist_signed_squared_to_plane_v3(mv_orig->co, uv_axis_plane);
				uv_v_minmax[0] = min_ff(v, uv_v_minmax[0]);
				uv_v_minmax[1] = max_ff(v, uv_v_minmax[1]);
			}
			uv_v_minmax[0] = sqrtf_signed(uv_v_minmax[0]);
			uv_v_minmax[1] = sqrtf_signed(uv_v_minmax[1]);
		}

		uv_v_range_inv = uv_v_minmax[1] - uv_v_minmax[0];
		uv_v_range_inv = uv_v_range_inv ? 1.0f / uv_v_range_inv : 0.0f;
	}

	/* Set the locations of the first set of verts */
	
	mv_new = mvert_new;
	mv_orig = mvert_orig;
	
	/* Copy the first set of edges */
	med_orig = medge_orig;
	med_new = medge_new;
	for (i = 0; i < totedge; i++, med_orig++, med_new++) {
		med_new->v1 = med_orig->v1;
		med_new->v2 = med_orig->v2;
		med_new->crease = med_orig->crease;
		med_new->flag = med_orig->flag &  ~ME_LOOSEEDGE;
	}
	
	/* build polygon -> edge map */
	if (totpoly) {
		MPoly *mp_orig;

		mpoly_orig = dm->getPolyArray(dm);
		mloop_orig = dm->getLoopArray(dm);
		edge_poly_map = MEM_malloc_arrayN(totedge, sizeof(*edge_poly_map), __func__);
		memset(edge_poly_map, 0xff, sizeof(*edge_poly_map) * totedge);

		vert_loop_map = MEM_malloc_arrayN(totvert, sizeof(*vert_loop_map), __func__);
		memset(vert_loop_map, 0xff, sizeof(*vert_loop_map) * totvert);

		for (i = 0, mp_orig = mpoly_orig; i < totpoly; i++, mp_orig++) {
			unsigned int loopstart = (unsigned int)mp_orig->loopstart;
			unsigned int loopend = loopstart + (unsigned int)mp_orig->totloop;

			MLoop *ml_orig = &mloop_orig[loopstart];
			unsigned int k;
			for (k = loopstart; k < loopend; k++, ml_orig++) {
				edge_poly_map[ml_orig->e] = i;
				vert_loop_map[ml_orig->v] = k;

				/* also order edges based on faces */
				if (medge_new[ml_orig->e].v1 != ml_orig->v) {
					SWAP(unsigned int, medge_new[ml_orig->e].v1, medge_new[ml_orig->e].v2);
				}
			}
		}
	}

	if (ltmd->flag & MOD_SCREW_NORMAL_CALC) {
		/*
		 * Normal Calculation (for face flipping)
		 * Sort edge verts for correct face flipping
		 * NOT REALLY NEEDED but face flipping is nice.
		 *
		 * */


		/* Notice!
		 *
		 * Since we are only ordering the edges here it can avoid mallocing the
		 * extra space by abusing the vert array before its filled with new verts.
		 * The new array for vert_connect must be at least sizeof(ScrewVertConnect) * totvert
		 * and the size of our resulting meshes array is sizeof(MVert) * totvert * 3
		 * so its safe to use the second 2 thrids of MVert the array for vert_connect,
		 * just make sure ScrewVertConnect struct is no more than twice as big as MVert,
		 * at the moment there is no chance of that being a problem,
		 * unless MVert becomes half its current size.
		 *
		 * once the edges are ordered, vert_connect is not needed and it can be used for verts
		 *
		 * This makes the modifier faster with one less alloc.
		 */

		vert_connect = MEM_malloc_arrayN(totvert, sizeof(ScrewVertConnect), "ScrewVertConnect");
		//vert_connect = (ScrewVertConnect *) &medge_new[totvert];  /* skip the first slice of verts */
		vc = vert_connect;

		/* Copy Vert Locations */
		/* - We can do this in a later loop - only do here if no normal calc */
		if (!totedge) {
			for (i = 0; i < totvert; i++, mv_orig++, mv_new++) {
				copy_v3_v3(mv_new->co, mv_orig->co);
				normalize_v3_v3(vc->no, mv_new->co); /* no edges- this is really a dummy normal */
			}
		}
		else {
			/*printf("\n\n\n\n\nStarting Modifier\n");*/
			/* set edge users */
			med_new = medge_new;
			mv_new = mvert_new;

			if (ltmd->ob_axis) {
				/*mtx_tx is initialized early on */
				for (i = 0; i < totvert; i++, mv_new++, mv_orig++, vc++) {
					vc->co[0] = mv_new->co[0] = mv_orig->co[0];
					vc->co[1] = mv_new->co[1] = mv_orig->co[1];
					vc->co[2] = mv_new->co[2] = mv_orig->co[2];

					vc->flag = 0;
					vc->e[0] = vc->e[1] = NULL;
					vc->v[0] = vc->v[1] = SV_UNUSED;

					mul_m4_v3(mtx_tx, vc->co);
					/* length in 2d, don't sqrt because this is only for comparison */
					vc->dist = vc->co[other_axis_1] * vc->co[other_axis_1] +
					           vc->co[other_axis_2] * vc->co[other_axis_2];

					/* printf("location %f %f %f -- %f\n", vc->co[0], vc->co[1], vc->co[2], vc->dist);*/
				}
			}
			else {
				for (i = 0; i < totvert; i++, mv_new++, mv_orig++, vc++) {
					vc->co[0] = mv_new->co[0] = mv_orig->co[0];
					vc->co[1] = mv_new->co[1] = mv_orig->co[1];
					vc->co[2] = mv_new->co[2] = mv_orig->co[2];

					vc->flag = 0;
					vc->e[0] = vc->e[1] = NULL;
					vc->v[0] = vc->v[1] = SV_UNUSED;

					/* length in 2d, don't sqrt because this is only for comparison */
					vc->dist = vc->co[other_axis_1] * vc->co[other_axis_1] +
					           vc->co[other_axis_2] * vc->co[other_axis_2];

					/* printf("location %f %f %f -- %f\n", vc->co[0], vc->co[1], vc->co[2], vc->dist);*/
				}
			}

			/* this loop builds connectivity info for verts */
			for (i = 0; i < totedge; i++, med_new++) {
				vc = &vert_connect[med_new->v1];

				if (vc->v[0] == SV_UNUSED) { /* unused */
					vc->v[0] = med_new->v2;
					vc->e[0] = med_new;
				}
				else if (vc->v[1] == SV_UNUSED) {
					vc->v[1] = med_new->v2;
					vc->e[1] = med_new;
				}
				else {
					vc->v[0] = vc->v[1] = SV_INVALID; /* error value  - don't use, 3 edges on vert */
				}

				vc = &vert_connect[med_new->v2];

				/* same as above but swap v1/2 */
				if (vc->v[0] == SV_UNUSED) { /* unused */
					vc->v[0] = med_new->v1;
					vc->e[0] = med_new;
				}
				else if (vc->v[1] == SV_UNUSED) {
					vc->v[1] = med_new->v1;
					vc->e[1] = med_new;
				}
				else {
					vc->v[0] = vc->v[1] = SV_INVALID; /* error value  - don't use, 3 edges on vert */
				}
			}

			/* find the first vert */
			vc = vert_connect;
			for (i = 0; i < totvert; i++, vc++) {
				/* Now do search for connected verts, order all edges and flip them
				 * so resulting faces are flipped the right way */
				vc_tot_linked = 0; /* count the number of linked verts for this loop */
				if (vc->flag == 0) {
					unsigned int v_best = SV_UNUSED, ed_loop_closed = 0; /* vert and vert new */
					ScrewVertIter lt_iter;
					float fl = -1.0f;

					/* compiler complains if not initialized, but it should be initialized below */
					bool ed_loop_flip = false;

					/*printf("Loop on connected vert: %i\n", i);*/

					for (j = 0; j < 2; j++) {
						/*printf("\tSide: %i\n", j);*/
						screwvert_iter_init(&lt_iter, vert_connect, i, j);
						if (j == 1) {
							screwvert_iter_step(&lt_iter);
						}
						while (lt_iter.v_poin) {
							/*printf("\t\tVERT: %i\n", lt_iter.v);*/
							if (lt_iter.v_poin->flag) {
								/*printf("\t\t\tBreaking Found end\n");*/
								//endpoints[0] = endpoints[1] = SV_UNUSED;
								ed_loop_closed = 1; /* circle */
								break;
							}
							lt_iter.v_poin->flag = 1;
							vc_tot_linked++;
							/*printf("Testing 2 floats %f : %f\n", fl, lt_iter.v_poin->dist);*/
							if (fl <= lt_iter.v_poin->dist) {
								fl = lt_iter.v_poin->dist;
								v_best = lt_iter.v;
								/*printf("\t\t\tVERT BEST: %i\n", v_best);*/
							}
							screwvert_iter_step(&lt_iter);
							if (!lt_iter.v_poin) {
								/*printf("\t\t\tFound End Also Num %i\n", j);*/
								/*endpoints[j] = lt_iter.v_other;*/ /* other is still valid */
								break;
							}
						}
					}

					/* now we have a collection of used edges. flip their edges the right way*/
					/*if (v_best != SV_UNUSED) - */

					/*printf("Done Looking - vc_tot_linked: %i\n", vc_tot_linked);*/

					if (vc_tot_linked > 1) {
						float vf_1, vf_2, vf_best;

						vc_tmp = &vert_connect[v_best];

						tmpf1 = vert_connect[vc_tmp->v[0]].co;
						tmpf2 = vert_connect[vc_tmp->v[1]].co;


						/* edge connects on each side! */
						if (SV_IS_VALID(vc_tmp->v[0]) && SV_IS_VALID(vc_tmp->v[1])) {
							/*printf("Verts on each side (%i %i)\n", vc_tmp->v[0], vc_tmp->v[1]);*/
							/* find out which is higher */

							vf_1 = tmpf1[ltmd->axis];
							vf_2 = tmpf2[ltmd->axis];
							vf_best = vc_tmp->co[ltmd->axis];

							if (vf_1 < vf_best && vf_best < vf_2) {
								ed_loop_flip = 0;
							}
							else if (vf_1 > vf_best && vf_best > vf_2) {
								ed_loop_flip = 1;
							}
							else {
								/* not so simple to work out which edge is higher */
								sub_v3_v3v3(tmp_vec1, tmpf1, vc_tmp->co);
								sub_v3_v3v3(tmp_vec2, tmpf2, vc_tmp->co);
								normalize_v3(tmp_vec1);
								normalize_v3(tmp_vec2);

								if (tmp_vec1[ltmd->axis] < tmp_vec2[ltmd->axis]) {
									ed_loop_flip = 1;
								}
								else {
									ed_loop_flip = 0;
								}
							}
						}
						else if (SV_IS_VALID(vc_tmp->v[0])) { /*vertex only connected on 1 side */
							/*printf("Verts on ONE side (%i %i)\n", vc_tmp->v[0], vc_tmp->v[1]);*/
							if (tmpf1[ltmd->axis] < vc_tmp->co[ltmd->axis]) { /* best is above */
								ed_loop_flip = 1;
							}
							else { /* best is below or even... in even case we cant know whet  to do. */
								ed_loop_flip = 0;
							}

						}
#if 0
						else {
							printf("No Connected ___\n");
						}
#endif

						/*printf("flip direction %i\n", ed_loop_flip);*/


						/* switch the flip option if set
						 * note: flip is now done at face level so copying vgroup slizes is easier */
#if 0
						if (do_flip)
							ed_loop_flip = !ed_loop_flip;
#endif

						if (angle < 0.0f)
							ed_loop_flip = !ed_loop_flip;

						/* if its closed, we only need 1 loop */
						for (j = ed_loop_closed; j < 2; j++) {
							/*printf("Ordering Side J %i\n", j);*/

							screwvert_iter_init(&lt_iter, vert_connect, v_best, j);
							/*printf("\n\nStarting - Loop\n");*/
							lt_iter.v_poin->flag = 1; /* so a non loop will traverse the other side */


							/* If this is the vert off the best vert and
							 * the best vert has 2 edges connected too it
							 * then swap the flip direction */
							if (j == 1 && SV_IS_VALID(vc_tmp->v[0]) && SV_IS_VALID(vc_tmp->v[1]))
								ed_loop_flip = !ed_loop_flip;

							while (lt_iter.v_poin && lt_iter.v_poin->flag != 2) {
								/*printf("\tOrdering Vert V %i\n", lt_iter.v);*/

								lt_iter.v_poin->flag = 2;
								if (lt_iter.e) {
									if (lt_iter.v == lt_iter.e->v1) {
										if (ed_loop_flip == 0) {
											/*printf("\t\t\tFlipping 0\n");*/
											SWAP(unsigned int, lt_iter.e->v1, lt_iter.e->v2);
										}
										/* else {
										    printf("\t\t\tFlipping Not 0\n");
										   }*/
									}
									else if (lt_iter.v == lt_iter.e->v2) {
										if (ed_loop_flip == 1) {
											/*printf("\t\t\tFlipping 1\n");*/
											SWAP(unsigned int, lt_iter.e->v1, lt_iter.e->v2);
										}
										/* else {
										    printf("\t\t\tFlipping Not 1\n");
										   }*/
									}
									/* else {
									    printf("\t\tIncorrect edge topology");
									   }*/
								}
								/* else {
								    printf("\t\tNo Edge at this point\n");
								   }*/
								screwvert_iter_step(&lt_iter);
							}
						}
					}
				}

				/* *VERTEX NORMALS*
				 * we know the surrounding edges are ordered correctly now
				 * so its safe to create vertex normals.
				 *
				 * calculate vertex normals that can be propagated on lathing
				 * use edge connectivity work this out */
				if (SV_IS_VALID(vc->v[0])) {
					if (SV_IS_VALID(vc->v[1])) {
						/* 2 edges connedted */
						/* make 2 connecting vert locations relative to the middle vert */
						sub_v3_v3v3(tmp_vec1, mvert_new[vc->v[0]].co, mvert_new[i].co);
						sub_v3_v3v3(tmp_vec2, mvert_new[vc->v[1]].co, mvert_new[i].co);
						/* normalize so both edges have the same influence, no matter their length */
						normalize_v3(tmp_vec1);
						normalize_v3(tmp_vec2);

						/* vc_no_tmp1 - this line is the average direction of both connecting edges
						 *
						 * Use the edge order to make the subtraction, flip the normal the right way
						 * edge should be there but check just in case... */
						if (vc->e[0]->v1 == i) {
							sub_v3_v3(tmp_vec1, tmp_vec2);
						}
						else {
							sub_v3_v3v3(tmp_vec1, tmp_vec2, tmp_vec1);
						}
					}
					else {
						/* only 1 edge connected - same as above except
						 * don't need to average edge direction */
						if (vc->e[0]->v2 == i) {
							sub_v3_v3v3(tmp_vec1, mvert_new[i].co, mvert_new[vc->v[0]].co);
						}
						else {
							sub_v3_v3v3(tmp_vec1, mvert_new[vc->v[0]].co, mvert_new[i].co);
						}
					}

					/* tmp_vec2 - is a line 90d from the pivot to the vec
					 * This is used so the resulting normal points directly away from the middle */
					cross_v3_v3v3(tmp_vec2, axis_vec, vc->co);

					if (UNLIKELY(is_zero_v3(tmp_vec2))) {
						/* we're _on_ the axis, so copy it based on our winding */
						if (vc->e[0]->v2 == i) {
							negate_v3_v3(vc->no, axis_vec);
						}
						else {
							copy_v3_v3(vc->no, axis_vec);
						}
					}
					else {
						/* edge average vector and right angle to the pivot make the normal */
						cross_v3_v3v3(vc->no, tmp_vec1, tmp_vec2);
					}

				}
				else {
					copy_v3_v3(vc->no, vc->co);
				}

				/* we wont be looping on this data again so copy normals here */
				if ((angle < 0.0f) != do_flip)
					negate_v3(vc->no);

				normalize_v3(vc->no);
				normal_float_to_short_v3(mvert_new[i].no, vc->no);

				/* Done with normals */
			}
		}
	}
	else {
		mv_orig = mvert_orig;
		mv_new = mvert_new;

		for (i = 0; i < totvert; i++, mv_new++, mv_orig++) {
			copy_v3_v3(mv_new->co, mv_orig->co);
		}
	}
	/* done with edge connectivity based normal flipping */
	
	/* Add Faces */
	for (step = 1; step < step_tot; step++) {
		const unsigned int varray_stride = totvert * step;
		float step_angle;
		float nor_tx[3];
		float mat[4][4];
		/* Rotation Matrix */
		step_angle = (angle / (float)(step_tot - (!close))) * (float)step;

		if (ltmd->ob_axis) {
			axis_angle_normalized_to_mat3(mat3, axis_vec, step_angle);
		}
		else {
			axis_angle_to_mat3_single(mat3, axis_char, step_angle);
		}
		copy_m4_m3(mat, mat3);

		if (screw_ofs)
			madd_v3_v3fl(mat[3], axis_vec, screw_ofs * ((float)step / (float)(step_tot - 1)));

		/* copy a slice */
		DM_copy_vert_data(dm, result, 0, (int)varray_stride, (int)totvert);
		
		mv_new_base = mvert_new;
		mv_new = &mvert_new[varray_stride]; /* advance to the next slice */
		
		for (j = 0; j < totvert; j++, mv_new_base++, mv_new++) {
			/* set normal */
			if (vert_connect) {
				mul_v3_m3v3(nor_tx, mat3, vert_connect[j].no);

				/* set the normal now its transformed */
				normal_float_to_short_v3(mv_new->no, nor_tx);
			}
			
			/* set location */
			copy_v3_v3(mv_new->co, mv_new_base->co);
			
			/* only need to set these if using non cleared memory */
			/*mv_new->mat_nr = mv_new->flag = 0;*/
				
			if (ltmd->ob_axis) {
				sub_v3_v3(mv_new->co, mtx_tx[3]);

				mul_m4_v3(mat, mv_new->co);

				add_v3_v3(mv_new->co, mtx_tx[3]);
			}
			else {
				mul_m4_v3(mat, mv_new->co);
			}
			
			/* add the new edge */
			med_new->v1 = varray_stride + j;
			med_new->v2 = med_new->v1 - totvert;
			med_new->flag = ME_EDGEDRAW | ME_EDGERENDER;
			med_new++;
		}
	}

	/* we can avoid if using vert alloc trick */
	if (vert_connect) {
		MEM_freeN(vert_connect);
		vert_connect = NULL;
	}

	if (close) {
		/* last loop of edges, previous loop dosnt account for the last set of edges */
		const unsigned int varray_stride = (step_tot - 1) * totvert;

		for (i = 0; i < totvert; i++) {
			med_new->v1 = i;
			med_new->v2 = varray_stride + i;
			med_new->flag = ME_EDGEDRAW | ME_EDGERENDER;
			med_new++;
		}
	}
	
	mp_new = mpoly_new;
	ml_new = mloop_new;
	med_new_firstloop = medge_new;
	
	/* more of an offset in this case */
	edge_offset = totedge + (totvert * (step_tot - (close ? 0 : 1)));

	for (i = 0; i < totedge; i++, med_new_firstloop++) {
		const unsigned int step_last = step_tot - (close ? 1 : 2);
		const unsigned int mpoly_index_orig = totpoly ? edge_poly_map[i] : UINT_MAX;
		const bool has_mpoly_orig = (mpoly_index_orig != UINT_MAX);
		float uv_v_offset_a, uv_v_offset_b;

		const unsigned int mloop_index_orig[2] = {
		    vert_loop_map ? vert_loop_map[medge_new[i].v1] : UINT_MAX,
		    vert_loop_map ? vert_loop_map[medge_new[i].v2] : UINT_MAX,
		};
		const bool has_mloop_orig = mloop_index_orig[0] != UINT_MAX;

		short mat_nr;

		/* for each edge, make a cylinder of quads */
		i1 = med_new_firstloop->v1;
		i2 = med_new_firstloop->v2;

		if (has_mpoly_orig) {
			mat_nr = mpoly_orig[mpoly_index_orig].mat_nr;
		}
		else {
			mat_nr = 0;
		}

		if (has_mloop_orig == false && mloopuv_layers_tot) {
			uv_v_offset_a = dist_signed_to_plane_v3(mvert_new[medge_new[i].v1].co, uv_axis_plane);
			uv_v_offset_b = dist_signed_to_plane_v3(mvert_new[medge_new[i].v2].co, uv_axis_plane);

			if (ltmd->flag & MOD_SCREW_UV_STRETCH_V) {
				uv_v_offset_a = (uv_v_offset_a - uv_v_minmax[0]) * uv_v_range_inv;
				uv_v_offset_b = (uv_v_offset_b - uv_v_minmax[0]) * uv_v_range_inv;
			}
		}

		for (step = 0; step <= step_last; step++) {

			/* Polygon */
			if (has_mpoly_orig) {
				DM_copy_poly_data(dm, result, (int)mpoly_index_orig, (int)mpoly_index, 1);
				origindex[mpoly_index] = (int)mpoly_index_orig;
			}
			else {
				origindex[mpoly_index] = ORIGINDEX_NONE;
				mp_new->flag = mpoly_flag;
				mp_new->mat_nr = mat_nr;
			}
			mp_new->loopstart = mpoly_index * 4;
			mp_new->totloop = 4;


			/* Loop-Custom-Data */
			if (has_mloop_orig) {
				int l_index = (int)(ml_new - mloop_new);
				DM_copy_loop_data(dm, result, (int)mloop_index_orig[0], l_index + 0, 1);
				DM_copy_loop_data(dm, result, (int)mloop_index_orig[1], l_index + 1, 1);
				DM_copy_loop_data(dm, result, (int)mloop_index_orig[1], l_index + 2, 1);
				DM_copy_loop_data(dm, result, (int)mloop_index_orig[0], l_index + 3, 1);

				if (mloopuv_layers_tot) {
					unsigned int uv_lay;
					const float uv_u_offset_a = (float)(step)     * uv_u_scale;
					const float uv_u_offset_b = (float)(step + 1) * uv_u_scale;
					for (uv_lay = 0; uv_lay < mloopuv_layers_tot; uv_lay++) {
						MLoopUV *mluv = &mloopuv_layers[uv_lay][l_index];

						mluv[quad_ord[0]].uv[0] += uv_u_offset_a;
						mluv[quad_ord[1]].uv[0] += uv_u_offset_a;
						mluv[quad_ord[2]].uv[0] += uv_u_offset_b;
						mluv[quad_ord[3]].uv[0] += uv_u_offset_b;
					}
				}
			}
			else {
				if (mloopuv_layers_tot) {
					int l_index = (int)(ml_new - mloop_new);

					unsigned int uv_lay;
					const float uv_u_offset_a = (float)(step)     * uv_u_scale;
					const float uv_u_offset_b = (float)(step + 1) * uv_u_scale;
					for (uv_lay = 0; uv_lay < mloopuv_layers_tot; uv_lay++) {
						MLoopUV *mluv = &mloopuv_layers[uv_lay][l_index];

						copy_v2_fl2(mluv[quad_ord[0]].uv, uv_u_offset_a, uv_v_offset_a);
						copy_v2_fl2(mluv[quad_ord[1]].uv, uv_u_offset_a, uv_v_offset_b);
						copy_v2_fl2(mluv[quad_ord[2]].uv, uv_u_offset_b, uv_v_offset_b);
						copy_v2_fl2(mluv[quad_ord[3]].uv, uv_u_offset_b, uv_v_offset_a);
					}
				}
			}

			/* Loop-Data */
			if (!(close && step == step_last)) {
				/* regular segments */
				ml_new[quad_ord[0]].v = i1;
				ml_new[quad_ord[1]].v = i2;
				ml_new[quad_ord[2]].v = i2 + totvert;
				ml_new[quad_ord[3]].v = i1 + totvert;

				ml_new[quad_ord_ofs[0]].e = step == 0 ? i : (edge_offset + step + (i * (step_tot - 1))) - 1;
				ml_new[quad_ord_ofs[1]].e = totedge + i2;
				ml_new[quad_ord_ofs[2]].e = edge_offset + step + (i * (step_tot - 1));
				ml_new[quad_ord_ofs[3]].e = totedge + i1;


				/* new vertical edge */
				if (step) { /* The first set is already done */
					med_new->v1 = i1;
					med_new->v2 = i2;
					med_new->flag = med_new_firstloop->flag;
					med_new->crease = med_new_firstloop->crease;
					med_new++;
				}
				i1 += totvert;
				i2 += totvert;
			}
			else {
				/* last segment */
				ml_new[quad_ord[0]].v = i1;
				ml_new[quad_ord[1]].v = i2;
				ml_new[quad_ord[2]].v = med_new_firstloop->v2;
				ml_new[quad_ord[3]].v = med_new_firstloop->v1;

				ml_new[quad_ord_ofs[0]].e = (edge_offset + step + (i * (step_tot - 1))) - 1;
				ml_new[quad_ord_ofs[1]].e = totedge + i2;
				ml_new[quad_ord_ofs[2]].e = i;
				ml_new[quad_ord_ofs[3]].e = totedge + i1;
			}

			mp_new++;
			ml_new += 4;
			mpoly_index++;
		}
		
		/* new vertical edge */
		med_new->v1 = i1;
		med_new->v2 = i2;
		med_new->flag = med_new_firstloop->flag & ~ME_LOOSEEDGE;
		med_new->crease = med_new_firstloop->crease;
		med_new++;
	}

	/* validate loop edges */
#if 0
	{
		unsigned i = 0;
		printf("\n");
		for (; i < maxPolys * 4; i += 4) {
			unsigned int ii;
			ml_new = mloop_new + i;
			ii = findEd(medge_new, maxEdges, ml_new[0].v, ml_new[1].v);
			printf("%d %d -- ", ii, ml_new[0].e);
			ml_new[0].e = ii;

			ii = findEd(medge_new, maxEdges, ml_new[1].v, ml_new[2].v);
			printf("%d %d -- ", ii, ml_new[1].e);
			ml_new[1].e = ii;

			ii = findEd(medge_new, maxEdges, ml_new[2].v, ml_new[3].v);
			printf("%d %d -- ", ii, ml_new[2].e);
			ml_new[2].e = ii;

			ii = findEd(medge_new, maxEdges, ml_new[3].v, ml_new[0].v);
			printf("%d %d\n", ii, ml_new[3].e);
			ml_new[3].e = ii;

		}
	}
#endif

	if (edge_poly_map) {
		MEM_freeN(edge_poly_map);
	}

	if (vert_loop_map) {
		MEM_freeN(vert_loop_map);
	}

	if ((ltmd->flag & MOD_SCREW_MERGE) && (screw_ofs == 0.0f)) {
		DerivedMesh *result_prev = result;
		result = dm_remove_doubles_on_axis(
		        result, mvert_new, totvert, step_tot,
		        axis_vec, ltmd->ob_axis ? mtx_tx[3] : NULL, ltmd->merge_dist);
		if (result != result_prev) {
			result->dirty |= DM_DIRTY_NORMALS;
		}
	}

	if ((ltmd->flag & MOD_SCREW_NORMAL_CALC) == 0) {
		result->dirty |= DM_DIRTY_NORMALS;
	}

	return result;
}

<<<<<<< HEAD
static void updateDepsgraph(ModifierData *md,
                            struct Main *UNUSED(bmain),
                            struct Scene *UNUSED(scene),
                            Object *UNUSED(ob),
                            struct DepsNodeHandle *node)
=======

static void updateDepgraph(ModifierData *md, const ModifierUpdateDepsgraphContext *ctx)
{
	ScrewModifierData *ltmd = (ScrewModifierData *) md;

	if (ltmd->ob_axis) {
		DagNode *curNode = dag_get_node(ctx->forest, ltmd->ob_axis);

		dag_add_relation(ctx->forest, curNode, ctx->obNode,
		                 DAG_RL_DATA_DATA | DAG_RL_OB_DATA,
		                 "Screw Modifier");
	}
}

static void updateDepsgraph(ModifierData *md, const ModifierUpdateDepsgraphContext *ctx)
>>>>>>> df045206
{
	ScrewModifierData *ltmd = (ScrewModifierData *)md;
	if (ltmd->ob_axis != NULL) {
		DEG_add_object_relation(ctx->node, ltmd->ob_axis, DEG_OB_COMP_TRANSFORM, "Screw Modifier");
	}
}

static void foreachObjectLink(
        ModifierData *md, Object *ob,
        ObjectWalkFunc walk, void *userData)
{
	ScrewModifierData *ltmd = (ScrewModifierData *) md;

	walk(userData, ob, &ltmd->ob_axis, IDWALK_CB_NOP);
}

ModifierTypeInfo modifierType_Screw = {
	/* name */              "Screw",
	/* structName */        "ScrewModifierData",
	/* structSize */        sizeof(ScrewModifierData),
	/* type */              eModifierTypeType_Constructive,

	/* flags */             eModifierTypeFlag_AcceptsMesh |
	                        eModifierTypeFlag_AcceptsCVs |
	                        eModifierTypeFlag_SupportsEditmode |
	                        eModifierTypeFlag_EnableInEditmode,

	/* copyData */          copyData,
	/* deformVerts */       NULL,
	/* deformMatrices */    NULL,
	/* deformVertsEM */     NULL,
	/* deformMatricesEM */  NULL,
	/* applyModifier */     applyModifier,
	/* applyModifierEM */   NULL,
	/* initData */          initData,
	/* requiredDataMask */  NULL,
	/* freeData */          NULL,
	/* isDisabled */        NULL,
	/* updateDepsgraph */   updateDepsgraph,
	/* dependsOnTime */     NULL,
	/* dependsOnNormals */	NULL,
	/* foreachObjectLink */ foreachObjectLink,
	/* foreachIDLink */     NULL,
	/* foreachTexLink */    NULL,
};<|MERGE_RESOLUTION|>--- conflicted
+++ resolved
@@ -1117,29 +1117,7 @@
 	return result;
 }
 
-<<<<<<< HEAD
-static void updateDepsgraph(ModifierData *md,
-                            struct Main *UNUSED(bmain),
-                            struct Scene *UNUSED(scene),
-                            Object *UNUSED(ob),
-                            struct DepsNodeHandle *node)
-=======
-
-static void updateDepgraph(ModifierData *md, const ModifierUpdateDepsgraphContext *ctx)
-{
-	ScrewModifierData *ltmd = (ScrewModifierData *) md;
-
-	if (ltmd->ob_axis) {
-		DagNode *curNode = dag_get_node(ctx->forest, ltmd->ob_axis);
-
-		dag_add_relation(ctx->forest, curNode, ctx->obNode,
-		                 DAG_RL_DATA_DATA | DAG_RL_OB_DATA,
-		                 "Screw Modifier");
-	}
-}
-
 static void updateDepsgraph(ModifierData *md, const ModifierUpdateDepsgraphContext *ctx)
->>>>>>> df045206
 {
 	ScrewModifierData *ltmd = (ScrewModifierData *)md;
 	if (ltmd->ob_axis != NULL) {
