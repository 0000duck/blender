--- conflicted
+++ resolved
@@ -43,13 +43,9 @@
 {
 	if (!in[1].link) {
 		in[1].link = GPU_builtin(GPU_VIEW_NORMAL);
-<<<<<<< HEAD
-	else {
-		/* Convert to view space normal in case a Normal is plugged. This is because cycles uses world normals */
-=======
 	}
 	else if (GPU_material_use_world_space_shading(mat)) {
->>>>>>> 4b046c53
+		/* Convert to view space normal in case a Normal is plugged. This is because cycles uses world normals */
 		GPU_link(mat, "direction_transform_m4v3", in[1].link, GPU_builtin(GPU_VIEW_MATRIX), &in[1].link);
 	}
 	
