--- conflicted
+++ resolved
@@ -19,23 +19,6 @@
 # ***** END GPL LICENSE BLOCK *****
 
 set(INC
-<<<<<<< HEAD
-	..
-	../../blenkernel
-	../../blenlib
-	../../blenloader
-	../../blentranslation
-	../../editors/include
-	../../gpu
-	../../imbuf
-	../../makesdna
-	../../makesrna
-	../../windowmanager
-	../../../../intern/clog
-	../../../../intern/guardedalloc
-	../../../../intern/mantaflow/extern
-	../../../../intern/opencolorio
-=======
   ..
   ../../blenkernel
   ../../blenlib
@@ -49,8 +32,8 @@
   ../../windowmanager
   ../../../../intern/clog
   ../../../../intern/guardedalloc
+  ../../../../intern/mantaflow/extern
   ../../../../intern/opencolorio
->>>>>>> 3076d95b
 )
 
 set(INC_SYS
@@ -282,13 +265,8 @@
   add_definitions(-DWITH_MOD_REMESH)
 endif()
 
-<<<<<<< HEAD
 if(WITH_MOD_MANTA)
-	add_definitions(-DWITH_MANTA)
-=======
-if(WITH_MOD_SMOKE)
-  add_definitions(-DWITH_SMOKE)
->>>>>>> 3076d95b
+  add_definitions(-DWITH_MANTA)
 endif()
 
 if(WITH_OPENCOLLADA)
