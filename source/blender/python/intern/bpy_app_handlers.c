--- conflicted
+++ resolved
@@ -59,21 +59,10 @@
 	{(char *)"load_post",         (char *)"on loading a new blend file (after)"},
 	{(char *)"save_pre",          (char *)"on saving a blend file (before)"},
 	{(char *)"save_post",         (char *)"on saving a blend file (after)"},
-<<<<<<< HEAD
-=======
 	{(char *)"undo_pre",          (char *)"on loading an undo step (before)"},
 	{(char *)"undo_post",         (char *)"on loading an undo step (after)"},
 	{(char *)"redo_pre",          (char *)"on loading a redo step (before)"},
 	{(char *)"redo_post",         (char *)"on loading a redo step (after)"},
-	{(char *)"scene_update_pre",  (char *)"on every scene data update. Does not imply that anything changed in the "
-                                          "scene, just that the dependency graph is about to be reevaluated, and the "
-                                          "scene is about to be updated by Blender's animation system."},
-	{(char *)"scene_update_post",  (char *)"on every scene data update. Does not imply that anything changed in the "
-                                           "scene, just that the dependency graph was reevaluated, and the scene was "
-                                           "possibly updated by Blender's animation system."},
-	{(char *)"game_pre",          (char *)"on starting the game engine"},
-	{(char *)"game_post",         (char *)"on ending the game engine"},
->>>>>>> 753a600e
 	{(char *)"version_update",    (char *)"on ending the versioning code"},
 
 	/* sets the permanent tag */
