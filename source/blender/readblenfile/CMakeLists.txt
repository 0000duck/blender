--- conflicted
+++ resolved
@@ -24,27 +24,14 @@
 #
 # ***** END GPL LICENSE BLOCK *****
 
-<<<<<<< HEAD
-FILE(GLOB SRC intern/*.c)
-
-SET(INC 
+set(INC 
 	.  ../blenloader ../blenloader/intern ../blenkernel ../blenlib ../makesdna ../../kernel/gen_messaging
-=======
-set(INC 
-	.
-	../blenloader
-	../blenloader/intern
-	../blenkernel
-	../blenlib
-	../makesdna
-	../../kernel/gen_messaging
 )
 
 set(SRC
 	intern/BLO_readblenfile.c
 
 	BLO_readblenfile.h
->>>>>>> 6d201907
 )
 
 blenderlib(bf_readblenfile "${SRC}" "${INC}")