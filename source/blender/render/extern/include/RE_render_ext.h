--- conflicted
+++ resolved
@@ -68,13 +68,6 @@
 /* pointdensity.c */
 struct PointDensity;
 
-<<<<<<< HEAD
-void RE_sample_point_density(struct Scene *scene,
-                             struct PointDensity *pd,
-                             const int resolution,
-                             const bool use_render_params,
-                             float *values);
-=======
 void RE_point_density_cache(
         struct Scene *scene,
         struct PointDensity *pd,
@@ -92,6 +85,5 @@
         const int resolution,
         const bool use_render_params,
         float *values);
->>>>>>> f6c11062
 
 #endif /* __RE_RENDER_EXT_H__ */
