/**  
 *
 * ***** BEGIN GPL LICENSE BLOCK *****
 *
 * This program is free software; you can redistribute it and/or
 * modify it under the terms of the GNU General Public License
 * as published by the Free Software Foundation; either version 2
 * of the License, or (at your option) any later version. 
 *
 * This program is distributed in the hope that it will be useful,
 * but WITHOUT ANY WARRANTY; without even the implied warranty of
 * MERCHANTABILITY or FITNESS FOR A PARTICULAR PURPOSE.  See the
 * GNU General Public License for more details.
 *
 * You should have received a copy of the GNU General Public License
 * along with this program; if not, write to the Free Software Foundation,
 * Inc., 51 Franklin Street, Fifth Floor, Boston, MA 02110-1301, USA.
 *
 * The Original Code is Copyright (C) 2006 Blender Foundation.
 * All rights reserved.
 *
 * The Original Code is: all of this file.
 *
 * Contributor(s): none yet.
 *
 * ***** END GPL LICENSE BLOCK *****
 */

#include <math.h>
#include <limits.h>
#include <string.h>
#include <stdlib.h>

#include "DNA_camera_types.h"
#include "DNA_group_types.h"
#include "DNA_image_types.h"
#include "DNA_node_types.h"
#include "DNA_object_types.h"
#include "DNA_scene_types.h"
#include "DNA_sequence_types.h"
#include "DNA_userdef_types.h"

#include "BKE_utildefines.h"
#include "BKE_global.h"
#include "BKE_image.h"
#include "BKE_main.h"
#include "BKE_node.h"
#include "BKE_object.h"
#include "BKE_report.h"
#include "BKE_scene.h"
#include "BKE_writeavi.h"	/* <------ should be replaced once with generic movie module */
#include "BKE_sequencer.h"
#include "BKE_pointcache.h"
#include "BKE_animsys.h"	/* <------ should this be here?, needed for sequencer update */

#include "MEM_guardedalloc.h"

#include "BLI_blenlib.h"
#include "BLI_math.h"
#include "BLI_rand.h"
#include "BLI_threads.h"

#include "PIL_time.h"

#include "IMB_imbuf.h"
#include "IMB_imbuf_types.h"

#include "RE_pipeline.h"

#ifdef WIN32
#include "BLI_winstuff.h"
#endif

/* internal */
#include "camera.h"
#include "database.h"
#include "object.h"
#include "object_halo.h"
#include "part.h"
#include "pixelfilter.h"
#include "render_types.h"
#include "rendercore.h"
#include "result.h"

/* render flow

1) Initialize state
- state data, tables
- movie/image file init
- everything that doesn't change during animation

2) Initialize data
- camera, world, matrices
- make render verts, faces, halos, strands
- everything can change per frame/field

3) Render Processor
- multiple layers
- tiles, rect, baking
- layers/tiles optionally to disk or directly in Render Result

4) Composite Render Result
- also read external files etc

5) Image Files
- save file or append in movie

*/


/* ********* globals ******** */

/* here we store all renders */
static struct {
	ListBase renderlist;

	/* commandline thread override */
	int threads;
} RenderGlobal = {{NULL, NULL}, -1}; 

/* ********* alloc and free ******** */


static volatile int g_break= 0;
static int thread_break(void *unused)
{
	return g_break;
}

/* default callbacks, set in each new render */
static void result_nothing(void *unused, RenderResult *rr) {}
static void result_rcti_nothing(void *unused, RenderResult *rr, volatile struct rcti *rect) {}
static void stats_nothing(void *unused, RenderStats *rs) {}
static void float_nothing(void *unused, float val) {}
static void print_error(void *unused, char *str) {printf("ERROR: %s\n", str);}
static int default_break(void *unused) {return G.afbreek == 1;}

static void stats_background(void *unused, RenderStats *rs)
{
	char str[400], *spos= str;
	uintptr_t mem_in_use, mmap_in_use, peak_memory;
	float megs_used_memory, mmap_used_memory, megs_peak_memory;

	mem_in_use= MEM_get_memory_in_use();
	mmap_in_use= MEM_get_mapped_memory_in_use();
	peak_memory = MEM_get_peak_memory();

	megs_used_memory= (mem_in_use-mmap_in_use)/(1024.0*1024.0);
	mmap_used_memory= (mmap_in_use)/(1024.0*1024.0);
	megs_peak_memory = (peak_memory)/(1024.0*1024.0);

	spos+= sprintf(spos, "Fra:%d Mem:%.2fM (%.2fM, peak %.2fM) ", rs->cfra,
				   megs_used_memory, mmap_used_memory, megs_peak_memory);
	
	if(rs->curfield)
		spos+= sprintf(spos, "Field %d ", rs->curfield);
	if(rs->curblur)
		spos+= sprintf(spos, "Blur %d ", rs->curblur);
	
	if(rs->infostr) {
		spos+= sprintf(spos, "| %s", rs->infostr);
	}
	else {
		if(rs->tothalo)
			spos+= sprintf(spos, "Sce: %s Ve:%d Fa:%d Ha:%d La:%d", rs->scenename, rs->totvert, rs->totface, rs->tothalo, rs->totlamp);
		else 
			spos+= sprintf(spos, "Sce: %s Ve:%d Fa:%d La:%d", rs->scenename, rs->totvert, rs->totface, rs->totlamp);
	}
	printf("%s\n", str);
}

static int render_scene_needs_vector(Render *re)
{
	SceneRenderLayer *srl;
	
	for(srl= re->db.scene->r.layers.first; srl; srl= srl->next)
		if(!(srl->layflag & SCE_LAY_DISABLE))
			if(srl->passflag & SCE_PASS_VECTOR)
				return 1;

	return 0;
}

Render *RE_GetRender(const char *name)
{
	Render *re;

	/* search for existing renders */
	for(re= RenderGlobal.renderlist.first; re; re= re->next)
		if(strncmp(re->name, name, RE_MAXNAME)==0)
			break;

	return re;
}

/* displist.c util.... */
Scene *RE_GetScene(Render *re)
{
	if(re)
		return re->db.scene;
	return NULL;
}

RenderLayer *render_get_active_layer(Render *re, RenderResult *rr)
{
	RenderLayer *rl= BLI_findlink(&rr->layers, re->params.r.actlay);
	
	if(rl) 
		return rl;
	else 
		return rr->layers.first;
}

RenderStats *RE_GetStats(Render *re)
{
	return &re->cb.i;
}

Render *RE_NewRender(const char *name)
{
	Render *re;

	/* only one render per name exists */
	re= RE_GetRender(name);
	if(re==NULL) {
		
		/* new render data struct */
		re= MEM_callocN(sizeof(Render), "new render");
		BLI_addtail(&RenderGlobal.renderlist, re);
		strncpy(re->name, name, RE_MAXNAME);
		BLI_rw_mutex_init(&re->resultmutex);
	}
	
	/* set default empty callbacks */
	re->cb.display_init= result_nothing;
	re->cb.display_clear= result_nothing;
	re->cb.display_draw= result_rcti_nothing;
	re->cb.progress= float_nothing;
	re->cb.test_break= default_break;
	re->cb.error= print_error;
	if(G.background)
		re->cb.stats_draw= stats_background;
	else
		re->cb.stats_draw= stats_nothing;
	/* clear callback handles */
	re->cb.dih= re->cb.dch= re->cb.ddh= re->cb.sdh= re->cb.prh= re->cb.tbh= re->cb.erh= NULL;
	
	/* init some variables */
	re->cam.ycor= 1.0f;
	
	return re;
}

/* only call this while you know it will remove the link too */
void RE_FreeRender(Render *re)
{
	BLI_rw_mutex_end(&re->resultmutex);
	
	render_db_free(&re->db);
	pxf_free(re);
	
	RE_FreeRenderResult(re->result);
	RE_FreeRenderResult(re->pushedresult);
	
	BLI_remlink(&RenderGlobal.renderlist, re);
	MEM_freeN(re);
}

/* exit blender */
void RE_FreeAllRender(void)
{
	while(RenderGlobal.renderlist.first) {
		RE_FreeRender(RenderGlobal.renderlist.first);
	}
}

/* ********* initialize state ******** */


/* what doesn't change during entire render sequence */
/* disprect is optional, if NULL it assumes full window render */
void RE_InitState(Render *re, Render *source, RenderData *rd, SceneRenderLayer *srl, int winx, int winy, rcti *disprect)
{
	re->ok= TRUE;	/* maybe flag */
	
	re->cb.i.starttime= PIL_check_seconds_timer();
	re->params.r= *rd;		/* hardcopy */
	
	re->cam.winx= winx;
	re->cam.winy= winy;
	if(disprect) {
		re->disprect= *disprect;
		re->rectx= disprect->xmax-disprect->xmin;
		re->recty= disprect->ymax-disprect->ymin;
	}
	else {
		re->disprect.xmin= re->disprect.ymin= 0;
		re->disprect.xmax= winx;
		re->disprect.ymax= winy;
		re->rectx= winx;
		re->recty= winy;
	}
	
	if(re->rectx < 2 || re->recty < 2 || (BKE_imtype_is_movie(rd->imtype) &&
										  (re->rectx < 16 || re->recty < 16) )) {
		re->cb.error(re->cb.erh, "Image too small");
		re->ok= 0;
		return;
	}

#ifdef WITH_OPENEXR
	if(re->params.r.scemode & R_FULL_SAMPLE)
		re->params.r.scemode |= R_EXR_TILE_FILE;	/* enable automatic */

	/* Until use_border is made compatible with save_buffers/full_sample, render without the later instead of not rendering at all.*/
	if(re->params.r.mode & R_BORDER) 
		re->params.r.scemode &= ~(R_EXR_TILE_FILE|R_FULL_SAMPLE);

#else
	/* can't do this without openexr support */
	re->params.r.scemode &= ~(R_EXR_TILE_FILE|R_FULL_SAMPLE);
#endif
	
	/* fullsample wants uniform osa levels */
	if(source && (re->params.r.scemode & R_FULL_SAMPLE)) {
		/* but, if source has no full sample we disable it */
		if((source->params.r.scemode & R_FULL_SAMPLE)==0)
			re->params.r.scemode &= ~R_FULL_SAMPLE;
		else
			re->params.r.osa= re->params.osa= source->params.osa;
	}
	else {
		/* check state variables, osa? */
		if(re->params.r.mode & (R_OSA)) {
			re->params.osa= re->params.r.osa;
			if(re->params.osa>16) re->params.osa= 16;
		}
		else re->params.osa= 0;
	}
	
	if (srl) {
		int index = BLI_findindex(&re->params.r.layers, srl);
		if (index != -1) {
			re->params.r.actlay = index;
			re->params.r.scemode |= R_SINGLE_LAYER;
		}
	}
		
	/* always call, checks for gamma, gamma tables and jitter too */
	pxf_init(re);	
	
	/* if preview render, we try to keep old result */
	BLI_rw_mutex_lock(&re->resultmutex, THREAD_LOCK_WRITE);

	if(re->params.r.scemode & R_PREVIEWBUTS) {
		if(re->result && re->result->rectx==re->rectx && re->result->recty==re->recty);
		else {
			RE_FreeRenderResult(re->result);
			re->result= NULL;
		}
	}
	else {
		/* make empty render result, so display callbacks can initialize */
		RE_FreeRenderResult(re->result);
		re->result= MEM_callocN(sizeof(RenderResult), "new render result");
		re->result->rectx= re->rectx;
		re->result->recty= re->recty;
	}

	BLI_rw_mutex_unlock(&re->resultmutex);
	
	/* we clip faces with a minimum of 2 pixel boundary outside of image border. see zbuf.c */
	re->cam.clipcrop= 1.0f + 2.0f/(float)(re->cam.winx>re->cam.winy?re->cam.winy:re->cam.winx);
	
	re->mblur_offs = re->field_offs = 0.f;
	
	RE_init_threadcount(re);
	IMB_tile_cache_params(re->params.r.threads, U.imagetilememory);
}

/* part of external api, not called for regular render pipeline */
void RE_SetDispRect (struct Render *re, rcti *disprect)
{
	re->disprect= *disprect;
	re->rectx= disprect->xmax-disprect->xmin;
	re->recty= disprect->ymax-disprect->ymin;
	
	/* initialize render result */
	BLI_rw_mutex_lock(&re->resultmutex, THREAD_LOCK_WRITE);

	RE_FreeRenderResult(re->result);
	re->result= render_result_create(re, &re->disprect, 0, RR_USEMEM);

	BLI_rw_mutex_unlock(&re->resultmutex);
}

/* image and movie output has to move to either imbuf or kernel */
void RE_display_init_cb(Render *re, void *handle, void (*f)(void *handle, RenderResult *rr))
{
	re->cb.display_init= f;
	re->cb.dih= handle;
}
void RE_display_clear_cb(Render *re, void *handle, void (*f)(void *handle, RenderResult *rr))
{
	re->cb.display_clear= f;
	re->cb.dch= handle;
}
void RE_display_draw_cb(Render *re, void *handle, void (*f)(void *handle, RenderResult *rr, volatile rcti *rect))
{
	re->cb.display_draw= f;
	re->cb.ddh= handle;
}
void RE_stats_draw_cb(Render *re, void *handle, void (*f)(void *handle, RenderStats *rs))
{
	re->cb.stats_draw= f;
	re->cb.sdh= handle;
}
void RE_progress_cb(Render *re, void *handle, void (*f)(void *handle, float))
{
	re->cb.progress= f;
	re->cb.prh= handle;
}

void RE_test_break_cb(Render *re, void *handle, int (*f)(void *handle))
{
	re->cb.test_break= f;
	re->cb.tbh= handle;
}
void RE_error_cb(Render *re, void *handle, void (*f)(void *handle, char *str))
{
	re->cb.error= f;
	re->cb.erh= handle;
}


/* *************************************** */

static int render_display_draw_enabled(Render *re)
{
	/* don't show preprocess for previewrender sss */
	if(re->db.sss_pass)
		return !(re->params.r.scemode & R_PREVIEWBUTS);
	else
		return 1;
}

/* allocate osa new results for samples */
static RenderResult *new_full_sample_buffers(Render *re, ListBase *lb, rcti *partrct, int crop)
{
	int a;
	
	if(re->params.osa==0)
		return render_result_create(re, partrct, crop, RR_USEMEM);
	
	for(a=0; a<re->params.osa; a++) {
		RenderResult *rr= render_result_create(re, partrct, crop, RR_USEMEM);
		BLI_addtail(lb, rr);
		rr->sample_nr= a;
	}
	
	return lb->first;
}


/* the main thread call, renders an entire part */
static void *do_part_thread(void *pa_v)
{
	RenderPart *pa= pa_v;
	Render *re= pa->re;
	
	/* need to return nicely all parts on esc */
	if(re->cb.test_break(re->cb.tbh)==0) {
		pa->pixelrow= MEM_callocN(sizeof(PixelRow)*MAX_PIXEL_ROW, "PixelRow");

		if(re->db.sss_pass) {
			pa->result= render_result_create(re, &pa->disprect, pa->crop, RR_USEMEM);

			render_sss_bake_part(re, pa);

			if(!(re->params.r.scemode & R_PREVIEWBUTS));
				render_result_merge_part(re, pa->result);
		}
		else {
			if(re->params.r.scemode & R_FULL_SAMPLE)
				pa->result= new_full_sample_buffers(re, &pa->fullresult, &pa->disprect, pa->crop);
			else
				pa->result= render_result_create(re, &pa->disprect, pa->crop, RR_USEMEM);

			if(re->params.r.integrator == R_INTEGRATOR_PATHTRACER)
				render_path_trace_part(re, pa);
			else
				render_rasterize_part(re, pa);

			render_result_merge_part(re, pa->result);
		}

		MEM_freeN(pa->pixelrow);
		pa->pixelrow= NULL;
	}
	
	pa->ready= 1;
	
	return NULL;
}

static void print_part_stats(Render *re, RenderPart *pa)
{
	char str[64];
	
	sprintf(str, "%s, Part %d-%d", re->db.scene->id.name+2, pa->nr, re->cb.i.totpart);
	re->cb.i.infostr= str;
	re->cb.stats_draw(re->cb.sdh, &re->cb.i);
	re->cb.i.infostr= NULL;
}

typedef struct RenderThread {
	ThreadQueue *workqueue;
	ThreadQueue *donequeue;

	int number;
} RenderThread;

static void *do_render_thread(void *thread_v)
{
	RenderThread *thread= thread_v;
	RenderPart *pa;
	Render *re;

	while((pa=BLI_thread_queue_pop(thread->workqueue))) {
		re= pa->re;
		pa->thread= thread->number;
		do_part_thread(pa);
		BLI_thread_queue_push(thread->donequeue, pa);

		if(re->cb.test_break(re->cb.tbh))
			break;
	}

	return NULL;
}

static void threaded_tile_processor(Render *re)
{
	RenderThread thread[BLENDER_MAX_THREADS];
	ThreadQueue *workqueue, *donequeue;
	ListBase threads;
	RenderPart *pa; //, *nextpa;
	rctf viewplane= re->cam.viewplane;
	double lastdraw, elapsed, redrawtime= 1.0f;
	//int rendering=1, totpart= 0, drawtimer=0, hasdrawn, minx=0, a, wait;
	int (*test_break)(void *handle);
	int totpart= 0, minx=0, slice=0, a, wait;
	
	BLI_rw_mutex_lock(&re->resultmutex, THREAD_LOCK_WRITE);

	/* first step; free the entire render result, make new, and/or prepare exr buffer saving */
	if(re->result==NULL || !(re->params.r.scemode & R_PREVIEWBUTS)) {
		RE_FreeRenderResult(re->result);
	
		if(re->db.sss_pass && render_display_draw_enabled(re))
			re->result= render_result_create(re, &re->disprect, 0, 0);
		else if(re->params.r.scemode & R_FULL_SAMPLE)
			re->result= render_result_full_sample_create(re);
		else
			re->result= render_result_create(re, &re->disprect, 0, re->params.r.scemode & (R_EXR_TILE_FILE|R_FULL_SAMPLE));
	}

	BLI_rw_mutex_unlock(&re->resultmutex);
	
	if(re->result==NULL)
		return;
	
	/* warning; no return here without closing exr file */
	
	parts_create(re);

	if(re->result->exrhandle)
		render_result_exr_write(re);

	/* we use original slower break function, while render threads
	   use quick thread_break callback based on variable we set */
	test_break= re->cb.test_break;
	re->cb.test_break= thread_break;
	
	/* create and fill work queue */
	workqueue= BLI_thread_queue_init();
	donequeue= BLI_thread_queue_init();

	/* for panorama we loop over slices */
	while(parts_find_next_slice(re, &slice, &minx, &viewplane)) {
		/* gather parts into queue */
		while((pa= parts_find_next(re, minx))) {
			pa->nr= totpart+1; /* for nicest part, and for stats */
			totpart++;
			BLI_thread_queue_push(workqueue, pa);
		}

		BLI_thread_queue_nowait(workqueue);

		/* start all threads */
		BLI_init_threads(&threads, do_render_thread, re->params.r.threads);

		for(a=0; a<re->params.r.threads; a++) {
			thread[a].workqueue= workqueue;
			thread[a].donequeue= donequeue;
			thread[a].number= a;
			BLI_insert_thread(&threads, &thread[a]);
		}

		/* wait for results to come back */
		lastdraw = PIL_check_seconds_timer();

		while(1) {
			elapsed= PIL_check_seconds_timer() - lastdraw;
			wait= (redrawtime - elapsed)*1000;

			/* handle finished part */
			if((pa=BLI_thread_queue_pop_timeout(donequeue, wait))) {
				if(pa->result) {
					if(render_display_draw_enabled(re))
						re->cb.display_draw(re->cb.ddh, pa->result, NULL);
					print_part_stats(re, pa);
					
					render_result_free(&pa->fullresult, pa->result);
					pa->result= NULL;
					re->cb.i.partsdone++;
					re->cb.progress(re->cb.prh, re->cb.i.partsdone / (float)re->cb.i.totpart);
				}

				totpart--;
			}

			/* check for render cancel */
			if((g_break=test_break(re->cb.tbh)))
				break;

			/* or done with parts */
			if(totpart == 0)
				break;

			/* redraw in progress parts */
			elapsed= PIL_check_seconds_timer() - lastdraw;
			if(elapsed > redrawtime) {
				if(render_display_draw_enabled(re))
					for(pa= re->parts.first; pa; pa= pa->next)
						if(!pa->ready && pa->nr && pa->result)
							re->cb.display_draw(re->cb.ddh, pa->result, &pa->result->renrect);

				lastdraw= PIL_check_seconds_timer();
			}
		}

		BLI_end_threads(&threads);

		/* in case we cancelled, free remaining results */
		while(BLI_thread_queue_size(donequeue)) {
			pa= BLI_thread_queue_pop(donequeue);
			render_result_free(&pa->fullresult, pa->result);
			pa->result= NULL;
		}

		if((g_break=test_break(re->cb.tbh)))
			break;
	}

	BLI_thread_queue_free(donequeue);
	BLI_thread_queue_free(workqueue);

	if(re->result->exrhandle)
		render_result_exr_read(re);

	/* unset threadsafety */
	g_break= 0;
	
	parts_free(re);
	re->cam.viewplane= viewplane; /* restore viewplane, modified by pano render */
	re->cb.test_break= test_break;
}

/* currently threaded=0 only used by envmap */
void RE_TileProcessor(Render *re)
{
	threaded_tile_processor(re);
}

/* ************  This part uses API, for rendering Blender scenes ********** */

static int external_render_3d(Render *re, int do_all);

static void do_render_3d(Render *re)
{
	/* try external */
	if(external_render_3d(re, 0))
		return;

	/* internal */
	
<<<<<<< HEAD
=======
//	re->cfra= cfra;	/* <- unused! */
	re->scene->r.subframe = re->mblur_offs + re->field_offs;
	
>>>>>>> aae952be
	/* make render verts/faces/halos/lamps */
	if(render_scene_needs_vector(re))
		RE_Database_FromScene_Vectors(re, re->db.scene, re->db.lay);
	else
	   RE_Database_FromScene(re, re->db.scene, re->db.lay, 1);
	
	threaded_tile_processor(re);
	
	/* do left-over 3d post effects (flares) */
	if(re->params.flag & R_HALO)
		if(!re->cb.test_break(re->cb.tbh))
			halos_render_flare(re);
	
	/* free all render verts etc */
	RE_Database_Free(re);
	
	re->scene->r.subframe = 0.f;
}

/* called by blur loop, accumulate RGBA key alpha */
static void addblur_rect_key(RenderResult *rr, float *rectf, float *rectf1, float blurfac)
{
	float mfac= 1.0f - blurfac;
	int a, b, stride= 4*rr->rectx;
	int len= stride*sizeof(float);
	
	for(a=0; a<rr->recty; a++) {
		if(blurfac==1.0f) {
			memcpy(rectf, rectf1, len);
		}
		else {
			float *rf= rectf, *rf1= rectf1;
			
			for( b= rr->rectx; b>0; b--, rf+=4, rf1+=4) {
				if(rf1[3]<0.01f)
					rf[3]= mfac*rf[3];
				else if(rf[3]<0.01f) {
					rf[0]= rf1[0];
					rf[1]= rf1[1];
					rf[2]= rf1[2];
					rf[3]= blurfac*rf1[3];
				}
				else {
					rf[0]= mfac*rf[0] + blurfac*rf1[0];
					rf[1]= mfac*rf[1] + blurfac*rf1[1];
					rf[2]= mfac*rf[2] + blurfac*rf1[2];
					rf[3]= mfac*rf[3] + blurfac*rf1[3];
				}				
			}
		}
		rectf+= stride;
		rectf1+= stride;
	}
}

/* called by blur loop, accumulate renderlayers */
static void addblur_rect(RenderResult *rr, float *rectf, float *rectf1, float blurfac, int channels)
{
	float mfac= 1.0f - blurfac;
	int a, b, stride= channels*rr->rectx;
	int len= stride*sizeof(float);
	
	for(a=0; a<rr->recty; a++) {
		if(blurfac==1.0f) {
			memcpy(rectf, rectf1, len);
		}
		else {
			float *rf= rectf, *rf1= rectf1;
			
			for( b= rr->rectx*channels; b>0; b--, rf++, rf1++) {
				rf[0]= mfac*rf[0] + blurfac*rf1[0];
			}
		}
		rectf+= stride;
		rectf1+= stride;
	}
}


/* called by blur loop, accumulate renderlayers */
static void merge_renderresult_blur(RenderResult *rr, RenderResult *brr, float blurfac, int key_alpha)
{
	RenderLayer *rl, *rl1;
	RenderPass *rpass, *rpass1;
	
	rl1= brr->layers.first;
	for(rl= rr->layers.first; rl && rl1; rl= rl->next, rl1= rl1->next) {
		
		/* combined */
		if(rl->rectf && rl1->rectf) {
			if(key_alpha)
				addblur_rect_key(rr, rl->rectf, rl1->rectf, blurfac);
			else
				addblur_rect(rr, rl->rectf, rl1->rectf, blurfac, 4);
		}
		
		/* passes are allocated in sync */
		rpass1= rl1->passes.first;
		for(rpass= rl->passes.first; rpass && rpass1; rpass= rpass->next, rpass1= rpass1->next) {
			addblur_rect(rr, rpass->rect, rpass1->rect, blurfac, rpass->channels);
		}
	}
}

/* main blur loop, can be called by fields too */
static void do_render_blur_3d(Render *re)
{
	RenderResult *rres;
	float blurfac;
	int blur= re->params.r.mblur_samples;
	
	/* create accumulation render result */
	rres= render_result_create(re, &re->disprect, 0, RR_USEMEM);
	
	/* do the blur steps */
	while(blur--) {
<<<<<<< HEAD
		set_mblur_offs( re->params.r.blurfac*((float)(re->params.r.mblur_samples-blur))/(float)re->params.r.mblur_samples );
=======
		re->mblur_offs = re->r.blurfac*((float)(re->r.mblur_samples-blur))/(float)re->r.mblur_samples;
>>>>>>> aae952be
		
		re->cb.i.curblur= re->params.r.mblur_samples-blur;	/* stats */
		
		do_render_3d(re);
		
		blurfac= 1.0f/(float)(re->params.r.mblur_samples-blur);
		
		merge_renderresult_blur(rres, re->result, blurfac, re->params.r.alphamode & R_ALPHAKEY);
		if(re->cb.test_break(re->cb.tbh)) break;
	}
	
	/* swap results */
	BLI_rw_mutex_lock(&re->resultmutex, THREAD_LOCK_WRITE);
	RE_FreeRenderResult(re->result);
	re->result= rres;
	BLI_rw_mutex_unlock(&re->resultmutex);
	
<<<<<<< HEAD
	set_mblur_offs(0.0f);
	re->cb.i.curblur= 0;	/* stats */
=======
	re->mblur_offs = 0.0f;
	re->i.curblur= 0;	/* stats */
>>>>>>> aae952be
	
	/* weak... the display callback wants an active renderlayer pointer... */
	re->result->renlay= render_get_active_layer(re, re->result);
	re->cb.display_draw(re->cb.ddh, re->result, NULL);	
}


/* function assumes rectf1 and rectf2 to be half size of rectf */
static void interleave_rect(RenderResult *rr, float *rectf, float *rectf1, float *rectf2, int channels)
{
	int a, stride= channels*rr->rectx;
	int len= stride*sizeof(float);
	
	for(a=0; a<rr->recty; a+=2) {
		memcpy(rectf, rectf1, len);
		rectf+= stride;
		rectf1+= stride;
		memcpy(rectf, rectf2, len);
		rectf+= stride;
		rectf2+= stride;
	}
}

/* merge render results of 2 fields */
static void merge_renderresult_fields(RenderResult *rr, RenderResult *rr1, RenderResult *rr2)
{
	RenderLayer *rl, *rl1, *rl2;
	RenderPass *rpass, *rpass1, *rpass2;
	
	rl1= rr1->layers.first;
	rl2= rr2->layers.first;
	for(rl= rr->layers.first; rl && rl1 && rl2; rl= rl->next, rl1= rl1->next, rl2= rl2->next) {
		
		/* combined */
		if(rl->rectf && rl1->rectf && rl2->rectf)
			interleave_rect(rr, rl->rectf, rl1->rectf, rl2->rectf, 4);
		
		/* passes are allocated in sync */
		rpass1= rl1->passes.first;
		rpass2= rl2->passes.first;
		for(rpass= rl->passes.first; rpass && rpass1 && rpass2; rpass= rpass->next, rpass1= rpass1->next, rpass2= rpass2->next) {
			interleave_rect(rr, rpass->rect, rpass1->rect, rpass2->rect, rpass->channels);
		}
	}
}


/* interleaves 2 frames */
static void do_render_fields_3d(Render *re)
{
	RenderResult *rr1, *rr2= NULL;
	
	/* no render result was created, we can safely halve render y */
	re->cam.winy /= 2;
	re->recty /= 2;
	re->disprect.ymin /= 2;
	re->disprect.ymax /= 2;
	
	re->cb.i.curfield= 1;	/* stats */
	
	/* first field, we have to call camera routine for correct aspect and subpixel offset */
	RE_SetCamera(re, re->db.scene->camera);
	if(re->params.r.mode & R_MBLUR)
		do_render_blur_3d(re);
	else
		do_render_3d(re);

	BLI_rw_mutex_lock(&re->resultmutex, THREAD_LOCK_WRITE);
	rr1= re->result;
	re->result= NULL;
	BLI_rw_mutex_unlock(&re->resultmutex);
	
	/* second field */
	if(!re->cb.test_break(re->cb.tbh)) {
		
		re->cb.i.curfield= 2;	/* stats */
		
<<<<<<< HEAD
		re->params.flag |= R_SEC_FIELD;
		if((re->params.r.mode & R_FIELDSTILL)==0) 
			set_field_offs(0.5f);
		RE_SetCamera(re, re->db.scene->camera);
		if(re->params.r.mode & R_MBLUR)
			do_render_blur_3d(re);
		else
			do_render_3d(re);
		re->params.flag &= ~R_SEC_FIELD;
		set_field_offs(0.0f);
=======
		re->flag |= R_SEC_FIELD;
		if((re->r.mode & R_FIELDSTILL)==0) {
			re->field_offs = 0.5f;
		}
		RE_SetCamera(re, re->scene->camera);
		if(re->r.mode & R_MBLUR)
			do_render_blur_3d(re);
		else
			do_render_3d(re);
		re->flag &= ~R_SEC_FIELD;
		
		re->field_offs = 0.0f;
>>>>>>> aae952be
		
		rr2= re->result;
	}
	
	/* allocate original height new buffers */
	re->cam.winy *= 2;
	re->recty *= 2;
	re->disprect.ymin *= 2;
	re->disprect.ymax *= 2;

	BLI_rw_mutex_lock(&re->resultmutex, THREAD_LOCK_WRITE);
	re->result= render_result_create(re, &re->disprect, 0, RR_USEMEM);

	if(rr2) {
		if(re->params.r.mode & R_ODDFIELD)
			merge_renderresult_fields(re->result, rr2, rr1);
		else
			merge_renderresult_fields(re->result, rr1, rr2);
		
		RE_FreeRenderResult(rr2);
	}

	RE_FreeRenderResult(rr1);
	
	re->cb.i.curfield= 0;	/* stats */
	
	/* weak... the display callback wants an active renderlayer pointer... */
	re->result->renlay= render_get_active_layer(re, re->result);

	BLI_rw_mutex_unlock(&re->resultmutex);

	re->cb.display_draw(re->cb.ddh, re->result, NULL);
}

/* main render routine, no compositing */
static void do_render_fields_blur_3d(Render *re)
{
	/* also check for camera here */
	if(re->db.scene->camera==NULL) {
		printf("ERROR: Cannot render, no camera\n");
		G.afbreek= 1;
		return;
	}
	
	/* now use renderdata and camera to set viewplane */
	RE_SetCamera(re, re->db.scene->camera);
	
	if(re->params.r.mode & R_FIELDS)
		do_render_fields_3d(re);
	else if(re->params.r.mode & R_MBLUR)
		do_render_blur_3d(re);
	else
		do_render_3d(re);
	
	/* when border render, check if we have to insert it in black */
	if(re->result)
		if(re->params.r.mode & R_BORDER)
			render_result_border_merge(re);
}


/* within context of current Render *re, render another scene.
   it uses current render image size and disprect, but doesn't execute composite
*/
static void render_scene(Render *re, Scene *sce, int cfra)
{
	Render *resc= RE_NewRender(sce->id.name);
	int winx= re->cam.winx, winy= re->cam.winy;
	
	sce->r.cfra= cfra;
		
	/* exception: scene uses own size (unfinished code) */
	if(0) {
		winx= (sce->r.size*sce->r.xsch)/100;
		winy= (sce->r.size*sce->r.ysch)/100;
	}
	
	/* initial setup */
	RE_InitState(resc, re, &sce->r, NULL, winx, winy, &re->disprect);
	
	/* still unsure entity this... */
	resc->db.scene= sce;
	resc->db.lay= sce->lay;
	
	/* ensure scene has depsgraph, base flags etc OK */
	set_scene_bg(sce);

	/* copy callbacks */
	resc->cb.display_draw= re->cb.display_draw;
	resc->cb.ddh= re->cb.ddh;
	resc->cb.test_break= re->cb.test_break;
	resc->cb.tbh= re->cb.tbh;
	resc->cb.stats_draw= re->cb.stats_draw;
	resc->cb.sdh= re->cb.sdh;
	
	do_render_fields_blur_3d(resc);
}

void tag_scenes_for_render(Render *re)
{
	bNode *node;
	Scene *sce;
	
	for(sce= G.main->scene.first; sce; sce= sce->id.next)
		sce->id.flag &= ~LIB_DOIT;
	
	re->db.scene->id.flag |= LIB_DOIT;
	
	if(re->db.scene->nodetree==NULL) return;
	
	/* check for render-layers nodes using other scenes, we tag them LIB_DOIT */
	for(node= re->db.scene->nodetree->nodes.first; node; node= node->next) {
		if(node->type==CMP_NODE_R_LAYERS) {
			if(node->id) {
				if(node->id != (ID *)re->db.scene)
					node->id->flag |= LIB_DOIT;
			}
		}
	}
	
}

static void ntree_render_scenes(Render *re)
{
	bNode *node;
	int cfra= re->db.scene->r.cfra;
	
	if(re->db.scene->nodetree==NULL) return;
	
	tag_scenes_for_render(re);
	
	/* now foreach render-result node tagged we do a full render */
	/* results are stored in a way compisitor will find it */
	for(node= re->db.scene->nodetree->nodes.first; node; node= node->next) {
		if(node->type==CMP_NODE_R_LAYERS) {
			if(node->id && node->id != (ID *)re->db.scene) {
				if(node->id->flag & LIB_DOIT) {
					render_scene(re, (Scene *)node->id, cfra);
					node->id->flag &= ~LIB_DOIT;
				}
			}
		}
	}
}

/* helper call to detect if theres a composite with render-result node */
static int composite_needs_render(Scene *sce)
{
	bNodeTree *ntree= sce->nodetree;
	bNode *node;
	
	if(ntree==NULL) return 1;
	if(sce->use_nodes==0) return 1;
	if((sce->r.scemode & R_DOCOMP)==0) return 1;
		
	for(node= ntree->nodes.first; node; node= node->next) {
		if(node->type==CMP_NODE_R_LAYERS)
			if(node->id==NULL || node->id==&sce->id)
				return 1;
	}
	return 0;
}

/* bad call... need to think over proper method still */
static void render_composit_stats(void *handle, char *str)
{
	Render *re= (Render*)handle;

	re->cb.i.infostr= str;
	re->cb.stats_draw(re->cb.sdh, &re->cb.i);
	re->cb.i.infostr= NULL;
}

void RE_MergeFullSample(Render *re, Scene *sce, bNodeTree *ntree)
{
	Scene *scene;
	bNode *node;
	
	/* first call RE_ReadRenderResult on every renderlayer scene. this creates Render structs */
	
	/* tag scenes unread */
	for(scene= G.main->scene.first; scene; scene= scene->id.next) 
		scene->id.flag |= LIB_DOIT;
	
	for(node= ntree->nodes.first; node; node= node->next) {
		if(node->type==CMP_NODE_R_LAYERS) {
			Scene *nodescene= (Scene *)node->id;
			
			if(nodescene==NULL) nodescene= sce;
			if(nodescene->id.flag & LIB_DOIT) {
				nodescene->r.mode |= R_OSA;	/* render struct needs tables */
				RE_ReadRenderResult(sce, nodescene);
				nodescene->id.flag &= ~LIB_DOIT;
			}
		}
	}
	
	/* own render result should be read/allocated */
	if(re->db.scene->id.flag & LIB_DOIT)
		RE_ReadRenderResult(re->db.scene, re->db.scene);
	
	/* and now we can draw (result is there) */
	re->cb.display_init(re->cb.dih, re->result);
	re->cb.display_clear(re->cb.dch, re->result);
	
	do_merge_fullsample(re, ntree, &RenderGlobal.renderlist);
}

/* returns fully composited render-result on given time step (in RenderData) */
static void do_render_composite_fields_blur_3d(Render *re)
{
	bNodeTree *ntree= re->db.scene->nodetree;
	int update_newframe=0;
	
	/* INIT seeding, compositor can use random texture */
	BLI_srandom(re->params.r.cfra);
	
	if(composite_needs_render(re->db.scene)) {
		/* save memory... free all cached images */
		ntreeFreeCache(ntree);
		
		do_render_fields_blur_3d(re);
	} else {
		/* scene render process already updates animsys */
		update_newframe = 1;
	}
	
	/* swap render result */
	if(re->params.r.scemode & R_SINGLE_LAYER)
		pop_render_result(re);
	
	if(!re->cb.test_break(re->cb.tbh)) {
		
		if(ntree) {
			ntreeCompositTagRender(re->db.scene);
			ntreeCompositTagAnimated(ntree);
		}
		
		if(ntree && re->params.r.scemode & R_DOCOMP) {
			/* checks if there are render-result nodes that need scene */
			if((re->params.r.scemode & R_SINGLE_LAYER)==0)
				ntree_render_scenes(re);
			
			if(!re->cb.test_break(re->cb.tbh)) {
				ntree->stats_draw= render_composit_stats;
				ntree->test_break= re->cb.test_break;
				ntree->progress= re->cb.progress;
				ntree->sdh= re;
				ntree->tbh= re->cb.tbh;
				ntree->prh= re->cb.prh;
				
				if(update_newframe)
					scene_update_for_newframe(re->db.scene, re->db.lay);
				
				if(re->params.r.scemode & R_FULL_SAMPLE) 
					do_merge_fullsample(re, ntree, &RenderGlobal.renderlist);
				else
					ntreeCompositExecTree(ntree, &re->params.r, G.background==0);
				
				ntree->stats_draw= NULL;
				ntree->test_break= NULL;
				ntree->progress= NULL;
				ntree->tbh= ntree->sdh= ntree->prh= NULL;
			}
		}
		else if(re->params.r.scemode & R_FULL_SAMPLE)
			do_merge_fullsample(re, NULL, &RenderGlobal.renderlist);
	}

	/* weak... the display callback wants an active renderlayer pointer... */
	re->result->renlay= render_get_active_layer(re, re->result);
	re->cb.display_draw(re->cb.ddh, re->result, NULL);
}

static void renderresult_stampinfo(Scene *scene)
{
	RenderResult rres;
	Render *re= RE_GetRender(scene->id.name);

	/* this is the basic trick to get the displayed float or char rect from render result */
	RE_AcquireResultImage(re, &rres);
	BKE_stamp_buf(scene, (unsigned char *)rres.rect32, rres.rectf, rres.rectx, rres.recty, 4);
	RE_ReleaseResultImage(re);
}

static int seq_render_active(Render *re)
{
	Editing *ed;
	Sequence *seq;

	ed = re->db.scene->ed;
	
	if (!(re->params.r.scemode & R_DOSEQ) || !ed || !ed->seqbase.first)
		return 0;
	
	for (seq= ed->seqbase.first; seq; seq= seq->next) {
		if (seq->type != SEQ_SOUND)
			return 1;
	}
	
	return 0;
}

static void do_render_seq(Render * re)
{
	static int recurs_depth = 0;
	struct ImBuf *ibuf;
	RenderResult *rr = re->result;
	int cfra = re->params.r.cfra;

	if(recurs_depth==0) {
		/* otherwise sequencer animation isnt updated */
		BKE_animsys_evaluate_all_animation(G.main, (float)cfra); // XXX, was BKE_curframe(re->scene)
	}

	recurs_depth++;

	ibuf= give_ibuf_seq(re->db.scene, rr->rectx, rr->recty, cfra, 0, 100.0);

	recurs_depth--;
	
	BLI_rw_mutex_lock(&re->resultmutex, THREAD_LOCK_WRITE);

	if(ibuf) {
		if(ibuf->rect_float) {
			if (!rr->rectf)
				rr->rectf= MEM_mallocN(4*sizeof(float)*rr->rectx*rr->recty, "render_seq rectf");
			
			memcpy(rr->rectf, ibuf->rect_float, 4*sizeof(float)*rr->rectx*rr->recty);
			
			/* TSK! Since sequence render doesn't free the *rr render result, the old rect32
			   can hang around when sequence render has rendered a 32 bits one before */
			if(rr->rect32) {
				MEM_freeN(rr->rect32);
				rr->rect32= NULL;
			}
		}
		else if(ibuf->rect) {
			if (!rr->rect32)
				rr->rect32= MEM_mallocN(sizeof(int)*rr->rectx*rr->recty, "render_seq rect");

			memcpy(rr->rect32, ibuf->rect, 4*rr->rectx*rr->recty);

			/* if (ibuf->zbuf) { */
			/* 	if (re->rectz) freeN(re->rectz); */
			/* 	re->rectz = BLI_dupallocN(ibuf->zbuf); */
			/* } */
		}
		
		if (recurs_depth == 0) { /* with nested scenes, only free on toplevel... */
			Editing * ed = re->db.scene->ed;
			if (ed) {
				free_imbuf_seq(re->db.scene, &ed->seqbase, TRUE);
			}
		}
	}
	else {
		/* render result is delivered empty in most cases, nevertheless we handle all cases */
		if (rr->rectf)
			memset(rr->rectf, 0, 4*sizeof(float)*rr->rectx*rr->recty);
		else if (rr->rect32)
			memset(rr->rect32, 0, 4*rr->rectx*rr->recty);
		else
			rr->rect32= MEM_callocN(sizeof(int)*rr->rectx*rr->recty, "render_seq rect");
	}

	BLI_rw_mutex_unlock(&re->resultmutex);
}

/* ~~~~~~~~~~~~~~~~~~~~~~~~~~~~~~~~~~~~~~ */

/* main loop: doing sequence + fields + blur + 3d render + compositing */
static void do_render_all_options(Render *re)
{
	scene_camera_switch_update(re->db.scene);

	re->cb.i.starttime= PIL_check_seconds_timer();

	/* ensure no images are in memory from previous animated sequences */
	BKE_image_all_free_anim_ibufs(re->params.r.cfra);

	if(external_render_3d(re, 1)) {
		/* in this case external render overrides all */
	}
	else if(seq_render_active(re)) {
		/* note: do_render_seq() frees rect32 when sequencer returns float images */
		if(!re->cb.test_break(re->cb.tbh)) 
			do_render_seq(re);
		
		re->cb.stats_draw(re->cb.sdh, &re->cb.i);
		re->cb.display_draw(re->cb.ddh, re->result, NULL);
	}
	else {
		do_render_composite_fields_blur_3d(re);
	}
	
	/* for UI only */
	BLI_rw_mutex_lock(&re->resultmutex, THREAD_LOCK_WRITE);
	renderresult_add_names(re->result);
	BLI_rw_mutex_unlock(&re->resultmutex);
	
	re->cb.i.lastframetime= PIL_check_seconds_timer()- re->cb.i.starttime;
	
	re->cb.stats_draw(re->cb.sdh, &re->cb.i);
	
	/* stamp image info here */
	if((re->params.r.stamp & R_STAMP_ALL) && (re->params.r.stamp & R_STAMP_DRAW)) {
		renderresult_stampinfo(re->db.scene);
		re->cb.display_draw(re->cb.ddh, re->result, NULL);
	}
}

static int is_rendering_allowed(Render *re)
{
	SceneRenderLayer *srl;
    char error_str[512];
	
	/* forbidden combinations */
	if(re->cam.type == CAM_PANORAMA) {
		if(re->params.r.mode & R_BORDER) {
			snprintf(error_str, sizeof(error_str), "Border not supported for panorama, Scene:'%s'", re->db.scene->id.name+2);
			re->cb.error(re->cb.erh, error_str);
			return 0;
		}
		if(re->cam.type == CAM_ORTHO) {
			snprintf(error_str, sizeof(error_str), "Ortho not supported for panorama, Scene:'%s'", re->db.scene->id.name+2);
			re->cb.error(re->cb.erh, error_str);
			return 0;
		}
	}
	
	if(re->params.r.mode & R_BORDER) {
		if(re->params.r.border.xmax <= re->params.r.border.xmin || 
		   re->params.r.border.ymax <= re->params.r.border.ymin) {
            snprintf(error_str, sizeof(error_str), "Border defines zero area, Scene:'%s'", re->db.scene->id.name+2);
			re->cb.error(re->cb.erh, error_str);
			return 0;
		}
	}
	
	if(re->params.r.scemode & (R_EXR_TILE_FILE|R_FULL_SAMPLE)) {
		char str[FILE_MAX];
		
		render_unique_exr_name(re, str, 0);
		
		if (BLI_is_writable(str)==0) {
			snprintf(error_str, sizeof(error_str), "Can't save render Full-Sample buffers to '%s', check the temp default path, Scene:'%s'", str, re->db.scene->id.name+2);
			re->cb.error(re->cb.erh, error_str);
			return 0;
		}
		
		/* no osa + fullsample won't work... */
		if(re->params.osa==0)
			re->params.r.scemode &= ~R_FULL_SAMPLE;
		
		/* no fullsample and edge */
		if((re->params.r.scemode & R_FULL_SAMPLE) && (re->params.r.mode & R_EDGE)) {
			snprintf(error_str, sizeof(error_str), "Full-Sample doesn't support Edge-Enhance, Scene:'%s'", re->db.scene->id.name+2);
			re->cb.error(re->cb.erh, error_str);
			return 0;
		}
		
	}
	else
		re->params.r.scemode &= ~R_FULL_SAMPLE;	/* clear to be sure */
	
	if(re->params.r.scemode & R_DOCOMP) {
		if(re->db.scene->use_nodes) {
			bNodeTree *ntree= re->db.scene->nodetree;
			bNode *node;
		
			if(ntree==NULL) {
				snprintf(error_str, sizeof(error_str), "Nodetree missing from Scene:'%s'", re->db.scene->id.name+2);
				re->cb.error(re->cb.erh, error_str);
				return 0;
			}
			
			for(node= ntree->nodes.first; node; node= node->next)
				if(node->type==CMP_NODE_COMPOSITE)
					break;
			
			
			if(node==NULL) {
				snprintf(error_str, sizeof(error_str), "No render output node in Scene:'%s'", re->db.scene->id.name+2);
                re->cb.error(re->cb.erh, error_str);
				return 0;
			}
		}
	}
	
	 /* check valid camera, without camera render is OK (compo, seq) */
	if(re->db.scene->camera==NULL)
		re->db.scene->camera= scene_find_camera(re->db.scene);
	
	if(!(re->params.r.scemode & (R_DOSEQ|R_DOCOMP))) {
		if(re->db.scene->camera==NULL) {
			snprintf(error_str, sizeof(error_str), "No camera in Scene:'%s'", re->db.scene->id.name+2);
			re->cb.error(re->cb.erh, error_str);
			return 0;
		}
	}
	
	/* layer flag tests */
	if(re->params.r.scemode & R_SINGLE_LAYER) {
		srl= BLI_findlink(&re->db.scene->r.layers, re->params.r.actlay);
		/* force layer to be enabled */
		srl->layflag &= ~SCE_LAY_DISABLE;
	}
	
	for(srl= re->db.scene->r.layers.first; srl; srl= srl->next)
		if(!(srl->layflag & SCE_LAY_DISABLE))
			break;
	if(srl==NULL) {
        snprintf(error_str, sizeof(error_str), "All RenderLayers are disabled in Scene:'%s'", re->db.scene->id.name+2);
		re->cb.error(re->cb.erh, error_str);
		return 0;
	}
	
	/* renderer */
	if(!ELEM(re->params.r.renderer, R_INTERN, R_YAFRAY)) {
		snprintf(error_str, sizeof(error_str), "Unknown render engine set in Scene:'%s'", re->db.scene->id.name+2);
		re->cb.error(re->cb.erh, error_str);
		return 0;
	}
	return 1;
}

static void update_physics_cache(Render *re, Scene *scene, int anim_init)
{
	PTCacheBaker baker;

	baker.scene = scene;
	baker.pid = NULL;
	baker.bake = 0;
	baker.render = 1;
	baker.anim_init = 1;
	baker.quick_step = 1;
	baker.break_test = re->cb.test_break;
	baker.break_data = re->cb.tbh;
	baker.progressbar = NULL;

	BKE_ptcache_make_cache(&baker);
}
/* evaluating scene options for general Blender render */
static int render_initialize_from_scene(Render *re, Scene *scene, SceneRenderLayer *srl, unsigned int lay, int anim, int anim_init)
{
	int winx, winy;
	rcti disprect;
	
	/* r.xsch and r.ysch has the actual view window size
		r.border is the clipping rect */
	
	/* calculate actual render result and display size */
	winx= (scene->r.size*scene->r.xsch)/100;
	winy= (scene->r.size*scene->r.ysch)/100;
	
	/* we always render smaller part, inserting it in larger image is compositor bizz, it uses disprect for it */
	if(scene->r.mode & R_BORDER) {
		disprect.xmin= scene->r.border.xmin*winx;
		disprect.xmax= scene->r.border.xmax*winx;
		
		disprect.ymin= scene->r.border.ymin*winy;
		disprect.ymax= scene->r.border.ymax*winy;
	}
	else {
		disprect.xmin= disprect.ymin= 0;
		disprect.xmax= winx;
		disprect.ymax= winy;
	}
	
	re->db.scene= scene;
	re->db.lay= lay;
	
	/* not too nice, but it survives anim-border render */
	if(anim) {
		re->disprect= disprect;
		return 1;
	}
	
	/* check all scenes involved */
	tag_scenes_for_render(re);

	/*
	 * Disabled completely for now,
	 * can be later set as render profile option
	 * and default for background render.
	*/
	if(0) {
		/* make sure dynamics are up to date */
		update_physics_cache(re, scene, anim_init);
	}
	
	if(srl || scene->r.scemode & R_SINGLE_LAYER)
		push_render_result(re);
	
	RE_InitState(re, NULL, &scene->r, srl, winx, winy, &disprect);
	if(!re->ok)  /* if an error was printed, abort */
		return 0;
	
	/* initstate makes new result, have to send changed tags around */
	ntreeCompositTagRender(re->db.scene);
	
	if(!is_rendering_allowed(re))
		return 0;
	
	re->cb.display_init(re->cb.dih, re->result);
	re->cb.display_clear(re->cb.dch, re->result);
	
	return 1;
}

/* general Blender frame render call */
void RE_BlenderFrame(Render *re, Scene *scene, SceneRenderLayer *srl, unsigned int lay, int frame)
{
	/* ugly global still... is to prevent preview events and signal subsurfs etc to make full resol */
	G.rendering= 1;
	
	scene->r.cfra= frame;
	
	if(render_initialize_from_scene(re, scene, srl, lay, 0, 0)) {
		MEM_reset_peak_memory();
		do_render_all_options(re);
	}
		
	/* UGLY WARNING */
	G.rendering= 0;
}

static int do_write_image_or_movie(Render *re, Scene *scene, bMovieHandle *mh, ReportList *reports)
{
	char name[FILE_MAX];
	RenderResult rres;
	int ok= 1;
	
	RE_AcquireResultImage(re, &rres);

	/* write movie or image */
	if(BKE_imtype_is_movie(scene->r.imtype)) {
		int dofree = 0;
		/* note; the way it gets 32 bits rects is weak... */
		if(rres.rect32==NULL) {
			rres.rect32= MEM_mapallocN(sizeof(int)*rres.rectx*rres.recty, "temp 32 bits rect");
			dofree = 1;
		}
		RE_ResultGet32(re, (unsigned int *)rres.rect32);
		ok= mh->append_movie(&re->params.r, scene->r.cfra, rres.rect32, rres.rectx, rres.recty, reports);
		if(dofree) {
			MEM_freeN(rres.rect32);
		}
		printf("Append frame %d", scene->r.cfra);
	} 
	else {
		BKE_makepicstring(name, scene->r.pic, scene->r.cfra, scene->r.imtype, scene->r.scemode & R_EXTENSION);
		
		if(re->params.r.imtype==R_MULTILAYER) {
			if(re->result) {
				RE_WriteRenderResult(re->result, name, scene->r.quality);
				printf("Saved: %s", name);
			}
		}
		else {
			ImBuf *ibuf= IMB_allocImBuf(rres.rectx, rres.recty, scene->r.planes, 0, 0);
			
			/* if not exists, BKE_write_ibuf makes one */
			ibuf->rect= (unsigned int *)rres.rect32;    
			ibuf->rect_float= rres.rectf;
			ibuf->zbuf_float= rres.rectz;
			
			/* float factor for random dither, imbuf takes care of it */
			ibuf->dither= scene->r.dither_intensity;
			
			/* prepare to gamma correct to sRGB color space */
			if (scene->r.color_mgt_flag & R_COLOR_MANAGEMENT) {
				/* sequence editor can generate 8bpc render buffers */
				if (ibuf->rect) {
					ibuf->profile = IB_PROFILE_SRGB;
					if (ELEM(scene->r.imtype, R_OPENEXR, R_RADHDR))
						IMB_float_from_rect(ibuf);
				} else {				
					ibuf->profile = IB_PROFILE_LINEAR_RGB;
				}
			}

			ok= BKE_write_ibuf(scene, ibuf, name, scene->r.imtype, scene->r.subimtype, scene->r.quality);
			
			if(ok==0) {
				printf("Render error: cannot save %s\n", name);
			}
			else printf("Saved: %s", name);
			
			/* optional preview images for exr */
			if(ok && scene->r.imtype==R_OPENEXR && (scene->r.subimtype & R_PREVIEW_JPG)) {
				if(BLI_testextensie(name, ".exr")) 
					name[strlen(name)-4]= 0;
				BKE_add_image_extension(name, R_JPEG90);
				ibuf->depth= 24; 
				BKE_write_ibuf(scene, ibuf, name, R_JPEG90, scene->r.subimtype, scene->r.quality);
				printf("\nSaved: %s", name);
			}
			
					/* imbuf knows which rects are not part of ibuf */
			IMB_freeImBuf(ibuf);
		}
	}
	
	RE_ReleaseResultImage(re);

	BLI_timestr(re->cb.i.lastframetime, name);
	printf(" Time: %s\n", name);
	fflush(stdout); /* needed for renderd !! (not anymore... (ton)) */

	return ok;
}

/* saves images to disk */
void RE_BlenderAnim(Render *re, Scene *scene, unsigned int lay, int sfra, int efra, int tfra, ReportList *reports)
{
	bMovieHandle *mh= BKE_get_movie_handle(scene->r.imtype);
	int cfrao= scene->r.cfra;
	int nfra;
	
	/* do not fully call for each frame, it initializes & pops output window */
	if(!render_initialize_from_scene(re, scene, NULL, lay, 0, 1))
		return;
	
	/* ugly global still... is to prevent renderwin events and signal subsurfs etc to make full resol */
	/* is also set by caller renderwin.c */
	G.rendering= 1;
	
	if(BKE_imtype_is_movie(scene->r.imtype))
		if(!mh->start_movie(scene, &re->params.r, re->rectx, re->recty, reports))
			G.afbreek= 1;

	if (mh->get_next_frame) {
		while (!(G.afbreek == 1)) {
			int nf = mh->get_next_frame(&re->params.r, reports);
			if (nf >= 0 && nf >= scene->r.sfra && nf <= scene->r.efra) {
				scene->r.cfra = re->params.r.cfra = nf;
				
				do_render_all_options(re);

				if(re->cb.test_break(re->cb.tbh) == 0) {
					if(!do_write_image_or_movie(re, scene, mh, reports))
						G.afbreek= 1;
				}
			} else {
				if(re->cb.test_break(re->cb.tbh))
					G.afbreek= 1;
			}
		}
	} else {
		for(nfra= sfra, scene->r.cfra= sfra; scene->r.cfra<=efra; scene->r.cfra++) {
			char name[FILE_MAX];
			
			/* only border now, todo: camera lens. (ton) */
			render_initialize_from_scene(re, scene, NULL, lay, 1, 0);

			if(nfra!=scene->r.cfra) {
				/*
				 * Skip this frame, but update for physics and particles system.
				 * From convertblender.c:
				 * in localview, lamps are using normal layers, objects only local bits.
				 */
				unsigned int updatelay;

				if(re->db.lay & 0xFF000000)
					updatelay= re->db.lay & 0xFF000000;
				else
					updatelay= re->db.lay;

				scene_update_for_newframe(scene, updatelay);
				continue;
			}
			else
				nfra+= tfra;

			/* Touch/NoOverwrite options are only valid for image's */
			if(BKE_imtype_is_movie(scene->r.imtype) == 0) {
				if(scene->r.mode & (R_NO_OVERWRITE | R_TOUCH))
					BKE_makepicstring(name, scene->r.pic, scene->r.cfra, scene->r.imtype, scene->r.scemode & R_EXTENSION);

				if(scene->r.mode & R_NO_OVERWRITE && BLI_exist(name)) {
					printf("skipping existing frame \"%s\"\n", name);
					continue;
				}
				if(scene->r.mode & R_TOUCH && !BLI_exist(name)) {
					BLI_make_existing_file(name); /* makes the dir if its not there */
					BLI_touch(name);
				}
			}

			re->params.r.cfra= scene->r.cfra;	   /* weak.... */
			
			do_render_all_options(re);
			
			if(re->cb.test_break(re->cb.tbh) == 0) {
				if(!G.afbreek)
					if(!do_write_image_or_movie(re, scene, mh, reports))
						G.afbreek= 1;
			}
			else
				G.afbreek= 1;
		
			if(G.afbreek==1) {
				/* remove touched file */
				if(BKE_imtype_is_movie(scene->r.imtype) == 0) {
					if (scene->r.mode & R_TOUCH && BLI_exist(name) && BLI_filepathsize(name) == 0) {
						BLI_delete(name, 0, 0);
					}
				}
				
				break;
			}
		}
	}
	
	/* end movie */
	if(BKE_imtype_is_movie(scene->r.imtype))
		mh->end_movie();

	scene->r.cfra= cfrao;

	/* UGLY WARNING */
	G.rendering= 0;
}

void RE_PreviewRender(Render *re, Scene *sce)
{
	int winx, winy;

	winx= (sce->r.size*sce->r.xsch)/100;
	winy= (sce->r.size*sce->r.ysch)/100;

	RE_InitState(re, NULL, &sce->r, NULL, winx, winy, NULL);

	re->db.scene = sce;
	re->db.lay = sce->lay;

	RE_SetCamera(re, sce->camera);

	do_render_3d(re);
}

/* note; repeated win/disprect calc... solve that nicer, also in compo */

/* only the temp file! */
void RE_ReadRenderResult(Scene *scene, Scene *scenode)
{
	Render *re;
	int winx, winy;
	rcti disprect;
	
	/* calculate actual render result and display size */
	winx= (scene->r.size*scene->r.xsch)/100;
	winy= (scene->r.size*scene->r.ysch)/100;
	
	/* only in movie case we render smaller part */
	if(scene->r.mode & R_BORDER) {
		disprect.xmin= scene->r.border.xmin*winx;
		disprect.xmax= scene->r.border.xmax*winx;
		
		disprect.ymin= scene->r.border.ymin*winy;
		disprect.ymax= scene->r.border.ymax*winy;
	}
	else {
		disprect.xmin= disprect.ymin= 0;
		disprect.xmax= winx;
		disprect.ymax= winy;
	}
	
	if(scenode)
		scene= scenode;
	
	/* get render: it can be called from UI with draw callbacks */
	re= RE_GetRender(scene->id.name);
	if(re==NULL)
		re= RE_NewRender(scene->id.name);
	RE_InitState(re, NULL, &scene->r, NULL, winx, winy, &disprect);
	re->db.scene= scene;
	
	render_result_read(re, 0);
}

void RE_set_max_threads(int threads)
{
	if(threads==0)
		RenderGlobal.threads = BLI_system_thread_count();
	else if(threads>=1 && threads<=BLENDER_MAX_THREADS)
		RenderGlobal.threads= threads;
	else
		printf("Error, threads has to be in range 0-%d\n", BLENDER_MAX_THREADS);
}

void RE_init_threadcount(Render *re) 
{
	if(RenderGlobal.threads >= 1) /* only set as an arg in background mode */
		re->params.r.threads= MIN2(RenderGlobal.threads, BLENDER_MAX_THREADS);
	else if((re->params.r.mode & R_FIXED_THREADS)==0 || RenderGlobal.threads == 0) /* Automatic threads */
		re->params.r.threads = BLI_system_thread_count();
}

/************************** External Engines ***************************/

RenderResult *RE_engine_begin_result(RenderEngine *engine, int x, int y, int w, int h)
{
	Render *re= engine->re;
	RenderResult *result;
	rcti disprect;

	/* ensure the coordinates are within the right limits */
	CLAMP(x, 0, re->result->rectx);
	CLAMP(y, 0, re->result->recty);
	CLAMP(w, 0, re->result->rectx);
	CLAMP(h, 0, re->result->recty);

	if(x + w > re->result->rectx)
		w= re->result->rectx - x;
	if(y + h > re->result->recty)
		h= re->result->recty - y;

	/* allocate a render result */
	disprect.xmin= x;
	disprect.xmax= x+w;
	disprect.ymin= y;
	disprect.ymax= y+h;

	if(0) { // XXX (re->params.r.scemode & R_FULL_SAMPLE)) {
		result= new_full_sample_buffers(re, &engine->fullresult, &disprect, 0);
	}
	else {
		result= render_result_create(re, &disprect, 0, RR_USEMEM);
		BLI_addtail(&engine->fullresult, result);
	}

	return result;
}

void RE_engine_update_result(RenderEngine *engine, RenderResult *result)
{
	Render *re= engine->re;

	if(result && render_display_draw_enabled(re)) {
		result->renlay= result->layers.first; // weak
		re->cb.display_draw(re->cb.ddh, result, NULL);
	}
}

void RE_engine_end_result(RenderEngine *engine, RenderResult *result)
{
	Render *re= engine->re;

	if(!result)
		return;

	// XXX crashes with full sample, exr expects very particular part sizes
	render_result_merge_part(re, result);

	/* draw */
	if(!re->cb.test_break(re->cb.tbh) && render_display_draw_enabled(re)) {
		result->renlay= result->layers.first; // weak
		re->cb.display_draw(re->cb.ddh, result, NULL);
	}

	/* free */
	render_result_free(&engine->fullresult, result);
}

int RE_engine_test_break(RenderEngine *engine)
{
	Render *re= engine->re;

	return re->cb.test_break(re->cb.tbh);
}

void RE_engine_update_stats(RenderEngine *engine, char *stats, char *info)
{
	Render *re= engine->re;

	re->cb.i.statstr= stats;
	re->cb.i.infostr= info;
	re->cb.stats_draw(re->cb.sdh, &re->cb.i);
	re->cb.i.infostr= NULL;
	re->cb.i.statstr= NULL;
}

/* loads in image into a result, size must match
 * x/y offsets are only used on a partial copy when dimensions dont match */
void RE_layer_load_from_file(RenderLayer *layer, ReportList *reports, char *filename)
{
	ImBuf *ibuf = IMB_loadiffname(filename, IB_rect);

	if(ibuf  && (ibuf->rect || ibuf->rect_float)) {
		if (ibuf->x == layer->rectx && ibuf->y == layer->recty) {
			if(ibuf->rect_float==NULL)
				IMB_float_from_rect(ibuf);

			memcpy(layer->rectf, ibuf->rect_float, sizeof(float)*4*layer->rectx*layer->recty);
		} else {
			if ((ibuf->x >= layer->rectx) && (ibuf->y >= layer->recty)) {
				ImBuf *ibuf_clip;

				if(ibuf->rect_float==NULL)
					IMB_float_from_rect(ibuf);

				ibuf_clip = IMB_allocImBuf(layer->rectx, layer->recty, 32, IB_rectfloat, 0);
				if(ibuf_clip) {
					IMB_rectcpy(ibuf_clip, ibuf, 0,0, 0,0, layer->rectx, layer->recty);

					memcpy(layer->rectf, ibuf_clip->rect_float, sizeof(float)*4*layer->rectx*layer->recty);
					IMB_freeImBuf(ibuf_clip);
				}
				else {
					BKE_reportf(reports, RPT_ERROR, "RE_result_rect_from_file: failed to allocate clip buffer '%s'\n", filename);
				}
			}
			else {
				BKE_reportf(reports, RPT_ERROR, "RE_result_rect_from_file: incorrect dimensions for partial copy '%s'\n", filename);
			}
		}

		IMB_freeImBuf(ibuf);
	}
	else {
		BKE_reportf(reports, RPT_ERROR, "RE_result_rect_from_file: failed to load '%s'\n", filename);
	}
}

void RE_result_load_from_file(RenderResult *result, ReportList *reports, char *filename)
{
	if(!render_result_read_from_file(filename, result)) {
		BKE_reportf(reports, RPT_ERROR, "RE_result_rect_from_file: failed to load '%s'\n", filename);
		return;
	}
}

static int external_render_3d(Render *re, int do_all)
{
	RenderEngineType *type;
	RenderEngine engine;

	for(type=R_engines.first; type; type=type->next)
		if(strcmp(type->idname, re->params.r.engine) == 0)
			break;

	if(!(type && type->render))
		return 0;
	if((re->params.r.scemode & R_PREVIEWBUTS) && !(type->flag & RE_DO_PREVIEW))
		return 0;
	if(do_all && !(type->flag & RE_DO_ALL))
		return 0;
	if(!do_all && (type->flag & RE_DO_ALL))
		return 0;

	BLI_rw_mutex_lock(&re->resultmutex, THREAD_LOCK_WRITE);
	if(re->result==NULL || !(re->params.r.scemode & R_PREVIEWBUTS)) {
		RE_FreeRenderResult(re->result);
	
		if(0) // XXX re->params.r.scemode & R_FULL_SAMPLE)
			re->result= render_result_full_sample_create(re);
		else
			re->result= render_result_create(re, &re->disprect, 0, 0); // XXX re->params.r.scemode & (R_EXR_TILE_FILE|R_FULL_SAMPLE));
	}
	BLI_rw_mutex_unlock(&re->resultmutex);
	
	if(re->result==NULL)
		return 1;

	/* external */
	memset(&engine, 0, sizeof(engine));
	engine.type= type;
	engine.re= re;

	type->render(&engine, re->db.scene);

	render_result_free(&engine.fullresult, engine.fullresult.first);

	if(re->result->exrhandle)
		render_result_exr_read(re);
	
	{
		extern void stupid();
		stupid();
	}

	return 1;
}
<|MERGE_RESOLUTION|>--- conflicted
+++ resolved
@@ -372,7 +372,7 @@
 	/* we clip faces with a minimum of 2 pixel boundary outside of image border. see zbuf.c */
 	re->cam.clipcrop= 1.0f + 2.0f/(float)(re->cam.winx>re->cam.winy?re->cam.winy:re->cam.winx);
 	
-	re->mblur_offs = re->field_offs = 0.f;
+	re->params.mblur_offs = re->params.field_offs = 0.f;
 	
 	RE_init_threadcount(re);
 	IMB_tile_cache_params(re->params.r.threads, U.imagetilememory);
@@ -693,14 +693,10 @@
 	if(external_render_3d(re, 0))
 		return;
 
+	re->db.scene->r.subframe = re->params.mblur_offs + re->params.field_offs;
+
 	/* internal */
 	
-<<<<<<< HEAD
-=======
-//	re->cfra= cfra;	/* <- unused! */
-	re->scene->r.subframe = re->mblur_offs + re->field_offs;
-	
->>>>>>> aae952be
 	/* make render verts/faces/halos/lamps */
 	if(render_scene_needs_vector(re))
 		RE_Database_FromScene_Vectors(re, re->db.scene, re->db.lay);
@@ -717,7 +713,7 @@
 	/* free all render verts etc */
 	RE_Database_Free(re);
 	
-	re->scene->r.subframe = 0.f;
+	re->db.scene->r.subframe = 0.f;
 }
 
 /* called by blur loop, accumulate RGBA key alpha */
@@ -817,11 +813,7 @@
 	
 	/* do the blur steps */
 	while(blur--) {
-<<<<<<< HEAD
-		set_mblur_offs( re->params.r.blurfac*((float)(re->params.r.mblur_samples-blur))/(float)re->params.r.mblur_samples );
-=======
-		re->mblur_offs = re->r.blurfac*((float)(re->r.mblur_samples-blur))/(float)re->r.mblur_samples;
->>>>>>> aae952be
+		re->params.mblur_offs = re->params.r.blurfac*((float)(re->params.r.mblur_samples-blur))/(float)re->params.r.mblur_samples;
 		
 		re->cb.i.curblur= re->params.r.mblur_samples-blur;	/* stats */
 		
@@ -839,13 +831,8 @@
 	re->result= rres;
 	BLI_rw_mutex_unlock(&re->resultmutex);
 	
-<<<<<<< HEAD
-	set_mblur_offs(0.0f);
+	re->params.mblur_offs = 0.0f;
 	re->cb.i.curblur= 0;	/* stats */
-=======
-	re->mblur_offs = 0.0f;
-	re->i.curblur= 0;	/* stats */
->>>>>>> aae952be
 	
 	/* weak... the display callback wants an active renderlayer pointer... */
 	re->result->renlay= render_get_active_layer(re, re->result);
@@ -923,31 +910,18 @@
 		
 		re->cb.i.curfield= 2;	/* stats */
 		
-<<<<<<< HEAD
 		re->params.flag |= R_SEC_FIELD;
-		if((re->params.r.mode & R_FIELDSTILL)==0) 
-			set_field_offs(0.5f);
+		if((re->params.r.mode & R_FIELDSTILL)==0) {
+			re->params.field_offs = 0.5f;
+		}
 		RE_SetCamera(re, re->db.scene->camera);
 		if(re->params.r.mode & R_MBLUR)
 			do_render_blur_3d(re);
 		else
 			do_render_3d(re);
 		re->params.flag &= ~R_SEC_FIELD;
-		set_field_offs(0.0f);
-=======
-		re->flag |= R_SEC_FIELD;
-		if((re->r.mode & R_FIELDSTILL)==0) {
-			re->field_offs = 0.5f;
-		}
-		RE_SetCamera(re, re->scene->camera);
-		if(re->r.mode & R_MBLUR)
-			do_render_blur_3d(re);
-		else
-			do_render_3d(re);
-		re->flag &= ~R_SEC_FIELD;
-		
-		re->field_offs = 0.0f;
->>>>>>> aae952be
+		
+		re->params.field_offs = 0.0f;
 		
 		rr2= re->result;
 	}
@@ -1260,7 +1234,7 @@
 
 	if(recurs_depth==0) {
 		/* otherwise sequencer animation isnt updated */
-		BKE_animsys_evaluate_all_animation(G.main, (float)cfra); // XXX, was BKE_curframe(re->scene)
+		BKE_animsys_evaluate_all_animation(G.main, (float)cfra); // XXX, was BKE_curframe(re->db.scene)
 	}
 
 	recurs_depth++;
