--- conflicted
+++ resolved
@@ -210,7 +210,6 @@
 	win->posy = oldwin->posy;
 }
 
-<<<<<<< HEAD
 static void wm_window_match_keep_current_wm(
         const bContext *C, ListBase *current_wm_list,
         const bool load_ui,
@@ -246,67 +245,6 @@
 			win_screen->winid = win->winid;
 		}
 	}
-=======
-/* match old WM with new, 4 cases:
- * 1- no current wm, no read wm: make new default
- * 2- no current wm, but read wm: that's OK, do nothing
- * 3- current wm, but not in file: try match screen names
- * 4- current wm, and wm in file: try match ghostwin
- */
-
-static void wm_window_match_do(Main *bmain, bContext *C, ListBase *oldwmlist)
-{
-	wmWindowManager *oldwm, *wm;
-	wmWindow *oldwin, *win;
-	
-	/* cases 1 and 2 */
-	if (BLI_listbase_is_empty(oldwmlist)) {
-		if (bmain->wm.first) {
-			/* nothing todo */
-		}
-		else {
-			wm_add_default(C);
-		}
-	}
-	else {
-		/* cases 3 and 4 */
-		
-		/* we've read file without wm..., keep current one entirely alive */
-		if (BLI_listbase_is_empty(&bmain->wm)) {
-			bScreen *screen = NULL;
-
-			/* when loading without UI, no matching needed */
-			if (!(G.fileflags & G_FILE_NO_UI) && (screen = CTX_wm_screen(C))) {
-
-				/* match oldwm to new dbase, only old files */
-				for (wm = oldwmlist->first; wm; wm = wm->id.next) {
-					
-					for (win = wm->windows.first; win; win = win->next) {
-						/* all windows get active screen from file */
-						if (screen->winid == 0)
-							win->screen = screen;
-						else 
-							win->screen = ED_screen_duplicate(bmain, win, screen);
-						
-						BLI_strncpy(win->screenname, win->screen->id.name + 2, sizeof(win->screenname));
-						win->screen->winid = win->winid;
-					}
-				}
-			}
-			
-			bmain->wm = *oldwmlist;
-			
-			/* screens were read from file! */
-			ED_screens_initialize(bmain, bmain->wm.first);
-		}
-		else {
-			bool has_match = false;
-
-			/* what if old was 3, and loaded 1? */
-			/* this code could move to setup_appdata */
-			oldwm = oldwmlist->first;
-			wm = bmain->wm.first;
->>>>>>> 48e871ab
 
 	*r_new_wm_list = *current_wm_list;
 }
@@ -665,11 +603,7 @@
 		}
 
 		/* match the read WM with current WM */
-<<<<<<< HEAD
-		wm_window_match_do(C, &wmbase, &G.main->wm, &G.main->wm);
-=======
-		wm_window_match_do(bmain, C, &wmbase);
->>>>>>> 48e871ab
+		wm_window_match_do(C, &wmbase, &bmain->wm, &bmain->wm);
 		WM_check(C); /* opens window(s), checks keymaps */
 
 		if (retval == BKE_BLENDFILE_READ_OK_USERPREFS) {
@@ -942,11 +876,7 @@
 	}
 	
 	/* match the read WM with current WM */
-<<<<<<< HEAD
 	wm_window_match_do(C, &wmbase, &bmain->wm, &bmain->wm);
-=======
-	wm_window_match_do(bmain, C, &wmbase);
->>>>>>> 48e871ab
 	WM_check(C); /* opens window(s), checks keymaps */
 
 	bmain->name[0] = '\0';
