# ***** BEGIN GPL LICENSE BLOCK *****
#
# This program is free software; you can redistribute it and/or
# modify it under the terms of the GNU General Public License
# as published by the Free Software Foundation; either version 2
# of the License, or (at your option) any later version.
#
# This program is distributed in the hope that it will be useful,
# but WITHOUT ANY WARRANTY; without even the implied warranty of
# MERCHANTABILITY or FITNESS FOR A PARTICULAR PURPOSE.  See the
# GNU General Public License for more details.
#
# You should have received a copy of the GNU General Public License
# along with this program; if not, write to the Free Software Foundation,
# Inc., 51 Franklin Street, Fifth Floor, Boston, MA 02110-1301, USA.
#
# The Original Code is Copyright (C) 2006, Blender Foundation
# All rights reserved.
# ***** END GPL LICENSE BLOCK *****

setup_libdirs()

blender_include_dirs(
  ../../intern/clog
  ../../intern/glew-mx
  ../../intern/guardedalloc
  ../blender/blenkernel
  ../blender/blenlib
  ../blender/blenloader
  ../blender/depsgraph
  ../blender/editors/include
  ../blender/functions
  ../blender/imbuf
  ../blender/makesrna
  ../blender/render/extern/include
  ../blender/gpu
  ../blender/makesdna
  ../blender/windowmanager
)

set(LIB
<<<<<<< HEAD
  bf_blenkernel
  bf_blenloader
  bf_depsgraph
  bf_dna
  bf_editor_datafiles
  bf_functions
  bf_imbuf
  bf_intern_clog
  bf_intern_guardedalloc
  bf_intern_memutil
  bf_intern_opencolorio
  bf_render
  bf_rna
=======
>>>>>>> 7f36db35
  bf_windowmanager
)

add_definitions(${GL_DEFINITIONS})
blender_include_dirs("${GLEW_INCLUDE_PATH}")

if(WIN32)
  blender_include_dirs(../../intern/utfconv)
endif()

if(WITH_LIBMV)
  blender_include_dirs(../../intern/libmv)
  add_definitions(-DWITH_LIBMV)
endif()

if(WITH_CYCLES)
  if(WITH_CYCLES_LOGGING)
    blender_include_dirs(../../intern/cycles/blender)
    add_definitions(-DWITH_CYCLES_LOGGING)
  endif()
endif()

if(WITH_CODEC_FFMPEG)
  add_definitions(-DWITH_FFMPEG)
endif()

if(WITH_TBB)
  blender_include_dirs(${TBB_INCLUDE_DIRS})
  link_directories(${LIBDIR}/tbb/lib)
endif()


if(WITH_PYTHON)
  blender_include_dirs(../blender/python)
  add_definitions(-DWITH_PYTHON)

  if(WITH_PYTHON_SECURITY)
    add_definitions(-DWITH_PYTHON_SECURITY)
  endif()
endif()

if(WITH_HEADLESS)
  add_definitions(-DWITH_HEADLESS)
endif()

if(WITH_SDL)
  if(WITH_SDL_DYNLOAD)
    blender_include_dirs(../../extern/sdlew/include)
    add_definitions(-DWITH_SDL_DYNLOAD)
  endif()
  add_definitions(-DWITH_SDL)
endif()

if(WITH_BINRELOC)
  blender_include_dirs(${BINRELOC_INCLUDE_DIRS})
  add_definitions(-DWITH_BINRELOC)
endif()

if(WITH_FREESTYLE)
  blender_include_dirs(../blender/freestyle)
  add_definitions(-DWITH_FREESTYLE)
endif()

# Setup the exe sources and buildinfo
set(SRC
  creator.c
  creator_args.c
  creator_signals.c

  creator_intern.h
)

# MSVC 2010 gives linking errors with the manifest
if(WIN32 AND NOT UNIX)
  string(SUBSTRING ${BLENDER_VERSION} 0 1 bver1)
  string(SUBSTRING ${BLENDER_VERSION} 2 1 bver2)
  string(SUBSTRING ${BLENDER_VERSION} 3 1 bver3)
  add_definitions(
    -DBLEN_VER_RC_STR="${BLENDER_VERSION}"
    -DBLEN_VER_RC_1=${bver1}
    -DBLEN_VER_RC_2=${bver2}
    -DBLEN_VER_RC_3=${bver3}
    -DBLEN_VER_RC_4=0
  )


  list(APPEND SRC
    ${CMAKE_SOURCE_DIR}/release/windows/icons/winblender.rc
    ${CMAKE_BINARY_DIR}/blender.exe.manifest
  )
endif()

if(WITH_BUILDINFO)
  add_definitions(-DWITH_BUILDINFO)
  # --------------------------------------------------------------------------
  # These defines could all be moved into the header below
  string(REPLACE " " "\ " BUILDINFO_CFLAGS "${CMAKE_C_FLAGS}")
  string(REPLACE " " "\ " BUILDINFO_CXXFLAGS "${CMAKE_CXX_FLAGS}")
  string(REPLACE " " "\ " BUILDINFO_LINKFLAGS "${PLATFORM_LINKFLAGS}")
  add_definitions(
    # # define in header now, else these get out of date on rebuilds.
    # -DBUILD_DATE="${BUILD_DATE}"
    # -DBUILD_TIME="${BUILD_TIME}"
    # -DBUILD_COMMIT_TIMESTAMP="${BUILD_COMMIT_TIMESTAMP}"
    # -DBUILD_COMMIT_TIME="${BUILD_COMMIT_TIME}"
    # -DBUILD_COMMIT_DATE="${BUILD_COMMIT_DATE}"
    # -DBUILD_HASH="${BUILD_HASH}"
    # -DBUILD_BRANCH="${BUILD_BRANCH}"
    -DWITH_BUILDINFO_HEADER # alternative to lines above
    -DBUILD_PLATFORM="${CMAKE_SYSTEM_NAME}"
    -DBUILD_TYPE="${CMAKE_BUILD_TYPE}"
    -DBUILD_CFLAGS="${BUILDINFO_CFLAGS}"
    -DBUILD_CXXFLAGS="${BUILDINFO_CXXFLAGS}"
    -DBUILD_LINKFLAGS="${BUILDINFO_LINKFLAGS}"
    -DBUILD_SYSTEM="CMake"
  )

  # --------------------------------------------------------------------------
  # write header for values that change each build
  # note, generaed file is in build dir's source/creator
  #       except when used as an include path.

  # include the output directory, where the buildinfo.h file is generated
  include_directories(${CMAKE_CURRENT_BINARY_DIR})


  # XXX, ${buildinfo_h_fake} is used here,
  # because we rely on that file being detected as missing
  # every build so that the real header "buildinfo.h" is updated.
  #
  # Keep this until we find a better way to resolve!

  set(buildinfo_h_real "${CMAKE_CURRENT_BINARY_DIR}/buildinfo.h")
  set(buildinfo_h_fake "${CMAKE_CURRENT_BINARY_DIR}/buildinfo.h_fake")

  if(EXISTS ${buildinfo_h_fake})
    message(FATAL_ERROR "File \"${buildinfo_h_fake}\" found, this should never be created, remove!")
  endif()

  # a custom target that is always built
  add_custom_target(buildinfo ALL
    DEPENDS ${buildinfo_h_fake})

  # creates buildinfo.h using cmake script
  add_custom_command(
    OUTPUT
      ${buildinfo_h_fake}  # ensure we always run
      ${buildinfo_h_real}
    COMMAND ${CMAKE_COMMAND}
    -DSOURCE_DIR=${CMAKE_SOURCE_DIR}
    # overrides only used when non-empty strings
    -DBUILD_DATE=${BUILDINFO_OVERRIDE_DATE}
    -DBUILD_TIME=${BUILDINFO_OVERRIDE_TIME}
    -P ${CMAKE_SOURCE_DIR}/build_files/cmake/buildinfo.cmake)

  # buildinfo.h is a generated file
  set_source_files_properties(
    ${buildinfo_h_real}
    PROPERTIES GENERATED TRUE
    HEADER_FILE_ONLY TRUE)

  unset(buildinfo_h_real)
  unset(buildinfo_h_fake)

  # add deps below, after adding blender
  # -------------- done with header values.

  list(APPEND SRC
    buildinfo.c
  )

  # make an object library so can load with it in tests
  add_library(buildinfoobj OBJECT buildinfo.c)
  add_dependencies(buildinfoobj buildinfo)
endif()

add_cc_flags_custom_test(blender)

# message(STATUS "Configuring blender")
if(WITH_PYTHON_MODULE)
  add_definitions(-DWITH_PYTHON_MODULE)

  # creates ./bin/bpy.so which can be imported as a python module.
  #
  # note that 'SHARED' works on Linux and Windows,
  # but not OSX which _must_ be 'MODULE'
  add_library(blender MODULE ${SRC})
  set_target_properties(
    blender
    PROPERTIES
      PREFIX ""
      OUTPUT_NAME bpy
      LIBRARY_OUTPUT_DIRECTORY ${CMAKE_BINARY_DIR}/bin
      RUNTIME_OUTPUT_DIRECTORY ${CMAKE_BINARY_DIR}/bin  # only needed on windows
  )

  if(APPLE)
    set_target_properties(
      blender
      PROPERTIES
        MACOSX_BUNDLE TRUE
        LINK_FLAGS_RELEASE "${PLATFORM_LINKFLAGS}"
        LINK_FLAGS_DEBUG "${PLATFORM_LINKFLAGS_DEBUG}"
    )
  endif()

  if(WIN32)
    # python modules use this
    set_target_properties(
      blender
      PROPERTIES
      SUFFIX ".pyd"
    )
  endif()

else()
  add_executable(blender ${EXETYPE} ${SRC})
endif()

if(WITH_BUILDINFO)
  # explicitly say that the executable depends on the buildinfo
  add_dependencies(blender buildinfo)
endif()


set(BLENDER_TEXT_FILES
  ${CMAKE_SOURCE_DIR}/release/text/GPL-license.txt
  ${CMAKE_SOURCE_DIR}/release/text/GPL3-license.txt
  ${CMAKE_SOURCE_DIR}/release/text/copyright.txt
  # generate this file
  # ${CMAKE_SOURCE_DIR}/release/text/readme.html
  ${CMAKE_SOURCE_DIR}/release/datafiles/LICENSE-bfont.ttf.txt
)

if(WITH_PYTHON)
  list(APPEND BLENDER_TEXT_FILES
    ${CMAKE_SOURCE_DIR}/release/text/Python-license.txt
  )
endif()

if(WITH_OPENCOLORIO)
  list(APPEND BLENDER_TEXT_FILES
    ${CMAKE_SOURCE_DIR}/release/text/ocio-license.txt
  )
endif()

if(WITH_MEM_JEMALLOC)
  list(APPEND BLENDER_TEXT_FILES
    ${CMAKE_SOURCE_DIR}/release/text/jemalloc-license.txt
  )
endif()

if(WITH_INTERNATIONAL)
  list(APPEND BLENDER_TEXT_FILES
    ${CMAKE_SOURCE_DIR}/release/datafiles/LICENSE-droidsans.ttf.txt
    ${CMAKE_SOURCE_DIR}/release/datafiles/LICENSE-bmonofont-i18n.ttf.txt
  )
endif()


# -----------------------------------------------------------------------------
# Platform Specific Var: TARGETDIR_VER

if(UNIX AND NOT APPLE)
  if(WITH_PYTHON_MODULE)
    if(WITH_INSTALL_PORTABLE)
      set(TARGETDIR_VER ${BLENDER_VERSION})
    else()
      set(TARGETDIR_VER ${PYTHON_SITE_PACKAGES}/${BLENDER_VERSION})
    endif()
  else()
    if(WITH_INSTALL_PORTABLE)
      set(TARGETDIR_VER ${BLENDER_VERSION})
    else()
      set(TARGETDIR_VER share/blender/${BLENDER_VERSION})
    endif()
  endif()

elseif(WIN32)
  set(TARGETDIR_VER ${BLENDER_VERSION})

elseif(APPLE)
  if(WITH_PYTHON_MODULE)
    set(TARGETDIR_VER ${BLENDER_VERSION})
  else()
    set(TARGETDIR_VER Blender.app/Contents/Resources/${BLENDER_VERSION})
  endif()
  # Skip relinking on cpack / install
  set_target_properties(blender PROPERTIES BUILD_WITH_INSTALL_RPATH true)
endif()


# -----------------------------------------------------------------------------
# Install Targets (Generic, All Platforms)


# important to make a clean  install each time, else old scripts get loaded.
install(
  CODE
  "file(REMOVE_RECURSE ${TARGETDIR_VER})"
)

if(WITH_PYTHON)
  # install(CODE "message(\"copying blender scripts...\")")

  # exclude addons_contrib if release
  if("${BLENDER_VERSION_CYCLE}" STREQUAL "release" OR
     "${BLENDER_VERSION_CYCLE}" STREQUAL "rc")
    set(ADDON_EXCLUDE_CONDITIONAL "addons_contrib/*")
  else()
    set(ADDON_EXCLUDE_CONDITIONAL "_addons_contrib/*")  # dummy, wont do anything
  endif()

  # do not install freestyle dir if disabled
  if(NOT WITH_FREESTYLE)
    set(FREESTYLE_EXCLUDE_CONDITIONAL "freestyle/*")
  else()
    set(FREESTYLE_EXCLUDE_CONDITIONAL "_freestyle/*")  # dummy, wont do anything
  endif()

  install(
    DIRECTORY ${CMAKE_SOURCE_DIR}/release/scripts
    DESTINATION ${TARGETDIR_VER}
    PATTERN ".git" EXCLUDE
    PATTERN ".gitignore" EXCLUDE
    PATTERN ".arcconfig" EXCLUDE
    PATTERN "__pycache__" EXCLUDE
    PATTERN "${ADDON_EXCLUDE_CONDITIONAL}" EXCLUDE
    PATTERN "${FREESTYLE_EXCLUDE_CONDITIONAL}" EXCLUDE
  )

  unset(ADDON_EXCLUDE_CONDITIONAL)
  unset(FREESTYLE_EXCLUDE_CONDITIONAL)
endif()

# localization
if(WITH_INTERNATIONAL)
  install(
    DIRECTORY
      ${CMAKE_SOURCE_DIR}/release/datafiles/fonts
    DESTINATION ${TARGETDIR_VER}/datafiles
  )

  set(_locale_dir "${CMAKE_SOURCE_DIR}/release/datafiles/locale")
  set(_locale_target_dir ${TARGETDIR_VER}/datafiles/locale)

  file(GLOB _po_files "${_locale_dir}/po/*.po")
  foreach(_po_file ${_po_files})
    msgfmt_simple(${_po_file} _all_mo_files)
  endforeach()

  # Create a custom target which will compile all po to mo
  add_custom_target(
    locales
    DEPENDS ${_all_mo_files})

  add_dependencies(blender locales)

  # Generate INSTALL rules
  install(
    FILES ${_locale_dir}/languages
    DESTINATION ${_locale_target_dir}
  )

  foreach(_mo_file ${_all_mo_files})
    get_filename_component(_locale_name ${_mo_file} NAME_WE)
    install(
      FILES ${_mo_file}
      DESTINATION ${_locale_target_dir}/${_locale_name}/LC_MESSAGES
      RENAME blender.mo
    )
    unset(_locale_name)
  endforeach()

  unset(_all_mo_files)
  unset(_po_files)
  unset(_po_file)
  unset(_mo_file)
  unset(_locale_target_dir)

  unset(_locale_dir)
endif()

# color management
if(WITH_OPENCOLORIO)
  install(
    DIRECTORY ${CMAKE_SOURCE_DIR}/release/datafiles/colormanagement
    DESTINATION ${TARGETDIR_VER}/datafiles
  )
endif()

# helpful tip when using make
if("${CMAKE_GENERATOR}" MATCHES ".*Makefiles.*")
  # message after building.
  add_custom_command(
    TARGET blender POST_BUILD MAIN_DEPENDENCY blender
    COMMAND ${CMAKE_COMMAND} -E
            echo 'now run: \"make install\" to copy runtime files and scripts to ${TARGETDIR_VER}'
  )
endif()


# -----------------------------------------------------------------------------
# Install Targets (Platform Specific)

if(UNIX AND NOT APPLE)

  if(NOT WITH_PYTHON_MODULE)
    if(WITH_DOC_MANPAGE)
      add_custom_target(
        blender_man_page ALL
        COMMAND ${CMAKE_SOURCE_DIR}/doc/manpage/blender.1.py
                ${EXECUTABLE_OUTPUT_PATH}/blender
                ${CMAKE_CURRENT_BINARY_DIR}/blender.1)
      add_dependencies(blender_man_page blender)
    endif()
  endif()

  # there are a few differences between portable and system install
  if(WITH_PYTHON_MODULE)
    if(WITH_INSTALL_PORTABLE)
      install(
        TARGETS blender
        DESTINATION "."
      )
    else()
      install(
        TARGETS blender
        LIBRARY DESTINATION ${PYTHON_SITE_PACKAGES}
      )
    endif()
    # none of the other files are needed currently
  elseif(WITH_INSTALL_PORTABLE)
    install(
      TARGETS blender
      DESTINATION "."
    )

    if(WITH_DOC_MANPAGE)
      install(
        FILES ${CMAKE_CURRENT_BINARY_DIR}/blender.1
        DESTINATION "."
      )
    endif()
    install(
      FILES
        ${CMAKE_SOURCE_DIR}/release/freedesktop/blender.desktop
        ${CMAKE_SOURCE_DIR}/release/freedesktop/icons/scalable/apps/blender.svg
        ${CMAKE_SOURCE_DIR}/release/freedesktop/icons/symbolic/apps/blender-symbolic.svg
      DESTINATION "."
    )

    install(
      PROGRAMS
      ${CMAKE_SOURCE_DIR}/release/bin/blender-thumbnailer.py
      DESTINATION "."
    )

    if(EXISTS ${LIBDIR}/mesa)
      install(DIRECTORY ${LIBDIR}/mesa/lib DESTINATION ".")

      install(
        PROGRAMS
        ${CMAKE_SOURCE_DIR}/release/bin/blender-softwaregl
        DESTINATION "."
      )
    endif()

    set(BLENDER_TEXT_FILES_DESTINATION ".")
  else()
    # main blender binary
    install(
      TARGETS blender
      DESTINATION bin
    )
    if(WITH_DOC_MANPAGE)
      # manpage only with 'blender' binary
      install(
        FILES ${CMAKE_CURRENT_BINARY_DIR}/blender.1
        DESTINATION share/man/man1
      )
    endif()

    # misc files
    install(
      FILES ${CMAKE_SOURCE_DIR}/release/freedesktop/blender.desktop
      DESTINATION share/applications
    )
    install(
      FILES ${CMAKE_SOURCE_DIR}/release/freedesktop/icons/scalable/apps/blender.svg
      DESTINATION share/icons/hicolor/scalable/apps
    )
    install(
      FILES ${CMAKE_SOURCE_DIR}/release/freedesktop/icons/symbolic/apps/blender-symbolic.svg
      DESTINATION share/icons/hicolor/symbolic/apps
    )
    install(
      PROGRAMS ${CMAKE_SOURCE_DIR}/release/bin/blender-thumbnailer.py
      DESTINATION bin
    )
    set(BLENDER_TEXT_FILES_DESTINATION share/doc/blender)
  endif()

  if(WITH_PYTHON)
    if(WITH_PYTHON_INSTALL)

      install(
        PROGRAMS ${PYTHON_EXECUTABLE}
        DESTINATION ${TARGETDIR_VER}/python/bin
      )

      # on some platforms (like openSUSE) Python is linked
      # to be used from lib64 folder.
      # determine this from Python's libraries path
      #
      # ugh, its possible 'lib64' is just a symlink to 'lib' which causes incorrect use of 'lib64'
      get_filename_component(_pypath_real ${PYTHON_LIBPATH} REALPATH)
      if(${_pypath_real} MATCHES "lib64$")
        set(_target_LIB "lib64")
      else()
        set(_target_LIB "lib")
      endif()
      unset(_pypath_real)

      # Copy the systems python into the install directory
      # install(CODE "message(\"copying a subset of the systems python...\")")
      install(
        DIRECTORY ${PYTHON_LIBPATH}/python${PYTHON_VERSION}
        DESTINATION ${TARGETDIR_VER}/python/${_target_LIB}
        PATTERN "__pycache__" EXCLUDE               # * any cache *
        PATTERN "config-${PYTHON_VERSION}m/*.a" EXCLUDE  # static lib
        PATTERN "lib2to3" EXCLUDE                   # ./lib2to3
        PATTERN "site-packages/*" EXCLUDE           # ./site-packages/*
        PATTERN "tkinter" EXCLUDE                   # ./tkinter
        PATTERN "lib-dynload/_tkinter.*" EXCLUDE    # ./lib-dynload/_tkinter.co
        PATTERN "idlelib" EXCLUDE                   # ./idlelib
        PATTERN "test" EXCLUDE                      # ./test
        PATTERN "turtledemo" EXCLUDE                # ./turtledemo
        PATTERN "turtle.py" EXCLUDE                 # ./turtle.py
        PATTERN "wininst*.exe" EXCLUDE              # from distutils, avoid malware false positive
      )

      # Needed for distutils/pip
      # get the last part of the include dir, will be 'python{version}{abiflag}',
      get_filename_component(_py_inc_suffix ${PYTHON_INCLUDE_DIR} NAME)
      install(
        FILES ${PYTHON_INCLUDE_DIR}/pyconfig.h
        DESTINATION ${TARGETDIR_VER}/python/include/${_py_inc_suffix}
      )
      unset(_py_inc_suffix)

      if(WITH_PYTHON_INSTALL_NUMPY)
        # Install to the same directory as the source, so debian-like
        # distros are happy with their policy.
        set(_suffix "site-packages")
        if(${PYTHON_NUMPY_PATH} MATCHES "dist-packages")
          set(_suffix "dist-packages")
        endif()
        install(
          DIRECTORY ${PYTHON_NUMPY_PATH}/numpy
          DESTINATION ${TARGETDIR_VER}/python/${_target_LIB}/python${PYTHON_VERSION}/${_suffix}
          PATTERN ".svn" EXCLUDE
          PATTERN "__pycache__" EXCLUDE           # * any cache *
          PATTERN "*.pyc" EXCLUDE                 # * any cache *
          PATTERN "*.pyo" EXCLUDE                 # * any cache *
          PATTERN "oldnumeric" EXCLUDE            # ./oldnumeric
          PATTERN "doc" EXCLUDE                   # ./doc
          PATTERN "tests" EXCLUDE                 # ./tests
          PATTERN "f2py" EXCLUDE                  # ./f2py - fortran/python interface code, not for blender.
          PATTERN "include" EXCLUDE               # include dirs all over, we wont use NumPy/CAPI
          PATTERN "*.h" EXCLUDE                   # some includes are not in include dirs
          PATTERN "*.a" EXCLUDE                   # ./core/lib/libnpymath.a - for linking, we dont need.
        )
        unset(_suffix)
      endif()

      # Copy requests, we need to generalize site-packages
      if(WITH_PYTHON_INSTALL_REQUESTS)
        set(_suffix "site-packages")
        if(${PYTHON_REQUESTS_PATH} MATCHES "dist-packages")
          set(_suffix "dist-packages")
        endif()
        install(
          DIRECTORY ${PYTHON_REQUESTS_PATH}/requests
          DESTINATION ${TARGETDIR_VER}/python/${_target_LIB}/python${PYTHON_VERSION}/${_suffix}
          PATTERN ".svn" EXCLUDE
          PATTERN "__pycache__" EXCLUDE           # * any cache *
          PATTERN "*.pyc" EXCLUDE                 # * any cache *
          PATTERN "*.pyo" EXCLUDE                 # * any cache *
        )
        # On some platforms requests does have extra dependencies.
        set(_requests_deps "certifi" "chardet" "idna" "urllib3")
        foreach(_requests_dep ${_requests_deps})
          if(EXISTS ${PYTHON_REQUESTS_PATH}/${_requests_dep})
            install(
              DIRECTORY ${PYTHON_REQUESTS_PATH}/${_requests_dep}
              DESTINATION ${TARGETDIR_VER}/python/${_target_LIB}/python${PYTHON_VERSION}/${_suffix}
              PATTERN ".svn" EXCLUDE
              PATTERN "__pycache__" EXCLUDE           # * any cache *
              PATTERN "*.pyc" EXCLUDE                 # * any cache *
              PATTERN "*.pyo" EXCLUDE                 # * any cache *
            )
          endif()
        endforeach()
        if(EXISTS ${PYTHON_REQUESTS_PATH}/six.py)
          install(
            FILES ${PYTHON_REQUESTS_PATH}/six.py
            DESTINATION ${TARGETDIR_VER}/python/${_target_LIB}/python${PYTHON_VERSION}/${_suffix}
          )
        endif()
        unset(_requests_dep)
        unset(_requests_deps)
        unset(_suffix)
      endif()
      unset(_target_LIB)

    endif()
  endif()

  if(WITH_DRACO)
    install(
      PROGRAMS $<TARGET_FILE:extern_draco>
      DESTINATION ${TARGETDIR_VER}/python/lib/python${PYTHON_VERSION}/site-packages
    )
  endif()
elseif(WIN32)

  set(BLENDER_TEXT_FILES_DESTINATION ".")

  if(WITH_OPENMP AND MSVC_CLANG)
    install(
          FILES ${CLANG_OPENMP_DLL}
          DESTINATION "."
    )
  endif()

  if(WITH_PYTHON)
    string(REPLACE "." "" _PYTHON_VERSION_NO_DOTS ${PYTHON_VERSION})

    if(NOT CMAKE_COMPILER_IS_GNUCC)
      install(
        FILES ${LIBDIR}/python/${_PYTHON_VERSION_NO_DOTS}/bin/python${_PYTHON_VERSION_NO_DOTS}.dll
        DESTINATION "."
        CONFIGURATIONS Release;RelWithDebInfo;MinSizeRel
      )

      install(
        FILES ${LIBDIR}/python/${_PYTHON_VERSION_NO_DOTS}/bin/python${_PYTHON_VERSION_NO_DOTS}_d.dll
        DESTINATION "."
        CONFIGURATIONS Debug
      )
    endif()

    if(WITH_PYTHON_INSTALL)
      # note, as far as python is concerned 'RelWithDebInfo' is not debug since its without debug flags.

      install(DIRECTORY DESTINATION ${TARGETDIR_VER}/python)
      install(DIRECTORY DESTINATION ${TARGETDIR_VER}/python/lib)

      install(
        DIRECTORY ${LIBDIR}/python/${_PYTHON_VERSION_NO_DOTS}/lib
        DESTINATION ${BLENDER_VERSION}/python/
        CONFIGURATIONS Release;RelWithDebInfo;MinSizeRel
        PATTERN ".svn" EXCLUDE
        PATTERN "*_d.*" EXCLUDE                  # * debug libraries *
        PATTERN "__pycache__" EXCLUDE           # * any cache *
        PATTERN "*.pyc" EXCLUDE                 # * any cache *
        PATTERN "*.pyo" EXCLUDE                 # * any cache *
      )

       install(
        DIRECTORY ${LIBDIR}/python/${_PYTHON_VERSION_NO_DOTS}/lib
        DESTINATION ${BLENDER_VERSION}/python/
        CONFIGURATIONS Debug
        PATTERN ".svn" EXCLUDE
        PATTERN "__pycache__" EXCLUDE           # * any cache *
        PATTERN "*.pyc" EXCLUDE                 # * any cache *
        PATTERN "*.pyo" EXCLUDE                 # * any cache *)

      )

      install(
        DIRECTORY ${LIBDIR}/python/${_PYTHON_VERSION_NO_DOTS}/DLLs
        DESTINATION ${BLENDER_VERSION}/python
        CONFIGURATIONS Release;RelWithDebInfo;MinSizeRel
        PATTERN "*.pdb" EXCLUDE
        PATTERN "*_d.*" EXCLUDE
      )

      install(
        DIRECTORY ${LIBDIR}/python/${_PYTHON_VERSION_NO_DOTS}/DLLs
        DESTINATION ${BLENDER_VERSION}/python
        CONFIGURATIONS Debug
      )

      install(
        FILES ${LIBDIR}/python/${_PYTHON_VERSION_NO_DOTS}/bin/python${_PYTHON_VERSION_NO_DOTS}.dll
              ${LIBDIR}/python/${_PYTHON_VERSION_NO_DOTS}/bin/python.exe
        DESTINATION ${BLENDER_VERSION}/python/bin
        CONFIGURATIONS Release;RelWithDebInfo;MinSizeRel
      )
      install(
        FILES ${LIBDIR}/python/${_PYTHON_VERSION_NO_DOTS}/bin/python${_PYTHON_VERSION_NO_DOTS}_d.dll
              ${LIBDIR}/python/${_PYTHON_VERSION_NO_DOTS}/bin/python_d.exe
        DESTINATION ${BLENDER_VERSION}/python/bin
        CONFIGURATIONS Debug
      )

      if(WINDOWS_PYTHON_DEBUG)
        install(
          FILES ${LIBDIR}/python/37/libs/python${_PYTHON_VERSION_NO_DOTS}.pdb
          DESTINATION "."
          CONFIGURATIONS Release;RelWithDebInfo;MinSizeRel
        )

        install(
          FILES ${LIBDIR}/python/37/libs/python${_PYTHON_VERSION_NO_DOTS}_d.pdb
          DESTINATION "."
          CONFIGURATIONS Debug
        )
      endif()
    endif()

    unset(_PYTHON_VERSION_NO_DOTS)
  endif()

  # EGL Runtime Components
  if(WITH_GL_EGL)
    if(WIN32)
      install(FILES "${OPENGLES_DLL}"     DESTINATION ".")
      install(FILES "${OPENGLES_EGL_DLL}" DESTINATION ".")

      if(WITH_GL_ANGLE)
        install(FILES "${D3DCOMPILER_DLL}" DESTINATION ".")
      endif()
    endif()
  endif()

  if(WITH_CODEC_FFMPEG)
    install(
      FILES
        ${LIBDIR}/ffmpeg/lib/avcodec-58.dll
        ${LIBDIR}/ffmpeg/lib/avformat-58.dll
        ${LIBDIR}/ffmpeg/lib/avdevice-58.dll
        ${LIBDIR}/ffmpeg/lib/avutil-56.dll
        ${LIBDIR}/ffmpeg/lib/swscale-5.dll
        ${LIBDIR}/ffmpeg/lib/swresample-3.dll
      DESTINATION "."
    )
  endif()

  if(WITH_TBB_MALLOC_PROXY)
    install(
      FILES
        ${LIBDIR}/tbb/lib/tbbmalloc.dll
        ${LIBDIR}/tbb/lib/tbbmalloc_proxy.dll
      DESTINATION "."
      CONFIGURATIONS Release;RelWithDebInfo;MinSizeRel
    )
    install(
      FILES
        ${LIBDIR}/tbb/lib/debug/tbbmalloc.dll
        ${LIBDIR}/tbb/lib/debug/tbbmalloc_proxy.dll
      DESTINATION "."
      CONFIGURATIONS Debug
    )
  endif()

  if(WITH_CODEC_SNDFILE)
    install(
      FILES ${LIBDIR}/sndfile/lib/libsndfile-1.dll
      DESTINATION "."
    )
  endif()

  if(WITH_OPENAL)
    install(
      FILES
        ${LIBDIR}/openal/lib/OpenAL32.dll
      DESTINATION "."
    )
  endif()

  if(WITH_SDL)
    install(
      FILES ${LIBDIR}/sdl/lib/SDL2.dll
      DESTINATION "."
    )
  endif()

  if(WITH_SYSTEM_AUDASPACE)
    install(
      FILES
        ${LIBDIR}/audaspace/lib/audaspace.dll
        ${LIBDIR}/audaspace/lib/audaspace-c.dll
        ${LIBDIR}/audaspace/lib/audaspace-py.dll
      DESTINATION "."
    )
  endif()

  install(
    FILES
      ${CMAKE_SOURCE_DIR}/release/windows/batch/blender_debug_gpu.cmd
      ${CMAKE_SOURCE_DIR}/release/windows/batch/blender_debug_gpu_glitchworkaround.cmd
      ${CMAKE_SOURCE_DIR}/release/windows/batch/blender_debug_log.cmd
      ${CMAKE_SOURCE_DIR}/release/windows/batch/blender_factory_startup.cmd
    DESTINATION "."
  )

  if(WITH_DRACO)
    install(
      PROGRAMS $<TARGET_FILE:extern_draco>
      DESTINATION ${TARGETDIR_VER}/python/lib/site-packages
    )
  endif()
elseif(APPLE)
  if(NOT WITH_PYTHON_MODULE)
    # Uppercase name for app bundle
    set_target_properties(blender PROPERTIES OUTPUT_NAME Blender)
  endif()

  # handy install macro to exclude files, we use \$ escape for the "to"
  # argument when calling so ${BUILD_TYPE} does not get expanded
  macro(install_dir from to)
    install(
      DIRECTORY ${from}
      DESTINATION ${to}
      PATTERN ".git" EXCLUDE
      PATTERN ".svn" EXCLUDE
      PATTERN "*.pyc" EXCLUDE
      PATTERN "*.pyo" EXCLUDE
      PATTERN "*.orig" EXCLUDE
      PATTERN "*.rej" EXCLUDE
      PATTERN "__pycache__" EXCLUDE
      PATTERN "__MACOSX" EXCLUDE
      PATTERN ".DS_Store" EXCLUDE
      PATTERN "config-${PYTHON_VERSION}m/*.a" EXCLUDE  # static lib
      PATTERN "lib2to3" EXCLUDE                   # ./lib2to3
      PATTERN "tkinter" EXCLUDE                   # ./tkinter
      PATTERN "lib-dynload/_tkinter.*" EXCLUDE    # ./lib-dynload/_tkinter.co
      PATTERN "idlelib" EXCLUDE                   # ./idlelib
      PATTERN "test" EXCLUDE                      # ./test
      PATTERN "turtledemo" EXCLUDE                # ./turtledemo
      PATTERN "turtle.py" EXCLUDE                 # ./turtle.py
      PATTERN "wininst*.exe" EXCLUDE              # from distutils, avoid malware false positive
    )
  endmacro()

  set(OSX_APP_SOURCEDIR ${CMAKE_SOURCE_DIR}/release/darwin/Blender.app)

  # setup Info.plist
  execute_process(COMMAND date "+%Y-%m-%d"
                  OUTPUT_VARIABLE BLENDER_DATE
                  OUTPUT_STRIP_TRAILING_WHITESPACE)

  set_target_properties(blender PROPERTIES
    MACOSX_BUNDLE_INFO_PLIST ${OSX_APP_SOURCEDIR}/Contents/Info.plist
    MACOSX_BUNDLE_SHORT_VERSION_STRING "${BLENDER_VERSION}${BLENDER_VERSION_CHAR}"
    MACOSX_BUNDLE_LONG_VERSION_STRING "${BLENDER_VERSION}${BLENDER_VERSION_CHAR} ${BLENDER_DATE}")

  # Gather the date in finder-style
  execute_process(COMMAND date "+%m/%d/%Y/%H:%M"
  OUTPUT_VARIABLE SETFILE_DATE
  OUTPUT_STRIP_TRAILING_WHITESPACE)

  # Give the bundle actual creation/modification date
  execute_process(COMMAND SetFile -d ${SETFILE_DATE} -m ${SETFILE_DATE}
                  ${EXECUTABLE_OUTPUT_PATH}/Blender.app)

  install(
    TARGETS blender
    DESTINATION "."
  )

  # install release and app files
  set(BLENDER_TEXT_FILES_DESTINATION Blender.app/Contents/Resources/text)

  install(
    FILES ${OSX_APP_SOURCEDIR}/Contents/PkgInfo
    DESTINATION Blender.app/Contents
  )

  install_dir(
    ${OSX_APP_SOURCEDIR}/Contents/Resources
    Blender.app/Contents/
  )

  if(WITH_OPENMP AND OPENMP_CUSTOM)
    install(
      FILES ${LIBDIR}/openmp/lib/libomp.dylib
      DESTINATION Blender.app/Contents/Resources/lib
    )
  endif()

  if(WITH_LLVM AND NOT LLVM_STATIC)
    install(
      FILES ${LIBDIR}/llvm/lib/libLLVM-3.4.dylib
      DESTINATION Blender.app/Contents/MacOS
    )
  endif()

  # python
  if(WITH_PYTHON AND NOT WITH_PYTHON_MODULE AND NOT WITH_PYTHON_FRAMEWORK)
    # Copy the python libs into the install directory
    install_dir(
      ${PYTHON_LIBPATH}
      ${TARGETDIR_VER}/python/lib
    )

    install(DIRECTORY ${LIBDIR}/python/bin
      DESTINATION ${TARGETDIR_VER}/python
      USE_SOURCE_PERMISSIONS
    )

    # Needed for distutils/pip
    # get the last part of the include dir, will be 'python{version}{abiflag}',
    get_filename_component(_py_inc_suffix ${PYTHON_INCLUDE_DIR} NAME)
    install(
      FILES ${PYTHON_INCLUDE_DIR}/pyconfig.h
      DESTINATION ${TARGETDIR_VER}/python/include/${_py_inc_suffix}
    )
    unset(_py_inc_suffix)
  endif()

  if(WITH_DRACO)
    install(
      PROGRAMS $<TARGET_FILE:extern_draco>
      DESTINATION ${TARGETDIR_VER}/python/lib/python${PYTHON_VERSION}/site-packages
    )
  endif()
endif()

# -----------------------------------------------------------------------------
# Generic Install, for all targets

if(DEFINED BLENDER_TEXT_FILES_DESTINATION)

  install(
    CODE
    "
    file(READ \"${CMAKE_SOURCE_DIR}/release/text/readme.html\" DATA_SRC)
    string(REGEX REPLACE \"BLENDER_VERSION\" \"${BLENDER_VERSION}\" DATA_DST \"\${DATA_SRC}\")
    file(WRITE \"${CMAKE_BINARY_DIR}/release/text/readme.html\" \"\${DATA_DST}\")
    unset(DATA_SRC)
    unset(DATA_DST)
    "
  )
  list(APPEND BLENDER_TEXT_FILES
    ${CMAKE_BINARY_DIR}/release/text/readme.html
  )

  install(
    FILES ${BLENDER_TEXT_FILES}
    DESTINATION "${BLENDER_TEXT_FILES_DESTINATION}"
  )
endif()

# install more files specified elsewhere
delayed_do_install(${TARGETDIR_VER})

unset(BLENDER_TEXT_FILES)
unset(BLENDER_TEXT_FILES_DESTINATION)


# -----------------------------------------------------------------------------
# Geometry Icons

# Geometry icons.
get_property(_icon_names GLOBAL PROPERTY ICON_GEOM_NAMES)
set(_icon_files)
foreach(_f ${_icon_names})
  list(APPEND _icon_files
    "${CMAKE_SOURCE_DIR}/release/datafiles/icons/${_f}.dat"
  )
endforeach()
install(
  FILES ${_icon_files}
  DESTINATION ${TARGETDIR_VER}/datafiles/icons
)

unset(_icon_names)
unset(_icon_files)
unset(_f)

# -----------------------------------------------------------------------------
# Studio Lights
install(
  DIRECTORY
    ${CMAKE_SOURCE_DIR}/release/datafiles/studiolights
  DESTINATION ${TARGETDIR_VER}/datafiles
)

# -----------------------------------------------------------------------------
# Setup link libs

add_dependencies(blender makesdna)
target_link_libraries(blender ${LIB})
unset(LIB)

setup_liblinks(blender)

# vcpkg substitutes our libs with theirs, which will cause issues when you
# you run these builds on other systems due to missing dlls. So we opt out
# the use of vcpkg
if(WIN32)
  set_target_properties(blender PROPERTIES VS_GLOBAL_VcpkgEnabled "false")
endif()

# -----------------------------------------------------------------------------
# Setup launcher

if(WIN32 AND NOT WITH_PYTHON_MODULE)
  install(
    TARGETS blender
    COMPONENT Blender
    DESTINATION "."
  )
  set_target_properties(
    blender
    PROPERTIES
      VS_USER_PROPS "blender.Cpp.user.props"
  )
endif()

# -----------------------------------------------------------------------------
# Post-install script

if(POSTINSTALL_SCRIPT)
  install(SCRIPT ${POSTINSTALL_SCRIPT})
endif()<|MERGE_RESOLUTION|>--- conflicted
+++ resolved
@@ -39,22 +39,6 @@
 )
 
 set(LIB
-<<<<<<< HEAD
-  bf_blenkernel
-  bf_blenloader
-  bf_depsgraph
-  bf_dna
-  bf_editor_datafiles
-  bf_functions
-  bf_imbuf
-  bf_intern_clog
-  bf_intern_guardedalloc
-  bf_intern_memutil
-  bf_intern_opencolorio
-  bf_render
-  bf_rna
-=======
->>>>>>> 7f36db35
   bf_windowmanager
 )
 
