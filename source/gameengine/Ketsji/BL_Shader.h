#ifndef __BL_SHADER_H__
#define __BL_SHADER_H__

#include "PyObjectPlus.h"
#include "BL_Material.h"
#include "BL_Texture.h"
// --
#include "MT_Matrix4x4.h"
#include "MT_Matrix3x3.h"
#include "MT_Tuple2.h"
#include "MT_Tuple3.h"
#include "MT_Tuple4.h"

#define SHADER_ATTRIBMAX 1

/**
 * BL_Sampler
 *  Sampler access 
 */
class BL_Sampler
{
public:
	BL_Sampler():
		mLoc(-1)
	{
	}
	int				mLoc;		// Sampler location
};

/**
 * BL_Uniform
 *  uniform storage 
 */
class BL_Uniform 
{
private:
	int			mLoc;		// Uniform location
	void*		mData;		// Memory allocated for variable
	bool		mDirty;		// Caching variable  
	int			mType;		// Enum UniformTypes
	bool		mTranspose; // Transpose matrices
	const int	mDataLen;	// Length of our data
public:
	BL_Uniform(int data_size);
	~BL_Uniform();
	

	void Apply(class BL_Shader *shader);
	void SetData(int location, int type, bool transpose=false);

	enum UniformTypes {
		UNI_NONE	=0,
		UNI_INT,
		UNI_FLOAT,
		UNI_INT2,
		UNI_FLOAT2,
		UNI_INT3,
		UNI_FLOAT3,
		UNI_INT4,
		UNI_FLOAT4,
		UNI_MAT3,
		UNI_MAT4,
		UNI_MAX
	};

	int GetLocation()	{ return mLoc; }
	void* getData()		{ return mData; }
};

/**
 * BL_DefUniform
 * pre defined uniform storage 
 */
class BL_DefUniform
{
public:
	BL_DefUniform() :
		mType(0),
		mLoc(0),
		mFlag(0)
	{
	}
	int				mType;
	int				mLoc;
	unsigned int	mFlag;
};

/**
 * BL_Shader
 *  shader access
 */
class BL_Shader : public PyObjectPlus
{
	Py_Header;
private:
	typedef std::vector<BL_Uniform*>	BL_UniformVec;
	typedef std::vector<BL_DefUniform*>	BL_UniformVecDef;

	unsigned int	mShader;			// Shader object 
	int				mPass;				// 1.. unused
	bool			mOk;				// Valid and ok
	bool			mUse;				// ...
//BL_Sampler		mSampler[MAXTEX];	// Number of samplers
	int				mAttr;				// Tangent attribute
	const char*		vertProg;			// Vertex program string
	const char*		fragProg;			// Fragment program string
	bool			mError;				// ...
	bool			mDirty;				// 

	// Compiles and links the shader
	bool LinkProgram();

	// Stored uniform variables
	BL_UniformVec		mUniforms;
	BL_UniformVecDef	mPreDef;

	// search by location
	BL_Uniform*		FindUniform(const int location);
	// clears uniform data
	void			ClearUniforms();

public:
	BL_Shader(PyTypeObject *T=&Type);
	virtual ~BL_Shader();

	// Unused for now tangent is set as 
	// tex coords
	enum AttribTypes {
		SHD_TANGENT =1
	};

	enum GenType {
		MODELVIEWMATRIX,
		MODELVIEWMATRIX_TRANSPOSE,
		MODELVIEWMATRIX_INVERSE,
		MODELVIEWMATRIX_INVERSETRANSPOSE,
	
		// Model matrix
		MODELMATRIX,
		MODELMATRIX_TRANSPOSE,
		MODELMATRIX_INVERSE,
		MODELMATRIX_INVERSETRANSPOSE,
	
		// View Matrix
		VIEWMATRIX,
		VIEWMATRIX_TRANSPOSE,
		VIEWMATRIX_INVERSE,
		VIEWMATRIX_INVERSETRANSPOSE,

		// Current camera position 
		CAM_POS,

		// RAS timer
		CONSTANT_TIMER
	};

	const char* GetVertPtr();
	const char* GetFragPtr();
	void SetVertPtr( char *vert );
	void SetFragPtr( char *frag );
	
	// ---
	int getNumPass()	{return mPass;}
	bool GetError()		{return mError;}
	// ---
	//const BL_Sampler*	GetSampler(int i);
	void				SetSampler(int loc, int unit);

	bool				Ok()const;
	unsigned int		GetProg();
	void				SetProg(bool enable);
	int					GetAttribute(){return mAttr;};

	// -- 
	// Apply methods : sets colected uniforms
	void ApplyShader();
	void UnloadShader();

	// Update predefined uniforms each render call
	void Update(const class RAS_MeshSlot & ms, class RAS_IRasterizer* rasty);

	//// Set sampler units (copied)
	//void InitializeSampler(int unit, BL_Texture* texture );


	void SetUniformfv(int location,int type, float *param, int size,bool transpose=false);
	void SetUniformiv(int location,int type, int *param, int size,bool transpose=false);

	int GetAttribLocation(const STR_String& name);
	void BindAttribute(const STR_String& attr, int loc);
	int GetUniformLocation(const STR_String& name);

	void SetUniform(int uniform, const MT_Tuple2& vec);
	void SetUniform(int uniform, const MT_Tuple3& vec);
	void SetUniform(int uniform, const MT_Tuple4& vec);
	void SetUniform(int uniform, const MT_Matrix4x4& vec, bool transpose=false);
	void SetUniform(int uniform, const MT_Matrix3x3& vec, bool transpose=false);
	void SetUniform(int uniform, const float& val);
	void SetUniform(int uniform, const float* val, int len);
	void SetUniform(int uniform, const int* val, int len);
	void SetUniform(int uniform, const unsigned int& val);
	void SetUniform(int uniform, const int val);

	// Python interface
	virtual PyObject* py_getattro(PyObject *attr);
<<<<<<< HEAD
=======
	virtual PyObject* py_getattro_dict();
	virtual PyObject* py_repr(void) { return PyString_FromFormat("BL_Shader\n\tvertex shader:%s\n\n\tfragment shader%s\n\n", vertProg, fragProg); }
>>>>>>> 0c6ec76a

	// -----------------------------------
	KX_PYMETHOD_DOC( BL_Shader, setSource );
	KX_PYMETHOD_DOC( BL_Shader, delSource );
	KX_PYMETHOD_DOC( BL_Shader, getVertexProg );
	KX_PYMETHOD_DOC( BL_Shader, getFragmentProg );
	KX_PYMETHOD_DOC( BL_Shader, setNumberOfPasses );
	KX_PYMETHOD_DOC( BL_Shader, isValid);
	KX_PYMETHOD_DOC( BL_Shader, validate);

	// -----------------------------------
	KX_PYMETHOD_DOC( BL_Shader, setUniform4f );
	KX_PYMETHOD_DOC( BL_Shader, setUniform3f );
	KX_PYMETHOD_DOC( BL_Shader, setUniform2f );
	KX_PYMETHOD_DOC( BL_Shader, setUniform1f );
	KX_PYMETHOD_DOC( BL_Shader, setUniform4i );
	KX_PYMETHOD_DOC( BL_Shader, setUniform3i );
	KX_PYMETHOD_DOC( BL_Shader, setUniform2i );
	KX_PYMETHOD_DOC( BL_Shader, setUniform1i );
	KX_PYMETHOD_DOC( BL_Shader, setUniformfv );
	KX_PYMETHOD_DOC( BL_Shader, setUniformiv );
	KX_PYMETHOD_DOC( BL_Shader, setUniformMatrix4 );
	KX_PYMETHOD_DOC( BL_Shader, setUniformMatrix3 );
	KX_PYMETHOD_DOC( BL_Shader, setUniformDef );
	KX_PYMETHOD_DOC( BL_Shader, setAttrib );
	KX_PYMETHOD_DOC( BL_Shader, setSampler);
};

#endif//__BL_SHADER_H__<|MERGE_RESOLUTION|>--- conflicted
+++ resolved
@@ -203,11 +203,8 @@
 
 	// Python interface
 	virtual PyObject* py_getattro(PyObject *attr);
-<<<<<<< HEAD
-=======
 	virtual PyObject* py_getattro_dict();
 	virtual PyObject* py_repr(void) { return PyString_FromFormat("BL_Shader\n\tvertex shader:%s\n\n\tfragment shader%s\n\n", vertProg, fragProg); }
->>>>>>> 0c6ec76a
 
 	// -----------------------------------
 	KX_PYMETHOD_DOC( BL_Shader, setSource );
