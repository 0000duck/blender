/*
 * -----------------------------------------------------------------------------
 *
 * This program is free software; you can redistribute it and/or modify it under
 * the terms of the GNU Lesser General Public License as published by the Free Software
 * Foundation; either version 2 of the License, or (at your option) any later
 * version.
 *
 * This program is distributed in the hope that it will be useful, but WITHOUT
 * ANY WARRANTY; without even the implied warranty of MERCHANTABILITY or FITNESS
 * FOR A PARTICULAR PURPOSE. See the GNU Lesser General Public License for more details.
 *
 * You should have received a copy of the GNU Lesser General Public License along with
 * this program; if not, write to the Free Software Foundation, Inc., 59 Temple
 * Place - Suite 330, Boston, MA 02111-1307, USA, or go to
 * http://www.gnu.org/copyleft/lesser.txt.
 *
 * Contributor(s): Dalai Felinto
 *
 * This code is originally inspired on some of the ideas and codes from Paul Bourke.
 * Developed as part of a Research and Development project for SAT - La Société des arts technologiques.
 * -----------------------------------------------------------------------------
 */

/** \file gameengine/Ketsji/KX_Dome.cpp
 *  \ingroup ketsji
 */

#include "KX_Dome.h"

#ifdef WITH_PYTHON
#include <structmember.h>
#endif

#include <float.h>
#include <math.h>

#include "DNA_scene_types.h"
#include "RAS_CameraData.h"
#include "BLI_math.h"

#include "GPU_compatibility.h"
#include "GPU_extensions.h"
#include "GPU_colors.h"

// constructor
KX_Dome::KX_Dome (
        RAS_ICanvas* canvas,
        /// rasterizer
        RAS_IRasterizer* rasterizer,
        /// render tools
        RAS_IRenderTools* rendertools,
        /// engine
        KX_KetsjiEngine* engine,

        short res,		//resolution of the mesh
        short mode,		//mode - fisheye, truncated, warped, panoramic, ...
        short angle,
        float resbuf,	//size adjustment of the buffer
        short tilt,
        struct Text* warptext

        ):
    canvaswidth(-1), canvasheight(-1),
    m_drawingmode(engine->GetDrawType()),
    m_resolution(res),
    m_mode(mode),
    m_angle(angle),
    m_resbuffer(resbuf),
    m_tilt(tilt),
    m_canvas(canvas),
    m_rasterizer(rasterizer),
    m_rendertools(rendertools),
    m_engine(engine)
{
	warp.usemesh = false;
	fboSupported = false;

	if (mode >= DOME_NUM_MODES)
		m_mode = DOME_FISHEYE;

	if (warptext) // it there is a text data try to warp it
	{
		char *buf;
		buf = txt_to_buf(warptext);
		if (buf)
		{
			warp.usemesh = ParseWarpMesh(STR_String(buf));
			MEM_freeN(buf);
		}
	}

	//setting the viewport size
	const int *viewport = m_canvas->GetViewPort();

	SetViewPort(viewport);

	switch(m_mode) {
		case DOME_FISHEYE:
			if (m_angle <= 180) {
				cubetop.resize(1);
				cubebottom.resize(1);
				cubeleft.resize(2);
				cuberight.resize(2);

				CreateMeshDome180();
				m_numfaces = 4;
			}
			else if (m_angle > 180) {
				cubetop.resize(2);
				cubebottom.resize(2);
				cubeleft.resize(2);
				cubefront.resize(2);
				cuberight.resize(2);

				CreateMeshDome250();
				m_numfaces = 5;
			} break;
		case DOME_ENVMAP:
			m_angle = 360;
			m_numfaces = 6;
			break;
		case DOME_PANORAM_SPH:
			cubeleft.resize(2);
			cubeleftback.resize(2);
			cuberight.resize(2);
			cuberightback.resize(2);
			cubetop.resize(2);
			cubebottom.resize(2);

			m_angle = 360;
			CreateMeshPanorama();
			m_numfaces = 6;
			break;
		default: //DOME_TRUNCATED_FRONT and DOME_TRUNCATED_REAR
			if (m_angle <= 180) {
				cubetop.resize(1);
				cubebottom.resize(1);
				cubeleft.resize(2);
				cuberight.resize(2);

				CreateMeshDome180();
				m_numfaces = 4;
			}
			else if (m_angle > 180) {
				cubetop.resize(2);
				cubebottom.resize(2);
				cubeleft.resize(2);
				cubefront.resize(2);
				cuberight.resize(2);

				CreateMeshDome250();
				m_numfaces = 5;
			} break;
	}

	m_numimages =(warp.usemesh?m_numfaces+1:m_numfaces);

	CalculateCameraOrientation();

	CreateGLImages();

	if (warp.usemesh)
		fboSupported = CreateFBO();
}

// destructor
KX_Dome::~KX_Dome (void)
{
	ClearGLImages();

	if (fboSupported)
		glDeleteFramebuffersEXT(1, &warp.fboId);
}

void KX_Dome::SetViewPort(const int *viewport)
{
	if (canvaswidth != m_viewport.GetWidth() || canvasheight != m_viewport.GetHeight())
	{
		m_viewport.SetLeft(viewport[0]); 
		m_viewport.SetBottom(viewport[1]);
		m_viewport.SetRight(viewport[2]);
		m_viewport.SetTop(viewport[3]);

		CalculateImageSize();
	}
}

void KX_Dome::CreateGLImages(void)
{
	glGenTextures(m_numimages, (GLuint*)&domefacesId);

	for (int j=0;j<m_numfaces;j++) {
		glBindTexture(GL_TEXTURE_2D, domefacesId[j]);
		glTexImage2D(GL_TEXTURE_2D, 0, GL_RGB8, m_imagesize, m_imagesize, 0, GL_RGB8,
				GL_UNSIGNED_BYTE, 0);
		glCopyTexImage2D(GL_TEXTURE_2D, 0, GL_RGBA8, 0, 0, m_imagesize, m_imagesize, 0);
		glTexParameteri(GL_TEXTURE_2D, GL_TEXTURE_MIN_FILTER, GL_LINEAR);
		glTexParameteri(GL_TEXTURE_2D, GL_TEXTURE_MAG_FILTER, GL_LINEAR);
		glTexParameteri(GL_TEXTURE_2D, GL_TEXTURE_WRAP_S, GL_CLAMP_TO_EDGE);
		glTexParameteri(GL_TEXTURE_2D, GL_TEXTURE_WRAP_T, GL_CLAMP_TO_EDGE);
	}
	if (warp.usemesh) {
		glBindTexture(GL_TEXTURE_2D, domefacesId[m_numfaces]);
		glTexImage2D(GL_TEXTURE_2D, 0, GL_RGB8, warp.imagesize, warp.imagesize, 0, GL_RGB8,
				GL_UNSIGNED_BYTE, 0);
		glCopyTexImage2D(GL_TEXTURE_2D, 0, GL_RGBA8, 0, 0, warp.imagesize, warp.imagesize, 0);
		glTexParameteri(GL_TEXTURE_2D, GL_TEXTURE_MIN_FILTER, GL_LINEAR);
		glTexParameteri(GL_TEXTURE_2D, GL_TEXTURE_MAG_FILTER, GL_LINEAR);
		glTexParameteri(GL_TEXTURE_2D, GL_TEXTURE_WRAP_S, GL_CLAMP_TO_EDGE);
		glTexParameteri(GL_TEXTURE_2D, GL_TEXTURE_WRAP_T, GL_CLAMP_TO_EDGE);
	}
}

void KX_Dome::ClearGLImages(void)
{
	glDeleteTextures(m_numimages, (GLuint*)&domefacesId);
#if 0
	for (int i=0;i<m_numimages;i++)
		if (glIsTexture(domefacesId[i]))
			glDeleteTextures(1, (GLuint*)&domefacesId[i]);
#endif
}

void KX_Dome::CalculateImageSize(void)
{
	/*
	 * - determine the minimum buffer size
	 * - reduce the buffer for better performance
	 * - create a power of 2 texture bigger than the buffer
	 */
	canvaswidth = m_canvas->GetWidth();
	canvasheight = m_canvas->GetHeight();

	m_buffersize = (canvaswidth > canvasheight?canvasheight:canvaswidth);
	m_buffersize = (int)(m_buffersize*m_resbuffer); //reduce buffer size for better performance
	
	int i = 0;
	while ((1 << i) <= m_buffersize)
		i++;
	m_imagesize = (1 << i);

	if (warp.usemesh) {
		// warp FBO needs to be up to twice as big as m_buffersize to get more resolution
		warp.imagesize = m_imagesize;
		if (m_buffersize == m_imagesize)
			warp.imagesize *= 2;

		//if FBO is not working/supported, we use the canvas dimension as buffer
		warp.bufferwidth  = canvaswidth;
		warp.bufferheight = canvasheight;
	}
}

bool KX_Dome::CreateFBO(void)
{
	if (!GPU_EXT_FRAMEBUFFERS)
	{
		printf("Dome Error: FrameBuffer unsupported. Using low resolution warp image.");
		return false;
	}

	glGenFramebuffersEXT(1, &warp.fboId);
	if (warp.fboId==0)
	{
		printf("Dome Error: Invalid frame buffer object. Using low resolution warp image.");
		return false;
	}

	glBindFramebufferEXT(GL_FRAMEBUFFER_EXT, warp.fboId);

	glFramebufferTexture2DEXT(GL_FRAMEBUFFER_EXT, GL_COLOR_ATTACHMENT0_EXT,
		GL_TEXTURE_2D, domefacesId[m_numfaces], 0);

	GLenum status = glCheckFramebufferStatusEXT(GL_FRAMEBUFFER_EXT);

	if (status == GL_FRAMEBUFFER_UNSUPPORTED_EXT)
	{
		printf("Dome Error: FrameBuffer settings unsupported. Using low resolution warp image.");
		return false;
	}
	else if (status != GL_FRAMEBUFFER_COMPLETE_EXT)
	{
		glDeleteFramebuffersEXT(1, &warp.fboId);
		return false;
	}

	glBindFramebufferEXT(GL_FRAMEBUFFER_EXT, 0);

	//nothing failed: we can use the whole FBO as buffersize
	warp.bufferwidth = warp.bufferheight = warp.imagesize;
	return true;
}

void KX_Dome::GLDrawTriangles(vector <DomeFace>& face, int nfaces)
{
	int i,j;
	gpuBegin(GL_TRIANGLES);
		for (i=0;i<nfaces;i++) {
			for (j=0;j<3;j++) {
				gpuTexCoord2f(face[i].u[j],face[i].v[j]);
				gpuVertex3f((GLfloat)face[i].verts[j][0],(GLfloat)face[i].verts[j][1],(GLfloat)face[i].verts[j][2]);
			}
		}
	gpuEnd();
}

void KX_Dome::GLDrawWarpQuads(void)
{
	int i, j, i2;

	float uv_width = (float)(warp.bufferwidth) / warp.imagesize;
	float uv_height = (float)(warp.bufferheight) / warp.imagesize;

	if (warp.mode ==2 ) {
		gpuBegin(GL_QUADS);
		for (i=0;i<warp.n_height-1;i++) {
			for (j=0;j<warp.n_width-1;j++) {
				if (warp.nodes[i][j].i < 0 || warp.nodes[i+1][j].i < 0 || warp.nodes[i+1][j+1].i < 0 || warp.nodes[i][j+1].i < 0)
					continue;

				gpuColor3f(warp.nodes[i][j].i, warp.nodes[i][j].i, warp.nodes[i][j].i);
				gpuTexCoord2f((warp.nodes[i][j].u * uv_width), (warp.nodes[i][j].v * uv_height));
				gpuVertex3f(warp.nodes[i][j].x, warp.nodes[i][j].y,0.0);

				gpuColor3f(warp.nodes[i+1][j].i, warp.nodes[i+1][j].i, warp.nodes[i+1][j].i);
				gpuTexCoord2f((warp.nodes[i+1][j].u * uv_width), (warp.nodes[i+1][j].v * uv_height));
				gpuVertex3f(warp.nodes[i+1][j].x, warp.nodes[i+1][j].y,0.0);

				gpuColor3f(warp.nodes[i+1][j+1].i, warp.nodes[i+1][j+1].i, warp.nodes[i+1][j+1].i);
				gpuTexCoord2f((warp.nodes[i+1][j+1].u * uv_width), (warp.nodes[i+1][j+1].v * uv_height));
				gpuVertex3f(warp.nodes[i+1][j+1].x, warp.nodes[i+1][j+1].y,0.0);

				gpuColor3f(warp.nodes[i][j+1].i, warp.nodes[i][j+1].i, warp.nodes[i][j+1].i);
				gpuTexCoord2f((warp.nodes[i][j+1].u * uv_width), (warp.nodes[i][j+1].v * uv_height));
				gpuVertex3f(warp.nodes[i][j+1].x, warp.nodes[i][j+1].y,0.0);
			}
		}
		gpuEnd();
	}
	else if (warp.mode == 1) {
		gpuBegin(GL_QUADS);
		for (i=0;i<warp.n_height-1;i++) {
			for (j=0;j<warp.n_width-1;j++) {
				i2 = (i+1) % warp.n_width; // Wrap around, i = warp.n_width = 0

				if (warp.nodes[i][j].i < 0 || warp.nodes[i2][j].i < 0 || warp.nodes[i2][j+1].i < 0 || warp.nodes[i][j+1].i < 0)
					continue;

				gpuColor3f(warp.nodes[i][j].i,warp.nodes[i][j].i,warp.nodes[i][j].i);
				gpuTexCoord2f((warp.nodes[i][j].u * uv_width), (warp.nodes[i][j].v * uv_height));
				gpuVertex3f(warp.nodes[i][j].x,warp.nodes[i][j].y,0.0);

				gpuColor3f(warp.nodes[i2][j].i,warp.nodes[i2][j].i,warp.nodes[i2][j].i);
				gpuTexCoord2f((warp.nodes[i2][j].u * uv_width), (warp.nodes[i2][j].v * uv_height));
				gpuVertex3f(warp.nodes[i2][j].x,warp.nodes[i2][j].y,0.0);

				gpuColor3f(warp.nodes[i2][j+1].i,warp.nodes[i2][j+1].i,warp.nodes[i2][j+1].i);
				gpuTexCoord2f((warp.nodes[i2][j+1].u * uv_width), (warp.nodes[i2][j+1].v * uv_height));
				gpuVertex3f(warp.nodes[i2][j+1].x,warp.nodes[i2][j+1].y,0.0);

				gpuColor3f(warp.nodes[i2][j+1].i,warp.nodes[i2][j+1].i,warp.nodes[i2][j+1].i);
				gpuTexCoord2f((warp.nodes[i2][j+1].u * uv_width), (warp.nodes[i2][j+1].v * uv_height));
				gpuVertex3f(warp.nodes[i2][j+1].x,warp.nodes[i2][j+1].y,0.0);

			}
		}
		gpuEnd();
	}
	else {
		printf("Dome Error: Warp Mode %d unsupported. Try 1 for Polar Mesh or 2 for Fisheye.\n", warp.mode);
	}
}


bool KX_Dome::ParseWarpMesh(STR_String text)
{
	/*
	 * //Notes about the supported data format:
	 * File example::
	 * 	mode
	 * 	width height
	 * 	n0_x n0_y n0_u n0_v n0_i
	 * 	n1_x n1_y n1_u n1_v n1_i
	 * 	n2_x n1_y n2_u n2_v n2_i
	 * 	n3_x n3_y n3_u n3_v n3_i
	 * 	(...)
	 * First line is the image type the mesh is support to be applied to: 2 = fisheye, 1=radial
	 * Tthe next line has the mesh dimensions
	 * Rest of the lines are the nodes of the mesh. Each line has x y u v i
	 *   (x,y) are the normalized screen coordinates
	 *   (u,v) texture coordinates
	 *   i a multiplicative intensity factor
	 *
	 * x varies from -screen aspect to screen aspect
	 * y varies from -1 to 1
	 * u and v vary from 0 to 1
	 * i ranges from 0 to 1, if negative don't draw that mesh node
	 */
	int i;
	int nodeX=0, nodeY=0;

	vector<STR_String> columns, lines;

	lines = text.Explode('\n');
	if (lines.size() < 6) {
		printf("Dome Error: Warp Mesh File with insufficient data!\n");
		return false;
	}
	columns = lines[1].Explode(' ');
	if (columns.size() == 1)
		columns = lines[1].Explode('\t');

	if (columns.size() !=2) {
		printf("Dome Error: Warp Mesh File incorrect. The second line should contain: width height.\n");
		return false;
	}

	warp.mode = atoi(lines[0]);// 1 = radial, 2 = fisheye

	warp.n_width = atoi(columns[0]);
	warp.n_height = atoi(columns[1]);

	if ((int)lines.size() < 2 + (warp.n_width * warp.n_height)) {
		printf("Dome Error: Warp Mesh File with insufficient data!\n");
		return false;
	}
	else {
		warp.nodes = vector<vector<WarpMeshNode> > (warp.n_height, vector<WarpMeshNode>(warp.n_width));

		for (i=2; i-2 < (warp.n_width*warp.n_height); i++) {
			columns = lines[i].Explode(' ');
			if (columns.size() == 1)
				columns = lines[i].Explode('\t');

			if (columns.size() == 5) {
				nodeX = (i-2)%warp.n_width;
				nodeY = ((i-2) - nodeX) / warp.n_width;

				warp.nodes[nodeY][nodeX].x = atof(columns[0]);
				warp.nodes[nodeY][nodeX].y = atof(columns[1]);
				warp.nodes[nodeY][nodeX].u = atof(columns[2]);
				warp.nodes[nodeY][nodeX].v = atof(columns[3]);
				warp.nodes[nodeY][nodeX].i = atof(columns[4]);
			}
			else {
				warp.nodes.clear();
				printf("Dome Error: Warp Mesh File with wrong number of fields. You should use 5: x y u v i.\n");
				return false;
			}
		}
	}
	return true;
}

void KX_Dome::CreateMeshDome180(void)
{
	/*
	 * 1)-  Define the faces of half of a cube
	 *  - each face is made out of 2 triangles
	 * 2) Subdivide the faces
	 *  - more resolution == more curved lines
	 * 3) Spherize the cube
	 *  - normalize the verts
	 * 4) Flatten onto xz plane
	 *  - transform it onto an equidistant spherical projection techniques to transform the sphere onto a dome image
	 */
	int i,j;
	float uv_ratio = (float)(m_buffersize-1) / m_imagesize;

	m_radangle = DEG2RADF(m_angle); //calculates the radians angle, used for flattening

	//creating faces for the env mapcube 180deg Dome
	// Top Face - just a triangle
	cubetop[0].verts[0][0] = -M_SQRT2 / 2.0;
	cubetop[0].verts[0][1] = 0.0;
	cubetop[0].verts[0][2] = 0.5;
	cubetop[0].u[0] = 0.0;
	cubetop[0].v[0] = uv_ratio;

	cubetop[0].verts[1][0] = 0.0;
	cubetop[0].verts[1][1] = M_SQRT2 / 2.0;
	cubetop[0].verts[1][2] = 0.5;
	cubetop[0].u[1] = 0.0;
	cubetop[0].v[1] = 0.0;

	cubetop[0].verts[2][0] = M_SQRT2 / 2.0;
	cubetop[0].verts[2][1] = 0.0;
	cubetop[0].verts[2][2] = 0.5;
	cubetop[0].u[2] = uv_ratio;
	cubetop[0].v[2] = 0.0;

	nfacestop = 1;

	/* Bottom face - just a triangle */
	cubebottom[0].verts[0][0] = -M_SQRT2 / 2.0;
	cubebottom[0].verts[0][1] = 0.0;
	cubebottom[0].verts[0][2] = -0.5;
	cubebottom[0].u[0] = uv_ratio;
	cubebottom[0].v[0] = 0.0;

	cubebottom[0].verts[1][0] = M_SQRT2 / 2.0;
	cubebottom[0].verts[1][1] = 0;
	cubebottom[0].verts[1][2] = -0.5;
	cubebottom[0].u[1] = 0.0;
	cubebottom[0].v[1] = uv_ratio;

	cubebottom[0].verts[2][0] = 0.0;
	cubebottom[0].verts[2][1] = M_SQRT2 / 2.0;
	cubebottom[0].verts[2][2] = -0.5;
	cubebottom[0].u[2] = 0.0;
	cubebottom[0].v[2] = 0.0;

	nfacesbottom = 1;
	
	/* Left face - two triangles */
	
	cubeleft[0].verts[0][0] = -M_SQRT2 / 2.0;
	cubeleft[0].verts[0][1] = 0.0;
	cubeleft[0].verts[0][2] = -0.5;
	cubeleft[0].u[0] = 0.0;
	cubeleft[0].v[0] = 0.0;

	cubeleft[0].verts[1][0] = 0.0;
	cubeleft[0].verts[1][1] = M_SQRT2 / 2.0;
	cubeleft[0].verts[1][2] = -0.5;
	cubeleft[0].u[1] = uv_ratio;
	cubeleft[0].v[1] = 0.0;

	cubeleft[0].verts[2][0] = -M_SQRT2 / 2.0;
	cubeleft[0].verts[2][1] = 0.0;
	cubeleft[0].verts[2][2] = 0.5;
	cubeleft[0].u[2] = 0.0;
	cubeleft[0].v[2] = uv_ratio;

	//second triangle
	cubeleft[1].verts[0][0] = -M_SQRT2 / 2.0;
	cubeleft[1].verts[0][1] = 0.0;
	cubeleft[1].verts[0][2] = 0.5;
	cubeleft[1].u[0] = 0.0;
	cubeleft[1].v[0] = uv_ratio;

	cubeleft[1].verts[1][0] = 0.0;
	cubeleft[1].verts[1][1] = M_SQRT2 / 2.0;
	cubeleft[1].verts[1][2] = -0.5;
	cubeleft[1].u[1] = uv_ratio;
	cubeleft[1].v[1] = 0.0;

	cubeleft[1].verts[2][0] = 0.0;
	cubeleft[1].verts[2][1] = M_SQRT2 / 2.0;
	cubeleft[1].verts[2][2] = 0.5;
	cubeleft[1].u[2] = uv_ratio;
	cubeleft[1].v[2] = uv_ratio;

	nfacesleft = 2;
	
	/* Right face - two triangles */
	cuberight[0].verts[0][0] = 0.0;
	cuberight[0].verts[0][1] = M_SQRT2 / 2.0;
	cuberight[0].verts[0][2] = -0.5;
	cuberight[0].u[0] = 0.0;
	cuberight[0].v[0] = 0.0;

	cuberight[0].verts[1][0] = M_SQRT2 / 2.0;
	cuberight[0].verts[1][1] = 0.0;
	cuberight[0].verts[1][2] = -0.5;
	cuberight[0].u[1] = uv_ratio;
	cuberight[0].v[1] = 0.0;

	cuberight[0].verts[2][0] = M_SQRT2 / 2.0;
	cuberight[0].verts[2][1] = 0.0;
	cuberight[0].verts[2][2] = 0.5;
	cuberight[0].u[2] = uv_ratio;
	cuberight[0].v[2] = uv_ratio;

	//second triangle
	cuberight[1].verts[0][0] = 0.0;
	cuberight[1].verts[0][1] = M_SQRT2 / 2.0;
	cuberight[1].verts[0][2] = -0.5;
	cuberight[1].u[0] = 0.0;
	cuberight[1].v[0] = 0.0;

	cuberight[1].verts[1][0] = M_SQRT2 / 2.0;
	cuberight[1].verts[1][1] = 0.0;
	cuberight[1].verts[1][2] = 0.5;
	cuberight[1].u[1] = uv_ratio;
	cuberight[1].v[1] = uv_ratio;

	cuberight[1].verts[2][0] = 0.0;
	cuberight[1].verts[2][1] = M_SQRT2 / 2.0;
	cuberight[1].verts[2][2] = 0.5;
	cuberight[1].u[2] = 0.0;
	cuberight[1].v[2] = uv_ratio;

	nfacesright = 2;
	
	//Refine a triangular mesh by bisecting each edge forms 3 new triangles for each existing triangle on each iteration
	//Could be made more efficient for drawing if the triangles were ordered in a fan. Not that important since we are using DisplayLists

	for (i=0;i<m_resolution;i++) {
		cubetop.resize(4*nfacestop);
		SplitFace(cubetop,&nfacestop);
		cubebottom.resize(4*nfacesbottom);
		SplitFace(cubebottom,&nfacesbottom);
		cubeleft.resize(4*nfacesleft);
		SplitFace(cubeleft,&nfacesleft);
		cuberight.resize(4*nfacesright);
		SplitFace(cuberight,&nfacesright);
	}

	// Turn into a hemisphere
	for (j=0;j<3;j++) {
		for (i=0;i<nfacestop;i++)
			cubetop[i].verts[j].normalize();
		for (i=0;i<nfacesbottom;i++)
			cubebottom[i].verts[j].normalize();
		for (i=0;i<nfacesleft;i++)
			cubeleft[i].verts[j].normalize();
		for (i=0;i<nfacesright;i++)
			cuberight[i].verts[j].normalize();
	}

	//flatten onto xz plane
	for (i=0;i<nfacestop;i++)
		FlattenDome(cubetop[i].verts);
	for (i=0;i<nfacesbottom;i++)
		FlattenDome(cubebottom[i].verts);
	for (i=0;i<nfacesleft;i++)
		FlattenDome(cubeleft[i].verts);
	for (i=0;i<nfacesright;i++)
		FlattenDome(cuberight[i].verts);

}

void KX_Dome::CreateMeshDome250(void)
{
	/*
	 * 1)-  Define the faces of a cube without the back face
	 *  - each face is made out of 2 triangles
	 * 2) Subdivide the faces
	 *  - more resolution == more curved lines
	 * 3) Spherize the cube
	 *  - normalize the verts
	 * 4) Flatten onto xz plane
	 *  - transform it onto an equidistant spherical projection techniques to transform the sphere onto a dome image
	 */

	int i,j;
	float uv_height, uv_base;
	float verts_height;

	float rad_ang = m_angle * MT_PI / 180.0;
	float uv_ratio = (float)(m_buffersize-1) / m_imagesize;

	m_radangle = m_angle * M_PI/180.0;//calculates the radians angle, used for flattening
	/*
	 * verts_height is the exactly needed height of the cube faces (not always 1.0).
	 * When we want some horizontal information (e.g. for horizontal 220deg domes) we don't need to create and tessellate the whole cube.
	 * Therefore the lateral cube faces could be small, and the tessellate mesh would be completely used.
	 * (if we always worked with verts_height = 1.0, we would be discarding a lot of the calculated and tessellated geometry).
	 *
	 * So I came out with this formula:
	 * verts_height = tan((rad_ang/2) - (MT_PI/2))*sqrt(2.0);
	 *
	 * Here we take half the sphere(rad_ang/2) and subtract a quarter of it (MT_PI/2)
	 * Therefore we have the length in radians of the dome/sphere over the horizon.
	 * Once we take the tangent of that angle, you have the verts coordinate corresponding to the verts on the side faces.
	 * Then we need to multiply it by sqrt(2.0) to get the coordinate of the verts on the diagonal of the original cube.
	 */
	verts_height = tanf((rad_ang / 2.0f) - (float)(MT_PI / 2.0)) * (float)M_SQRT2;

	uv_height = uv_ratio * (       (verts_height / 2.0f) + 0.5f);
	uv_base   = uv_ratio * (1.0 - ((verts_height / 2.0f) + 0.5f));
	
	//creating faces for the env mapcube 180deg Dome
	// Front Face - 2 triangles
	cubefront[0].verts[0][0] =-1.0;
	cubefront[0].verts[0][1] = 1.0;
	cubefront[0].verts[0][2] =-1.0;
	cubefront[0].u[0] = 0.0;
	cubefront[0].v[0] = 0.0;

	cubefront[0].verts[1][0] = 1.0;
	cubefront[0].verts[1][1] = 1.0;
	cubefront[0].verts[1][2] = 1.0;
	cubefront[0].u[1] = uv_ratio;
	cubefront[0].v[1] = uv_ratio;

	cubefront[0].verts[2][0] =-1.0;
	cubefront[0].verts[2][1] = 1.0;
	cubefront[0].verts[2][2] = 1.0;
	cubefront[0].u[2] = 0.0;
	cubefront[0].v[2] = uv_ratio;

	//second triangle
	cubefront[1].verts[0][0] = 1.0;
	cubefront[1].verts[0][1] = 1.0;
	cubefront[1].verts[0][2] = 1.0;
	cubefront[1].u[0] = uv_ratio;
	cubefront[1].v[0] = uv_ratio;

	cubefront[1].verts[1][0] =-1.0;
	cubefront[1].verts[1][1] = 1.0;
	cubefront[1].verts[1][2] =-1.0;
	cubefront[1].u[1] = 0.0;
	cubefront[1].v[1] = 0.0;

	cubefront[1].verts[2][0] = 1.0;
	cubefront[1].verts[2][1] = 1.0;
	cubefront[1].verts[2][2] =-1.0;
	cubefront[1].u[2] = uv_ratio;
	cubefront[1].v[2] = 0.0;

	nfacesfront = 2;

	// Left Face - 2 triangles
	cubeleft[0].verts[0][0] =-1.0;
	cubeleft[0].verts[0][1] = 1.0;
	cubeleft[0].verts[0][2] =-1.0;
	cubeleft[0].u[0] = uv_ratio;
	cubeleft[0].v[0] = 0.0;

	cubeleft[0].verts[1][0] =-1.0;
	cubeleft[0].verts[1][1] =-verts_height;
	cubeleft[0].verts[1][2] = 1.0;
	cubeleft[0].u[1] = uv_base;
	cubeleft[0].v[1] = uv_ratio;

	cubeleft[0].verts[2][0] =-1.0;
	cubeleft[0].verts[2][1] =-verts_height;
	cubeleft[0].verts[2][2] =-1.0;
	cubeleft[0].u[2] = uv_base;
	cubeleft[0].v[2] = 0.0;

	//second triangle
	cubeleft[1].verts[0][0] =-1.0;
	cubeleft[1].verts[0][1] =-verts_height;
	cubeleft[1].verts[0][2] = 1.0;
	cubeleft[1].u[0] = uv_base;
	cubeleft[1].v[0] = uv_ratio;

	cubeleft[1].verts[1][0] =-1.0;
	cubeleft[1].verts[1][1] = 1.0;
	cubeleft[1].verts[1][2] =-1.0;
	cubeleft[1].u[1] = uv_ratio;
	cubeleft[1].v[1] = 0.0;

	cubeleft[1].verts[2][0] =-1.0;
	cubeleft[1].verts[2][1] = 1.0;
	cubeleft[1].verts[2][2] = 1.0;
	cubeleft[1].u[2] = uv_ratio;
	cubeleft[1].v[2] = uv_ratio;

	nfacesleft = 2;

	// right Face - 2 triangles
	cuberight[0].verts[0][0] = 1.0;
	cuberight[0].verts[0][1] = 1.0;
	cuberight[0].verts[0][2] = 1.0;
	cuberight[0].u[0] = 0.0;
	cuberight[0].v[0] = uv_ratio;

	cuberight[0].verts[1][0] = 1.0;
	cuberight[0].verts[1][1] =-verts_height;
	cuberight[0].verts[1][2] =-1.0;
	cuberight[0].u[1] = uv_height;
	cuberight[0].v[1] = 0.0;

	cuberight[0].verts[2][0] = 1.0;
	cuberight[0].verts[2][1] =-verts_height;
	cuberight[0].verts[2][2] = 1.0;
	cuberight[0].u[2] = uv_height;
	cuberight[0].v[2] = uv_ratio;

	//second triangle
	cuberight[1].verts[0][0] = 1.0;
	cuberight[1].verts[0][1] =-verts_height;
	cuberight[1].verts[0][2] =-1.0;
	cuberight[1].u[0] = uv_height;
	cuberight[1].v[0] = 0.0;

	cuberight[1].verts[1][0] = 1.0;
	cuberight[1].verts[1][1] = 1.0;
	cuberight[1].verts[1][2] = 1.0;
	cuberight[1].u[1] = 0.0;
	cuberight[1].v[1] = uv_ratio;

	cuberight[1].verts[2][0] = 1.0;
	cuberight[1].verts[2][1] = 1.0;
	cuberight[1].verts[2][2] =-1.0;
	cuberight[1].u[2] = 0.0;
	cuberight[1].v[2] = 0.0;

	nfacesright = 2;

	// top Face - 2 triangles
	cubetop[0].verts[0][0] =-1.0;
	cubetop[0].verts[0][1] = 1.0;
	cubetop[0].verts[0][2] = 1.0;
	cubetop[0].u[0] = 0.0;
	cubetop[0].v[0] = 0.0;

	cubetop[0].verts[1][0] = 1.0;
	cubetop[0].verts[1][1] =-verts_height;
	cubetop[0].verts[1][2] = 1.0;
	cubetop[0].u[1] = uv_ratio;
	cubetop[0].v[1] = uv_height;

	cubetop[0].verts[2][0] =-1.0;
	cubetop[0].verts[2][1] =-verts_height;
	cubetop[0].verts[2][2] = 1.0;
	cubetop[0].u[2] = 0.0;
	cubetop[0].v[2] = uv_height;

	//second triangle
	cubetop[1].verts[0][0] = 1.0;
	cubetop[1].verts[0][1] =-verts_height;
	cubetop[1].verts[0][2] = 1.0;
	cubetop[1].u[0] = uv_ratio;
	cubetop[1].v[0] = uv_height;

	cubetop[1].verts[1][0] =-1.0;
	cubetop[1].verts[1][1] = 1.0;
	cubetop[1].verts[1][2] = 1.0;
	cubetop[1].u[1] = 0.0;
	cubetop[1].v[1] = 0.0;

	cubetop[1].verts[2][0] = 1.0;
	cubetop[1].verts[2][1] = 1.0;
	cubetop[1].verts[2][2] = 1.0;
	cubetop[1].u[2] = uv_ratio;
	cubetop[1].v[2] = 0.0;

	nfacestop = 2;

	// bottom Face - 2 triangles
	cubebottom[0].verts[0][0] =-1.0;
	cubebottom[0].verts[0][1] =-verts_height;
	cubebottom[0].verts[0][2] =-1.0;
	cubebottom[0].u[0] = 0.0;
	cubebottom[0].v[0] = uv_base;

	cubebottom[0].verts[1][0] = 1.0;
	cubebottom[0].verts[1][1] = 1.0;
	cubebottom[0].verts[1][2] =-1.0;
	cubebottom[0].u[1] = uv_ratio;
	cubebottom[0].v[1] = uv_ratio;

	cubebottom[0].verts[2][0] =-1.0;
	cubebottom[0].verts[2][1] = 1.0;
	cubebottom[0].verts[2][2] =-1.0;
	cubebottom[0].u[2] = 0.0;
	cubebottom[0].v[2] = uv_ratio;

	//second triangle
	cubebottom[1].verts[0][0] = 1.0;
	cubebottom[1].verts[0][1] = 1.0;
	cubebottom[1].verts[0][2] =-1.0;
	cubebottom[1].u[0] = uv_ratio;
	cubebottom[1].v[0] = uv_ratio;

	cubebottom[1].verts[1][0] =-1.0;
	cubebottom[1].verts[1][1] =-verts_height;
	cubebottom[1].verts[1][2] =-1.0;
	cubebottom[1].u[1] = 0.0;
	cubebottom[1].v[1] = uv_base;

	cubebottom[1].verts[2][0] = 1.0;
	cubebottom[1].verts[2][1] =-verts_height;
	cubebottom[1].verts[2][2] =-1.0;
	cubebottom[1].u[2] = uv_ratio;
	cubebottom[1].v[2] = uv_base;

	nfacesbottom = 2;

	//Refine a triangular mesh by bisecting each edge forms 3 new triangles for each existing triangle on each iteration
	//It could be made more efficient for drawing if the triangles were ordered in a strip!

	for (i=0;i<m_resolution;i++) {
		cubefront.resize(4*nfacesfront);
		SplitFace(cubefront,&nfacesfront);
		cubetop.resize(4*nfacestop);
		SplitFace(cubetop,&nfacestop);
		cubebottom.resize(4*nfacesbottom);
		SplitFace(cubebottom,&nfacesbottom);
		cubeleft.resize(4*nfacesleft);
		SplitFace(cubeleft,&nfacesleft);
		cuberight.resize(4*nfacesright);
		SplitFace(cuberight,&nfacesright);
	}

	// Turn into a hemisphere/sphere
	for (j=0;j<3;j++) {
		for (i=0;i<nfacesfront;i++)
			cubefront[i].verts[j].normalize();
		for (i=0;i<nfacestop;i++)
			cubetop[i].verts[j].normalize();
		for (i=0;i<nfacesbottom;i++)
			cubebottom[i].verts[j].normalize();
		for (i=0;i<nfacesleft;i++)
			cubeleft[i].verts[j].normalize();
		for (i=0;i<nfacesright;i++)
			cuberight[i].verts[j].normalize();
	}

	//flatten onto xz plane
	for (i=0;i<nfacesfront;i++)
		FlattenDome(cubefront[i].verts);
	for (i=0;i<nfacestop;i++)
		FlattenDome(cubetop[i].verts);
	for (i=0;i<nfacesbottom;i++)
		FlattenDome(cubebottom[i].verts);
	for (i=0;i<nfacesleft;i++)
		FlattenDome(cubeleft[i].verts);
	for (i=0;i<nfacesright;i++)
		FlattenDome(cuberight[i].verts);
}

void KX_Dome::CreateMeshPanorama(void)
{
	/*
	 * 1)-  Define the faces of a cube without the top and bottom faces
	 *  - each face is made out of 2 triangles
	 * 2) Subdivide the faces
	 *  - more resolution == more curved lines
	 * 3) Spherize the cube
	 *  - normalize the verts t
	 * 4) Flatten onto xz plane
	 *  - use spherical projection techniques to transform the sphere onto a flat panorama
	 */
	int i,j;

	float uv_ratio = (float)(m_buffersize-1) / m_imagesize;

	/* Top face - two triangles */
	cubetop[0].verts[0][0] = -M_SQRT2;
	cubetop[0].verts[0][1] = 0.0;
	cubetop[0].verts[0][2] = 1.0;
	cubetop[0].u[0] = 0.0;
	cubetop[0].v[0] = uv_ratio;

	cubetop[0].verts[1][0] = 0.0;
	cubetop[0].verts[1][1] = M_SQRT2;
	cubetop[0].verts[1][2] = 1.0;
	cubetop[0].u[1] = 0.0;
	cubetop[0].v[1] = 0.0;

	//second triangle
	cubetop[0].verts[2][0] = M_SQRT2;
	cubetop[0].verts[2][1] = 0.0;
	cubetop[0].verts[2][2] = 1.0;
	cubetop[0].u[2] = uv_ratio;
	cubetop[0].v[2] = 0.0;

	cubetop[1].verts[0][0] = M_SQRT2;
	cubetop[1].verts[0][1] = 0.0;
	cubetop[1].verts[0][2] = 1.0;
	cubetop[1].u[0] = uv_ratio;
	cubetop[1].v[0] = 0.0;

	cubetop[1].verts[1][0] = 0.0;
	cubetop[1].verts[1][1] = -M_SQRT2;
	cubetop[1].verts[1][2] = 1.0;
	cubetop[1].u[1] = uv_ratio;
	cubetop[1].v[1] = uv_ratio;

	cubetop[1].verts[2][0] = -M_SQRT2;
	cubetop[1].verts[2][1] = 0.0;
	cubetop[1].verts[2][2] = 1.0;
	cubetop[1].u[2] = 0.0;
	cubetop[1].v[2] = uv_ratio;

	nfacestop = 2;

	/* Bottom face - two triangles */
	cubebottom[0].verts[0][0] = -M_SQRT2;
	cubebottom[0].verts[0][1] = 0.0;
	cubebottom[0].verts[0][2] = -1.0;
	cubebottom[0].u[0] = uv_ratio;
	cubebottom[0].v[0] = 0.0;

	cubebottom[0].verts[1][0] = M_SQRT2;
	cubebottom[0].verts[1][1] = 0.0;
	cubebottom[0].verts[1][2] = -1.0;
	cubebottom[0].u[1] = 0.0;
	cubebottom[0].v[1] = uv_ratio;

	cubebottom[0].verts[2][0] = 0.0;
	cubebottom[0].verts[2][1] = M_SQRT2;
	cubebottom[0].verts[2][2] = -1.0;
	cubebottom[0].u[2] = 0.0;
	cubebottom[0].v[2] = 0.0;

	//second triangle
	cubebottom[1].verts[0][0] = M_SQRT2;
	cubebottom[1].verts[0][1] = 0.0;
	cubebottom[1].verts[0][2] = -1.0;
	cubebottom[1].u[0] = 0.0;
	cubebottom[1].v[0] = uv_ratio;

	cubebottom[1].verts[1][0] = -M_SQRT2;
	cubebottom[1].verts[1][1] = 0.0;
	cubebottom[1].verts[1][2] = -1.0;
	cubebottom[1].u[1] = uv_ratio;
	cubebottom[1].v[1] = 0.0;

	cubebottom[1].verts[2][0] = 0.0;
	cubebottom[1].verts[2][1] = -M_SQRT2;
	cubebottom[1].verts[2][2] = -1.0;
	cubebottom[1].u[2] = uv_ratio;
	cubebottom[1].v[2] = uv_ratio;

	nfacesbottom = 2;

	/* Left Back (135deg) face - two triangles */

	cubeleftback[0].verts[0][0] = 0;
	cubeleftback[0].verts[0][1] = -M_SQRT2;
	cubeleftback[0].verts[0][2] = -1.0;
	cubeleftback[0].u[0] = 0;
	cubeleftback[0].v[0] = 0;

	cubeleftback[0].verts[1][0] = -M_SQRT2;
	cubeleftback[0].verts[1][1] = 0;
	cubeleftback[0].verts[1][2] = -1.0;
	cubeleftback[0].u[1] = uv_ratio;
	cubeleftback[0].v[1] = 0;

	cubeleftback[0].verts[2][0] = 0;
	cubeleftback[0].verts[2][1] = -M_SQRT2;
	cubeleftback[0].verts[2][2] = 1.0;
	cubeleftback[0].u[2] = 0;
	cubeleftback[0].v[2] = uv_ratio;

	//second triangle
	cubeleftback[1].verts[0][0] = 0;
	cubeleftback[1].verts[0][1] = -M_SQRT2;
	cubeleftback[1].verts[0][2] = 1.0;
	cubeleftback[1].u[0] = 0;
	cubeleftback[1].v[0] = uv_ratio;

	cubeleftback[1].verts[1][0] = -M_SQRT2;
	cubeleftback[1].verts[1][1] = 0;
	cubeleftback[1].verts[1][2] = -1.0;
	cubeleftback[1].u[1] = uv_ratio;
	cubeleftback[1].v[1] = 0;

	cubeleftback[1].verts[2][0] = -M_SQRT2;
	cubeleftback[1].verts[2][1] = 0;
	cubeleftback[1].verts[2][2] = 1.0;
	cubeleftback[1].u[2] = uv_ratio;
	cubeleftback[1].v[2] = uv_ratio;

	nfacesleftback = 2;

	/* Left face - two triangles */
	
	cubeleft[0].verts[0][0] = -M_SQRT2;
	cubeleft[0].verts[0][1] = 0;
	cubeleft[0].verts[0][2] = -1.0;
	cubeleft[0].u[0] = 0;
	cubeleft[0].v[0] = 0;

	cubeleft[0].verts[1][0] = 0;
	cubeleft[0].verts[1][1] = M_SQRT2;
	cubeleft[0].verts[1][2] = -1.0;
	cubeleft[0].u[1] = uv_ratio;
	cubeleft[0].v[1] = 0;

	cubeleft[0].verts[2][0] = -M_SQRT2;
	cubeleft[0].verts[2][1] = 0;
	cubeleft[0].verts[2][2] = 1.0;
	cubeleft[0].u[2] = 0;
	cubeleft[0].v[2] = uv_ratio;

	//second triangle
	cubeleft[1].verts[0][0] = -M_SQRT2;
	cubeleft[1].verts[0][1] = 0;
	cubeleft[1].verts[0][2] = 1.0;
	cubeleft[1].u[0] = 0;
	cubeleft[1].v[0] = uv_ratio;

	cubeleft[1].verts[1][0] = 0;
	cubeleft[1].verts[1][1] = M_SQRT2;
	cubeleft[1].verts[1][2] = -1.0;
	cubeleft[1].u[1] = uv_ratio;
	cubeleft[1].v[1] = 0;

	cubeleft[1].verts[2][0] = 0;
	cubeleft[1].verts[2][1] = M_SQRT2;
	cubeleft[1].verts[2][2] = 1.0;
	cubeleft[1].u[2] = uv_ratio;
	cubeleft[1].v[2] = uv_ratio;

	nfacesleft = 2;
	
	/* Right face - two triangles */
	cuberight[0].verts[0][0] = 0;
	cuberight[0].verts[0][1] = M_SQRT2;
	cuberight[0].verts[0][2] = -1.0;
	cuberight[0].u[0] = 0;
	cuberight[0].v[0] = 0;

	cuberight[0].verts[1][0] = M_SQRT2;
	cuberight[0].verts[1][1] = 0;
	cuberight[0].verts[1][2] = -1.0;
	cuberight[0].u[1] = uv_ratio;
	cuberight[0].v[1] = 0;

	cuberight[0].verts[2][0] = M_SQRT2;
	cuberight[0].verts[2][1] = 0;
	cuberight[0].verts[2][2] = 1.0;
	cuberight[0].u[2] = uv_ratio;
	cuberight[0].v[2] = uv_ratio;

	//second triangle
	cuberight[1].verts[0][0] = 0;
	cuberight[1].verts[0][1] = M_SQRT2;
	cuberight[1].verts[0][2] = -1.0;
	cuberight[1].u[0] = 0;
	cuberight[1].v[0] = 0;

	cuberight[1].verts[1][0] = M_SQRT2;
	cuberight[1].verts[1][1] = 0;
	cuberight[1].verts[1][2] = 1.0;
	cuberight[1].u[1] = uv_ratio;
	cuberight[1].v[1] = uv_ratio;

	cuberight[1].verts[2][0] = 0;
	cuberight[1].verts[2][1] = M_SQRT2;
	cuberight[1].verts[2][2] = 1.0;
	cuberight[1].u[2] = 0;
	cuberight[1].v[2] = uv_ratio;

	nfacesright = 2;
	
	/* Right Back  (-135deg) face - two triangles */
	cuberightback[0].verts[0][0] = M_SQRT2;
	cuberightback[0].verts[0][1] = 0;
	cuberightback[0].verts[0][2] = -1.0;
	cuberightback[0].u[0] = 0;
	cuberightback[0].v[0] = 0;

	cuberightback[0].verts[1][0] = 0;
	cuberightback[0].verts[1][1] = -M_SQRT2;
	cuberightback[0].verts[1][2] = -1.0;
	cuberightback[0].u[1] = uv_ratio;
	cuberightback[0].v[1] = 0;

	cuberightback[0].verts[2][0] = 0;
	cuberightback[0].verts[2][1] = -M_SQRT2;
	cuberightback[0].verts[2][2] = 1.0;
	cuberightback[0].u[2] = uv_ratio;
	cuberightback[0].v[2] = uv_ratio;

	//second triangle
	cuberightback[1].verts[0][0] = M_SQRT2;
	cuberightback[1].verts[0][1] = 0;
	cuberightback[1].verts[0][2] = -1.0;
	cuberightback[1].u[0] = 0;
	cuberightback[1].v[0] = 0;

	cuberightback[1].verts[1][0] = 0;
	cuberightback[1].verts[1][1] = -M_SQRT2;
	cuberightback[1].verts[1][2] = 1.0;
	cuberightback[1].u[1] = uv_ratio;
	cuberightback[1].v[1] = uv_ratio;

	cuberightback[1].verts[2][0] = M_SQRT2;
	cuberightback[1].verts[2][1] = 0;
	cuberightback[1].verts[2][2] = 1.0;
	cuberightback[1].u[2] = 0;
	cuberightback[1].v[2] = uv_ratio;

	nfacesrightback = 2;

	// Subdivide the faces
	for (i=0;i<m_resolution;i++)
	{
		cubetop.resize(4*nfacestop);
		SplitFace(cubetop,&nfacestop);

		cubebottom.resize(4*nfacesbottom);
		SplitFace(cubebottom,&nfacesbottom);

		cubeleft.resize(4*nfacesleft);
		SplitFace(cubeleft,&nfacesleft);

		cuberight.resize(4*nfacesright);
		SplitFace(cuberight,&nfacesright);

		cubeleftback.resize(4*nfacesleftback);
		SplitFace(cubeleftback,&nfacesleftback);

		cuberightback.resize(4*nfacesrightback);
		SplitFace(cuberightback,&nfacesrightback);
	}

	// Spherize the cube
	for (j=0;j<3;j++)
	{
		for (i=0;i<nfacestop;i++)
			cubetop[i].verts[j].normalize();

		for (i=0;i<nfacesbottom;i++)
			cubebottom[i].verts[j].normalize();

		for (i=0;i<nfacesleftback;i++)
			cubeleftback[i].verts[j].normalize();

		for (i=0;i<nfacesleft;i++)
			cubeleft[i].verts[j].normalize();

		for (i=0;i<nfacesright;i++)
			cuberight[i].verts[j].normalize();

		for (i=0;i<nfacesrightback;i++)
			cuberightback[i].verts[j].normalize();
	}

	//Flatten onto xz plane
	for (i=0;i<nfacesleftback;i++)
		FlattenPanorama(cubeleftback[i].verts);

	for (i=0;i<nfacesleft;i++)
		FlattenPanorama(cubeleft[i].verts);

	for (i=0;i<nfacesright;i++)
		FlattenPanorama(cuberight[i].verts);

	for (i=0;i<nfacesrightback;i++)
		FlattenPanorama(cuberightback[i].verts);

	for (i=0;i<nfacestop;i++)
		FlattenPanorama(cubetop[i].verts);

	for (i=0;i<nfacesbottom;i++)
		FlattenPanorama(cubebottom[i].verts);
}

void KX_Dome::FlattenDome(MT_Vector3 verts[3])
{
	double phi, r;

	for (int i=0;i<3;i++) {
		r = atan2(sqrt(verts[i][0]*verts[i][0] + verts[i][2]*verts[i][2]), verts[i][1]);
		r /= (double)this->m_radangle / 2.0;

		phi = atan2(verts[i][2], verts[i][0]);

		verts[i][0] = r * cos(phi);
		verts[i][1] = 0;
		verts[i][2] = r * sin(phi);

		if (r > 1.0) {
		//round the border
			verts[i][0] = cos(phi);
			verts[i][1] = -3.0;
			verts[i][2] = sin(phi);
		}
	}
}

void KX_Dome::FlattenPanorama(MT_Vector3 verts[3])
{
// it creates a full spherical panoramic (360deg)
	int i;
	double phi, theta;
	bool edge=false;

	for (i=0;i<3;i++) {
		phi = atan2(verts[i][1], verts[i][0]);
		phi *= -1.0; //flipping

		if (phi == -MT_PI) //It's on the edge
			edge=true;

		verts[i][0] = phi / MT_PI;
		verts[i][1] = 0;

		theta = asin(verts[i][2]);
		verts[i][2] = theta / MT_PI;
	}
	if (edge) {
		bool right=false;

		for (i=0;i<3;i++) {
			if (fmod(verts[i][0],1.0) > 0.0) {
				right=true;
				break;
			}
		}
		if (right) {
			for (i=0;i<3;i++) {
				if (verts[i][0] < 0.0)
					verts[i][0] *= -1.0;
			}
		}
	}
}

void KX_Dome::SplitFace(vector <DomeFace>& face, int *nfaces)
{
	int i;
	int n1, n2;

	n1 = n2 = *nfaces;

	for (i=0;i<n1;i++) {

		face[n2].verts[0] = (face[i].verts[0] + face[i].verts[1]) /2;
		face[n2].verts[1] =  face[i].verts[1];
		face[n2].verts[2] = (face[i].verts[1] + face[i].verts[2]) /2;
		face[n2].u[0]	  = (face[i].u[0] + face[i].u[1]) /2;
		face[n2].u[1]	  =  face[i].u[1];
		face[n2].u[2]	  = (face[i].u[1] + face[i].u[2]) /2;
		face[n2].v[0]	  = (face[i].v[0] + face[i].v[1]) /2;
		face[n2].v[1]	  =  face[i].v[1];
		face[n2].v[2]	  = (face[i].v[1] + face[i].v[2]) /2;

		face[n2+1].verts[0] = (face[i].verts[1] + face[i].verts[2]) /2;
		face[n2+1].verts[1] =  face[i].verts[2];
		face[n2+1].verts[2] = (face[i].verts[2] + face[i].verts[0]) /2;
		face[n2+1].u[0]		= (face[i].u[1] + face[i].u[2]) /2;
		face[n2+1].u[1]		=  face[i].u[2];
		face[n2+1].u[2]		= (face[i].u[2] + face[i].u[0]) /2;
		face[n2+1].v[0]		= (face[i].v[1] + face[i].v[2]) /2;
		face[n2+1].v[1]		=  face[i].v[2];
		face[n2+1].v[2]		= (face[i].v[2] + face[i].v[0]) /2;

		face[n2+2].verts[0] = (face[i].verts[0] + face[i].verts[1]) /2;
		face[n2+2].verts[1] = (face[i].verts[1] + face[i].verts[2]) /2;
		face[n2+2].verts[2] = (face[i].verts[2] + face[i].verts[0]) /2;
		face[n2+2].u[0]	  = (face[i].u[0] + face[i].u[1]) /2;
		face[n2+2].u[1]	  = (face[i].u[1] + face[i].u[2]) /2;
		face[n2+2].u[2]	  = (face[i].u[2] + face[i].u[0]) /2;
		face[n2+2].v[0]	  = (face[i].v[0] + face[i].v[1]) /2;
		face[n2+2].v[1]	  = (face[i].v[1] + face[i].v[2]) /2;
		face[n2+2].v[2]	  = (face[i].v[2] + face[i].v[0]) /2;

		//face[i].verts[0] = face[i].verts[0];
		face[i].verts[1] = (face[i].verts[0] + face[i].verts[1]) /2;
		face[i].verts[2] = (face[i].verts[0] + face[i].verts[2]) /2;
		//face[i].u[0]	 =  face[i].u[0];
		face[i].u[1]	 = (face[i].u[0] + face[i].u[1]) /2;
		face[i].u[2]	 = (face[i].u[0] + face[i].u[2]) /2;
		//face[i].v[0]	 = face[i].v[0];
		face[i].v[1]	 = (face[i].v[0] + face[i].v[1]) /2;
		face[i].v[2]	 = (face[i].v[0] + face[i].v[2]) /2;

		n2 += 3; // number of faces
	}
	*nfaces = n2;
}

void KX_Dome::CalculateFrustum(KX_Camera * cam)
{
#if 0
	// manually creating a 90deg Field of View Frustum 

	// the original formula:
	top = tan(fov*3.14159/360.0) * near [for fov in degrees]
	fov*0.5 = arctan ((top-bottom)*0.5 / near) [for fov in radians]
	bottom = -top
	left = aspect * bottom
	right = aspect * top

	// the equivalent GLU call is:
	gpuMatrixMode(GL_PROJECTION);
	gpuLoadIdentity();
	gpuMatrixCommit();
	gluPerspective(90.0,1.0,cam->GetCameraNear(),cam->GetCameraFar());
	gpuMatrixMode(GL_MODELVIEW);
#endif

	RAS_FrameFrustum m_frustrum; //90 deg. Frustum

	m_frustrum.camnear = cam->GetCameraNear();
	m_frustrum.camfar = cam->GetCameraFar();

//	float top = tan(90.0*MT_PI/360.0) * m_frustrum.camnear;
	float top = m_frustrum.camnear; // for deg = 90deg, tan = 1

	m_frustrum.x1 = -top;
	m_frustrum.x2 = top;
	m_frustrum.y1 = -top;
	m_frustrum.y2 = top;
	
	m_projmat = m_rasterizer->GetFrustumMatrix(
	m_frustrum.x1, m_frustrum.x2, m_frustrum.y1, m_frustrum.y2, m_frustrum.camnear, m_frustrum.camfar);

}

void KX_Dome::CalculateCameraOrientation()
{
/*
 * Uses 4 cameras for angles up to 180deg
 * Uses 5 cameras for angles up to 250deg
 * Uses 6 cameras for angles up to 360deg
 */
	int i;
	float deg45 = MT_PI / 4;
	MT_Scalar c = cos(deg45);
	MT_Scalar s = sin(deg45);

	if (m_angle <= 180 && (m_mode == DOME_FISHEYE 
		|| m_mode == DOME_TRUNCATED_FRONT
		|| m_mode == DOME_TRUNCATED_REAR)) {

		m_locRot[0] = MT_Matrix3x3( // 90deg - Top
						c, -s, 0.0,
						0.0,0.0, -1.0,
						s, c, 0.0);

		m_locRot[1] = MT_Matrix3x3( // 90deg - Bottom
						-s, c, 0.0,
						0.0,0.0, 1.0,
						s, c, 0.0);

		m_locRot[2] = MT_Matrix3x3( // 45deg - Left
						c, 0.0, s,
						0, 1.0, 0.0,
						-s, 0.0, c);

		m_locRot[3] = MT_Matrix3x3( // 45deg - Right
						c, 0.0, -s,
						0.0, 1.0, 0.0,
						s, 0.0, c);

	} else if (m_mode == DOME_ENVMAP || (m_angle > 180 && (m_mode == DOME_FISHEYE
		|| m_mode == DOME_TRUNCATED_FRONT 
		|| m_mode == DOME_TRUNCATED_REAR))) {

		m_locRot[0] = MT_Matrix3x3( // 90deg - Top
						 1.0, 0.0, 0.0,
						 0.0, 0.0,-1.0,
						 0.0, 1.0, 0.0);

		m_locRot[1] = MT_Matrix3x3( // 90deg - Bottom
						 1.0, 0.0, 0.0,
						 0.0, 0.0, 1.0,
						 0.0,-1.0, 0.0);

		m_locRot[2] = MT_Matrix3x3( // -90deg - Left
						 0.0, 0.0, 1.0,
						 0.0, 1.0, 0.0,
						 -1.0, 0.0, 0.0);

		m_locRot[3] = MT_Matrix3x3( // 90deg - Right
						 0.0, 0.0,-1.0,
						 0.0, 1.0, 0.0,
						 1.0, 0.0, 0.0);
						
		m_locRot[4] = MT_Matrix3x3( // 0deg - Front
						1.0, 0.0, 0.0,
						0.0, 1.0, 0.0,
						0.0, 0.0, 1.0);

		m_locRot[5] = MT_Matrix3x3( // 180deg - Back - USED for ENVMAP only
						-1.0, 0.0, 0.0,
						 0.0, 1.0, 0.0,
						 0.0, 0.0,-1.0);

	} else if (m_mode == DOME_PANORAM_SPH) {

		m_locRot[0] = MT_Matrix3x3( // Top 
						c, s, 0.0,
						0.0,0.0, -1.0,
						-s, c, 0.0);

		m_locRot[1] = MT_Matrix3x3( // Bottom
						c, s, 0.0,
						0.0, 0.0, 1.0,
						s, -c, 0.0);

		m_locRot[2] = MT_Matrix3x3( // 45deg - Left
						-s, 0.0, c,
						0, 1.0, 0.0,
						-c, 0.0, -s);

		m_locRot[3] = MT_Matrix3x3( // 45deg - Right
						c, 0.0, s,
						0, 1.0, 0.0,
						-s, 0.0, c);

		m_locRot[4] = MT_Matrix3x3( // 135deg - LeftBack
						-s, 0.0, -c,
						0.0, 1.0, 0.0,
						c, 0.0, -s);

		m_locRot[5] = MT_Matrix3x3( // 135deg - RightBack
						c, 0.0, -s,
						0.0, 1.0, 0.0,
						s, 0.0, c);
	}

	// rotating the camera in horizontal axis
	if (m_tilt)
	{
		float tiltdeg = ((m_tilt % 360) * 2 * MT_PI) / 360;
		c = cos(tiltdeg);
		s = sin(tiltdeg);

		MT_Matrix3x3 tilt_mat = MT_Matrix3x3(
		1.0, 0.0, 0.0,
		0.0, c, -s,
		0.0, s,  c
		);

		for (i =0;i<6;i++)
			m_locRot[i] = tilt_mat * m_locRot[i];
	}
}

void KX_Dome::RotateCamera(KX_Camera* cam, int i)
{
// I'm not using it, I'm doing inline calls for these commands
// but it's nice to have it here in case I need it

	MT_Matrix3x3 camori = cam->GetSGNode()->GetLocalOrientation();

	cam->NodeSetLocalOrientation(camori*m_locRot[i]);
	cam->NodeUpdateGS(0.f);

	MT_Transform camtrans(cam->GetWorldToCamera());
	MT_Matrix4x4 viewmat(camtrans);
	m_rasterizer->SetViewMatrix(viewmat, cam->NodeGetWorldOrientation(), cam->NodeGetWorldPosition(), cam->GetCameraData()->m_perspective);
	cam->SetModelviewMatrix(viewmat);

	// restore the original orientation
	cam->NodeSetLocalOrientation(camori);
	cam->NodeUpdateGS(0.f);
}

void KX_Dome::Draw(void)
{

	if (fboSupported) {
		glBindFramebufferEXT(GL_FRAMEBUFFER_EXT, warp.fboId);

		gpuViewportScissor(0,0,warp.imagesize, warp.imagesize);
	}

	switch(m_mode) {
		case DOME_FISHEYE:
			DrawDomeFisheye();
			break;
		case DOME_ENVMAP:
			DrawEnvMap();
			break;
		case DOME_PANORAM_SPH:
			DrawPanorama();
			break;
		case DOME_TRUNCATED_FRONT:
			DrawDomeFisheye();
			break;
		case DOME_TRUNCATED_REAR:
			DrawDomeFisheye();
			break;
	}

	if (warp.usemesh)
	{
		if (fboSupported)
		{
			m_canvas->SetViewPort(0, 0, m_canvas->GetWidth(), m_canvas->GetHeight());
			glBindFramebufferEXT(GL_FRAMEBUFFER_EXT, 0);
		}
		else
		{
			glBindTexture(GL_TEXTURE_2D, domefacesId[m_numfaces]);
			glCopyTexSubImage2D(GL_TEXTURE_2D, 0, 0, 0, m_viewport.GetLeft(), m_viewport.GetBottom(), warp.bufferwidth, warp.bufferheight);
		}
		DrawDomeWarped();
	}
}

void KX_Dome::DrawEnvMap(void)
{
	gpuClear(GL_COLOR_BUFFER_BIT | GL_DEPTH_BUFFER_BIT);
	gpuMatrixMode(GL_PROJECTION);

	gpuLoadIdentity();
	gpuMatrixCommit();

	// Making the viewport always square 

	int can_width = m_viewport.GetRight();
	int can_height = m_viewport.GetTop();

	float ortho_width, ortho_height;

	if (warp.usemesh)
		gpuOrtho((-1.0), 1.0, (-0.66), 0.66, -20.0, 10.0); //stretch the image to reduce resolution lost

	else {
		if (can_width/3 <= can_height/2) {
			ortho_width = 1.0;
			ortho_height = (float)can_height/can_width;
		}
		else {
			ortho_height = 2.0f / 3;
			ortho_width = (float)can_width/can_height * ortho_height;
		}
		
		gpuOrtho((-ortho_width), ortho_width, (-ortho_height), ortho_height, -20.0, 10.0);
	}


	gpuMatrixMode(GL_TEXTURE);

	gpuLoadIdentity();
	gpuMatrixMode(GL_MODELVIEW);

	gpuLoadIdentity();
	gpuLookAt(0.0,0.0,1.0, 0.0,0.0,0.0, 0.0,1.0,0.0);  gpuMatrixCommit();

	glPolygonMode(GL_FRONT, GL_FILL);
	glShadeModel(GL_SMOOTH);
	gpuDisableLighting();
	glDisable(GL_DEPTH_TEST);

	glEnable(GL_TEXTURE_2D);
	gpuCurrentColor3x(CPACK_WHITE);

	float uv_ratio = (float)(m_buffersize-1) / m_imagesize;
	double onebythree = 1.0f / 3;

	// domefacesId[0] =>  (top)
	glBindTexture(GL_TEXTURE_2D, domefacesId[0]);
	gpuBegin(GL_QUADS);
		gpuTexCoord2f(uv_ratio,uv_ratio);
		gpuVertex3f( onebythree, 0.0f, 3.0f);
		gpuTexCoord2f(0.0,uv_ratio);
		gpuVertex3f(-onebythree, 0.0f, 3.0f);
		gpuTexCoord2f(0.0,0.0);
		gpuVertex3f(-onebythree,-2 * onebythree, 3.0f);
		gpuTexCoord2f(uv_ratio,0.0);
		gpuVertex3f(onebythree,-2 * onebythree, 3.0f);
	gpuEnd();

	// domefacesId[1] =>  (bottom)
	glBindTexture(GL_TEXTURE_2D, domefacesId[1]);
	gpuBegin(GL_QUADS);
		gpuTexCoord2f(uv_ratio,uv_ratio);
		gpuVertex3f(-onebythree, 0.0f, 3.0f);
		gpuTexCoord2f(0.0,uv_ratio);
		gpuVertex3f(-1.0f, 0.0f, 3.0f);
		gpuTexCoord2f(0.0,0.0);
		gpuVertex3f(-1.0f,-2 * onebythree, 3.0f);
		gpuTexCoord2f(uv_ratio,0.0);
		gpuVertex3f(-onebythree,-2 * onebythree, 3.0f);
	gpuEnd();

	// domefacesId[2] => -90deg (left)
	glBindTexture(GL_TEXTURE_2D, domefacesId[2]);
	gpuBegin(GL_QUADS);
		gpuTexCoord2f(uv_ratio,uv_ratio);
		gpuVertex3f(-onebythree, 2 * onebythree, 3.0f);
		gpuTexCoord2f(0.0,uv_ratio);
		gpuVertex3f(-1.0f, 2 * onebythree, 3.0f);
		gpuTexCoord2f(0.0,0.0);
		gpuVertex3f(-1.0f, 0.0f, 3.0f);
		gpuTexCoord2f(uv_ratio,0.0);
		gpuVertex3f(-onebythree, 0.0f, 3.0f);
	gpuEnd();

	// domefacesId[3] => 90deg (right)
	glBindTexture(GL_TEXTURE_2D, domefacesId[3]);
	gpuBegin(GL_QUADS);
		gpuTexCoord2f(uv_ratio,uv_ratio);
		gpuVertex3f( 1.0f, 2 * onebythree, 3.0f);
		gpuTexCoord2f(0.0,uv_ratio);
		gpuVertex3f( onebythree, 2 * onebythree, 3.0f);
		gpuTexCoord2f(0.0,0.0);
		gpuVertex3f( onebythree, 0.0f, 3.0f);
		gpuTexCoord2f(uv_ratio,0.0);
		gpuVertex3f(1.0f, 0.0f, 3.0f);
	gpuEnd();

	// domefacesId[4] => 0deg (front)
	glBindTexture(GL_TEXTURE_2D, domefacesId[4]);
	gpuBegin(GL_QUADS);
		gpuTexCoord2f(uv_ratio,uv_ratio);
		gpuVertex3f( 1.0f, 0.0f, 3.0f);
		gpuTexCoord2f(0.0,uv_ratio);
		gpuVertex3f( onebythree, 0.0f, 3.0f);
		gpuTexCoord2f(0.0,0.0);
		gpuVertex3f( onebythree,-2 * onebythree, 3.0f);
		gpuTexCoord2f(uv_ratio,0.0);
		gpuVertex3f(1.0f, -2 * onebythree, 3.0f);
	gpuEnd();

	// domefacesId[5] => 180deg (back)
	glBindTexture(GL_TEXTURE_2D, domefacesId[5]);
	gpuBegin(GL_QUADS);
		gpuTexCoord2f(uv_ratio,uv_ratio);
		gpuVertex3f( onebythree, 2 * onebythree, 3.0f);
		gpuTexCoord2f(0.0,uv_ratio);
		gpuVertex3f(-onebythree, 2 * onebythree, 3.0f);
		gpuTexCoord2f(0.0,0.0);
		gpuVertex3f(-onebythree, 0.0f, 3.0f);
		gpuTexCoord2f(uv_ratio,0.0);
		gpuVertex3f(onebythree, 0.0f, 3.0f);
	gpuEnd();

	glDisable(GL_TEXTURE_2D);
	glEnable(GL_DEPTH_TEST);
}

void KX_Dome::DrawDomeFisheye(void)
{
	gpuClear(GL_COLOR_BUFFER_BIT | GL_DEPTH_BUFFER_BIT);
	gpuMatrixMode(GL_PROJECTION);

	gpuLoadIdentity(); gpuMatrixCommit();

	// Making the viewport always square 

	int can_width = m_viewport.GetRight();
	int can_height = m_viewport.GetTop();

	float ortho_width, ortho_height;

	if (m_mode == DOME_FISHEYE) {
		if (warp.usemesh)
			gpuOrtho((-1.0), 1.0, (-1.0), 1.0, -20.0, 10.0); //stretch the image to reduce resolution lost

		else {
			if (can_width < can_height) {
				ortho_width = 1.0;
				ortho_height = (float)can_height/can_width;
			}
			else {
				ortho_width = (float)can_width/can_height;
				ortho_height = 1.0;
			}
			
			gpuOrtho((-ortho_width), ortho_width, (-ortho_height), ortho_height, -20.0, 10.0);
		}
	}
	else if (m_mode == DOME_TRUNCATED_FRONT)
	{
		ortho_width = 1.0;
		ortho_height = 2.0f * ((float)can_height / can_width) - 1.0f;

		gpuOrtho((-ortho_width), ortho_width, (-ortho_height), ortho_width, -20.0, 10.0);
	}
	else { //m_mode == DOME_TRUNCATED_REAR
		ortho_width = 1.0;
		ortho_height = 2.0f * ((float)can_height / can_width) - 1.0f;

		gpuOrtho((-ortho_width), ortho_width, (-ortho_width), ortho_height, -20.0, 10.0);
	}


	gpuMatrixMode(GL_TEXTURE);

	gpuLoadIdentity();
	gpuMatrixMode(GL_MODELVIEW);

	gpuLoadIdentity(); gpuMatrixCommit();
	gpuLookAt(0.0,-1.0,0.0, 0.0,0.0,0.0, 0.0,0.0,1.0);  gpuMatrixCommit();

	if (m_drawingmode == RAS_IRasterizer::KX_WIREFRAME)
		glPolygonMode(GL_FRONT, GL_LINE);
	else
		glPolygonMode(GL_FRONT, GL_FILL);

	glShadeModel(GL_SMOOTH);
	gpuDisableLighting();
	glDisable(GL_DEPTH_TEST);

	glEnable(GL_TEXTURE_2D);
	gpuCurrentColor3x(CPACK_WHITE);

<<<<<<< HEAD
	// top triangle
	glBindTexture(GL_TEXTURE_2D, domefacesId[0]);
	GLDrawTriangles(cubetop, nfacestop);

	// bottom triangle	
	glBindTexture(GL_TEXTURE_2D, domefacesId[1]);
	GLDrawTriangles(cubebottom, nfacesbottom);

	// left triangle
	glBindTexture(GL_TEXTURE_2D, domefacesId[2]);
	GLDrawTriangles(cubeleft, nfacesleft);

	// right triangle
	glBindTexture(GL_TEXTURE_2D, domefacesId[3]);
	GLDrawTriangles(cuberight, nfacesright);

	if (m_angle > 180) {
		// front triangle
		glBindTexture(GL_TEXTURE_2D, domefacesId[4]);
		GLDrawTriangles(cubefront, nfacesfront);
=======
	if (dlistSupported) {
		for (i=0;i<m_numfaces;i++) {
			glBindTexture(GL_TEXTURE_2D, domefacesId[i]);
			glCallList(dlistId+i);
		}
	}
	else { // DisplayLists not supported
		// top triangle
		glBindTexture(GL_TEXTURE_2D, domefacesId[0]);
		GLDrawTriangles(cubetop, nfacestop);

		// bottom triangle
		glBindTexture(GL_TEXTURE_2D, domefacesId[1]);
		GLDrawTriangles(cubebottom, nfacesbottom);

		// left triangle
		glBindTexture(GL_TEXTURE_2D, domefacesId[2]);
		GLDrawTriangles(cubeleft, nfacesleft);

		// right triangle
		glBindTexture(GL_TEXTURE_2D, domefacesId[3]);
		GLDrawTriangles(cuberight, nfacesright);

		if (m_angle > 180) {
			// front triangle
			glBindTexture(GL_TEXTURE_2D, domefacesId[4]);
			GLDrawTriangles(cubefront, nfacesfront);
		}
>>>>>>> 7748133b
	}

	glDisable(GL_TEXTURE_2D);
	glEnable(GL_DEPTH_TEST);
}

void KX_Dome::DrawPanorama(void)
{
	gpuClear(GL_COLOR_BUFFER_BIT | GL_DEPTH_BUFFER_BIT);
	gpuMatrixMode(GL_PROJECTION);

	gpuLoadIdentity();
	gpuMatrixCommit();

	// Making the viewport always square 

	int can_width = m_viewport.GetRight();
	int can_height = m_viewport.GetTop();

	float ortho_height = 1.0;
	float ortho_width = 1.0;

	if (warp.usemesh)
		gpuOrtho((-1.0), 1.0, (-0.5), 0.5, -20.0, 10.0); //stretch the image to reduce resolution lost

	else {
		//using all the screen
		if ((can_width / 2) <= (can_height)) {
			ortho_width = 1.0;
			ortho_height = (float)can_height/can_width;
		}
		else {
			ortho_width = (float)can_width / can_height * 0.5f;
			ortho_height = 0.5f;
		}
		
		gpuOrtho((-ortho_width), ortho_width, (-ortho_height), ortho_height, -20.0, 10.0);
	}

	gpuMatrixMode(GL_TEXTURE);

	gpuLoadIdentity();
	gpuMatrixMode(GL_MODELVIEW);

	gpuLoadIdentity();
	gpuLookAt(0.0,-1.0,0.0, 0.0,0.0,0.0, 0.0,0.0,1.0);  gpuMatrixCommit();

	if (m_drawingmode == RAS_IRasterizer::KX_WIREFRAME)
		glPolygonMode(GL_FRONT, GL_LINE);
	else
		glPolygonMode(GL_FRONT, GL_FILL);

	glShadeModel(GL_SMOOTH);
	gpuDisableLighting();
	glDisable(GL_DEPTH_TEST);

	glEnable(GL_TEXTURE_2D);
	gpuCurrentColor3x(CPACK_WHITE);

	// domefacesId[4] =>  (top)
	glBindTexture(GL_TEXTURE_2D, domefacesId[0]);
	GLDrawTriangles(cubetop, nfacestop);

	// domefacesId[5] =>  (bottom)
	glBindTexture(GL_TEXTURE_2D, domefacesId[1]);
	GLDrawTriangles(cubebottom, nfacesbottom);

	// domefacesId[1] => -45deg (left)
	glBindTexture(GL_TEXTURE_2D, domefacesId[2]);
	GLDrawTriangles(cubeleft, nfacesleft);

	// domefacesId[2] => 45deg (right)
	glBindTexture(GL_TEXTURE_2D, domefacesId[3]);
	GLDrawTriangles(cuberight, nfacesright);

	// domefacesId[0] => -135deg (leftback)
	glBindTexture(GL_TEXTURE_2D, domefacesId[4]);
	GLDrawTriangles(cubeleftback, nfacesleftback);

	// domefacesId[3] => 135deg (rightback)
	glBindTexture(GL_TEXTURE_2D, domefacesId[5]);
	GLDrawTriangles(cuberightback, nfacesrightback);

	glDisable(GL_TEXTURE_2D);
	glEnable(GL_DEPTH_TEST);
}

void KX_Dome::DrawDomeWarped(void)
{
	gpuClear(GL_COLOR_BUFFER_BIT | GL_DEPTH_BUFFER_BIT);
	gpuMatrixMode(GL_PROJECTION);

	// Making the viewport always square 
	int can_width = m_viewport.GetRight();
	int can_height = m_viewport.GetTop();

	double screen_ratio = can_width/ (double) can_height;

	gpuLoadOrtho(-screen_ratio,screen_ratio,-1.0,1.0,-20.0,10.0);


	gpuMatrixMode(GL_TEXTURE);

	gpuLoadIdentity();
	gpuMatrixMode(GL_MODELVIEW);

	gpuLoadIdentity();
	gpuLookAt(0.0, 0.0, 1.0, 0.0,0.0,0.0, 0.0,1.0,0.0);  gpuMatrixCommit();

	if (m_drawingmode == RAS_IRasterizer::KX_WIREFRAME)
		glPolygonMode(GL_FRONT, GL_LINE);
	else
		glPolygonMode(GL_FRONT, GL_FILL);

	glShadeModel(GL_SMOOTH);
	gpuDisableLighting();
	glDisable(GL_DEPTH_TEST);

	glEnable(GL_TEXTURE_2D);
	gpuCurrentColor3x(CPACK_WHITE);

	glBindTexture(GL_TEXTURE_2D, domefacesId[m_numfaces]);
	GLDrawWarpQuads();

	glDisable(GL_TEXTURE_2D);
	glEnable(GL_DEPTH_TEST);
}

void KX_Dome::BindImages(int i)
{
	glBindTexture(GL_TEXTURE_2D, domefacesId[i]);
	glCopyTexSubImage2D(GL_TEXTURE_2D, 0, 0, 0, m_viewport.GetLeft(), m_viewport.GetBottom(), m_buffersize, m_buffersize);
}

void KX_Dome::RenderDomeFrame(KX_Scene* scene, KX_Camera* cam, int i)
{
	if (!cam)
		return;

	m_canvas->SetViewPort(0,0,m_buffersize-1,m_buffersize-1);

//	m_rasterizer->SetAmbient();
	m_rasterizer->DisplayFog();

	CalculateFrustum(cam); //calculates m_projmat
	cam->SetProjectionMatrix(m_projmat);
	m_rasterizer->SetProjectionMatrix(cam->GetProjectionMatrix());
//	Dome_RotateCamera(cam,i);

	MT_Matrix3x3 camori = cam->GetSGNode()->GetLocalOrientation();

	cam->NodeSetLocalOrientation(camori*m_locRot[i]);
	cam->NodeUpdateGS(0.f);

	MT_Transform camtrans(cam->GetWorldToCamera());
	MT_Matrix4x4 viewmat(camtrans);
	m_rasterizer->SetViewMatrix(viewmat, cam->NodeGetWorldOrientation(), cam->NodeGetWorldPosition(), 1.0);
	cam->SetModelviewMatrix(viewmat);

	// restore the original orientation
	cam->NodeSetLocalOrientation(camori);
	cam->NodeUpdateGS(0.f);

	scene->CalculateVisibleMeshes(m_rasterizer,cam);
	scene->RenderBuckets(camtrans, m_rasterizer, m_rendertools);
}
<|MERGE_RESOLUTION|>--- conflicted
+++ resolved
@@ -1774,12 +1774,11 @@
 	glEnable(GL_TEXTURE_2D);
 	gpuCurrentColor3x(CPACK_WHITE);
 
-<<<<<<< HEAD
 	// top triangle
 	glBindTexture(GL_TEXTURE_2D, domefacesId[0]);
 	GLDrawTriangles(cubetop, nfacestop);
 
-	// bottom triangle	
+	// bottom triangle
 	glBindTexture(GL_TEXTURE_2D, domefacesId[1]);
 	GLDrawTriangles(cubebottom, nfacesbottom);
 
@@ -1795,36 +1794,6 @@
 		// front triangle
 		glBindTexture(GL_TEXTURE_2D, domefacesId[4]);
 		GLDrawTriangles(cubefront, nfacesfront);
-=======
-	if (dlistSupported) {
-		for (i=0;i<m_numfaces;i++) {
-			glBindTexture(GL_TEXTURE_2D, domefacesId[i]);
-			glCallList(dlistId+i);
-		}
-	}
-	else { // DisplayLists not supported
-		// top triangle
-		glBindTexture(GL_TEXTURE_2D, domefacesId[0]);
-		GLDrawTriangles(cubetop, nfacestop);
-
-		// bottom triangle
-		glBindTexture(GL_TEXTURE_2D, domefacesId[1]);
-		GLDrawTriangles(cubebottom, nfacesbottom);
-
-		// left triangle
-		glBindTexture(GL_TEXTURE_2D, domefacesId[2]);
-		GLDrawTriangles(cubeleft, nfacesleft);
-
-		// right triangle
-		glBindTexture(GL_TEXTURE_2D, domefacesId[3]);
-		GLDrawTriangles(cuberight, nfacesright);
-
-		if (m_angle > 180) {
-			// front triangle
-			glBindTexture(GL_TEXTURE_2D, domefacesId[4]);
-			GLDrawTriangles(cubefront, nfacesfront);
-		}
->>>>>>> 7748133b
 	}
 
 	glDisable(GL_TEXTURE_2D);
