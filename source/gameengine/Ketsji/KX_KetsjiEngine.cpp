--- conflicted
+++ resolved
@@ -111,11 +111,8 @@
 double KX_KetsjiEngine::m_suspendedtime = 0.0;
 double KX_KetsjiEngine::m_suspendeddelta = 0.0;
 double KX_KetsjiEngine::m_average_framerate = 0.0;
-<<<<<<< HEAD
+bool   KX_KetsjiEngine::m_restrict_anim_fps = false;
 short  KX_KetsjiEngine::m_exitkey = 130; //ESC Key
-=======
-bool   KX_KetsjiEngine::m_restrict_anim_fps = false;
->>>>>>> a932f930
 
 
 /**
