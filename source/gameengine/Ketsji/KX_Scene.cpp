/*
 * $Id$
 *
 * ***** BEGIN GPL LICENSE BLOCK *****
 *
 * This program is free software; you can redistribute it and/or
 * modify it under the terms of the GNU General Public License
 * as published by the Free Software Foundation; either version 2
 * of the License, or (at your option) any later version.
 *
 * This program is distributed in the hope that it will be useful,
 * but WITHOUT ANY WARRANTY; without even the implied warranty of
 * MERCHANTABILITY or FITNESS FOR A PARTICULAR PURPOSE.  See the
 * GNU General Public License for more details.
 *
 * You should have received a copy of the GNU General Public License
 * along with this program; if not, write to the Free Software Foundation,
 * Inc., 59 Temple Place - Suite 330, Boston, MA  02111-1307, USA.
 *
 * The Original Code is Copyright (C) 2001-2002 by NaN Holding BV.
 * All rights reserved.
 *
 * The Original Code is: all of this file.
 *
 * Contributor(s): none yet.
 *
 * ***** END GPL LICENSE BLOCK *****
 * Ketsji scene. Holds references to all scene data.
 */

#ifdef WIN32
#pragma warning (disable : 4786)
#endif //WIN32

#include "KX_Scene.h"
#include "MT_assert.h"
#include "SND_Scene.h"
#include "KX_KetsjiEngine.h"
#include "KX_BlenderMaterial.h"
#include "RAS_IPolygonMaterial.h"
#include "ListValue.h"
#include "SCA_LogicManager.h"
#include "SCA_TimeEventManager.h"
#include "SCA_AlwaysEventManager.h"
#include "SCA_RandomEventManager.h"
#include "KX_RayEventManager.h"
#include "KX_TouchEventManager.h"
#include "SCA_KeyboardManager.h"
#include "SCA_MouseManager.h"
#include "SCA_PropertyEventManager.h"
#include "SCA_ActuatorEventManager.h"
#include "KX_Camera.h"
#include "SCA_JoystickManager.h"

#include "RAS_MeshObject.h"
#include "BL_SkinMeshObject.h"

#include "RAS_IRasterizer.h"
#include "RAS_BucketManager.h"

#include "FloatValue.h"
#include "SCA_IController.h"
#include "SCA_IActuator.h"
#include "SG_Node.h"
#include "SYS_System.h"
#include "SG_Controller.h"
#include "SG_IObject.h"
#include "SG_Tree.h"
#include "DNA_group_types.h"
#include "DNA_scene_types.h"
#include "BKE_anim.h"

#include "KX_SG_NodeRelationships.h"

#include "KX_NetworkEventManager.h"
#include "NG_NetworkScene.h"
#include "PHY_IPhysicsEnvironment.h"
#include "KX_IPhysicsController.h"
#include "PHY_IGraphicController.h"
#include "KX_BlenderSceneConverter.h"
#include "KX_MotionState.h"

#include "BL_ModifierDeformer.h"
#include "BL_ShapeDeformer.h"
#include "BL_DeformableGameObject.h"

// to get USE_BULLET!
#include "KX_ConvertPhysicsObject.h"

#ifdef USE_BULLET
#include "CcdPhysicsEnvironment.h"
#include "CcdPhysicsController.h"
#endif

#include "KX_Light.h"

void* KX_SceneReplicationFunc(SG_IObject* node,void* gameobj,void* scene)
{
	KX_GameObject* replica = ((KX_Scene*)scene)->AddNodeReplicaObject(node,(KX_GameObject*)gameobj);

	if(replica)
		replica->Release();

	return (void*)replica;
}

void* KX_SceneDestructionFunc(SG_IObject* node,void* gameobj,void* scene)
{
	((KX_Scene*)scene)->RemoveNodeDestructObject(node,(KX_GameObject*)gameobj);

	return NULL;
};

bool KX_Scene::KX_ScenegraphUpdateFunc(SG_IObject* node,void* gameobj,void* scene)
{
	return ((SG_Node*)node)->Schedule(((KX_Scene*)scene)->m_sghead);
}

bool KX_Scene::KX_ScenegraphRescheduleFunc(SG_IObject* node,void* gameobj,void* scene)
{
	return ((SG_Node*)node)->Reschedule(((KX_Scene*)scene)->m_sghead);
}

SG_Callbacks KX_Scene::m_callbacks = SG_Callbacks(
	KX_SceneReplicationFunc,
	KX_SceneDestructionFunc,
	KX_GameObject::UpdateTransformFunc,
	KX_Scene::KX_ScenegraphUpdateFunc,
	KX_Scene::KX_ScenegraphRescheduleFunc);

// temporarily var until there is a button in the userinterface
// (defined in KX_PythonInit.cpp)
extern bool gUseVisibilityTemp;

KX_Scene::KX_Scene(class SCA_IInputDevice* keyboarddevice,
				   class SCA_IInputDevice* mousedevice,
				   class NG_NetworkDeviceInterface *ndi,
				   class SND_IAudioDevice* adi,
				   const STR_String& sceneName,
				   Scene *scene): 
	PyObjectPlus(),
	m_keyboardmgr(NULL),
	m_mousemgr(NULL),
	m_sceneConverter(NULL),
	m_physicsEnvironment(0),
	m_sceneName(sceneName),
	m_adi(adi),
	m_networkDeviceInterface(ndi),
	m_active_camera(NULL),
	m_ueberExecutionPriority(0),
	m_blenderScene(scene)
{
	m_suspendedtime = 0.0;
	m_suspendeddelta = 0.0;

	m_dbvt_culling = false;
	m_dbvt_occlusion_res = 0;
	m_activity_culling = false;
	m_suspend = false;
	m_isclearingZbuffer = true;
	m_tempObjectList = new CListValue();
	m_objectlist = new CListValue();
	m_parentlist = new CListValue();
	m_lightlist= new CListValue();
	m_inactivelist = new CListValue();
	m_euthanasyobjects = new CListValue();

	m_logicmgr = new SCA_LogicManager();
	
	m_timemgr = new SCA_TimeEventManager(m_logicmgr);
	m_keyboardmgr = new SCA_KeyboardManager(m_logicmgr,keyboarddevice);
	m_mousemgr = new SCA_MouseManager(m_logicmgr,mousedevice);
	
	SCA_AlwaysEventManager* alwaysmgr = new SCA_AlwaysEventManager(m_logicmgr);
	SCA_PropertyEventManager* propmgr = new SCA_PropertyEventManager(m_logicmgr);
	SCA_ActuatorEventManager* actmgr = new SCA_ActuatorEventManager(m_logicmgr);
	SCA_RandomEventManager* rndmgr = new SCA_RandomEventManager(m_logicmgr);
	KX_RayEventManager* raymgr = new KX_RayEventManager(m_logicmgr);

	KX_NetworkEventManager* netmgr = new KX_NetworkEventManager(m_logicmgr, ndi);
	
	

	m_logicmgr->RegisterEventManager(alwaysmgr);
	m_logicmgr->RegisterEventManager(propmgr);
	m_logicmgr->RegisterEventManager(actmgr);
	m_logicmgr->RegisterEventManager(m_keyboardmgr);
	m_logicmgr->RegisterEventManager(m_mousemgr);
	m_logicmgr->RegisterEventManager(m_timemgr);
	m_logicmgr->RegisterEventManager(rndmgr);
	m_logicmgr->RegisterEventManager(raymgr);
	m_logicmgr->RegisterEventManager(netmgr);


	SYS_SystemHandle hSystem = SYS_GetSystem();
	bool nojoystick= SYS_GetCommandLineInt(hSystem,"nojoystick",0);
	if (!nojoystick)
	{
		SCA_JoystickManager *joymgr	= new SCA_JoystickManager(m_logicmgr);
		m_logicmgr->RegisterEventManager(joymgr);
	}

	m_soundScene = new SND_Scene(adi);
	MT_assert (m_networkDeviceInterface != NULL);
	m_networkScene = new NG_NetworkScene(m_networkDeviceInterface);
	
	m_rootnode = NULL;

	m_bucketmanager=new RAS_BucketManager();
	
	m_attr_dict = PyDict_New(); /* new ref */
}



KX_Scene::~KX_Scene()
{
	// The release of debug properties used to be in SCA_IScene::~SCA_IScene
	// It's still there but we remove all properties here otherwise some
	// reference might be hanging and causing late release of objects
	RemoveAllDebugProperties();

	while (GetRootParentList()->GetCount() > 0) 
	{
		KX_GameObject* parentobj = (KX_GameObject*) GetRootParentList()->GetValue(0);
		this->RemoveObject(parentobj);
	}

	if(m_objectlist)
		m_objectlist->Release();

	if (m_parentlist)
		m_parentlist->Release();
	
	if (m_inactivelist)
		m_inactivelist->Release();

	if (m_lightlist)
		m_lightlist->Release();
	
	if (m_tempObjectList)
		m_tempObjectList->Release();

	if (m_euthanasyobjects)
		m_euthanasyobjects->Release();

	if (m_logicmgr)
		delete m_logicmgr;

	if (m_physicsEnvironment)
		delete m_physicsEnvironment;

	if (m_soundScene)
		delete m_soundScene;

	if (m_networkScene)
		delete m_networkScene;
	
	if (m_bucketmanager)
	{
		delete m_bucketmanager;
	}
	PyDict_Clear(m_attr_dict);
	Py_DECREF(m_attr_dict);
}

RAS_BucketManager* KX_Scene::GetBucketManager()
{
	return m_bucketmanager;
}



CListValue* KX_Scene::GetObjectList()
{
	return m_objectlist;
}



CListValue* KX_Scene::GetRootParentList()
{
	return m_parentlist;
}

CListValue* KX_Scene::GetInactiveList()
{
	return m_inactivelist;
}



CListValue* KX_Scene::GetLightList()
{
	return m_lightlist;
}

SCA_LogicManager* KX_Scene::GetLogicManager()
{
	return m_logicmgr;
}

SCA_TimeEventManager* KX_Scene::GetTimeEventManager()
{
	return m_timemgr;
}



 
list<class KX_Camera*>* KX_Scene::GetCameras()
{
	return &m_cameras;
}



void KX_Scene::SetFramingType(RAS_FrameSettings & frame_settings)
{
	m_frame_settings = frame_settings;
};

/**
 * Return a const reference to the framing 
 * type set by the above call.
 * The contents are not guarenteed to be sensible
 * if you don't call the above function.
 */
const RAS_FrameSettings& KX_Scene::GetFramingType() const 
{
	return m_frame_settings;
};	



/**
 * Store the current scene's viewport on the 
 * game engine canvas.
 */
void KX_Scene::SetSceneViewport(const RAS_Rect &viewport)
{
	m_viewport = viewport;
}



const RAS_Rect& KX_Scene::GetSceneViewport() const 
{
	return m_viewport;
}



void KX_Scene::SetWorldInfo(class KX_WorldInfo* worldinfo)
{
	m_worldinfo = worldinfo;
}



class KX_WorldInfo* KX_Scene::GetWorldInfo()
{
	return m_worldinfo;
}



SND_Scene* KX_Scene::GetSoundScene()
{
	return m_soundScene;
}

const STR_String& KX_Scene::GetName()
{
	return m_sceneName;
}


void KX_Scene::Suspend()
{
	m_suspend = true;
}

void KX_Scene::Resume()
{
	m_suspend = false;
}

void KX_Scene::SetActivityCulling(bool b)
{
	m_activity_culling = b;
}

bool KX_Scene::IsSuspended()
{
	return m_suspend;
}

bool KX_Scene::IsClearingZBuffer()
{
	return m_isclearingZbuffer;
}

void KX_Scene::EnableZBufferClearing(bool isclearingZbuffer)
{
	m_isclearingZbuffer = isclearingZbuffer;
}

void KX_Scene::RemoveNodeDestructObject(class SG_IObject* node,class CValue* gameobj)
{
	KX_GameObject* orgobj = (KX_GameObject*)gameobj;	
	if (NewRemoveObject(orgobj) != 0)
	{
		// object is not yet deleted because a reference is hanging somewhere.
		// This should not happen anymore since we use proxy object for Python
		// confident enough to put an assert?
		//assert(false);
		printf("Zombie object! name=%s\n", orgobj->GetName().ReadPtr());
		orgobj->SetSGNode(NULL);
		PHY_IGraphicController* ctrl = orgobj->GetGraphicController();
		if (ctrl)
		{
			// a graphic controller is set, we must delete it as the node will be deleted
			delete ctrl;
			orgobj->SetGraphicController(NULL);
		}
	}
	if (node)
		delete node;
}

KX_GameObject* KX_Scene::AddNodeReplicaObject(class SG_IObject* node, class CValue* gameobj)
{
	// for group duplication, limit the duplication of the hierarchy to the
	// objects that are part of the group. 
	if (!IsObjectInGroup(gameobj))
		return NULL;
	
	KX_GameObject* orgobj = (KX_GameObject*)gameobj;
	KX_GameObject* newobj = (KX_GameObject*)orgobj->GetReplica();
	m_map_gameobject_to_replica.insert(orgobj, newobj);

	// also register 'timers' (time properties) of the replica
	int numprops = newobj->GetPropertyCount();

	for (int i = 0; i < numprops; i++)
	{
		CValue* prop = newobj->GetProperty(i);

		if (prop->GetProperty("timer"))
			this->m_timemgr->AddTimeProperty(prop);
	}

	if (node)
	{
		newobj->SetSGNode((SG_Node*)node);
	}
	else
	{
		m_rootnode = new SG_Node(newobj,this,KX_Scene::m_callbacks);
	
		// this fixes part of the scaling-added object bug
		SG_Node* orgnode = orgobj->GetSGNode();
		m_rootnode->SetLocalScale(orgnode->GetLocalScale());
		m_rootnode->SetLocalPosition(orgnode->GetLocalPosition());
		m_rootnode->SetLocalOrientation(orgnode->GetLocalOrientation());

		// define the relationship between this node and it's parent.
		KX_NormalParentRelation * parent_relation = 
			KX_NormalParentRelation::New();
		m_rootnode->SetParentRelation(parent_relation);

		newobj->SetSGNode(m_rootnode);
	}
	
	SG_IObject* replicanode = newobj->GetSGNode();
//	SG_Node* rootnode = (replicanode == m_rootnode ? NULL : m_rootnode);

	replicanode->SetSGClientObject(newobj);

	// this is the list of object that are send to the graphics pipeline
	m_objectlist->Add(newobj->AddRef());
	if (newobj->IsLight())
		m_lightlist->Add(newobj->AddRef());
	newobj->AddMeshUser();

	// logic cannot be replicated, until the whole hierarchy is replicated.
	m_logicHierarchicalGameObjects.push_back(newobj);
	//replicate controllers of this node
	SGControllerList	scenegraphcontrollers = orgobj->GetSGNode()->GetSGControllerList();
	replicanode->RemoveAllControllers();
	SGControllerList::iterator cit;
	//int numcont = scenegraphcontrollers.size();
	
	for (cit = scenegraphcontrollers.begin();!(cit==scenegraphcontrollers.end());++cit)
	{
		// controller replication is quite complicated
		// only replicate ipo and physics controller for now

		SG_Controller* replicacontroller = (*cit)->GetReplica((SG_Node*) replicanode);
		if (replicacontroller)
		{
			replicacontroller->SetObject(replicanode);
			replicanode->AddSGController(replicacontroller);
		}
	}
	// replicate graphic controller
	if (orgobj->GetGraphicController())
	{
		PHY_IMotionState* motionstate = new KX_MotionState(newobj->GetSGNode());
		PHY_IGraphicController* newctrl = orgobj->GetGraphicController()->GetReplica(motionstate);
		newctrl->setNewClientInfo(newobj->getClientInfo());
		newobj->SetGraphicController(newctrl);
	}
	return newobj;
}



// before calling this method KX_Scene::ReplicateLogic(), make sure to
// have called 'GameObject::ReParentLogic' for each object this
// hierarchy that's because first ALL bricks must exist in the new
// replica of the hierarchy in order to make cross-links work properly
// !
// It is VERY important that the order of sensors and actuators in
// the replicated object is preserved: it is is used to reconnect the logic.
// This method is more robust then using the bricks name in case of complex 
// group replication. The replication of logic bricks is done in 
// SCA_IObject::ReParentLogic(), make sure it preserves the order of the bricks.
void KX_Scene::ReplicateLogic(KX_GameObject* newobj)
{
	// also relink the controller to sensors/actuators
	SCA_ControllerList& controllers = newobj->GetControllers();
	//SCA_SensorList&     sensors     = newobj->GetSensors();
	//SCA_ActuatorList&   actuators   = newobj->GetActuators();

	for (SCA_ControllerList::iterator itc = controllers.begin(); !(itc==controllers.end());itc++)
	{
		SCA_IController* cont = (*itc);
		cont->SetUeberExecutePriority(m_ueberExecutionPriority);
		vector<SCA_ISensor*> linkedsensors = cont->GetLinkedSensors();
		vector<SCA_IActuator*> linkedactuators = cont->GetLinkedActuators();

		// disconnect the sensors and actuators
		// do it directly on the list at this controller is not connected to anything at this stage
		cont->GetLinkedSensors().clear();
		cont->GetLinkedActuators().clear();
		
		// now relink each sensor
		for (vector<SCA_ISensor*>::iterator its = linkedsensors.begin();!(its==linkedsensors.end());its++)
		{
			SCA_ISensor* oldsensor = (*its);
			SCA_IObject* oldsensorobj = oldsensor->GetParent();
			SCA_IObject* newsensorobj = NULL;
		
			// the original owner of the sensor has been replicated?
			void **h_obj = m_map_gameobject_to_replica[oldsensorobj];
			if (h_obj)
				newsensorobj = (SCA_IObject*)(*h_obj);
			if (!newsensorobj)
			{
				// no, then the sensor points outside the hierachy, keep it the same
				if (m_objectlist->SearchValue(oldsensorobj))
					// only replicate links that points to active objects
					m_logicmgr->RegisterToSensor(cont,oldsensor);
			}
			else
			{
				// yes, then the new sensor has the same position
				SCA_SensorList& sensorlist = oldsensorobj->GetSensors();
				SCA_SensorList::iterator sit;
				SCA_ISensor* newsensor = NULL;
				int sensorpos;

				for (sensorpos=0, sit=sensorlist.begin(); sit!=sensorlist.end(); sit++, sensorpos++)
				{
					if ((*sit) == oldsensor) 
					{
						newsensor = newsensorobj->GetSensors().at(sensorpos);
						break;
					}
				}
				assert(newsensor != NULL);
				m_logicmgr->RegisterToSensor(cont,newsensor);
			}
		}
		
		// now relink each actuator
		for (vector<SCA_IActuator*>::iterator ita = linkedactuators.begin();!(ita==linkedactuators.end());ita++)
		{
			SCA_IActuator* oldactuator = (*ita);
			SCA_IObject* oldactuatorobj = oldactuator->GetParent();
			SCA_IObject* newactuatorobj = NULL;

			// the original owner of the sensor has been replicated?
			void **h_obj = m_map_gameobject_to_replica[oldactuatorobj];
			if (h_obj)
				newactuatorobj = (SCA_IObject*)(*h_obj);

			if (!newactuatorobj)
			{
				// no, then the sensor points outside the hierachy, keep it the same
				if (m_objectlist->SearchValue(oldactuatorobj))
					// only replicate links that points to active objects
					m_logicmgr->RegisterToActuator(cont,oldactuator);
			}
			else
			{
				// yes, then the new sensor has the same position
				SCA_ActuatorList& actuatorlist = oldactuatorobj->GetActuators();
				SCA_ActuatorList::iterator ait;
				SCA_IActuator* newactuator = NULL;
				int actuatorpos;

				for (actuatorpos=0, ait=actuatorlist.begin(); ait!=actuatorlist.end(); ait++, actuatorpos++)
				{
					if ((*ait) == oldactuator) 
					{
						newactuator = newactuatorobj->GetActuators().at(actuatorpos);
						break;
					}
				}
				assert(newactuator != NULL);
				m_logicmgr->RegisterToActuator(cont,newactuator);
				newactuator->SetUeberExecutePriority(m_ueberExecutionPriority);
			}
		}
	}
	// ready to set initial state
	newobj->ResetState();
}

void KX_Scene::DupliGroupRecurse(CValue* obj, int level)
{
	KX_GameObject* groupobj = (KX_GameObject*) obj;
	KX_GameObject* replica;
	KX_GameObject* gameobj;
	Object* blgroupobj = groupobj->GetBlenderObject();
	Group* group;
	GroupObject *go;
	vector<KX_GameObject*> duplilist;

	if (!groupobj->GetSGNode() ||
		!groupobj->IsDupliGroup() ||
		level>MAX_DUPLI_RECUR)
		return;

	// we will add one group at a time
	m_logicHierarchicalGameObjects.clear();
	m_map_gameobject_to_replica.clear();
	m_ueberExecutionPriority++;
	// for groups will do something special: 
	// we will force the creation of objects to those in the group only
	// Again, this is match what Blender is doing (it doesn't care of parent relationship)
	m_groupGameObjects.clear();

	group = blgroupobj->dup_group;
	for(go=(GroupObject*)group->gobject.first; go; go=(GroupObject*)go->next) 
	{
		Object* blenderobj = go->ob;
		if (blgroupobj == blenderobj)
			// this check is also in group_duplilist()
			continue;

		gameobj = (KX_GameObject*)m_logicmgr->FindGameObjByBlendObj(blenderobj);
		if (gameobj == NULL) 
		{
			// this object has not been converted!!!
			// Should not happen as dupli group are created automatically 
			continue;
		}

		gameobj->SetBlenderGroupObject(blgroupobj);

		if ((blenderobj->lay & group->layer)==0)
		{
			// object is not visible in the 3D view, will not be instantiated
			continue;
		}
		m_groupGameObjects.insert(gameobj);
	}

	set<CValue*>::iterator oit;
	for (oit=m_groupGameObjects.begin(); oit != m_groupGameObjects.end(); oit++)
	{
		gameobj = (KX_GameObject*)(*oit);

		KX_GameObject *parent = gameobj->GetParent();
		if (parent != NULL)
		{
			parent->Release(); // GetParent() increased the refcount

			// this object is not a top parent. Either it is the child of another
			// object in the group and it will be added automatically when the parent
			// is added. Or it is the child of an object outside the group and the group
			// is inconsistent, skip it anyway
			continue;
		}
		replica = (KX_GameObject*) AddNodeReplicaObject(NULL,gameobj);
		// add to 'rootparent' list (this is the list of top hierarchy objects, updated each frame)
		m_parentlist->Add(replica->AddRef());

		// recurse replication into children nodes
		NodeList& children = gameobj->GetSGNode()->GetSGChildren();

		replica->GetSGNode()->ClearSGChildren();
		for (NodeList::iterator childit = children.begin();!(childit==children.end());++childit)
		{
			SG_Node* orgnode = (*childit);
			SG_Node* childreplicanode = orgnode->GetSGReplica();
			if (childreplicanode)
				replica->GetSGNode()->AddChild(childreplicanode);
		}
		// don't replicate logic now: we assume that the objects in the group can have
		// logic relationship, even outside parent relationship
		// In order to match 3D view, the position of groupobj is used as a 
		// transformation matrix instead of the new position. This means that 
		// the group reference point is 0,0,0

		// get the rootnode's scale
		MT_Vector3 newscale = groupobj->NodeGetWorldScaling();
		// set the replica's relative scale with the rootnode's scale
		replica->NodeSetRelativeScale(newscale);

		MT_Point3 offset(group->dupli_ofs);
		MT_Point3 newpos = groupobj->NodeGetWorldPosition() + 
			newscale*(groupobj->NodeGetWorldOrientation() * (gameobj->NodeGetWorldPosition()-offset));
		replica->NodeSetLocalPosition(newpos);
		// set the orientation after position for softbody!
		MT_Matrix3x3 newori = groupobj->NodeGetWorldOrientation() * gameobj->NodeGetWorldOrientation();
		replica->NodeSetLocalOrientation(newori);
		// update scenegraph for entire tree of children
		replica->GetSGNode()->UpdateWorldData(0);
		replica->GetSGNode()->SetBBox(gameobj->GetSGNode()->BBox());
		replica->GetSGNode()->SetRadius(gameobj->GetSGNode()->Radius());
		// we can now add the graphic controller to the physic engine
		replica->ActivateGraphicController(true);

		// done with replica
		replica->Release();
	}

	// the logic must be replicated first because we need
	// the new logic bricks before relinking
	vector<KX_GameObject*>::iterator git;
	for (git = m_logicHierarchicalGameObjects.begin();!(git==m_logicHierarchicalGameObjects.end());++git)
	{
		(*git)->ReParentLogic();
	}
	
	//	relink any pointers as necessary, sort of a temporary solution
	for (git = m_logicHierarchicalGameObjects.begin();!(git==m_logicHierarchicalGameObjects.end());++git)
	{
		// this will also relink the actuator to objects within the hierarchy
		(*git)->Relink(&m_map_gameobject_to_replica);
		// add the object in the layer of the parent
		(*git)->SetLayer(groupobj->GetLayer());
		// If the object was a light, we need to update it's RAS_LightObject as well
		if ((*git)->IsLight())
		{
			KX_LightObject* lightobj = static_cast<KX_LightObject*>(*git);
			lightobj->GetLightData()->m_layer = groupobj->GetLayer();
		}
	}

	// replicate crosslinks etc. between logic bricks
	for (git = m_logicHierarchicalGameObjects.begin();!(git==m_logicHierarchicalGameObjects.end());++git)
	{
		ReplicateLogic((*git));
	}
	
	// now look if object in the hierarchy have dupli group and recurse
	for (git = m_logicHierarchicalGameObjects.begin();!(git==m_logicHierarchicalGameObjects.end());++git)
	{
		if ((*git) != groupobj && (*git)->IsDupliGroup())
			// can't instantiate group immediately as it destroys m_logicHierarchicalGameObjects
			duplilist.push_back((*git));
	}

	for (git = duplilist.begin(); !(git == duplilist.end()); ++git)
	{
		DupliGroupRecurse((*git), level+1);
	}
}


SCA_IObject* KX_Scene::AddReplicaObject(class CValue* originalobject,
										class CValue* parentobject,
										int lifespan)
{

	m_logicHierarchicalGameObjects.clear();
	m_map_gameobject_to_replica.clear();
	m_groupGameObjects.clear();

	// todo: place a timebomb in the object, for temporarily objects :)
	// lifespan of zero means 'this object lives forever'
	KX_GameObject* originalobj = (KX_GameObject*) originalobject;
	KX_GameObject* parentobj = (KX_GameObject*) parentobject;

	m_ueberExecutionPriority++;

	// lets create a replica
	KX_GameObject* replica = (KX_GameObject*) AddNodeReplicaObject(NULL,originalobj);

	if (lifespan > 0)
	{
		// add a timebomb to this object
		// for now, convert between so called frames and realtime
		m_tempObjectList->Add(replica->AddRef());
		CValue *fval = new CFloatValue(lifespan*0.02);
		replica->SetProperty("::timebomb",fval);
		fval->Release();
	}

	// add to 'rootparent' list (this is the list of top hierarchy objects, updated each frame)
	m_parentlist->Add(replica->AddRef());

	// recurse replication into children nodes

	NodeList& children = originalobj->GetSGNode()->GetSGChildren();

	replica->GetSGNode()->ClearSGChildren();
	for (NodeList::iterator childit = children.begin();!(childit==children.end());++childit)
	{
		SG_Node* orgnode = (*childit);
		SG_Node* childreplicanode = orgnode->GetSGReplica();
		if (childreplicanode)
			replica->GetSGNode()->AddChild(childreplicanode);
	}

	// At this stage all the objects in the hierarchy have been duplicated,
	// we can update the scenegraph, we need it for the duplication of logic
	MT_Point3 newpos = ((KX_GameObject*) parentobject)->NodeGetWorldPosition();
	replica->NodeSetLocalPosition(newpos);

	MT_Matrix3x3 newori = ((KX_GameObject*) parentobject)->NodeGetWorldOrientation();
	replica->NodeSetLocalOrientation(newori);
	
	// get the rootnode's scale
	MT_Vector3 newscale = parentobj->GetSGNode()->GetRootSGParent()->GetLocalScale();

	// set the replica's relative scale with the rootnode's scale
	replica->NodeSetRelativeScale(newscale);

	replica->GetSGNode()->UpdateWorldData(0);
	replica->GetSGNode()->SetBBox(originalobj->GetSGNode()->BBox());
	replica->GetSGNode()->SetRadius(originalobj->GetSGNode()->Radius());
	// the size is correct, we can add the graphic controller to the physic engine
	replica->ActivateGraphicController(true);

	// now replicate logic
	vector<KX_GameObject*>::iterator git;
	for (git = m_logicHierarchicalGameObjects.begin();!(git==m_logicHierarchicalGameObjects.end());++git)
	{
		(*git)->ReParentLogic();
	}
	
	//	relink any pointers as necessary, sort of a temporary solution
	for (git = m_logicHierarchicalGameObjects.begin();!(git==m_logicHierarchicalGameObjects.end());++git)
	{
		// this will also relink the actuators in the hierarchy
		(*git)->Relink(&m_map_gameobject_to_replica);
		// add the object in the layer of the parent
		(*git)->SetLayer(parentobj->GetLayer());
		// If the object was a light, we need to update it's RAS_LightObject as well
		if ((*git)->IsLight())
		{
			KX_LightObject* lightobj = static_cast<KX_LightObject*>(*git);
			lightobj->GetLightData()->m_layer = parentobj->GetLayer();
		}
	}

	// replicate crosslinks etc. between logic bricks
	for (git = m_logicHierarchicalGameObjects.begin();!(git==m_logicHierarchicalGameObjects.end());++git)
	{
		ReplicateLogic((*git));
	}
	
	// check if there are objects with dupligroup in the hierarchy
	vector<KX_GameObject*> duplilist;
	for (git = m_logicHierarchicalGameObjects.begin();!(git==m_logicHierarchicalGameObjects.end());++git)
	{
		if ((*git)->IsDupliGroup())
		{
			// separate list as m_logicHierarchicalGameObjects is also used by DupliGroupRecurse()
			duplilist.push_back(*git);
		}
	}
	for (git = duplilist.begin();!(git==duplilist.end());++git)
	{
		DupliGroupRecurse(*git, 0);
	}
	//	don't release replica here because we are returning it, not done with it...
	return replica;
}



void KX_Scene::RemoveObject(class CValue* gameobj)
{
	KX_GameObject* newobj = (KX_GameObject*) gameobj;

	// disconnect child from parent
	SG_Node* node = newobj->GetSGNode();

	if (node)
	{
		node->DisconnectFromParent();

		// recursively destruct
		node->Destruct();
	}
	//no need to do that: the object is destroyed and memory released 
	//newobj->SetSGNode(0);
}

void KX_Scene::DelayedRemoveObject(class CValue* gameobj)
{
	//KX_GameObject* newobj = (KX_GameObject*) gameobj;
	if (!m_euthanasyobjects->SearchValue(gameobj))
	{
		m_euthanasyobjects->Add(gameobj->AddRef());
	} 
}



int KX_Scene::NewRemoveObject(class CValue* gameobj)
{
	int ret;
	KX_GameObject* newobj = (KX_GameObject*) gameobj;

	/* Invalidate the python reference, since the object may exist in script lists
	 * its possible that it wont be automatically invalidated, so do it manually here,
	 * 
	 * if for some reason the object is added back into the scene python can always get a new Proxy
	 */
	newobj->InvalidateProxy();

	// keep the blender->game object association up to date
	// note that all the replicas of an object will have the same
	// blender object, that's why we need to check the game object
	// as only the deletion of the original object must be recorded
	m_logicmgr->UnregisterGameObj(newobj->GetBlenderObject(), gameobj);

	//todo: look at this
	//GetPhysicsEnvironment()->RemovePhysicsController(gameobj->getPhysicsController());

	// remove all sensors/controllers/actuators from logicsystem...
	
	SCA_SensorList& sensors = newobj->GetSensors();
	for (SCA_SensorList::iterator its = sensors.begin();
		 !(its==sensors.end());its++)
	{
		m_logicmgr->RemoveSensor(*its);
	}
	
    SCA_ControllerList& controllers = newobj->GetControllers();
	for (SCA_ControllerList::iterator itc = controllers.begin();
		 !(itc==controllers.end());itc++)
	{
		m_logicmgr->RemoveController(*itc);
	}

	SCA_ActuatorList& actuators = newobj->GetActuators();
	for (SCA_ActuatorList::iterator ita = actuators.begin();
		 !(ita==actuators.end());ita++)
	{
		m_logicmgr->RemoveActuator(*ita);
	}
	// the sensors/controllers/actuators must also be released, this is done in ~SCA_IObject

	// now remove the timer properties from the time manager
	int numprops = newobj->GetPropertyCount();

	for (int i = 0; i < numprops; i++)
	{
		CValue* propval = newobj->GetProperty(i);
		if (propval->GetProperty("timer"))
		{
			m_timemgr->RemoveTimeProperty(propval);
		}
	}
	
	newobj->RemoveMeshes();
	ret = 1;
	if (newobj->IsLight() && m_lightlist->RemoveValue(newobj))
		ret = newobj->Release();
	if (m_objectlist->RemoveValue(newobj))
		ret = newobj->Release();
	if (m_tempObjectList->RemoveValue(newobj))
		ret = newobj->Release();
	if (m_parentlist->RemoveValue(newobj))
		ret = newobj->Release();
	if (m_inactivelist->RemoveValue(newobj))
		ret = newobj->Release();
	if (m_euthanasyobjects->RemoveValue(newobj))
		ret = newobj->Release();
		
	if (newobj == m_active_camera)
	{
		//no AddRef done on m_active_camera so no Release
		//m_active_camera->Release();
		m_active_camera = NULL;
	}

	// in case this is a camera
	m_cameras.remove((KX_Camera*)newobj);

	if (m_sceneConverter)
		m_sceneConverter->UnregisterGameObject(newobj);
	// return value will be 0 if the object is actually deleted (all reference gone)
	
	return ret;
}



void KX_Scene::ReplaceMesh(class CValue* obj,void* meshobj, bool use_gfx, bool use_phys)
{
	KX_GameObject* gameobj = static_cast<KX_GameObject*>(obj);
	RAS_MeshObject* mesh = static_cast<RAS_MeshObject*>(meshobj);

	if(!gameobj) {
		std::cout << "KX_Scene::ReplaceMesh Warning: invalid object, doing nothing" << std::endl;
		return;
	}
	
	if(use_gfx && mesh != NULL)
	{		
		gameobj->RemoveMeshes();
		gameobj->AddMesh(mesh);
		
		if (gameobj->m_isDeformable)
		{
			BL_DeformableGameObject* newobj = static_cast<BL_DeformableGameObject*>( gameobj );
			
			if (newobj->GetDeformer())
			{
				delete newobj->GetDeformer();
				newobj->SetDeformer(NULL);
			}
	
			if (mesh->IsDeformed())
			{
<<<<<<< HEAD
				BL_ModifierDeformer* modifierDeformer;
				if (bHasShapeKey || bHasArmature)
				{
					modifierDeformer = new BL_ModifierDeformer(
						newobj,
						m_blenderScene,
						oldblendobj, blendobj,
						static_cast<BL_SkinMeshObject*>(mesh),
						true,
						static_cast<BL_ArmatureObject*>( parentobj )
					);
					releaseParent= false;
					modifierDeformer->LoadShapeDrivers(blendobj->parent);
=======
				// we must create a new deformer but which one?
				KX_GameObject* parentobj = newobj->GetParent();
				// this always return the original game object (also for replicate)
				Object* blendobj = newobj->GetBlenderObject();
				// object that owns the new mesh
				Object* oldblendobj = static_cast<struct Object*>(m_logicmgr->FindBlendObjByGameMeshName(mesh->GetName()));
				Mesh* blendmesh = mesh->GetMesh();
	
				bool bHasModifier = BL_ModifierDeformer::HasCompatibleDeformer(blendobj);
				bool bHasShapeKey = blendmesh->key != NULL && blendmesh->key->type==KEY_RELATIVE;
				bool bHasDvert = blendmesh->dvert != NULL;
				bool bHasArmature = 
					parentobj &&								// current parent is armature
					parentobj->GetGameObjectType() == SCA_IObject::OBJ_ARMATURE &&
					oldblendobj &&								// needed for mesh deform
					blendobj->parent &&							// original object had armature (not sure this test is needed)
					blendobj->parent->type == OB_ARMATURE && 
					blendobj->partype==PARSKEL && 
					blendmesh->dvert!=NULL;						// mesh has vertex group
				bool releaseParent = true;
	
				
				if (oldblendobj==NULL) {
					std::cout << "warning: ReplaceMesh() new mesh is not used in an object from the current scene, you will get incorrect behavior" << std::endl;
					bHasShapeKey= bHasDvert= bHasArmature=bHasModifier= false;
>>>>>>> 7301f33b
				}
				
				if (bHasModifier)
				{
<<<<<<< HEAD
					modifierDeformer = new BL_ModifierDeformer(
						newobj,
						m_blenderScene,
						oldblendobj, blendobj,
						static_cast<BL_SkinMeshObject*>(mesh),
						false,
						NULL
					);
=======
					BL_ModifierDeformer* modifierDeformer;
					if (bHasShapeKey || bHasArmature)
					{
						modifierDeformer = new BL_ModifierDeformer(
							newobj,
							oldblendobj, blendobj,
							static_cast<BL_SkinMeshObject*>(mesh),
							true,
							static_cast<BL_ArmatureObject*>( parentobj )
						);
						releaseParent= false;
						modifierDeformer->LoadShapeDrivers(blendobj->parent);
					}
					else
					{
						modifierDeformer = new BL_ModifierDeformer(
							newobj,
							oldblendobj, blendobj,
							static_cast<BL_SkinMeshObject*>(mesh),
							false,
							NULL
						);
					}
					newobj->SetDeformer(modifierDeformer);
				} 
				else 	if (bHasShapeKey)
				{
					BL_ShapeDeformer* shapeDeformer;
					if (bHasArmature) 
					{
						shapeDeformer = new BL_ShapeDeformer(
							newobj,
							oldblendobj, blendobj,
							static_cast<BL_SkinMeshObject*>(mesh),
							true,
							true,
							static_cast<BL_ArmatureObject*>( parentobj )
						);
						releaseParent= false;
						shapeDeformer->LoadShapeDrivers(blendobj->parent);
					}
					else
					{
						shapeDeformer = new BL_ShapeDeformer(
							newobj,
							oldblendobj, blendobj,
							static_cast<BL_SkinMeshObject*>(mesh),
							false,
							true,
							NULL
						);
					}
					newobj->SetDeformer( shapeDeformer);
>>>>>>> 7301f33b
				}
				else if (bHasArmature) 
				{
					BL_SkinDeformer* skinDeformer = new BL_SkinDeformer(
						newobj,
						oldblendobj, blendobj,
						static_cast<BL_SkinMeshObject*>(mesh),
						true,
						true,
						static_cast<BL_ArmatureObject*>( parentobj )
					);
					releaseParent= false;
					newobj->SetDeformer(skinDeformer);
				}
				else if (bHasDvert)
				{
					BL_MeshDeformer* meshdeformer = new BL_MeshDeformer(
						newobj, oldblendobj, static_cast<BL_SkinMeshObject*>(mesh)
					);
					newobj->SetDeformer(meshdeformer);
				}
	
				// release parent reference if its not being used 
				if( releaseParent && parentobj)
					parentobj->Release();
			}
		}

		gameobj->AddMeshUser();
	}
	
	if(use_phys) { /* update the new assigned mesh with the physics mesh */
		KX_ReInstanceBulletShapeFromMesh(gameobj, NULL, use_gfx?NULL:mesh);
	}
}

KX_Camera* KX_Scene::FindCamera(KX_Camera* cam)
{
	list<KX_Camera*>::iterator it = m_cameras.begin();

	while ( (it != m_cameras.end()) 
			&& ((*it) != cam) ) {
	  it++;
	}

	return ((it == m_cameras.end()) ? NULL : (*it));
}


KX_Camera* KX_Scene::FindCamera(STR_String& name)
{
	list<KX_Camera*>::iterator it = m_cameras.begin();

	while ( (it != m_cameras.end()) 
			&& ((*it)->GetName() != name) ) {
	  it++;
	}

	return ((it == m_cameras.end()) ? NULL : (*it));
}

void KX_Scene::AddCamera(KX_Camera* cam)
{
	if (!FindCamera(cam))
		m_cameras.push_back(cam);
}


KX_Camera* KX_Scene::GetActiveCamera()
{	
	// NULL if not defined
	return m_active_camera;
}


void KX_Scene::SetActiveCamera(KX_Camera* cam)
{
	// only set if the cam is in the active list? Or add it otherwise?
	if (!FindCamera(cam)){
		AddCamera(cam);
		if (cam) std::cout << "Added cam " << cam->GetName() << std::endl;
	} 

	m_active_camera = cam;
}

void KX_Scene::SetCameraOnTop(KX_Camera* cam)
{
	if (!FindCamera(cam)){
		// adding is always done at the back, so that's all that needs to be done
		AddCamera(cam);
		if (cam) std::cout << "Added cam " << cam->GetName() << std::endl;
	} else {
		m_cameras.remove(cam);
		m_cameras.push_back(cam);
	}
}


void KX_Scene::UpdateMeshTransformations()
{
	// do this incrementally in the future
	for (int i = 0; i < m_objectlist->GetCount(); i++)
	{
		KX_GameObject* gameobj = (KX_GameObject*)m_objectlist->GetValue(i);
		gameobj->GetOpenGLMatrix();
	}
}

void KX_Scene::MarkVisible(SG_Tree *node, RAS_IRasterizer* rasty, KX_Camera* cam, int layer)
{
	int intersect = KX_Camera::INTERSECT;
	KX_GameObject *gameobj = node->Client()?(KX_GameObject*) node->Client()->GetSGClientObject():NULL;
	bool visible = (gameobj && gameobj->GetVisible() && (!layer || (gameobj->GetLayer() & layer)));
	bool dotest = visible || node->Left() || node->Right();

	/* If the camera is inside the box, assume intersect. */
	if (dotest && !node->inside( cam->NodeGetWorldPosition()))
	{
		MT_Scalar radius = node->Radius();
		MT_Point3 center = node->Center();
		
		intersect =  cam->SphereInsideFrustum(center, radius); 
		
		if (intersect == KX_Camera::INTERSECT)
		{
			MT_Point3 box[8];
			node->get(box);
			intersect = cam->BoxInsideFrustum(box);
		}
	}

	switch (intersect)
	{
		case KX_Camera::OUTSIDE:
			MarkSubTreeVisible(node, rasty, false, cam);
			break;
		case KX_Camera::INTERSECT:
			if (gameobj)
				MarkVisible(rasty, gameobj, cam, layer);
			if (node->Left())
				MarkVisible(node->Left(), rasty, cam, layer);
			if (node->Right())
				MarkVisible(node->Right(), rasty, cam, layer);
			break;
		case KX_Camera::INSIDE:
			MarkSubTreeVisible(node, rasty, true, cam, layer);
			break;
	}
}

void KX_Scene::MarkSubTreeVisible(SG_Tree *node, RAS_IRasterizer* rasty, bool visible, KX_Camera* cam, int layer)
{
	if (node->Client())
	{
		KX_GameObject *gameobj = (KX_GameObject*) node->Client()->GetSGClientObject();
		if (gameobj->GetVisible())
		{
			if (visible)
			{
				int nummeshes = gameobj->GetMeshCount();
				
				// this adds the vertices to the display list
				for (int m=0;m<nummeshes;m++)
					(gameobj->GetMesh(m))->SchedulePolygons(rasty->GetDrawingMode());
			}

			gameobj->SetCulled(!visible);
			gameobj->UpdateBuckets(false);
		}
	}
	if (node->Left())
		MarkSubTreeVisible(node->Left(), rasty, visible, cam, layer);
	if (node->Right())
		MarkSubTreeVisible(node->Right(), rasty, visible, cam, layer);
}

void KX_Scene::MarkVisible(RAS_IRasterizer* rasty, KX_GameObject* gameobj,KX_Camera*  cam,int layer)
{
	// User (Python/Actuator) has forced object invisible...
	if (!gameobj->GetSGNode() || !gameobj->GetVisible())
		return;
	
	// Shadow lamp layers
	if(layer && !(gameobj->GetLayer() & layer)) {
		gameobj->SetCulled(true);
		gameobj->UpdateBuckets(false);
		return;
	}

	// If Frustum culling is off, the object is always visible.
	bool vis = !cam->GetFrustumCulling();
	
	// If the camera is inside this node, then the object is visible.
	if (!vis)
	{
		vis = gameobj->GetSGNode()->inside( cam->GetCameraLocation() );
	}
		
	// Test the object's bound sphere against the view frustum.
	if (!vis)
	{
		MT_Vector3 scale = gameobj->GetSGNode()->GetWorldScaling();
		MT_Scalar radius = fabs(scale[scale.closestAxis()] * gameobj->GetSGNode()->Radius());
		switch (cam->SphereInsideFrustum(gameobj->NodeGetWorldPosition(), radius))
		{
			case KX_Camera::INSIDE:
				vis = true;
				break;
			case KX_Camera::OUTSIDE:
				vis = false;
				break;
			case KX_Camera::INTERSECT:
				// Test the object's bound box against the view frustum.
				MT_Point3 box[8];
				gameobj->GetSGNode()->getBBox(box); 
				vis = cam->BoxInsideFrustum(box) != KX_Camera::OUTSIDE;
				break;
		}
	}
	
	if (vis)
	{
		int nummeshes = gameobj->GetMeshCount();
		
		for (int m=0;m<nummeshes;m++)
		{
			// this adds the vertices to the display list
			(gameobj->GetMesh(m))->SchedulePolygons(rasty->GetDrawingMode());
		}
		// Visibility/ non-visibility are marked
		// elsewhere now.
		gameobj->SetCulled(false);
		gameobj->UpdateBuckets(false);
	} else {
		gameobj->SetCulled(true);
		gameobj->UpdateBuckets(false);
	}
}

void KX_Scene::PhysicsCullingCallback(KX_ClientObjectInfo* objectInfo, void* cullingInfo)
{
	KX_GameObject* gameobj = objectInfo->m_gameobject;
	if (!gameobj->GetVisible())
		// ideally, invisible objects should be removed from the culling tree temporarily
		return;
	if(((CullingInfo*)cullingInfo)->m_layer && !(gameobj->GetLayer() & ((CullingInfo*)cullingInfo)->m_layer))
		// used for shadow: object is not in shadow layer
		return;

	// make object visible
	gameobj->SetCulled(false);
	gameobj->UpdateBuckets(false);
}

void KX_Scene::CalculateVisibleMeshes(RAS_IRasterizer* rasty,KX_Camera* cam, int layer)
{
	bool dbvt_culling = false;
	if (m_dbvt_culling) 
	{
		// test culling through Bullet
		PHY__Vector4 planes[6];
		// get the clip planes
		MT_Vector4* cplanes = cam->GetNormalizedClipPlanes();
		// and convert
		planes[0].setValue(cplanes[4].getValue());	// near
		planes[1].setValue(cplanes[5].getValue());	// far
		planes[2].setValue(cplanes[0].getValue());	// left
		planes[3].setValue(cplanes[1].getValue());	// right
		planes[4].setValue(cplanes[2].getValue());	// top
		planes[5].setValue(cplanes[3].getValue());	// bottom
		CullingInfo info(layer);
		dbvt_culling = m_physicsEnvironment->cullingTest(PhysicsCullingCallback,&info,planes,5,m_dbvt_occlusion_res);
	}
	if (!dbvt_culling) {
		// the physics engine couldn't help us, do it the hard way
		for (int i = 0; i < m_objectlist->GetCount(); i++)
		{
			MarkVisible(rasty, static_cast<KX_GameObject*>(m_objectlist->GetValue(i)), cam, layer);
		}
	}
}

// logic stuff
void KX_Scene::LogicBeginFrame(double curtime)
{
	// have a look at temp objects ...
	int lastobj = m_tempObjectList->GetCount() - 1;
	
	for (int i = lastobj; i >= 0; i--)
	{
		CValue* objval = m_tempObjectList->GetValue(i);
		CFloatValue* propval = (CFloatValue*) objval->GetProperty("::timebomb");
		
		if (propval)
		{
			float timeleft = propval->GetNumber() - 1.0/KX_KetsjiEngine::GetTicRate();
			
			if (timeleft > 0)
			{
				propval->SetFloat(timeleft);
			}
			else
			{
				DelayedRemoveObject(objval);
				// remove obj
			}
		}
		else
		{
			// all object is the tempObjectList should have a clock
		}
	}
	m_logicmgr->BeginFrame(curtime, 1.0/KX_KetsjiEngine::GetTicRate());
}



void KX_Scene::LogicUpdateFrame(double curtime, bool frame)
{
	m_logicmgr->UpdateFrame(curtime, frame);
}



void KX_Scene::LogicEndFrame()
{
	m_logicmgr->EndFrame();
	int numobj = m_euthanasyobjects->GetCount();

	KX_GameObject* obj;

	while ((numobj = m_euthanasyobjects->GetCount()) > 0)
	{
		// remove the object from this list to make sure we will not hit it again
		obj = (KX_GameObject*)m_euthanasyobjects->GetValue(numobj-1);
		m_euthanasyobjects->Remove(numobj-1);
		obj->Release();
		RemoveObject(obj);
	}
}



/**
  * UpdateParents: SceneGraph transformation update.
  */
void KX_Scene::UpdateParents(double curtime)
{
	// we use the SG dynamic list
	SG_Node* node;

	while ((node = SG_Node::GetNextScheduled(m_sghead)) != NULL)
	{
		node->UpdateWorldData(curtime);
	}

	//for (int i=0; i<GetRootParentList()->GetCount(); i++)
	//{
	//	KX_GameObject* parentobj = (KX_GameObject*)GetRootParentList()->GetValue(i);
	//	parentobj->NodeUpdateGS(curtime);
	//}

	// the list must be empty here
	assert(m_sghead.Empty());
	// some nodes may be ready for reschedule, move them to schedule list for next time
	while ((node = SG_Node::GetNextRescheduled(m_sghead)) != NULL)
	{
		node->Schedule(m_sghead);
	}
}


RAS_MaterialBucket* KX_Scene::FindBucket(class RAS_IPolyMaterial* polymat, bool &bucketCreated)
{
	return m_bucketmanager->FindBucket(polymat, bucketCreated);
}



void KX_Scene::RenderBuckets(const MT_Transform & cameratransform,
							 class RAS_IRasterizer* rasty,
							 class RAS_IRenderTools* rendertools)
{
	m_bucketmanager->Renderbuckets(cameratransform,rasty,rendertools);
	KX_BlenderMaterial::EndFrame();
}

void KX_Scene::UpdateObjectActivity(void) 
{
	if (m_activity_culling) {
		/* determine the activity criterium and set objects accordingly */
		int i=0;
		
		MT_Point3 camloc = GetActiveCamera()->NodeGetWorldPosition(); //GetCameraLocation();
		
		for (i=0;i<GetObjectList()->GetCount();i++)
		{
			KX_GameObject* ob = (KX_GameObject*) GetObjectList()->GetValue(i);
			
			if (!ob->GetIgnoreActivityCulling()) {
				/* Simple test: more than 10 away from the camera, count
				 * Manhattan distance. */
				MT_Point3 obpos = ob->NodeGetWorldPosition();
				
				if ( (fabs(camloc[0] - obpos[0]) > m_activity_box_radius)
					 || (fabs(camloc[1] - obpos[1]) > m_activity_box_radius)
					 || (fabs(camloc[2] - obpos[2]) > m_activity_box_radius) )
				{			
					ob->Suspend();
				} else {
					ob->Resume();
				}
			}
		}		
	}
}

void KX_Scene::SetActivityCullingRadius(float f)
{
	if (f < 0.5)
		f = 0.5;
	m_activity_box_radius = f;
}
	
NG_NetworkDeviceInterface* KX_Scene::GetNetworkDeviceInterface()
{
	return m_networkDeviceInterface;
}

NG_NetworkScene* KX_Scene::GetNetworkScene()
{
	return m_networkScene;
}

void KX_Scene::SetNetworkDeviceInterface(NG_NetworkDeviceInterface* newInterface)
{
	m_networkDeviceInterface = newInterface;
}

void KX_Scene::SetNetworkScene(NG_NetworkScene *newScene)
{
	m_networkScene = newScene;
}


void	KX_Scene::SetGravity(const MT_Vector3& gravity)
{
	GetPhysicsEnvironment()->setGravity(gravity[0],gravity[1],gravity[2]);
}

void KX_Scene::SetNodeTree(SG_Tree* root)
{
	m_objecttree = root;
}

void KX_Scene::SetSceneConverter(class KX_BlenderSceneConverter* sceneConverter)
{
	m_sceneConverter = sceneConverter;
}

void KX_Scene::SetPhysicsEnvironment(class PHY_IPhysicsEnvironment* physEnv)
{
	m_physicsEnvironment = physEnv;

	KX_TouchEventManager* touchmgr = new KX_TouchEventManager(m_logicmgr, physEnv);
	m_logicmgr->RegisterEventManager(touchmgr);
	return;
}
 
void KX_Scene::setSuspendedTime(double suspendedtime)
{
	m_suspendedtime = suspendedtime;
}
double KX_Scene::getSuspendedTime()
{
	return m_suspendedtime;
}
void KX_Scene::setSuspendedDelta(double suspendeddelta)
{
	m_suspendeddelta = suspendeddelta;
}
double KX_Scene::getSuspendedDelta()
{
	return m_suspendeddelta;
}

//----------------------------------------------------------------------------
//Python

PyTypeObject KX_Scene::Type = {
#if (PY_VERSION_HEX >= 0x02060000)
	PyVarObject_HEAD_INIT(NULL, 0)
#else
	/* python 2.5 and below */
	PyObject_HEAD_INIT( NULL )  /* required py macro */
	0,                          /* ob_size */
#endif
		"KX_Scene",
		sizeof(PyObjectPlus_Proxy),
		0,
		py_base_dealloc,
		0,
		0,
		0,
		0,
		py_base_repr,
		0,0,0,0,0,0,0,0,0,
		Py_TPFLAGS_DEFAULT | Py_TPFLAGS_BASETYPE,
		0,0,0,0,0,0,0,
		Methods,
		0,
		0,
		&CValue::Type,
		0,0,0,0,0,0,
		py_base_new
};

PyMethodDef KX_Scene::Methods[] = {
	KX_PYMETHODTABLE_NOARGS(KX_Scene, getLightList),
	KX_PYMETHODTABLE_NOARGS(KX_Scene, getObjectList),
	KX_PYMETHODTABLE_NOARGS(KX_Scene, getName),
	KX_PYMETHODTABLE(KX_Scene, addObject),
	
	{NULL,NULL} //Sentinel
};

PyObject* KX_Scene::pyattr_get_name(void *self_v, const KX_PYATTRIBUTE_DEF *attrdef)
{
	KX_Scene* self= static_cast<KX_Scene*>(self_v);
	return PyUnicode_FromString(self->GetName().ReadPtr());
}

PyObject* KX_Scene::pyattr_get_objects(void *self_v, const KX_PYATTRIBUTE_DEF *attrdef)
{
	KX_Scene* self= static_cast<KX_Scene*>(self_v);
	return self->GetObjectList()->GetProxy();
}

PyObject* KX_Scene::pyattr_get_objects_inactive(void *self_v, const KX_PYATTRIBUTE_DEF *attrdef)
{
	KX_Scene* self= static_cast<KX_Scene*>(self_v);
	return self->GetInactiveList()->GetProxy();
}

PyObject* KX_Scene::pyattr_get_lights(void *self_v, const KX_PYATTRIBUTE_DEF *attrdef)
{
	KX_Scene* self= static_cast<KX_Scene*>(self_v);
	return self->GetLightList()->GetProxy();
}

PyObject* KX_Scene::pyattr_get_cameras(void *self_v, const KX_PYATTRIBUTE_DEF *attrdef)
{
	/* With refcounts in this case...
	 * the new CListValue is owned by python, so its possible python holds onto it longer then the BGE
	 * however this is the same with "scene.objects + []", when you make a copy by adding lists.
	 */
	
	KX_Scene* self= static_cast<KX_Scene*>(self_v);
	CListValue* clist = new CListValue();
	
	/* return self->GetCameras()->GetProxy(); */
	
	list<KX_Camera*>::iterator it = self->GetCameras()->begin();
	while (it != self->GetCameras()->end()) {
		clist->Add((*it)->AddRef());
		it++;
	}
	
	return clist->NewProxy(true);
}

PyObject* KX_Scene::pyattr_get_active_camera(void *self_v, const KX_PYATTRIBUTE_DEF *attrdef)
{
	KX_Scene* self= static_cast<KX_Scene*>(self_v);
	return self->GetActiveCamera()->GetProxy();
}


int KX_Scene::pyattr_set_active_camera(void *self_v, const KX_PYATTRIBUTE_DEF *attrdef, PyObject *value)
{
	KX_Scene* self= static_cast<KX_Scene*>(self_v);
	KX_Camera *camOb;
	
	if (!ConvertPythonToCamera(value, &camOb, false, "scene.active_camera = value: KX_Scene"))
		return PY_SET_ATTR_FAIL;
	
	self->SetActiveCamera(camOb);
	return PY_SET_ATTR_SUCCESS;
}


PyAttributeDef KX_Scene::Attributes[] = {
	KX_PYATTRIBUTE_RO_FUNCTION("name",				KX_Scene, pyattr_get_name),
	KX_PYATTRIBUTE_RO_FUNCTION("objects",			KX_Scene, pyattr_get_objects),
	KX_PYATTRIBUTE_RO_FUNCTION("objectsInactive",	KX_Scene, pyattr_get_objects_inactive),	KX_PYATTRIBUTE_RO_FUNCTION("lights",			KX_Scene, pyattr_get_lights),
	KX_PYATTRIBUTE_RO_FUNCTION("cameras",			KX_Scene, pyattr_get_cameras),
	KX_PYATTRIBUTE_RO_FUNCTION("lights",			KX_Scene, pyattr_get_lights),
	KX_PYATTRIBUTE_RW_FUNCTION("active_camera",		KX_Scene, pyattr_get_active_camera, pyattr_set_active_camera),
	KX_PYATTRIBUTE_BOOL_RO("suspended",				KX_Scene, m_suspend),
	KX_PYATTRIBUTE_BOOL_RO("activity_culling",		KX_Scene, m_activity_culling),
	KX_PYATTRIBUTE_FLOAT_RW("activity_culling_radius", 0.5f, FLT_MAX, KX_Scene, m_activity_box_radius),
	KX_PYATTRIBUTE_BOOL_RO("dbvt_culling",			KX_Scene, m_dbvt_culling),
	{ NULL }	//Sentinel
};

KX_PYMETHODDEF_DOC_NOARGS(KX_Scene, getLightList,
"getLightList() -> list [KX_Light]\n"
"Returns a list of all lights in the scene.\n"
)
{
	ShowDeprecationWarning("getLightList()", "the lights property");
	return m_lightlist->GetProxy();
}

KX_PYMETHODDEF_DOC_NOARGS(KX_Scene, getObjectList,
"getObjectList() -> list [KX_GameObject]\n"
"Returns a list of all game objects in the scene.\n"
)
{
	ShowDeprecationWarning("getObjectList()", "the objects property");
	return m_objectlist->GetProxy();
}

KX_PYMETHODDEF_DOC_NOARGS(KX_Scene, getName,
"getName() -> string\n"
"Returns the name of the scene.\n"
)
{
	ShowDeprecationWarning("getName()", "the name property");
	return PyUnicode_FromString(GetName());
}

KX_PYMETHODDEF_DOC(KX_Scene, addObject,
"addObject(object, other, time=0)\n"
"Returns the added object.\n")
{
	PyObject *pyob, *pyother;
	KX_GameObject *ob, *other;

	int time = 0;

	if (!PyArg_ParseTuple(args, "OO|i:addObject", &pyob, &pyother, &time))
		return NULL;

	if (	!ConvertPythonToGameObject(pyob, &ob, false, "scene.addObject(object, other, time): KX_Scene (first argument)") ||
			!ConvertPythonToGameObject(pyother, &other, false, "scene.addObject(object, other, time): KX_Scene (second argument)") )
		return NULL;


	SCA_IObject* replica = AddReplicaObject((SCA_IObject*)ob, other, time);
	
	// release here because AddReplicaObject AddRef's
	// the object is added to the scene so we dont want python to own a reference
	replica->Release();
	return replica->GetProxy();
}<|MERGE_RESOLUTION|>--- conflicted
+++ resolved
@@ -1026,25 +1026,53 @@
 		std::cout << "KX_Scene::ReplaceMesh Warning: invalid object, doing nothing" << std::endl;
 		return;
 	}
-	
+
 	if(use_gfx && mesh != NULL)
 	{		
-		gameobj->RemoveMeshes();
-		gameobj->AddMesh(mesh);
+	gameobj->RemoveMeshes();
+	gameobj->AddMesh(mesh);
+	
+	if (gameobj->m_isDeformable)
+	{
+		BL_DeformableGameObject* newobj = static_cast<BL_DeformableGameObject*>( gameobj );
 		
-		if (gameobj->m_isDeformable)
-		{
-			BL_DeformableGameObject* newobj = static_cast<BL_DeformableGameObject*>( gameobj );
+		if (newobj->GetDeformer())
+		{
+			delete newobj->GetDeformer();
+			newobj->SetDeformer(NULL);
+		}
+
+		if (mesh->IsDeformed())
+		{
+			// we must create a new deformer but which one?
+			KX_GameObject* parentobj = newobj->GetParent();
+			// this always return the original game object (also for replicate)
+			Object* blendobj = newobj->GetBlenderObject();
+			// object that owns the new mesh
+			Object* oldblendobj = static_cast<struct Object*>(m_logicmgr->FindBlendObjByGameMeshName(mesh->GetName()));
+			Mesh* blendmesh = mesh->GetMesh();
+
+			bool bHasModifier = BL_ModifierDeformer::HasCompatibleDeformer(blendobj);
+			bool bHasShapeKey = blendmesh->key != NULL && blendmesh->key->type==KEY_RELATIVE;
+			bool bHasDvert = blendmesh->dvert != NULL;
+			bool bHasArmature = 
+				parentobj &&								// current parent is armature
+				parentobj->GetGameObjectType() == SCA_IObject::OBJ_ARMATURE &&
+				oldblendobj &&								// needed for mesh deform
+				blendobj->parent &&							// original object had armature (not sure this test is needed)
+				blendobj->parent->type == OB_ARMATURE && 
+				blendobj->partype==PARSKEL && 
+				blendmesh->dvert!=NULL;						// mesh has vertex group
+			bool releaseParent = true;
+
 			
-			if (newobj->GetDeformer())
+			if (oldblendobj==NULL) {
+				std::cout << "warning: ReplaceMesh() new mesh is not used in an object from the current scene, you will get incorrect behavior" << std::endl;
+				bHasShapeKey= bHasDvert= bHasArmature=bHasModifier= false;
+			}
+			
+			if (bHasModifier)
 			{
-				delete newobj->GetDeformer();
-				newobj->SetDeformer(NULL);
-			}
-	
-			if (mesh->IsDeformed())
-			{
-<<<<<<< HEAD
 				BL_ModifierDeformer* modifierDeformer;
 				if (bHasShapeKey || bHasArmature)
 				{
@@ -1058,38 +1086,9 @@
 					);
 					releaseParent= false;
 					modifierDeformer->LoadShapeDrivers(blendobj->parent);
-=======
-				// we must create a new deformer but which one?
-				KX_GameObject* parentobj = newobj->GetParent();
-				// this always return the original game object (also for replicate)
-				Object* blendobj = newobj->GetBlenderObject();
-				// object that owns the new mesh
-				Object* oldblendobj = static_cast<struct Object*>(m_logicmgr->FindBlendObjByGameMeshName(mesh->GetName()));
-				Mesh* blendmesh = mesh->GetMesh();
-	
-				bool bHasModifier = BL_ModifierDeformer::HasCompatibleDeformer(blendobj);
-				bool bHasShapeKey = blendmesh->key != NULL && blendmesh->key->type==KEY_RELATIVE;
-				bool bHasDvert = blendmesh->dvert != NULL;
-				bool bHasArmature = 
-					parentobj &&								// current parent is armature
-					parentobj->GetGameObjectType() == SCA_IObject::OBJ_ARMATURE &&
-					oldblendobj &&								// needed for mesh deform
-					blendobj->parent &&							// original object had armature (not sure this test is needed)
-					blendobj->parent->type == OB_ARMATURE && 
-					blendobj->partype==PARSKEL && 
-					blendmesh->dvert!=NULL;						// mesh has vertex group
-				bool releaseParent = true;
-	
-				
-				if (oldblendobj==NULL) {
-					std::cout << "warning: ReplaceMesh() new mesh is not used in an object from the current scene, you will get incorrect behavior" << std::endl;
-					bHasShapeKey= bHasDvert= bHasArmature=bHasModifier= false;
->>>>>>> 7301f33b
 				}
-				
-				if (bHasModifier)
+				else
 				{
-<<<<<<< HEAD
 					modifierDeformer = new BL_ModifierDeformer(
 						newobj,
 						m_blenderScene,
@@ -1098,65 +1097,15 @@
 						false,
 						NULL
 					);
-=======
-					BL_ModifierDeformer* modifierDeformer;
-					if (bHasShapeKey || bHasArmature)
-					{
-						modifierDeformer = new BL_ModifierDeformer(
-							newobj,
-							oldblendobj, blendobj,
-							static_cast<BL_SkinMeshObject*>(mesh),
-							true,
-							static_cast<BL_ArmatureObject*>( parentobj )
-						);
-						releaseParent= false;
-						modifierDeformer->LoadShapeDrivers(blendobj->parent);
-					}
-					else
-					{
-						modifierDeformer = new BL_ModifierDeformer(
-							newobj,
-							oldblendobj, blendobj,
-							static_cast<BL_SkinMeshObject*>(mesh),
-							false,
-							NULL
-						);
-					}
-					newobj->SetDeformer(modifierDeformer);
-				} 
-				else 	if (bHasShapeKey)
+				}
+				newobj->SetDeformer(modifierDeformer);
+			} 
+			else 	if (bHasShapeKey)
+			{
+				BL_ShapeDeformer* shapeDeformer;
+				if (bHasArmature) 
 				{
-					BL_ShapeDeformer* shapeDeformer;
-					if (bHasArmature) 
-					{
-						shapeDeformer = new BL_ShapeDeformer(
-							newobj,
-							oldblendobj, blendobj,
-							static_cast<BL_SkinMeshObject*>(mesh),
-							true,
-							true,
-							static_cast<BL_ArmatureObject*>( parentobj )
-						);
-						releaseParent= false;
-						shapeDeformer->LoadShapeDrivers(blendobj->parent);
-					}
-					else
-					{
-						shapeDeformer = new BL_ShapeDeformer(
-							newobj,
-							oldblendobj, blendobj,
-							static_cast<BL_SkinMeshObject*>(mesh),
-							false,
-							true,
-							NULL
-						);
-					}
-					newobj->SetDeformer( shapeDeformer);
->>>>>>> 7301f33b
-				}
-				else if (bHasArmature) 
-				{
-					BL_SkinDeformer* skinDeformer = new BL_SkinDeformer(
+					shapeDeformer = new BL_ShapeDeformer(
 						newobj,
 						oldblendobj, blendobj,
 						static_cast<BL_SkinMeshObject*>(mesh),
@@ -1165,23 +1114,49 @@
 						static_cast<BL_ArmatureObject*>( parentobj )
 					);
 					releaseParent= false;
-					newobj->SetDeformer(skinDeformer);
+					shapeDeformer->LoadShapeDrivers(blendobj->parent);
 				}
-				else if (bHasDvert)
+				else
 				{
-					BL_MeshDeformer* meshdeformer = new BL_MeshDeformer(
-						newobj, oldblendobj, static_cast<BL_SkinMeshObject*>(mesh)
+					shapeDeformer = new BL_ShapeDeformer(
+						newobj,
+						oldblendobj, blendobj,
+						static_cast<BL_SkinMeshObject*>(mesh),
+						false,
+						true,
+						NULL
 					);
-					newobj->SetDeformer(meshdeformer);
 				}
-	
-				// release parent reference if its not being used 
-				if( releaseParent && parentobj)
-					parentobj->Release();
+				newobj->SetDeformer( shapeDeformer);
 			}
-		}
-
-		gameobj->AddMeshUser();
+			else if (bHasArmature) 
+			{
+				BL_SkinDeformer* skinDeformer = new BL_SkinDeformer(
+					newobj,
+					oldblendobj, blendobj,
+					static_cast<BL_SkinMeshObject*>(mesh),
+					true,
+					true,
+					static_cast<BL_ArmatureObject*>( parentobj )
+				);
+				releaseParent= false;
+				newobj->SetDeformer(skinDeformer);
+			}
+			else if (bHasDvert)
+			{
+				BL_MeshDeformer* meshdeformer = new BL_MeshDeformer(
+					newobj, oldblendobj, static_cast<BL_SkinMeshObject*>(mesh)
+				);
+				newobj->SetDeformer(meshdeformer);
+			}
+
+			// release parent reference if its not being used 
+			if( releaseParent && parentobj)
+				parentobj->Release();
+		}
+	}
+
+	gameobj->AddMeshUser();
 	}
 	
 	if(use_phys) { /* update the new assigned mesh with the physics mesh */
