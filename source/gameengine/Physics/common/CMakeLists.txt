# $Id$
# ***** BEGIN GPL LICENSE BLOCK *****
#
# This program is free software; you can redistribute it and/or
# modify it under the terms of the GNU General Public License
# as published by the Free Software Foundation; either version 2
# of the License, or (at your option) any later version.
#
# This program is distributed in the hope that it will be useful,
# but WITHOUT ANY WARRANTY; without even the implied warranty of
# MERCHANTABILITY or FITNESS FOR A PARTICULAR PURPOSE.  See the
# GNU General Public License for more details.
#
# You should have received a copy of the GNU General Public License
# along with this program; if not, write to the Free Software Foundation,
# Inc., 51 Franklin Street, Fifth Floor, Boston, MA 02110-1301, USA.
#
# The Original Code is Copyright (C) 2006, Blender Foundation
# All rights reserved.
#
# The Original Code is: all of this file.
#
# Contributor(s): Jacques Beaurain.
#
# ***** END GPL LICENSE BLOCK *****

<<<<<<< HEAD
SET(SRC PHY_IMotionState.cpp PHY_IController.cpp PHY_IPhysicsController.cpp PHY_IGraphicController.cpp PHY_IPhysicsEnvironment.cpp PHY_IVehicle.cpp)

SET(INC
	.
	../Dummy
	../../../intern/moto/include
=======
set(INC
	.
	../Dummy
)

set(SRC
	PHY_IMotionState.cpp
	PHY_IController.cpp
	PHY_IPhysicsController.cpp
	PHY_IGraphicController.cpp
	PHY_IPhysicsEnvironment.cpp
	PHY_IVehicle.cpp

	PHY_DynamicTypes.h
	PHY_IController.h
	PHY_IGraphicController.h
	PHY_IMotionState.h
	PHY_IPhysicsController.h
	PHY_IPhysicsEnvironment.h
	PHY_IVehicle.h
	PHY_Pro.h
>>>>>>> 6d201907
)

blenderlib(ge_phys_common "${SRC}" "${INC}")<|MERGE_RESOLUTION|>--- conflicted
+++ resolved
@@ -24,17 +24,10 @@
 #
 # ***** END GPL LICENSE BLOCK *****
 
-<<<<<<< HEAD
-SET(SRC PHY_IMotionState.cpp PHY_IController.cpp PHY_IPhysicsController.cpp PHY_IGraphicController.cpp PHY_IPhysicsEnvironment.cpp PHY_IVehicle.cpp)
-
-SET(INC
+set(INC
 	.
 	../Dummy
 	../../../intern/moto/include
-=======
-set(INC
-	.
-	../Dummy
 )
 
 set(SRC
@@ -53,7 +46,6 @@
 	PHY_IPhysicsEnvironment.h
 	PHY_IVehicle.h
 	PHY_Pro.h
->>>>>>> 6d201907
 )
 
 blenderlib(ge_phys_common "${SRC}" "${INC}")