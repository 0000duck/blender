--- conflicted
+++ resolved
@@ -547,19 +547,4 @@
 		m_bModified = false;
 		m_bMeshModified = true;
 	} 
-<<<<<<< HEAD
-}
-
-static int get_def_index(Object* ob, const char* vgroup)
-{
-	bDeformGroup *curdef;
-	int index = 0;
-
-	for (curdef = (bDeformGroup*)ob->defbase.first; curdef; curdef=(bDeformGroup*)curdef->next, index++)
-		if (!strcmp(curdef->name, vgroup))
-			return index;
-
-	return -1;
-=======
->>>>>>> 4d2b50ad
 }